{
 "cells": [
  {
   "cell_type": "markdown",
   "metadata": {},
   "source": [
    "Chapter 2.a.iv.  Operation reductions\n",
    "=======\n",
    "\n",
    "**Operation** is the base class for most of the **Expression** classes defined in the **Prove-It** theory systems.  An **Operation** represents *operator(s)* acting upon *operand(s)*.  $1 + 5 - 1$, $1 < k \\leq l$, and $x_1 \\cdot \\ldots \\cdot x_n$ are a few examples of expressions that can be represented by classes derived from **Operation**.\n",
    "\n",
    "There are essentially two kinds of reduction rules specific to **Operation** expressions when the operation itself is to be replaced, rather than just its operator and/or operand(s):\n",
    "1. *Explicit operation replacement* is performed by replacing an operator with a **Lambda** expression.  In that case, the operation is replaced by the result of applying thislambda mapping to the operands (an internal beta reduction).  For example, $P(x, y)$ with $P:[(a, b) \\mapsto a+b]$ becomes $x + y$.\n",
    "2. *Implicit operation replacement* is performed by replacing an operator with a designated **Literal** operator of an **Operation** class.  In that case, the operation is replaced by one of that derived class rather than the **Operation** class. For example, $P(x, y)$ with $P:+$ becomes $x + y$ with the correct `Add` type rather than a generic **Operation** type."
   ]
  },
  {
   "cell_type": "code",
   "execution_count": null,
   "metadata": {},
   "outputs": [],
   "source": [
    "import proveit\n",
    "%begin operation_reductions"
   ]
  },
  {
   "cell_type": "markdown",
   "metadata": {},
   "source": [
    "## Creating operation expressions\n",
    "\n",
    "Operation expressions come in various forms.  In any of its forms an **Operation** has two sub-expressions representing its *operator(s)* and *operand(s)* respectively.  Each of these may either be an **ExprTuple** or it represents a singular operator/operand.  There are two main types of formatting for an **Operation**, though any formatting rules may be defined by a class that derives from **Operation**.  These are *infix* and *function* formatting.\n",
    "\n",
    "The default formatting of an **Operation** class is *infix* notation. However, we cannot create an object of type **Operation**:"
   ]
  },
  {
   "cell_type": "code",
   "execution_count": null,
   "metadata": {},
   "outputs": [],
   "source": [
    "from proveit import Operation\n",
    "from proveit import a, b, c\n",
    "from proveit.numbers import Add\n",
    "\n",
<<<<<<< HEAD
    "try:\n",
    "    add_abc_opclass = Operation(Add._operator_, (a, b, c), styles=None)\n",
    "    assert False\n",
    "except TypeError as e:\n",
    "    print(\"Expected error: %s\"%str(e))"
   ]
  },
  {
   "cell_type": "markdown",
   "metadata": {},
   "source": [
    "We must use a class derived from **Operation**:"
   ]
  },
  {
   "cell_type": "code",
   "execution_count": null,
   "metadata": {},
   "outputs": [],
   "source": [
    "class MyOp(Operation):\n",
    "    def __init__(self, *operands, styles=None):\n",
    "        Operation.__init__(self, Add._operator_, operands, styles=styles)\n",
    "    \n",
    "add_abc_opclass = MyOp(a, b, c)"
=======
    "add_abc_opclass = Operation(Add._operator_, (a, b, c), styles={})"
>>>>>>> a03740ff
   ]
  },
  {
   "cell_type": "markdown",
   "metadata": {},
   "source": [
    "Note, however, that this is not the proper way to create an expression representing $a+b+c$ because it is not of type `Add`, we just borrowed the **Literal** operator for the `Add` operation called `Add._operator_`."
   ]
  },
  {
   "cell_type": "code",
   "execution_count": null,
   "metadata": {},
   "outputs": [],
   "source": [
    "add_abc_opclass.__class__"
   ]
  },
  {
   "cell_type": "markdown",
   "metadata": {},
   "source": [
    "Instead, we should use the `Add` constructor."
   ]
  },
  {
   "cell_type": "code",
   "execution_count": null,
   "metadata": {},
   "outputs": [],
   "source": [
    "add_abc = Add(a, b, c)"
   ]
  },
  {
   "cell_type": "code",
   "execution_count": null,
   "metadata": {},
   "outputs": [],
   "source": [
    "add_abc.__class__"
   ]
  },
  {
   "cell_type": "markdown",
   "metadata": {},
   "source": [
    "When you want *function* formatting, it is best to use the `Function` class that is derived from `Operation`:"
   ]
  },
  {
   "cell_type": "code",
   "execution_count": null,
   "metadata": {},
   "outputs": [],
   "source": [
    "from proveit import Function\n",
    "from proveit import f, g, x, y, z\n",
    "Function(f, x)"
   ]
  },
  {
   "cell_type": "code",
   "execution_count": null,
   "metadata": {},
   "outputs": [],
   "source": [
    "Function(f, (x, y, z))"
   ]
  },
  {
   "cell_type": "markdown",
   "metadata": {},
   "source": [
    "## Operation replacement\n",
    "\n",
    "We will demonstrate the two types of *operation replacement* in the following examples: explicit and implicit.\n",
    "\n",
    "### Explicit operation replacement\n",
    "\n",
    "To start our demonstration, let us define a **Lambda** expression which maps a variable $f$ to an expression in which $f$ is used as an operator."
   ]
  },
  {
   "cell_type": "code",
   "execution_count": null,
   "metadata": {},
   "outputs": [],
   "source": [
    "from proveit import Function, Lambda\n",
    "from proveit.logic import Equals\n",
    "from proveit import a, b, c, f, n, x, y, z\n",
    "ab_substitution = Lambda(f, Equals(Function(f, a), Function(f, b)))"
   ]
  },
  {
   "cell_type": "markdown",
   "metadata": {},
   "source": [
    "Now we just need to define a **Lambda** expression for replacing $f$."
   ]
  },
  {
   "cell_type": "code",
   "execution_count": null,
   "metadata": {},
   "outputs": [],
   "source": [
    "from proveit.numbers import Add, Mult\n",
    "add_y_then_mult_z = Lambda(x, Mult(Add(x, y), z))"
   ]
  },
  {
   "cell_type": "code",
   "execution_count": null,
   "metadata": {},
   "outputs": [],
   "source": [
    "ab_substitution.apply(add_y_then_mult_z)"
   ]
  },
  {
   "cell_type": "markdown",
   "metadata": {},
   "source": [
    "Note that the $f(a)$ and $f(b)$ operations themselves were replaced according to the `add_y_then_mult_z` lambda mapping applied to $a$ and $b$ respectively.  Let's show an example with multiple operands."
   ]
  },
  {
   "cell_type": "code",
   "execution_count": null,
   "metadata": {},
   "outputs": [],
   "source": [
    "ab_commutation = Lambda(f, Equals(Function(f, [a, b]), Function(f, [b, a])))"
   ]
  },
  {
   "cell_type": "code",
   "execution_count": null,
   "metadata": {},
   "outputs": [],
   "source": [
    "add_then_mult_z = Lambda((x, y), Mult(Add(x, y), z))"
   ]
  },
  {
   "cell_type": "code",
   "execution_count": null,
   "metadata": {},
   "outputs": [],
   "source": [
    "ab_commutation.apply(add_then_mult_z)"
   ]
  },
  {
   "cell_type": "markdown",
   "metadata": {},
   "source": [
    "### Implicit operation replacement\n",
    "\n",
    "It is typical to derive classes from **Operation** that have a single corresponding *operator* that is a **Literal**.  This operator should be defined as the `_operator_` attribute of the derived class.  This indicates to **Prove-It** that this specific operator is tied to that specific class.  This knowlege is used in *implicit operation replacement*.  When an operator is replaced by `_operator_` of a particular **Operation** class, the **Operation** is reconstucted to by of that particular type.  For example."
   ]
  },
  {
   "cell_type": "code",
   "execution_count": null,
   "metadata": {},
   "outputs": [],
   "source": [
    "a_add_b_commutation = ab_commutation.apply(Add._operator_)"
   ]
  },
  {
   "cell_type": "markdown",
   "metadata": {},
   "source": [
    "Is created using the proper `Add` class for constructing the left and right sides of the equation."
   ]
  },
  {
   "cell_type": "code",
   "execution_count": null,
   "metadata": {},
   "outputs": [],
   "source": [
    "a_add_b_commutation.lhs.__class__"
   ]
  },
  {
   "cell_type": "code",
   "execution_count": null,
   "metadata": {},
   "outputs": [],
   "source": [
    "a_add_b_commutation.rhs.__class__"
   ]
  },
  {
   "cell_type": "markdown",
   "metadata": {},
   "source": [
    "We can do the same using `Mult._operator_`:"
   ]
  },
  {
   "cell_type": "code",
   "execution_count": null,
   "metadata": {},
   "outputs": [],
   "source": [
    "a_mult_b_commutation = ab_commutation.apply(Mult._operator_)"
   ]
  },
  {
   "cell_type": "code",
   "execution_count": null,
   "metadata": {},
   "outputs": [],
   "source": [
    "a_mult_b_commutation.lhs.__class__"
   ]
  },
  {
   "cell_type": "code",
   "execution_count": null,
   "metadata": {},
   "outputs": [],
   "source": [
    "%end operation_reductions"
   ]
  },
  {
   "cell_type": "markdown",
   "metadata": {},
   "source": [
    "# Next chapter: <a href=\"tutorial04_relabeling.ipynb\">ToDo</a>\n",
    "\n",
    "## <a href=\"tutorial00_introduction.ipynb#contents\">Table of Contents</a>"
   ]
  }
 ],
 "metadata": {
  "kernelspec": {
   "display_name": "Python 3",
   "language": "python",
   "name": "python3"
  }
 },
 "nbformat": 4,
 "nbformat_minor": 0
}<|MERGE_RESOLUTION|>--- conflicted
+++ resolved
@@ -45,12 +45,7 @@
     "from proveit import a, b, c\n",
     "from proveit.numbers import Add\n",
     "\n",
-<<<<<<< HEAD
-    "try:\n",
-    "    add_abc_opclass = Operation(Add._operator_, (a, b, c), styles=None)\n",
-    "    assert False\n",
-    "except TypeError as e:\n",
-    "    print(\"Expected error: %s\"%str(e))"
+    "add_abc_opclass = Operation(Add._operator_, (a, b, c), styles={})"
    ]
   },
   {
@@ -71,9 +66,6 @@
     "        Operation.__init__(self, Add._operator_, operands, styles=styles)\n",
     "    \n",
     "add_abc_opclass = MyOp(a, b, c)"
-=======
-    "add_abc_opclass = Operation(Add._operator_, (a, b, c), styles={})"
->>>>>>> a03740ff
    ]
   },
   {
