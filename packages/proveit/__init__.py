import sys
if sys.version_info[0] < 3:
    raise Exception("Must use Python 3")

from ._core_ import (
    defaults, USE_DEFAULTS, InvalidAssumptions, SimplificationDirectives,
    Theory, TheoryException,
    Expression, traverse_inner_expressions, used_vars,
    free_var_ranges, free_vars, expression_depth,
    InnerExpr, InnerExprGenerator, generate_inner_expressions,
    Operation, IndexedVar, Function,
    OperationOverInstances, bundle, unbundle, OperationError,
    Conditional, ConditionalSet,
<<<<<<< HEAD
    Lambda, Composition,
    ParameterCollisionError, DisallowedParameterRelabeling,
    LambdaApplicationError, ArgumentExtractionError,
=======
    Lambda, ParameterCollisionError, ParameterMaskingError,
    ParameterRelabelingError,  LambdaApplicationError, 
    ArgumentExtractionError,
>>>>>>> 536c2236
    Label, Variable, Literal, DuplicateLiteralError,
    safe_dummy_var, safe_dummy_vars, safe_default_or_dummy_var,
    MakeNotImplemented, ImproperReplacement,
    Composite, composite_expression, single_or_composite_expression,
    ExprTuple, ExprTupleError, extract_var_tuple_indices,
    ExprArray, NamedExprs, ExprRange,
    var_range, RangeInstanceError,
    Judgment, as_expression, as_expressions,
    Proof, Assumption, Axiom, Theorem, ModusPonens,
    Deduction, Instantiation, Generalization,
    UnusableProof, ProofFailure,
    ModusPonensFailure, InstantiationFailure, GeneralizationFailure,
    UnsatisfiedPrerequisites,
    StyleOptions, maybe_fenced_string, maybe_fenced_latex, maybe_fenced)

# @prover and @equality_prover are useful decorators for many
# Expression class methods:
from .decorators import prover, relation_prover, equality_prover

from .relation import (
    TransitiveRelation,
    TransitivityException,
    TransRelUpdater,
    total_ordering)

# Implies, Forall, and InSet are core concepts that are defined outside of the core.
#from proveit.logic import Implies, Forall, InSet

# These methods are called within the core as convenience methods (not really core concepts)
#from proveit.logic import reduce_operands, default_evaluate, evaluate_truth, conclude_via_implication
# `Not` is used for the disprove convenience method (but not really a core concept)
#from proveit.logic import Not
# `Set` is used within the core for displaying assumptions sets and instantiation mappings (but not really a core concept)
#from proveit.logic import Set

# register Prove-It specific IPython magic:
# %begin_axioms, %end_axioms, %begin_theorems, %end_theorems, %begin_proof, and %display_assignment
# from . import _core_.magics
from . import magics

# So we can reset back to the basics.
from .decorators import (_equality_prover_fn_to_tenses,
                         _equality_prover_name_to_tenses)
_basic_equality_prover_fn_to_tenses = _equality_prover_fn_to_tenses.copy()
_basic_equality_prover_name_to_tenses = _equality_prover_name_to_tenses.copy()

def reset():
    '''
    Clear all references to Prove-It information.
    This should make a clean slate w.r.t. Prove-It.
    '''
    from ._core_.expression import Expression
    from ._core_.judgment import Judgment
    from ._core_.theory import UnsetCommonExpressionPlaceholder
    Expression._clear_()
    Literal._clear_()
    Operation._clear_()
    Judgment._clear_()
    Proof._clear_()
    Theory._clear_()
    defaults.reset()
    _equality_prover_fn_to_tenses.clear()
    _equality_prover_fn_to_tenses.update(_basic_equality_prover_fn_to_tenses)
    _equality_prover_name_to_tenses.clear()
    _equality_prover_name_to_tenses.update(
        _basic_equality_prover_name_to_tenses)
    if hasattr(magics, 'prove_it_magic'):
        magics.prove_it_magic.reset()
    from proveit._core_._unique_data import clear_unique_data
    clear_unique_data()
    # Regenerate the Theory for this package.
    proveit_module = sys.modules[__name__]
    proveit_module.sys.modules[__name__]._theory = Theory(__file__)
    # Rorce a reload of the common expressions, axioms, and theorems
    # of the proveit theory package.
    for key, val in proveit_module.__dict__.items():
        if (isinstance(val, Judgment) or isinstance(val, Expression) or 
                isinstance(val, UnsetCommonExpressionPlaceholder)):
            proveit_module.__dict__.pop(key)

# KEEP THE FOLLOWING IN __init__.py FOR THEORY PACKAGES.
#  Make additions above, or add to sys.modules[__name__].__dict__ below.
# This allows us to import common expression, axioms, and theorems of
# the theory package directly from the package.
import sys
from proveit._core_.theory import TheoryPackage
sys.modules[__name__] = TheoryPackage(__name__, __file__, locals())<|MERGE_RESOLUTION|>--- conflicted
+++ resolved
@@ -11,15 +11,10 @@
     Operation, IndexedVar, Function,
     OperationOverInstances, bundle, unbundle, OperationError,
     Conditional, ConditionalSet,
-<<<<<<< HEAD
     Lambda, Composition,
-    ParameterCollisionError, DisallowedParameterRelabeling,
-    LambdaApplicationError, ArgumentExtractionError,
-=======
-    Lambda, ParameterCollisionError, ParameterMaskingError,
+    ParameterCollisionError, ParameterMaskingError,
     ParameterRelabelingError,  LambdaApplicationError, 
     ArgumentExtractionError,
->>>>>>> 536c2236
     Label, Variable, Literal, DuplicateLiteralError,
     safe_dummy_var, safe_dummy_vars, safe_default_or_dummy_var,
     MakeNotImplemented, ImproperReplacement,
