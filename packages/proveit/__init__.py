import sys
if sys.version_info[0] < 3:
    raise Exception("Must use Python 3")

from ._core_ import defaults, USE_DEFAULTS, InvalidAssumptions, Context, ContextException
from ._core_ import Expression, InnerExpr, Operation, OperationError, Function, OperationSequence, OperationOverInstances
from ._core_ import Lambda, LambdaError, ParameterExtractionError, Label, Variable, Literal, DuplicateLiteralError
from ._core_ import safeDummyVar, safeDefaultOrDummyVar, expressionDepth
from ._core_ import MakeNotImplemented, ImproperRelabeling, ImproperSubstitution, ScopingViolation, ProofFailure
from ._core_ import Composite, compositeExpression, singleOrCompositeExpression
from ._core_ import ExprList, ExprListError, ExprTensor, NamedExprs, Indexed, IndexedError, Iter, varIter
from ._core_ import KnownTruth, asExpression, asExpressions
from ._core_ import Proof, Assumption, Axiom, Theorem, ModusPonens, HypotheticalReasoning, Specialization, Generalization
from ._core_ import ModusPonensFailure, RelabelingFailure, SpecializationFailure, GeneralizationFailure
from ._core_ import StyleOptions, maybeFencedString, maybeFencedLatex, maybeFenced
from .relation import TransitiveRelation, TransitiveSequence

# Implies, Forall, and InSet are core concepts that are defined outside of the core.
#from proveit.logic import Implies, Forall, InSet

# These methods are called within the core as convenience methods (not really core concepts)
#from proveit.logic import reduceOperands, defaultEvaluate, evaluateTruth, concludeViaImplication
# `Not` is used for the disprove convenience method (but not really a core concept)
#from proveit.logic import Not
# `Set` is used within the core for displaying assumptions sets and specialization mappings (but not really a core concept)
#from proveit.logic import Set

# register Prove-It specific IPython magic:
# %begin_axioms, %end_axioms, %begin_theorems, %end_theorems, %begin_proof, and %display_assignment
#from . import _core_.magics
from . import magics

<<<<<<< HEAD
def reset():
=======
def clear():
>>>>>>> 4a123440
    '''
    Clear all references to Prove-It information.
    This should make a clean slate w.r.t. Prove-It.
    '''
    Expression._clear_()
<<<<<<< HEAD
    # but what about core references to Forall and Implies???
    Literal._clear_()
    Operation._clear_()
    KnownTruth._clear_()
    Proof._clear_()
    Context._clear_()
    defaults.reset()
    magics.proveItMagic.reset()
    from proveit._core_._unique_data import clear_unique_data
    clear_unique_data()
=======
    KnownTruth._clear_()
    Proof._clear_()
    Context._clear_() 
>>>>>>> 4a123440
<|MERGE_RESOLUTION|>--- conflicted
+++ resolved
@@ -30,18 +30,12 @@
 #from . import _core_.magics
 from . import magics
 
-<<<<<<< HEAD
 def reset():
-=======
-def clear():
->>>>>>> 4a123440
     '''
     Clear all references to Prove-It information.
     This should make a clean slate w.r.t. Prove-It.
     '''
     Expression._clear_()
-<<<<<<< HEAD
-    # but what about core references to Forall and Implies???
     Literal._clear_()
     Operation._clear_()
     KnownTruth._clear_()
@@ -50,9 +44,4 @@
     defaults.reset()
     magics.proveItMagic.reset()
     from proveit._core_._unique_data import clear_unique_data
-    clear_unique_data()
-=======
-    KnownTruth._clear_()
-    Proof._clear_()
-    Context._clear_() 
->>>>>>> 4a123440
+    clear_unique_data()