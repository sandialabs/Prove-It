{
 "cells": [
  {
   "cell_type": "markdown",
   "metadata": {
    "collapsed": true
   },
   "source": [
    "Proof of <a class=\"ProveItLink\" href=\"../../../../_context_.ipynb\">proveit</a>.<a class=\"ProveItLink\" href=\"../../../_context_.ipynb\">logic</a>.<a class=\"ProveItLink\" href=\"../../_context_.ipynb\">boolean</a>.<a class=\"ProveItLink\" href=\"../_context_.ipynb\">disjunction</a>.<a href=\"../_theorems_.ipynb#closure\" class=\"ProveItLink\">closure</a> theorem\n",
    "========"
   ]
  },
  {
   "cell_type": "code",
   "execution_count": 1,
   "metadata": {},
   "outputs": [],
   "source": [
    "import proveit\n",
    "from proveit import Operation, Indexed, varIter\n",
    "from proveit.logic import Forall, InSet, Or, Booleans, inBool, And\n",
    "from proveit._common_ import A, B, Q, x, xx, l, m, n, AA, BB, P\n",
    "from proveit.logic._common_ import iterA1m\n",
    "from proveit.number import num, Exp, Add, one\n",
    "from proveit.number.sets.integer._theorems_ import induction\n",
    "from proveit.logic.boolean.disjunction._axioms_ import multiDisjunctionDef, emptyDisjunction\n",
    "from proveit.logic.boolean.disjunction._theorems_ import binaryClosure\n",
    "context = proveit.Context('..') # the theorem's context is in the parent directory"
   ]
  },
  {
   "cell_type": "code",
   "execution_count": 2,
   "metadata": {},
   "outputs": [
    {
     "name": "stdout",
     "output_type": "stream",
     "text": [
      "Beginning proof of closure\n",
      "Recorded 'presuming' information\n",
      "Presuming proveit.number.sets.integer.induction theorem (applied transitively).\n",
      "Presuming previous theorems (applied transitively).\n"
     ]
    },
    {
     "data": {
      "text/html": [
       "<strong id=\"closure\">closure:</strong> <a class=\"ProveItLink\" href=\"../__pv_it/2cb505713778067a1b94f558521c476c9ef7d74f0/expr.ipynb\"><img src=\"../__pv_it/2cb505713778067a1b94f558521c476c9ef7d74f0/expr.png\" style=\"display:inline;vertical-align:middle;\" /></a><br>(see <a class=\"ProveItLink\" href=\"../__pv_it/2cb505713778067a1b94f558521c476c9ef7d74f0/dependencies.ipynb\">dependencies</a>)<br>"
      ],
      "text/plain": [
       "closure: forall_{m in Naturals} [forall_{A in BOOLEANS^{m}} ((A_1 or  ...  or A_m) in BOOLEANS)]"
      ]
     },
     "execution_count": 2,
     "metadata": {},
     "output_type": "execute_result"
    }
   ],
   "source": [
    "%proving closure presuming [induction]"
   ]
  },
  {
   "cell_type": "code",
   "execution_count": 3,
   "metadata": {},
   "outputs": [
    {
     "data": {
      "text/html": [
<<<<<<< HEAD
       "<strong id=\"step1\">step1:</strong> <span style=\"font-size:20px;\"><a class=\"ProveItLink\" href=\"../__pv_it/d7fa17de759a2f1be899d7b171ce7193ca5d80370/expr.ipynb\"><img src=\"../__pv_it/d7fa17de759a2f1be899d7b171ce7193ca5d80370/expr.png\" style=\"display:inline;vertical-align:middle;\" /></a> &#x22A2;&nbsp;<a class=\"ProveItLink\" href=\"../__pv_it/9287f8687d4c42d97d51c753f4f5feaf68c041b70/expr.ipynb\"><img src=\"../__pv_it/9287f8687d4c42d97d51c753f4f5feaf68c041b70/expr.png\" style=\"display:inline;vertical-align:middle;\" /></a></span><br>"
      ],
      "text/plain": [
       "step1: {m in Naturals} |= (A_(m + 1) or A_(1) or  ...  or A_(m)) = (A_(m + 1) or (A_(1) or  ...  or A_(m)))"
=======
       "<strong id=\"step1\">step1:</strong> <span style=\"font-size:20px;\"><a class=\"ProveItLink\" href=\"../__pv_it/d7fa17de759a2f1be899d7b171ce7193ca5d80370/expr.ipynb\"><img src=\"../__pv_it/d7fa17de759a2f1be899d7b171ce7193ca5d80370/expr.png\" style=\"display:inline;vertical-align:middle;\" /></a> &#x22A2;&nbsp;<a class=\"ProveItLink\" href=\"../__pv_it/9876a3b1fb8685932a44f1de1c201579e483af140/expr.ipynb\"><img src=\"../__pv_it/9876a3b1fb8685932a44f1de1c201579e483af140/expr.png\" style=\"display:inline;vertical-align:middle;\" /></a></span><br>"
      ],
      "text/plain": [
       "step1: {m in Naturals} |= (A_1 or  ...  or A_m or A_(m + 1)) = ((A_1 or  ...  or A_m) or A_(m + 1))"
>>>>>>> 3d0f0b40
      ]
     },
     "execution_count": 3,
     "metadata": {},
     "output_type": "execute_result"
    }
   ],
   "source": [
    "step1 = multiDisjunctionDef.specialize({n:m, BB:AA, A:Indexed(AA, Add(m, num(1)))}, assumptions = multiDisjunctionDef.conditions + closure.conditions)"
   ]
  },
  {
   "cell_type": "code",
   "execution_count": 4,
   "metadata": {},
   "outputs": [
    {
     "data": {
      "text/html": [
       "<span style=\"font-size:20px;\"> &#x22A2;&nbsp;<a class=\"ProveItLink\" href=\"../__pv_it/39441255e3cd9fbcda2663152b054e4ca715853b0/expr.ipynb\"><img src=\"../__pv_it/39441255e3cd9fbcda2663152b054e4ca715853b0/expr.png\" style=\"display:inline;vertical-align:middle;\" /></a></span>"
      ],
      "text/plain": [
       "|= forall_{A, B in BOOLEANS} ((A or B) in BOOLEANS)"
      ]
     },
     "execution_count": 4,
     "metadata": {},
     "output_type": "execute_result"
    }
   ],
   "source": [
    "binaryClosure"
   ]
  },
  {
   "cell_type": "code",
   "execution_count": 5,
   "metadata": {},
   "outputs": [
    {
     "data": {
      "text/html": [
       "<strong id=\"assumptions\">assumptions:</strong> <a class=\"ProveItLink\" href=\"../__pv_it/84ed11804d271e6beac2f9ea7333c6208acdd3310/expr.ipynb\"><img src=\"../__pv_it/84ed11804d271e6beac2f9ea7333c6208acdd3310/expr.png\" style=\"display:inline;vertical-align:middle;\" /></a><br>"
      ],
      "text/plain": [
       "assumptions: ((A_1 or  ...  or A_m) in BOOLEANS , A_(m + 1) in BOOLEANS)"
      ]
     },
     "execution_count": 5,
     "metadata": {},
     "output_type": "execute_result"
    }
   ],
   "source": [
    "assumptions = [InSet(Or(iterA1m), Booleans), InSet(Indexed(AA,Add(m, num(1))), Booleans)]"
   ]
  },
  {
   "cell_type": "code",
   "execution_count": 6,
   "metadata": {},
   "outputs": [
    {
     "data": {
      "text/html": [
       "<strong id=\"step2\">step2:</strong> <span style=\"font-size:20px;\"><a class=\"ProveItLink\" href=\"../__pv_it/065abdf90ca7c5ba7c6a4765dc659599010d10c00/expr.ipynb\"><img src=\"../__pv_it/065abdf90ca7c5ba7c6a4765dc659599010d10c00/expr.png\" style=\"display:inline;vertical-align:middle;\" /></a> &#x22A2;&nbsp;<a class=\"ProveItLink\" href=\"../__pv_it/5e174a1d7c5b80f3febb71d2ff3c70663b09b1980/expr.ipynb\"><img src=\"../__pv_it/5e174a1d7c5b80f3febb71d2ff3c70663b09b1980/expr.png\" style=\"display:inline;vertical-align:middle;\" /></a></span><br>"
      ],
      "text/plain": [
       "step2: {(A_1 or  ...  or A_m) in BOOLEANS , A_(m + 1) in BOOLEANS} |= ((A_1 or  ...  or A_m) or A_(m + 1)) in BOOLEANS"
      ]
     },
     "execution_count": 6,
     "metadata": {},
     "output_type": "execute_result"
    }
   ],
   "source": [
    "step2 = binaryClosure.specialize({A:Or(iterA1m), B:Indexed(AA, Add(m, num(1)))}, assumptions=assumptions)"
   ]
  },
  {
   "cell_type": "code",
   "execution_count": 7,
   "metadata": {},
   "outputs": [],
   "source": [
    "#step1.subLeftSideInto(step2)"
   ]
  },
  {
   "cell_type": "code",
   "execution_count": 8,
   "metadata": {},
   "outputs": [],
   "source": [
    "#emptyInBool = inBool(emptyDisjunction.operands[0]).prove()"
   ]
  },
  {
   "cell_type": "code",
   "execution_count": 9,
   "metadata": {},
   "outputs": [],
   "source": [
    "#sub_Op = Forall([AA], InSet(Or(iterA1m), Booleans), conditions = [InSet(AA, Exp(Booleans, m))])"
   ]
  },
  {
   "cell_type": "code",
   "execution_count": 10,
   "metadata": {},
   "outputs": [],
   "source": [
    "#induction.specialize({Operation(P, m):sub_Op})"
   ]
  },
  {
   "cell_type": "code",
   "execution_count": null,
   "metadata": {},
   "outputs": [],
   "source": []
  }
 ],
 "metadata": {
  "kernelspec": {
   "display_name": "Python 3",
   "language": "python",
   "name": "python3"
  },
  "language_info": {
   "codemirror_mode": {
    "name": "ipython",
    "version": 3
   },
   "file_extension": ".py",
   "mimetype": "text/x-python",
   "name": "python",
   "nbconvert_exporter": "python",
   "pygments_lexer": "ipython3",
   "version": "3.7.0"
  }
 },
 "nbformat": 4,
 "nbformat_minor": 1
}<|MERGE_RESOLUTION|>--- conflicted
+++ resolved
@@ -69,17 +69,10 @@
     {
      "data": {
       "text/html": [
-<<<<<<< HEAD
-       "<strong id=\"step1\">step1:</strong> <span style=\"font-size:20px;\"><a class=\"ProveItLink\" href=\"../__pv_it/d7fa17de759a2f1be899d7b171ce7193ca5d80370/expr.ipynb\"><img src=\"../__pv_it/d7fa17de759a2f1be899d7b171ce7193ca5d80370/expr.png\" style=\"display:inline;vertical-align:middle;\" /></a> &#x22A2;&nbsp;<a class=\"ProveItLink\" href=\"../__pv_it/9287f8687d4c42d97d51c753f4f5feaf68c041b70/expr.ipynb\"><img src=\"../__pv_it/9287f8687d4c42d97d51c753f4f5feaf68c041b70/expr.png\" style=\"display:inline;vertical-align:middle;\" /></a></span><br>"
-      ],
-      "text/plain": [
-       "step1: {m in Naturals} |= (A_(m + 1) or A_(1) or  ...  or A_(m)) = (A_(m + 1) or (A_(1) or  ...  or A_(m)))"
-=======
        "<strong id=\"step1\">step1:</strong> <span style=\"font-size:20px;\"><a class=\"ProveItLink\" href=\"../__pv_it/d7fa17de759a2f1be899d7b171ce7193ca5d80370/expr.ipynb\"><img src=\"../__pv_it/d7fa17de759a2f1be899d7b171ce7193ca5d80370/expr.png\" style=\"display:inline;vertical-align:middle;\" /></a> &#x22A2;&nbsp;<a class=\"ProveItLink\" href=\"../__pv_it/9876a3b1fb8685932a44f1de1c201579e483af140/expr.ipynb\"><img src=\"../__pv_it/9876a3b1fb8685932a44f1de1c201579e483af140/expr.png\" style=\"display:inline;vertical-align:middle;\" /></a></span><br>"
       ],
       "text/plain": [
        "step1: {m in Naturals} |= (A_1 or  ...  or A_m or A_(m + 1)) = ((A_1 or  ...  or A_m) or A_(m + 1))"
->>>>>>> 3d0f0b40
       ]
      },
      "execution_count": 3,
