--- conflicted
+++ resolved
@@ -40,19 +40,8 @@
      "output_type": "stream",
      "text": [
       "Beginning proof of closure\n",
-<<<<<<< HEAD
       "Recorded 'presuming' information\n",
       "Presuming theorems in proveit.logic, proveit.number (except any that presume this theorem).\n",
-=======
-      "Recorded 'presuming' information\n"
-     ]
-    },
-    {
-     "name": "stdout",
-     "output_type": "stream",
-     "text": [
-      "Presuming proveit.number.sets.integer.induction theorem (applied transitively).\n",
->>>>>>> 2f7c9a0d
       "Presuming previous theorems (applied transitively).\n"
      ]
     },
@@ -134,11 +123,7 @@
        "|= forall_{A, B in BOOLEANS} ((A or B) in BOOLEANS)"
       ]
      },
-<<<<<<< HEAD
      "execution_count": 5,
-=======
-     "execution_count": 4,
->>>>>>> 2f7c9a0d
      "metadata": {},
      "output_type": "execute_result"
     }
@@ -149,10 +134,7 @@
   },
   {
    "cell_type": "code",
-<<<<<<< HEAD
    "execution_count": 6,
-=======
-   "execution_count": 5,
    "metadata": {},
    "outputs": [
     {
@@ -164,7 +146,7 @@
        "assumptions: ((A_(1) or  ...  or A_(m)) in BOOLEANS , A_(m + 1) in BOOLEANS)"
       ]
      },
-     "execution_count": 5,
+     "execution_count": 6,
      "metadata": {},
      "output_type": "execute_result"
     }
@@ -175,7 +157,7 @@
   },
   {
    "cell_type": "code",
-   "execution_count": 6,
+   "execution_count": 7,
    "metadata": {},
    "outputs": [
     {
@@ -187,7 +169,7 @@
        "step2: {(A_(1) or  ...  or A_(m)) in BOOLEANS , A_(m + 1) in BOOLEANS} |= ((A_(1) or  ...  or A_(m)) or A_(m + 1)) in BOOLEANS"
       ]
      },
-     "execution_count": 6,
+     "execution_count": 7,
      "metadata": {},
      "output_type": "execute_result"
     }
@@ -198,58 +180,6 @@
   },
   {
    "cell_type": "code",
-   "execution_count": 7,
->>>>>>> 2f7c9a0d
-   "metadata": {},
-   "outputs": [
-    {
-     "data": {
-      "text/html": [
-       "<strong id=\"assumptions\">assumptions:</strong> <a class=\"ProveItLink\" href=\"../__pv_it/84ed11804d271e6beac2f9ea7333c6208acdd3310/expr.ipynb\"><img src=\"../__pv_it/84ed11804d271e6beac2f9ea7333c6208acdd3310/expr.png\" style=\"display:inline;vertical-align:middle;\" /></a><br>"
-      ],
-      "text/plain": [
-       "assumptions: ((A_(1) or  ...  or A_(m)) in BOOLEANS , A_(m + 1) in BOOLEANS)"
-      ]
-     },
-     "execution_count": 6,
-     "metadata": {},
-     "output_type": "execute_result"
-    }
-   ],
-   "source": [
-<<<<<<< HEAD
-    "assumptions = [InSet(Or(iterA1m), Booleans), InSet(Indexed(AA,Add(m, num(1))), Booleans)]"
-=======
-    "#step1.subLeftSideInto(step2)"
->>>>>>> 2f7c9a0d
-   ]
-  },
-  {
-   "cell_type": "code",
-<<<<<<< HEAD
-   "execution_count": 7,
-   "metadata": {},
-   "outputs": [
-    {
-     "data": {
-      "text/html": [
-       "<strong id=\"step2\">step2:</strong> <span style=\"font-size:20px;\"><a class=\"ProveItLink\" href=\"../__pv_it/065abdf90ca7c5ba7c6a4765dc659599010d10c00/expr.ipynb\"><img src=\"../__pv_it/065abdf90ca7c5ba7c6a4765dc659599010d10c00/expr.png\" style=\"display:inline;vertical-align:middle;\" /></a> &#x22A2;&nbsp;<a class=\"ProveItLink\" href=\"../__pv_it/5e174a1d7c5b80f3febb71d2ff3c70663b09b1980/expr.ipynb\"><img src=\"../__pv_it/5e174a1d7c5b80f3febb71d2ff3c70663b09b1980/expr.png\" style=\"display:inline;vertical-align:middle;\" /></a></span><br>"
-      ],
-      "text/plain": [
-       "step2: {(A_(1) or  ...  or A_(m)) in BOOLEANS , A_(m + 1) in BOOLEANS} |= ((A_(1) or  ...  or A_(m)) or A_(m + 1)) in BOOLEANS"
-      ]
-     },
-     "execution_count": 7,
-     "metadata": {},
-     "output_type": "execute_result"
-    }
-   ],
-   "source": [
-    "step2 = binaryClosure.specialize({A:Or(iterA1m), B:Indexed(AA, Add(m, num(1)))}, assumptions=assumptions)"
-   ]
-  },
-  {
-   "cell_type": "code",
    "execution_count": 8,
    "metadata": {},
    "outputs": [
@@ -324,22 +254,11 @@
    ],
    "source": [
     "emptyInBool = inBool(emptyDisjunction.operands[0]).prove()"
-=======
-   "execution_count": 8,
-   "metadata": {},
-   "outputs": [],
-   "source": [
-    "#emptyInBool = inBool(emptyDisjunction.operands[0]).prove()"
->>>>>>> 2f7c9a0d
-   ]
-  },
-  {
-   "cell_type": "code",
-<<<<<<< HEAD
+   ]
+  },
+  {
+   "cell_type": "code",
    "execution_count": 12,
-=======
-   "execution_count": 9,
->>>>>>> 2f7c9a0d
    "metadata": {},
    "outputs": [
     {
@@ -362,11 +281,7 @@
   },
   {
    "cell_type": "code",
-<<<<<<< HEAD
    "execution_count": 13,
-=======
-   "execution_count": 10,
->>>>>>> 2f7c9a0d
    "metadata": {},
    "outputs": [
     {
@@ -407,11 +322,7 @@
     }
    ],
    "source": [
-<<<<<<< HEAD
     "spec_ind_closure = induction.specialize({Operation(P, m):closure})"
-=======
-    "#induction.specialize({Operation(P, m):sub_Op})"
->>>>>>> 2f7c9a0d
    ]
   },
   {
@@ -438,11 +349,7 @@
    "name": "python",
    "nbconvert_exporter": "python",
    "pygments_lexer": "ipython3",
-<<<<<<< HEAD
    "version": "3.7.3"
-=======
-   "version": "3.7.0"
->>>>>>> 2f7c9a0d
   }
  },
  "nbformat": 4,
