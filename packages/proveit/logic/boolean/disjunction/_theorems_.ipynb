{
 "cells": [
  {
   "cell_type": "markdown",
   "metadata": {
    "collapsed": true
   },
   "source": [
    "Theorems for context <a href=\"_context_.ipynb\" class=\"ProveItLink\">proveit.logic.boolean.disjunction</a>\n",
    "========"
   ]
  },
  {
   "cell_type": "code",
   "execution_count": 1,
   "metadata": {},
   "outputs": [
    {
     "name": "stdout",
     "output_type": "stream",
     "text": [
      "Defining theorems for context 'proveit.logic.boolean.disjunction'\n",
      "Subsequent end-of-cell assignments will define theorems\n",
      "'%end theorems' will finalize the definitions\n"
     ]
    }
   ],
   "source": [
    "from proveit import varIter\n",
    "from proveit import Lambda, Iter, Indexed\n",
    "from proveit._common_ import A, B, C, D, E, AA, BB, CC, DD, EE, i, j, k, l, m, n\n",
    "from proveit.logic import Or, TRUE, FALSE, Forall, Implies, Not, inBool, And, Booleans, Equals, Set\n",
    "from proveit.logic._common_ import iterA1m, iterC1n, iterB1n\n",
    "from proveit.number import Naturals, NaturalsPos, Add, Exp, one, LessEq, LesserSequence\n",
    "%begin theorems"
   ]
  },
  {
   "cell_type": "code",
   "execution_count": 2,
   "metadata": {},
   "outputs": [
    {
     "data": {
      "text/html": [
       "<strong id=\"trueOrTrue\"><a class=\"ProveItLink\" href=\"_proofs_/trueOrTrue.ipynb\">trueOrTrue</a>:</strong> <a class=\"ProveItLink\" href=\"__pv_it/e97c323cdd30da22b1b9b974ceb567d79030f5670/expr.ipynb\"><img src=\"__pv_it/e97c323cdd30da22b1b9b974ceb567d79030f5670/expr.png\" style=\"display:inline;vertical-align:middle;\" /></a><br>"
      ],
      "text/plain": [
       "trueOrTrue: TRUE or TRUE"
      ]
     },
     "execution_count": 2,
     "metadata": {},
     "output_type": "execute_result"
    }
   ],
   "source": [
    "trueOrTrue = Or(TRUE, TRUE)"
   ]
  },
  {
   "cell_type": "code",
   "execution_count": 3,
   "metadata": {},
   "outputs": [
    {
     "data": {
      "text/html": [
       "<strong id=\"trueOrFalse\"><a class=\"ProveItLink\" href=\"_proofs_/trueOrFalse.ipynb\">trueOrFalse</a>:</strong> <a class=\"ProveItLink\" href=\"__pv_it/eec5dacd574712698e86760b8b62868c1668cdd80/expr.ipynb\"><img src=\"__pv_it/eec5dacd574712698e86760b8b62868c1668cdd80/expr.png\" style=\"display:inline;vertical-align:middle;\" /></a><br>"
      ],
      "text/plain": [
       "trueOrFalse: TRUE or FALSE"
      ]
     },
     "execution_count": 3,
     "metadata": {},
     "output_type": "execute_result"
    }
   ],
   "source": [
    "trueOrFalse = Or(TRUE, FALSE)"
   ]
  },
  {
   "cell_type": "code",
   "execution_count": 4,
   "metadata": {},
   "outputs": [
    {
     "data": {
      "text/html": [
       "<strong id=\"falseOrTrue\"><a class=\"ProveItLink\" href=\"_proofs_/falseOrTrue.ipynb\">falseOrTrue</a>:</strong> <a class=\"ProveItLink\" href=\"__pv_it/1da6b0e09dcd4642d4419ced0432f25c508208780/expr.ipynb\"><img src=\"__pv_it/1da6b0e09dcd4642d4419ced0432f25c508208780/expr.png\" style=\"display:inline;vertical-align:middle;\" /></a><br>"
      ],
      "text/plain": [
       "falseOrTrue: FALSE or TRUE"
      ]
     },
     "execution_count": 4,
     "metadata": {},
     "output_type": "execute_result"
    }
   ],
   "source": [
    "falseOrTrue = Or(FALSE, TRUE)"
   ]
  },
  {
   "cell_type": "code",
   "execution_count": 5,
   "metadata": {},
   "outputs": [
    {
     "data": {
      "text/html": [
       "<strong id=\"falseOrFalseNegated\"><a class=\"ProveItLink\" href=\"_proofs_/falseOrFalseNegated.ipynb\">falseOrFalseNegated</a>:</strong> <a class=\"ProveItLink\" href=\"__pv_it/89d93ab2a58b4ca9966107b3308820d50ebc7a700/expr.ipynb\"><img src=\"__pv_it/89d93ab2a58b4ca9966107b3308820d50ebc7a700/expr.png\" style=\"display:inline;vertical-align:middle;\" /></a><br>"
      ],
      "text/plain": [
       "falseOrFalseNegated: [not](FALSE or FALSE)"
      ]
     },
     "execution_count": 5,
     "metadata": {},
     "output_type": "execute_result"
    }
   ],
   "source": [
    "falseOrFalseNegated = Not(Or(FALSE, FALSE))"
   ]
  },
  {
   "cell_type": "code",
   "execution_count": 6,
   "metadata": {},
   "outputs": [
    {
     "data": {
      "text/html": [
       "<strong id=\"orIfBoth\"><a class=\"ProveItLink\" href=\"_proofs_/orIfBoth.ipynb\">orIfBoth</a>:</strong> <a class=\"ProveItLink\" href=\"__pv_it/0ec4cbcb6f83cd4439c2b6771409df52dc1a3ec60/expr.ipynb\"><img src=\"__pv_it/0ec4cbcb6f83cd4439c2b6771409df52dc1a3ec60/expr.png\" style=\"display:inline;vertical-align:middle;\" /></a><br>"
      ],
      "text/plain": [
       "orIfBoth: forall_{A, B | A , B} (A or B)"
      ]
     },
     "execution_count": 6,
     "metadata": {},
     "output_type": "execute_result"
    }
   ],
   "source": [
    "orIfBoth = Forall((A, B), Or(A, B), conditions=[A, B])"
   ]
  },
  {
   "cell_type": "code",
   "execution_count": 7,
   "metadata": {},
   "outputs": [
    {
     "data": {
      "text/html": [
       "<strong id=\"orIfOnlyLeft\"><a class=\"ProveItLink\" href=\"_proofs_/orIfOnlyLeft.ipynb\">orIfOnlyLeft</a>:</strong> <a class=\"ProveItLink\" href=\"__pv_it/b9f989dae70289d5148744c3fd434bf6d31872c70/expr.ipynb\"><img src=\"__pv_it/b9f989dae70289d5148744c3fd434bf6d31872c70/expr.png\" style=\"display:inline;vertical-align:middle;\" /></a><br>"
      ],
      "text/plain": [
       "orIfOnlyLeft: forall_{A, B | A , [not](B)} (A or B)"
      ]
     },
     "execution_count": 7,
     "metadata": {},
     "output_type": "execute_result"
    }
   ],
   "source": [
    "orIfOnlyLeft = Forall((A, B), Or(A, B), conditions=[A, Not(B)])"
   ]
  },
  {
   "cell_type": "code",
   "execution_count": 8,
   "metadata": {},
   "outputs": [
    {
     "data": {
      "text/html": [
       "<strong id=\"orIfOnlyRight\"><a class=\"ProveItLink\" href=\"_proofs_/orIfOnlyRight.ipynb\">orIfOnlyRight</a>:</strong> <a class=\"ProveItLink\" href=\"__pv_it/3c2344cfabc842d70fed64921c0aef8ebc5353a70/expr.ipynb\"><img src=\"__pv_it/3c2344cfabc842d70fed64921c0aef8ebc5353a70/expr.png\" style=\"display:inline;vertical-align:middle;\" /></a><br>"
      ],
      "text/plain": [
       "orIfOnlyRight: forall_{A, B | [not](A) , B} (A or B)"
      ]
     },
     "execution_count": 8,
     "metadata": {},
     "output_type": "execute_result"
    }
   ],
   "source": [
    "orIfOnlyRight = Forall((A, B), Or(A, B), conditions=[Not(A), B])"
   ]
  },
  {
   "cell_type": "code",
   "execution_count": 9,
   "metadata": {},
   "outputs": [
    {
     "data": {
      "text/html": [
       "<strong id=\"neitherIntro\"><a class=\"ProveItLink\" href=\"_proofs_/neitherIntro.ipynb\">neitherIntro</a>:</strong> <a class=\"ProveItLink\" href=\"__pv_it/b9494166bc9ee93f75f9c22995a81329371a1eb30/expr.ipynb\"><img src=\"__pv_it/b9494166bc9ee93f75f9c22995a81329371a1eb30/expr.png\" style=\"display:inline;vertical-align:middle;\" /></a><br>"
      ],
      "text/plain": [
       "neitherIntro: forall_{A, B | [not](A) , [not](B)} [not](A or B)"
      ]
     },
     "execution_count": 9,
     "metadata": {},
     "output_type": "execute_result"
    }
   ],
   "source": [
    "neitherIntro = Forall((A, B), Not(Or(A, B)), conditions=[Not(A), Not(B)])"
   ]
  },
  {
   "cell_type": "code",
   "execution_count": 10,
   "metadata": {},
   "outputs": [
    {
     "data": {
      "text/html": [
       "<strong id=\"binaryOrContradiction\"><a class=\"ProveItLink\" href=\"_proofs_/binaryOrContradiction.ipynb\">binaryOrContradiction</a>:</strong> <a class=\"ProveItLink\" href=\"__pv_it/0958bcd3fc040df036774b5cadef06ab4bc107330/expr.ipynb\"><img src=\"__pv_it/0958bcd3fc040df036774b5cadef06ab4bc107330/expr.png\" style=\"display:inline;vertical-align:middle;\" /></a><br>"
      ],
      "text/plain": [
       "binaryOrContradiction: forall_{A, B | A or B , [not](A) , [not](B)} FALSE"
      ]
     },
     "execution_count": 10,
     "metadata": {},
     "output_type": "execute_result"
    }
   ],
   "source": [
    "binaryOrContradiction = Forall((A, B), FALSE, conditions=(Or(A, B), Not(A), Not(B)))"
   ]
  },
  {
   "cell_type": "code",
   "execution_count": 11,
   "metadata": {},
   "outputs": [
    {
     "data": {
      "text/html": [
       "<strong id=\"leftIfNotRight\"><a class=\"ProveItLink\" href=\"_proofs_/leftIfNotRight.ipynb\">leftIfNotRight</a>:</strong> <a class=\"ProveItLink\" href=\"__pv_it/cab93fc923026c5e7ba5e0dc1f69875613a752280/expr.ipynb\"><img src=\"__pv_it/cab93fc923026c5e7ba5e0dc1f69875613a752280/expr.png\" style=\"display:inline;vertical-align:middle;\" /></a><br>"
      ],
      "text/plain": [
       "leftIfNotRight: forall_{A, B in BOOLEANS | A or B , [not](B)} A"
      ]
     },
     "execution_count": 11,
     "metadata": {},
     "output_type": "execute_result"
    }
   ],
   "source": [
    "leftIfNotRight = Forall((A, B), A, domain=Booleans, conditions=(Or(A, B), Not(B)))"
   ]
  },
  {
   "cell_type": "code",
   "execution_count": 12,
   "metadata": {},
   "outputs": [
    {
     "data": {
      "text/html": [
       "<strong id=\"rightIfNotLeft\"><a class=\"ProveItLink\" href=\"_proofs_/rightIfNotLeft.ipynb\">rightIfNotLeft</a>:</strong> <a class=\"ProveItLink\" href=\"__pv_it/896fb79f15672ec8c1dc34695a1bce8124fa7b540/expr.ipynb\"><img src=\"__pv_it/896fb79f15672ec8c1dc34695a1bce8124fa7b540/expr.png\" style=\"display:inline;vertical-align:middle;\" /></a><br>"
      ],
      "text/plain": [
       "rightIfNotLeft: forall_{A, B in BOOLEANS | A or B , [not](A)} B"
      ]
     },
     "execution_count": 12,
     "metadata": {},
     "output_type": "execute_result"
    }
   ],
   "source": [
    "rightIfNotLeft = Forall((A, B), B, domain=Booleans, conditions=(Or(A, B), Not(A)))"
   ]
  },
  {
   "cell_type": "markdown",
   "metadata": {},
   "source": [
    "This **constrained singular constructive dilemma** will require a single provable $C$ be designated as a Boolean.  The \"unconstrained\" version will drop this constraint, using the constrained version as a convenient Lemma.  This will all culminate to the **constructive dilemma**, below, that can prove some $C \\lor D$ given $A \\lor B$, $A \\Rightarrow C$ and $B \\Rightarrow D$."
   ]
  },
  {
   "cell_type": "code",
   "execution_count": 13,
   "metadata": {},
   "outputs": [
    {
     "data": {
      "text/html": [
       "<strong id=\"constrainedSingularConstructiveDilemma\"><a class=\"ProveItLink\" href=\"_proofs_/constrainedSingularConstructiveDilemma.ipynb\">constrainedSingularConstructiveDilemma</a>:</strong> <a class=\"ProveItLink\" href=\"__pv_it/ab5eff55525116b4e2e203da6c786e5de29ab6e70/expr.ipynb\"><img src=\"__pv_it/ab5eff55525116b4e2e203da6c786e5de29ab6e70/expr.png\" style=\"display:inline;vertical-align:middle;\" /></a><br>"
      ],
      "text/plain": [
       "constrainedSingularConstructiveDilemma: forall_{A, B, C in BOOLEANS | A or B , A => C , B => C} C"
      ]
     },
     "execution_count": 13,
     "metadata": {},
     "output_type": "execute_result"
    }
   ],
   "source": [
    "constrainedSingularConstructiveDilemma = Forall((A, B, C), C, conditions=[Or(A, B), Implies(A, C), Implies(B, C)],\n",
    "                                                domain=Booleans)"
   ]
  },
  {
   "cell_type": "code",
   "execution_count": 14,
   "metadata": {},
   "outputs": [
    {
     "data": {
      "text/html": [
       "<strong id=\"singularConstructiveDilemma\"><a class=\"ProveItLink\" href=\"_proofs_/singularConstructiveDilemma.ipynb\">singularConstructiveDilemma</a>:</strong> <a class=\"ProveItLink\" href=\"__pv_it/ae04d742bb2a9c5d5c8f08976170ec0df82f46d30/expr.ipynb\"><img src=\"__pv_it/ae04d742bb2a9c5d5c8f08976170ec0df82f46d30/expr.png\" style=\"display:inline;vertical-align:middle;\" /></a><br>"
      ],
      "text/plain": [
       "singularConstructiveDilemma: forall_{A, B in BOOLEANS | A or B} [forall_{C | A => C , B => C} C]"
      ]
     },
     "execution_count": 14,
     "metadata": {},
     "output_type": "execute_result"
    }
   ],
   "source": [
    "singularConstructiveDilemma = Forall((A, B), Forall(C, C, conditions=[Implies(A, C), Implies(B, C)]), \n",
    "                                     domain=Booleans, conditions=[Or(A, B)])"
   ]
  },
  {
   "cell_type": "code",
   "execution_count": 15,
   "metadata": {},
   "outputs": [
    {
     "data": {
      "text/html": [
       "<strong id=\"singularConstructiveMultiDilemma\"><a class=\"ProveItLink\" href=\"_proofs_/singularConstructiveMultiDilemma.ipynb\">singularConstructiveMultiDilemma</a>:</strong> <a class=\"ProveItLink\" href=\"__pv_it/5b028debca9b8bb7a169f5e53ce6fa0baaf4230f0/expr.ipynb\"><img src=\"__pv_it/5b028debca9b8bb7a169f5e53ce6fa0baaf4230f0/expr.png\" style=\"display:inline;vertical-align:middle;\" /></a><br>"
      ],
      "text/plain": [
       "singularConstructiveMultiDilemma: forall_{m in Naturals} [forall_{A in BOOLEANS^{m} | A_1 or  ...  or A_m} [forall_{C | A_1 => C ,  ...  , A_m => C} C]]"
      ]
     },
     "execution_count": 15,
     "metadata": {},
     "output_type": "execute_result"
    }
   ],
   "source": [
    "singularConstructiveMultiDilemma = Forall((m),Forall((AA), Forall(C, C, conditions=[Iter(i,Implies(Indexed(AA,i), C), one, m)]), domain=Exp(Booleans,m),conditions=[Or(varIter(AA, one, m))]),domain = Naturals)"
   ]
  },
  {
   "cell_type": "code",
   "execution_count": null,
   "metadata": {},
   "outputs": [],
   "source": []
  },
  {
   "cell_type": "code",
   "execution_count": 16,
   "metadata": {},
   "outputs": [
    {
     "data": {
      "text/html": [
       "<strong id=\"orIfLeft\"><a class=\"ProveItLink\" href=\"_proofs_/orIfLeft.ipynb\">orIfLeft</a>:</strong> <a class=\"ProveItLink\" href=\"__pv_it/ee9b5e135f18feaeceacb6d1760a21f60f3575430/expr.ipynb\"><img src=\"__pv_it/ee9b5e135f18feaeceacb6d1760a21f60f3575430/expr.png\" style=\"display:inline;vertical-align:middle;\" /></a><br>"
      ],
      "text/plain": [
       "orIfLeft: forall_{A, B in BOOLEANS | A} (A or B)"
      ]
     },
     "execution_count": 16,
     "metadata": {},
     "output_type": "execute_result"
    }
   ],
   "source": [
    "orIfLeft = Forall((A, B), Or(A, B), domain=Booleans, conditions=[A])"
   ]
  },
  {
   "cell_type": "code",
   "execution_count": 17,
   "metadata": {},
   "outputs": [
    {
     "data": {
      "text/html": [
       "<strong id=\"orIfRight\"><a class=\"ProveItLink\" href=\"_proofs_/orIfRight.ipynb\">orIfRight</a>:</strong> <a class=\"ProveItLink\" href=\"__pv_it/244c12503c36805689e898ad6458e87c518cd09d0/expr.ipynb\"><img src=\"__pv_it/244c12503c36805689e898ad6458e87c518cd09d0/expr.png\" style=\"display:inline;vertical-align:middle;\" /></a><br>"
      ],
      "text/plain": [
       "orIfRight: forall_{A, B in BOOLEANS | B} (A or B)"
      ]
     },
     "execution_count": 17,
     "metadata": {},
     "output_type": "execute_result"
    }
   ],
   "source": [
    "orIfRight = Forall((A, B), Or(A, B), domain=Booleans, conditions=[B])"
   ]
  },
  {
   "cell_type": "code",
   "execution_count": 18,
   "metadata": {},
   "outputs": [
    {
     "data": {
      "text/html": [
       "<strong id=\"constructiveDilemma\"><a class=\"ProveItLink\" href=\"_proofs_/constructiveDilemma.ipynb\">constructiveDilemma</a>:</strong> <a class=\"ProveItLink\" href=\"__pv_it/8931a5ce5cb5c22a7cd0723cd5f9afa3d54cac3e0/expr.ipynb\"><img src=\"__pv_it/8931a5ce5cb5c22a7cd0723cd5f9afa3d54cac3e0/expr.png\" style=\"display:inline;vertical-align:middle;\" /></a><br>"
      ],
      "text/plain": [
       "constructiveDilemma: forall_{A, B, C, D in BOOLEANS | A or B , A => C , B => D} (C or D)"
      ]
     },
     "execution_count": 18,
     "metadata": {},
     "output_type": "execute_result"
    }
   ],
   "source": [
    "constructiveDilemma = Forall((A, B, C, D), Or(C, D), domain=Booleans, \n",
    "                             conditions=[Or(A, B), Implies(A, C), Implies(B, D)])"
   ]
  },
  {
   "cell_type": "code",
   "execution_count": 19,
   "metadata": {},
   "outputs": [
    {
     "data": {
      "text/html": [
       "<strong id=\"constructiveMultiDilemma\"><a class=\"ProveItLink\" href=\"_proofs_/constructiveMultiDilemma.ipynb\">constructiveMultiDilemma</a>:</strong> <a class=\"ProveItLink\" href=\"__pv_it/a0998e3da89a46438dd47f8ab4060fe9d0e8b8fa0/expr.ipynb\"><img src=\"__pv_it/a0998e3da89a46438dd47f8ab4060fe9d0e8b8fa0/expr.png\" style=\"display:inline;vertical-align:middle;\" /></a><br>"
      ],
      "text/plain": [
       "constructiveMultiDilemma: forall_{m in Naturals} [forall_{A, B in BOOLEANS^{m} | A_1 or  ...  or A_m , A_1 => B_1 ,  ...  , A_m => B_m} (B_1 or  ...  or B_m)]"
      ]
     },
     "execution_count": 19,
     "metadata": {},
     "output_type": "execute_result"
    }
   ],
   "source": [
    "constructiveMultiDilemma = Forall((m),Forall((AA, BB), Or(varIter(BB, one, m)), domain=Exp(Booleans,m), \n",
    "                             conditions=[Or(iterA1m), Iter(i,Implies(Indexed(AA,i), Indexed(BB,i)), one, m)]), domain = Naturals)"
   ]
  },
  {
   "cell_type": "code",
   "execution_count": 20,
   "metadata": {},
   "outputs": [
    {
     "data": {
      "text/html": [
       "<strong id=\"destructiveDilemma\"><a class=\"ProveItLink\" href=\"_proofs_/destructiveDilemma.ipynb\">destructiveDilemma</a>:</strong> <a class=\"ProveItLink\" href=\"__pv_it/7de8b210ccb671c7d6a6b32db451f642d98368b60/expr.ipynb\"><img src=\"__pv_it/7de8b210ccb671c7d6a6b32db451f642d98368b60/expr.png\" style=\"display:inline;vertical-align:middle;\" /></a><br>"
      ],
      "text/plain": [
       "destructiveDilemma: forall_{A, B, C, D in BOOLEANS | [not](C) or [not](D) , A => C , B => D} ([not](A) or [not](B))"
      ]
     },
     "execution_count": 20,
     "metadata": {},
     "output_type": "execute_result"
    }
   ],
   "source": [
    "destructiveDilemma = Forall((A, B, C, D), Or(Not(A), Not(B)), domain=Booleans, \n",
    "                            conditions=[Or(Not(C), Not(D)), Implies(A, C), Implies(B, D)])"
   ]
  },
  {
   "cell_type": "code",
   "execution_count": 21,
   "metadata": {},
   "outputs": [
    {
     "data": {
      "text/html": [
       "<strong id=\"destructiveMultiDilemma\"><a class=\"ProveItLink\" href=\"_proofs_/destructiveMultiDilemma.ipynb\">destructiveMultiDilemma</a>:</strong> <a class=\"ProveItLink\" href=\"__pv_it/5f0965a85950fec35ba34ed18fa4971a198d03090/expr.ipynb\"><img src=\"__pv_it/5f0965a85950fec35ba34ed18fa4971a198d03090/expr.png\" style=\"display:inline;vertical-align:middle;\" /></a><br>"
      ],
      "text/plain": [
       "destructiveMultiDilemma: forall_{m in Naturals} [forall_{A, B in BOOLEANS^{m} | [not](A_1) or  ...  or [not](A_m) , A_1 => B_1 ,  ...  , A_m => B_m} ([not](B_1) or  ...  or [not](B_m))]"
      ]
     },
     "execution_count": 21,
     "metadata": {},
     "output_type": "execute_result"
    }
   ],
   "source": [
    "destructiveMultiDilemma = Forall((m),Forall((AA, BB), Or(Iter(i, Not(Indexed(BB,i)), one, m)), domain=Exp(Booleans,m), conditions=[Or(Iter(i, Not(Indexed(AA,i)), one, m)), Iter(i,Implies(Indexed(AA, i), Indexed(BB, i)),one,m)]), domain = Naturals)"
   ]
  },
  {
   "cell_type": "code",
   "execution_count": 22,
   "metadata": {},
   "outputs": [
    {
     "data": {
      "text/html": [
       "<strong id=\"notLeftIfNeither\"><a class=\"ProveItLink\" href=\"_proofs_/notLeftIfNeither.ipynb\">notLeftIfNeither</a>:</strong> <a class=\"ProveItLink\" href=\"__pv_it/215bcd8bf685e6db0a42567615996e59c1892f060/expr.ipynb\"><img src=\"__pv_it/215bcd8bf685e6db0a42567615996e59c1892f060/expr.png\" style=\"display:inline;vertical-align:middle;\" /></a><br>"
      ],
      "text/plain": [
       "notLeftIfNeither: forall_{A, B | [not](A or B)} [not](A)"
      ]
     },
     "execution_count": 22,
     "metadata": {},
     "output_type": "execute_result"
    }
   ],
   "source": [
    "notLeftIfNeither = Forall((A, B), Not(A), conditions=(Not(Or(A, B))))"
   ]
  },
  {
   "cell_type": "code",
   "execution_count": 23,
   "metadata": {},
   "outputs": [
    {
     "data": {
      "text/html": [
       "<strong id=\"notRightIfNeither\"><a class=\"ProveItLink\" href=\"_proofs_/notRightIfNeither.ipynb\">notRightIfNeither</a>:</strong> <a class=\"ProveItLink\" href=\"__pv_it/1148040b6237446208291983939c6c85ccc87db20/expr.ipynb\"><img src=\"__pv_it/1148040b6237446208291983939c6c85ccc87db20/expr.png\" style=\"display:inline;vertical-align:middle;\" /></a><br>"
      ],
      "text/plain": [
       "notRightIfNeither: forall_{A, B | [not](A or B)} [not](B)"
      ]
     },
     "execution_count": 23,
     "metadata": {},
     "output_type": "execute_result"
    }
   ],
   "source": [
    "notRightIfNeither = Forall((A, B), Not(B), conditions=(Not(Or(A, B))))"
   ]
  },
  {
   "cell_type": "code",
   "execution_count": null,
   "metadata": {},
   "outputs": [],
   "source": []
  },
  {
   "cell_type": "code",
   "execution_count": 24,
   "metadata": {},
   "outputs": [
    {
     "data": {
      "text/html": [
       "<strong id=\"unaryDisjunctionLemma\"><a class=\"ProveItLink\" href=\"_proofs_/unaryDisjunctionLemma.ipynb\">unaryDisjunctionLemma</a>:</strong> <a class=\"ProveItLink\" href=\"__pv_it/fc14d7e75966c7cd75e5d487714527cc7351e5110/expr.ipynb\"><img src=\"__pv_it/fc14d7e75966c7cd75e5d487714527cc7351e5110/expr.png\" style=\"display:inline;vertical-align:middle;\" /></a><br>"
      ],
      "text/plain": [
       "unaryDisjunctionLemma: forall_{A in BOOLEANS} ([or](A) = (FALSE or A))"
      ]
     },
     "execution_count": 24,
     "metadata": {},
     "output_type": "execute_result"
    }
   ],
   "source": [
    "unaryDisjunctionLemma = Forall(A, (Equals(Or(A), Or(FALSE, A))), domain = Booleans)"
   ]
  },
  {
   "cell_type": "code",
   "execution_count": 25,
   "metadata": {},
   "outputs": [
    {
     "data": {
      "text/html": [
       "<strong id=\"unaryDisjunctionDef\"><a class=\"ProveItLink\" href=\"_proofs_/unaryDisjunctionDef.ipynb\">unaryDisjunctionDef</a>:</strong> <a class=\"ProveItLink\" href=\"__pv_it/ea7cdc97bb19dd3f63221c57941793bcf9c4e7e30/expr.ipynb\"><img src=\"__pv_it/ea7cdc97bb19dd3f63221c57941793bcf9c4e7e30/expr.png\" style=\"display:inline;vertical-align:middle;\" /></a><br>"
      ],
      "text/plain": [
       "unaryDisjunctionDef: forall_{A in BOOLEANS} ([or](A) = A)"
      ]
     },
     "execution_count": 25,
     "metadata": {},
     "output_type": "execute_result"
    }
   ],
   "source": [
    "unaryDisjunctionDef = Forall(A, Equals(Or(A), A), domain = Booleans)"
   ]
  },
  {
   "cell_type": "code",
   "execution_count": 26,
   "metadata": {},
   "outputs": [
    {
     "data": {
      "text/html": [
       "<strong id=\"eachInBool\"><a class=\"ProveItLink\" href=\"_proofs_/eachInBool.ipynb\">eachInBool</a>:</strong> <a class=\"ProveItLink\" href=\"__pv_it/cd30baf5ab2620c9803897366acf4394ab8c82330/expr.ipynb\"><img src=\"__pv_it/cd30baf5ab2620c9803897366acf4394ab8c82330/expr.png\" style=\"display:inline;vertical-align:middle;\" /></a><br>"
      ],
      "text/plain": [
       "eachInBool: forall_{m, n in Naturals} [forall_{A, B, C | (A_1 or  ...  or A_m or B or C_1 or  ...  or C_n) in BOOLEANS} (B in BOOLEANS)]"
      ]
     },
     "execution_count": 26,
     "metadata": {},
     "output_type": "execute_result"
    }
   ],
   "source": [
    "eachInBool = Forall((m, n), Forall((AA, B, CC), inBool(B), conditions=inBool(Or(iterA1m, B, iterC1n))),\n",
    "                    domain=Naturals)"
   ]
  },
  {
   "cell_type": "code",
   "execution_count": 27,
   "metadata": {},
   "outputs": [
    {
     "data": {
      "text/html": [
       "<strong id=\"orIfAny\"><a class=\"ProveItLink\" href=\"_proofs_/orIfAny.ipynb\">orIfAny</a>:</strong> <a class=\"ProveItLink\" href=\"__pv_it/e5b1d8567deddceb281da8e4062562af11d61b8d0/expr.ipynb\"><img src=\"__pv_it/e5b1d8567deddceb281da8e4062562af11d61b8d0/expr.png\" style=\"display:inline;vertical-align:middle;\" /></a><br>"
      ],
      "text/plain": [
       "orIfAny: forall_{m, n in Naturals} [forall_{(A, B, C) in BOOLEANS^{m} * BOOLEANS * BOOLEANS^{n} | B} (A_1 or  ...  or A_m or B or C_1 or  ...  or C_n)]"
      ]
     },
     "execution_count": 27,
     "metadata": {},
     "output_type": "execute_result"
    }
   ],
   "source": [
    "orIfAny = Forall((m, n), Forall((AA, B, CC), Or(iterA1m, B, iterC1n), \n",
    "                                domains=[Exp(Booleans, m), Booleans, Exp(Booleans, n)], conditions=[B]),\n",
    "                 domain=Naturals)"
   ]
  },
  {
   "cell_type": "code",
   "execution_count": 28,
   "metadata": {},
   "outputs": [
    {
     "data": {
      "text/html": [
       "<strong id=\"notOrIfNotAny\"><a class=\"ProveItLink\" href=\"_proofs_/notOrIfNotAny.ipynb\">notOrIfNotAny</a>:</strong> <a class=\"ProveItLink\" href=\"__pv_it/b36c46633e225cb1ad9eb08e98daebca5da605100/expr.ipynb\"><img src=\"__pv_it/b36c46633e225cb1ad9eb08e98daebca5da605100/expr.png\" style=\"display:inline;vertical-align:middle;\" /></a><br>"
      ],
      "text/plain": [
       "notOrIfNotAny: forall_{m in Naturals} [forall_{A | [not](A_1) ,  ...  , [not](A_m)} [not](A_1 or  ...  or A_m)]"
      ]
     },
     "execution_count": 28,
     "metadata": {},
     "output_type": "execute_result"
    }
   ],
   "source": [
    "notOrIfNotAny = Forall(m, Forall(AA, Not(Or(iterA1m)),  \n",
    "                                 conditions=[Iter(i, Not(Indexed(AA, i)), one, m)]),\n",
    "                       domain=Naturals)"
   ]
  },
  {
   "cell_type": "code",
   "execution_count": 29,
   "metadata": {},
   "outputs": [
    {
     "data": {
      "text/html": [
       "<strong id=\"orContradiction\"><a class=\"ProveItLink\" href=\"_proofs_/orContradiction.ipynb\">orContradiction</a>:</strong> <a class=\"ProveItLink\" href=\"__pv_it/0b69715aa1396e347be8602cf3ae99997f82e8f60/expr.ipynb\"><img src=\"__pv_it/0b69715aa1396e347be8602cf3ae99997f82e8f60/expr.png\" style=\"display:inline;vertical-align:middle;\" /></a><br>"
      ],
      "text/plain": [
       "orContradiction: forall_{m in Naturals} [forall_{A | A_1 or  ...  or A_m , [not](A_1) ,  ...  , [not](A_m)} FALSE]"
      ]
     },
     "execution_count": 29,
     "metadata": {},
     "output_type": "execute_result"
    }
   ],
   "source": [
    "orContradiction = Forall(m, Forall(AA, FALSE, conditions=(Or(iterA1m), Iter(i, Not(Indexed(AA, i)), one, m))),\n",
    "                         domain=Naturals)"
   ]
  },
  {
   "cell_type": "code",
   "execution_count": 30,
   "metadata": {},
   "outputs": [
    {
     "data": {
      "text/html": [
       "<strong id=\"group\"><a class=\"ProveItLink\" href=\"_proofs_/group.ipynb\">group</a>:</strong> <a class=\"ProveItLink\" href=\"__pv_it/b8895ea2453be94160a752457ad1e7269bf7a9b90/expr.ipynb\"><img src=\"__pv_it/b8895ea2453be94160a752457ad1e7269bf7a9b90/expr.png\" style=\"display:inline;vertical-align:middle;\" /></a><br>"
      ],
      "text/plain": [
       "group: forall_{l, m, n in Naturals} [forall_{(A, B, C) in BOOLEANS^{l} * BOOLEANS^{m} * BOOLEANS^{n} | A_1 or  ...  or A_l or B_1 or  ...  or B_m or C_1 or  ...  or C_n} (A_1 or  ...  or A_l or (B_1 or  ...  or B_m) or C_1 or  ...  or C_n)]"
      ]
     },
     "execution_count": 30,
     "metadata": {},
     "output_type": "execute_result"
    }
   ],
   "source": [
    "group = Forall((l,m,n), Forall((AA,BB,CC),Or(Iter(i, Indexed(AA,i), one, l), Or(Iter(j,Indexed(BB,j),one,m)), Iter(k, Indexed(CC,k),one,n)), conditions=[Or(Iter(i, Indexed(AA,i), one, l), Iter(j,Indexed(BB,j),one,m), Iter(k, Indexed(CC,k),one,n))], domains = [Exp(Booleans,l), Exp(Booleans,m), Exp(Booleans,n)]),domain = Naturals)"
   ]
  },
  {
   "cell_type": "code",
   "execution_count": 31,
   "metadata": {},
   "outputs": [
    {
     "data": {
      "text/html": [
       "<strong id=\"swap\"><a class=\"ProveItLink\" href=\"_proofs_/swap.ipynb\">swap</a>:</strong> <a class=\"ProveItLink\" href=\"__pv_it/d5d0ba2acbfddc6f3d23b05b36f8a7adf5d6c5960/expr.ipynb\"><img src=\"__pv_it/d5d0ba2acbfddc6f3d23b05b36f8a7adf5d6c5960/expr.png\" style=\"display:inline;vertical-align:middle;\" /></a><br>"
      ],
      "text/plain": [
       "swap: forall_{l, m, n in Naturals} [forall_{(A, B, C, D, E) in BOOLEANS^{l} * BOOLEANS * BOOLEANS^{m} * BOOLEANS * BOOLEANS^{n} | A_1 or  ...  or A_l or B or C_1 or  ...  or C_m or D or E_1 or  ...  or E_n} (A_1 or  ...  or A_l or D or C_1 or  ...  or C_m or B or E_1 or  ...  or E_n)]"
      ]
     },
     "execution_count": 31,
     "metadata": {},
     "output_type": "execute_result"
    }
   ],
   "source": [
    "swap = Forall((l,m,n),Forall((AA,B,CC,D,EE), Or(varIter(AA, one, l), D, varIter(CC, one, m), B, varIter(EE, one, n)), conditions=[Or(varIter(AA, one, l), B, varIter(CC, one, m), D, varIter(EE, one, n))], domains = [Exp(Booleans, l), Booleans, Exp(Booleans,m), Booleans, Exp(Booleans, n)]), domain = Naturals)"
   ]
  },
  {
   "cell_type": "code",
   "execution_count": 32,
   "metadata": {},
   "outputs": [
    {
     "data": {
      "text/html": [
       "<strong id=\"groupSwap\"><a class=\"ProveItLink\" href=\"_proofs_/groupSwap.ipynb\">groupSwap</a>:</strong> <a class=\"ProveItLink\" href=\"__pv_it/d3692dfdd90f80224eca0dca4e8cb018c351a4d40/expr.ipynb\"><img src=\"__pv_it/d3692dfdd90f80224eca0dca4e8cb018c351a4d40/expr.png\" style=\"display:inline;vertical-align:middle;\" /></a><br>"
      ],
      "text/plain": [
       "groupSwap: forall_{i, j, k, l, m in Naturals | i <= j <= k <= l <= m} [forall_{A | A_1 or  ...  or A_m} (A_1 or  ...  or A_i or A_(k + 1) or  ...  or A_l or A_(j + 1) or  ...  or A_k or A_(i or 1) or  ...  or A_j or A_(l + 1) or  ...  or A_m)]"
      ]
     },
     "execution_count": 32,
     "metadata": {},
     "output_type": "execute_result"
    }
   ],
   "source": [
    "groupSwap = Forall((i,j,k,l,m), \n",
    "                   Forall(AA, Or(varIter(AA, one, i), varIter(AA, Add(k, one), l), varIter(AA, Add(j, one), k), \n",
    "                                varIter(AA, Or(i, one), j), varIter(AA, Add(l, one), m)),\n",
    "                          conditions=[Or(iterA1m)]),\n",
    "                   domain = Naturals, conditions=[LesserSequence([LessEq._operator_]*4, (i,j,k,l,m))])"
   ]
  },
  {
   "cell_type": "code",
   "execution_count": 33,
   "metadata": {},
   "outputs": [
    {
     "data": {
      "text/html": [
       "<strong id=\"trueEval\"><a class=\"ProveItLink\" href=\"_proofs_/trueEval.ipynb\">trueEval</a>:</strong> <a class=\"ProveItLink\" href=\"__pv_it/de27395361182a5ea2f3efb74aed121628cee6a60/expr.ipynb\"><img src=\"__pv_it/de27395361182a5ea2f3efb74aed121628cee6a60/expr.png\" style=\"display:inline;vertical-align:middle;\" /></a><br>"
      ],
      "text/plain": [
       "trueEval: forall_{m, n in Naturals} [forall_{(A, C) in BOOLEANS^{m} * BOOLEANS^{n}} ((A_1 or  ...  or A_m or TRUE or C_1 or  ...  or C_n) = TRUE)]"
      ]
     },
     "execution_count": 33,
     "metadata": {},
     "output_type": "execute_result"
    }
   ],
   "source": [
    "trueEval = Forall((m, n), Forall((AA, CC), Equals(Or(iterA1m, TRUE, iterC1n), TRUE),\n",
    "                                 domains=[Exp(Booleans, m), Exp(Booleans, n)]),\n",
    "                  domain=Naturals)"
   ]
  },
  {
   "cell_type": "code",
   "execution_count": 34,
   "metadata": {},
   "outputs": [
    {
     "data": {
      "text/html": [
       "<strong id=\"falseEval\"><a class=\"ProveItLink\" href=\"_proofs_/falseEval.ipynb\">falseEval</a>:</strong> <a class=\"ProveItLink\" href=\"__pv_it/4a79e7d86526f8288884909ee62e860c7ec4814f0/expr.ipynb\"><img src=\"__pv_it/4a79e7d86526f8288884909ee62e860c7ec4814f0/expr.png\" style=\"display:inline;vertical-align:middle;\" /></a><br>"
      ],
      "text/plain": [
       "falseEval: forall_{m in Naturals} [forall_{A in {FALSE}^{m}} ((A_1 or  ...  or A_m) = FALSE)]"
      ]
     },
     "execution_count": 34,
     "metadata": {},
     "output_type": "execute_result"
    }
   ],
   "source": [
    "falseEval = Forall(m, Forall(AA, Equals(Or(iterA1m), FALSE), domain=Exp(Set(FALSE), m)),\n",
    "                   domain=Naturals)"
   ]
  },
  {
   "cell_type": "code",
   "execution_count": null,
   "metadata": {},
   "outputs": [],
   "source": []
  },
  {
   "cell_type": "code",
   "execution_count": 35,
   "metadata": {},
   "outputs": [
    {
     "data": {
      "text/html": [
       "<strong id=\"binaryClosure\"><a class=\"ProveItLink\" href=\"_proofs_/binaryClosure.ipynb\">binaryClosure</a>:</strong> <a class=\"ProveItLink\" href=\"__pv_it/39441255e3cd9fbcda2663152b054e4ca715853b0/expr.ipynb\"><img src=\"__pv_it/39441255e3cd9fbcda2663152b054e4ca715853b0/expr.png\" style=\"display:inline;vertical-align:middle;\" /></a><br>"
      ],
      "text/plain": [
       "binaryClosure: forall_{A, B in BOOLEANS} ((A or B) in BOOLEANS)"
      ]
     },
     "execution_count": 35,
     "metadata": {},
     "output_type": "execute_result"
    }
   ],
   "source": [
    "binaryClosure = Forall((A, B), inBool(Or(A, B)), domain=Booleans)"
   ]
  },
  {
   "cell_type": "code",
   "execution_count": 36,
   "metadata": {},
   "outputs": [
    {
     "data": {
      "text/html": [
       "<strong id=\"closure\"><a class=\"ProveItLink\" href=\"_proofs_/closure.ipynb\">closure</a>:</strong> <a class=\"ProveItLink\" href=\"__pv_it/2cb505713778067a1b94f558521c476c9ef7d74f0/expr.ipynb\"><img src=\"__pv_it/2cb505713778067a1b94f558521c476c9ef7d74f0/expr.png\" style=\"display:inline;vertical-align:middle;\" /></a><br>"
      ],
      "text/plain": [
       "closure: forall_{m in Naturals} [forall_{A in BOOLEANS^{m}} ((A_1 or  ...  or A_m) in BOOLEANS)]"
      ]
     },
     "execution_count": 36,
     "metadata": {},
     "output_type": "execute_result"
    }
   ],
   "source": [
    "closure = Forall(m, Forall(AA, inBool(Or(iterA1m)), domain=Exp(Booleans, m)),\n",
    "                 domain=Naturals)"
   ]
  },
  {
   "cell_type": "code",
   "execution_count": 37,
   "metadata": {},
   "outputs": [
    {
     "data": {
      "text/html": [
<<<<<<< HEAD
       "<strong id=\"demorganslawAndtoOrBin\"><a class=\"ProveItLink\" href=\"_proofs_/demorganslawAndtoOrBin.ipynb\">demorganslawAndtoOrBin</a>:</strong> <a class=\"ProveItLink\" href=\"__pv_it/943737cfc7707ce2b4f186a2f4e1661a7897b91b0/expr.ipynb\"><img src=\"__pv_it/943737cfc7707ce2b4f186a2f4e1661a7897b91b0/expr.png\" style=\"display:inline;vertical-align:middle;\" /></a><br>"
      ],
      "text/plain": [
       "demorganslawAndtoOrBin: forall_{A, B in BOOLEANS | [not]([not](A) and [not](B))} (A or B)"
=======
       "<strong id=\"demorgansLawAndToOrBin\"><a class=\"ProveItLink\" href=\"_proofs_/demorgansLawAndToOrBin.ipynb\">demorgansLawAndToOrBin</a>:</strong> <a class=\"ProveItLink\" href=\"__pv_it/943737cfc7707ce2b4f186a2f4e1661a7897b91b0/expr.ipynb\"><img src=\"__pv_it/943737cfc7707ce2b4f186a2f4e1661a7897b91b0/expr.png\" style=\"display:inline;vertical-align:middle;\" /></a><br>"
      ],
      "text/plain": [
       "demorgansLawAndToOrBin: forall_{A, B in BOOLEANS | [not]([not](A) and [not](B))} (A or B)"
>>>>>>> a89a0c83
      ]
     },
     "execution_count": 37,
     "metadata": {},
     "output_type": "execute_result"
    }
   ],
   "source": [
<<<<<<< HEAD
    "demorganslawAndtoOrBin = Forall((A,B), Or(A,B), conditions=[Not(And(Not(A), Not(B)))], domain=Booleans)"
=======
    "demorgansLawAndToOrBin = Forall((A,B), Or(A,B), conditions=[Not(And(Not(A), Not(B)))], domain=Booleans)"
>>>>>>> a89a0c83
   ]
  },
  {
   "cell_type": "code",
   "execution_count": 38,
   "metadata": {},
   "outputs": [
    {
     "data": {
      "text/html": [
<<<<<<< HEAD
       "<strong id=\"demorganslawAndtoOr\"><a class=\"ProveItLink\" href=\"_proofs_/demorganslawAndtoOr.ipynb\">demorganslawAndtoOr</a>:</strong> <a class=\"ProveItLink\" href=\"__pv_it/da56ccc2ed224fe33d2e336fab63bec7ab3747840/expr.ipynb\"><img src=\"__pv_it/da56ccc2ed224fe33d2e336fab63bec7ab3747840/expr.png\" style=\"display:inline;vertical-align:middle;\" /></a><br>"
      ],
      "text/plain": [
       "demorganslawAndtoOr: forall_{m in Naturals} [forall_{A in BOOLEANS^{m} | [not]([not](A_1) and  ...  and [not](A_m))} (A_1 or  ...  or A_m)]"
=======
       "<strong id=\"demorgansLawAndToOr\"><a class=\"ProveItLink\" href=\"_proofs_/demorgansLawAndToOr.ipynb\">demorgansLawAndToOr</a>:</strong> <a class=\"ProveItLink\" href=\"__pv_it/da56ccc2ed224fe33d2e336fab63bec7ab3747840/expr.ipynb\"><img src=\"__pv_it/da56ccc2ed224fe33d2e336fab63bec7ab3747840/expr.png\" style=\"display:inline;vertical-align:middle;\" /></a><br>"
      ],
      "text/plain": [
       "demorgansLawAndToOr: forall_{m in Naturals} [forall_{A in BOOLEANS^{m} | [not]([not](A_1) and  ...  and [not](A_m))} (A_1 or  ...  or A_m)]"
>>>>>>> a89a0c83
      ]
     },
     "execution_count": 38,
     "metadata": {},
     "output_type": "execute_result"
    }
   ],
   "source": [
<<<<<<< HEAD
    "demorganslawAndtoOr = Forall(m, Forall(AA, Or(iterA1m), conditions=[Not(And(Iter(i, Not(Indexed(AA,i)), one, m)))], domain=Exp(Booleans, m)),domain = Naturals)"
=======
    "demorgansLawAndToOr = Forall(m, Forall(AA, Or(iterA1m), conditions=[Not(And(Iter(i, Not(Indexed(AA,i)), one, m)))], domain=Exp(Booleans, m)),domain = Naturals)"
>>>>>>> a89a0c83
   ]
  },
  {
   "cell_type": "code",
   "execution_count": 39,
   "metadata": {},
   "outputs": [
    {
     "name": "stdout",
     "output_type": "stream",
     "text": [
      "Adding theorem demorganslawAndtoOrBin to proveit.logic.boolean.disjunction context\n",
      "Removing theorem demorganslawOrtoAndBin from proveit.logic.boolean.disjunction context\n",
      "Theorems may be imported from autogenerated _theorems_.py\n"
     ]
    }
   ],
   "source": [
    "%end theorems"
   ]
  },
  {
   "cell_type": "code",
   "execution_count": null,
   "metadata": {},
   "outputs": [],
   "source": []
  },
  {
   "cell_type": "code",
   "execution_count": null,
   "metadata": {},
   "outputs": [],
   "source": []
  }
 ],
 "metadata": {
  "kernelspec": {
   "display_name": "Python 3",
   "language": "python",
   "name": "python3"
  },
  "language_info": {
   "codemirror_mode": {
    "name": "ipython",
    "version": 3
   },
   "file_extension": ".py",
   "mimetype": "text/x-python",
   "name": "python",
   "nbconvert_exporter": "python",
   "pygments_lexer": "ipython3",
   "version": "3.7.3"
  }
 },
 "nbformat": 4,
 "nbformat_minor": 1
}<|MERGE_RESOLUTION|>--- conflicted
+++ resolved
@@ -895,17 +895,10 @@
     {
      "data": {
       "text/html": [
-<<<<<<< HEAD
-       "<strong id=\"demorganslawAndtoOrBin\"><a class=\"ProveItLink\" href=\"_proofs_/demorganslawAndtoOrBin.ipynb\">demorganslawAndtoOrBin</a>:</strong> <a class=\"ProveItLink\" href=\"__pv_it/943737cfc7707ce2b4f186a2f4e1661a7897b91b0/expr.ipynb\"><img src=\"__pv_it/943737cfc7707ce2b4f186a2f4e1661a7897b91b0/expr.png\" style=\"display:inline;vertical-align:middle;\" /></a><br>"
-      ],
-      "text/plain": [
-       "demorganslawAndtoOrBin: forall_{A, B in BOOLEANS | [not]([not](A) and [not](B))} (A or B)"
-=======
        "<strong id=\"demorgansLawAndToOrBin\"><a class=\"ProveItLink\" href=\"_proofs_/demorgansLawAndToOrBin.ipynb\">demorgansLawAndToOrBin</a>:</strong> <a class=\"ProveItLink\" href=\"__pv_it/943737cfc7707ce2b4f186a2f4e1661a7897b91b0/expr.ipynb\"><img src=\"__pv_it/943737cfc7707ce2b4f186a2f4e1661a7897b91b0/expr.png\" style=\"display:inline;vertical-align:middle;\" /></a><br>"
       ],
       "text/plain": [
        "demorgansLawAndToOrBin: forall_{A, B in BOOLEANS | [not]([not](A) and [not](B))} (A or B)"
->>>>>>> a89a0c83
       ]
      },
      "execution_count": 37,
@@ -914,11 +907,7 @@
     }
    ],
    "source": [
-<<<<<<< HEAD
-    "demorganslawAndtoOrBin = Forall((A,B), Or(A,B), conditions=[Not(And(Not(A), Not(B)))], domain=Booleans)"
-=======
     "demorgansLawAndToOrBin = Forall((A,B), Or(A,B), conditions=[Not(And(Not(A), Not(B)))], domain=Booleans)"
->>>>>>> a89a0c83
    ]
   },
   {
@@ -929,17 +918,10 @@
     {
      "data": {
       "text/html": [
-<<<<<<< HEAD
-       "<strong id=\"demorganslawAndtoOr\"><a class=\"ProveItLink\" href=\"_proofs_/demorganslawAndtoOr.ipynb\">demorganslawAndtoOr</a>:</strong> <a class=\"ProveItLink\" href=\"__pv_it/da56ccc2ed224fe33d2e336fab63bec7ab3747840/expr.ipynb\"><img src=\"__pv_it/da56ccc2ed224fe33d2e336fab63bec7ab3747840/expr.png\" style=\"display:inline;vertical-align:middle;\" /></a><br>"
-      ],
-      "text/plain": [
-       "demorganslawAndtoOr: forall_{m in Naturals} [forall_{A in BOOLEANS^{m} | [not]([not](A_1) and  ...  and [not](A_m))} (A_1 or  ...  or A_m)]"
-=======
        "<strong id=\"demorgansLawAndToOr\"><a class=\"ProveItLink\" href=\"_proofs_/demorgansLawAndToOr.ipynb\">demorgansLawAndToOr</a>:</strong> <a class=\"ProveItLink\" href=\"__pv_it/da56ccc2ed224fe33d2e336fab63bec7ab3747840/expr.ipynb\"><img src=\"__pv_it/da56ccc2ed224fe33d2e336fab63bec7ab3747840/expr.png\" style=\"display:inline;vertical-align:middle;\" /></a><br>"
       ],
       "text/plain": [
        "demorgansLawAndToOr: forall_{m in Naturals} [forall_{A in BOOLEANS^{m} | [not]([not](A_1) and  ...  and [not](A_m))} (A_1 or  ...  or A_m)]"
->>>>>>> a89a0c83
       ]
      },
      "execution_count": 38,
@@ -948,11 +930,7 @@
     }
    ],
    "source": [
-<<<<<<< HEAD
-    "demorganslawAndtoOr = Forall(m, Forall(AA, Or(iterA1m), conditions=[Not(And(Iter(i, Not(Indexed(AA,i)), one, m)))], domain=Exp(Booleans, m)),domain = Naturals)"
-=======
     "demorgansLawAndToOr = Forall(m, Forall(AA, Or(iterA1m), conditions=[Not(And(Iter(i, Not(Indexed(AA,i)), one, m)))], domain=Exp(Booleans, m)),domain = Naturals)"
->>>>>>> a89a0c83
    ]
   },
   {
