{
 "cells": [
  {
   "cell_type": "markdown",
   "metadata": {},
   "source": [
    "Demonstrations for context <a class=\"ProveItLink\" href=\"_context_.ipynb\">proveit.logic.boolean.disjunction</a>\n",
    "========"
   ]
  },
  {
   "cell_type": "code",
   "execution_count": null,
   "metadata": {},
   "outputs": [],
   "source": [
    "import proveit\n",
    "from proveit._common_ import A, B, C, D, E,F,G,H,I,J,K,L,AA, m\n",
    "from proveit.number import num, Naturals\n",
    "from proveit.logic import Booleans, inBool, InSet, Or, And, TRUE, FALSE, Not, Implies, Equals\n",
    "from proveit.logic.boolean.disjunction._theorems_ import closure, eachInBool\n",
    "%begin demonstrations"
   ]
  },
  {
   "cell_type": "code",
   "execution_count": null,
   "metadata": {},
   "outputs": [],
   "source": [
    "closure"
   ]
  },
  {
   "cell_type": "code",
   "execution_count": null,
   "metadata": {},
   "outputs": [],
   "source": [
    "closure"
   ]
  },
  {
   "cell_type": "code",
   "execution_count": null,
   "metadata": {},
   "outputs": [],
   "source": [
    "closure_spec = closure.specialize({m:m}, assumptions=[InSet(m, Naturals)])"
   ]
  },
  {
   "cell_type": "code",
   "execution_count": null,
   "metadata": {},
   "outputs": [],
   "source": [
    "closure.specialize({m:num(4)}, relabelMap={AA:C}, assumptions=[C])"
   ]
  },
  {
   "cell_type": "code",
   "execution_count": null,
   "metadata": {},
   "outputs": [],
   "source": [
    "# demo1 = closure.specialize({m:num(4), AA:[A, B, C, D]}, assumptions = [inBool(A), inBool(B), inBool(C), inBool(D)])"
   ]
  },
  {
   "cell_type": "code",
   "execution_count": null,
   "metadata": {},
   "outputs": [],
   "source": [
    "# demo1.proof()"
   ]
  },
  {
   "cell_type": "code",
   "execution_count": null,
   "metadata": {},
   "outputs": [],
   "source": [
    "# demo1.element.deducePartInBool(1, assumptions=[demo1.expr, inBool(Or(A,B,C))])"
   ]
  },
  {
   "cell_type": "code",
   "execution_count": null,
   "metadata": {},
   "outputs": [],
   "source": [
    "eachInBool"
   ]
  },
  {
   "cell_type": "code",
   "execution_count": null,
   "metadata": {},
   "outputs": [],
<<<<<<< HEAD
=======
   "source": []
  },
  {
   "cell_type": "code",
   "execution_count": null,
   "metadata": {},
   "outputs": [],
>>>>>>> e6a7e2a4
   "source": [
    "Or(TRUE,TRUE).prove().proof()"
   ]
  },
  {
   "cell_type": "code",
   "execution_count": null,
   "metadata": {},
   "outputs": [],
   "source": [
    "Or(TRUE,FALSE).prove().proof()"
   ]
  },
  {
   "cell_type": "code",
   "execution_count": null,
   "metadata": {},
   "outputs": [],
   "source": [
    "Or(FALSE,TRUE).prove().proof()"
   ]
  },
  {
   "cell_type": "code",
   "execution_count": null,
   "metadata": {},
   "outputs": [],
   "source": [
    "Not(Or(FALSE,FALSE)).prove().proof()"
   ]
  },
  {
   "cell_type": "code",
   "execution_count": null,
   "metadata": {},
   "outputs": [],
   "source": [
    "Or(A,B).prove([A,B]).proof()"
   ]
  },
  {
   "cell_type": "code",
   "execution_count": null,
   "metadata": {},
   "outputs": [],
   "source": [
    "Or(A,B).prove([A,Not(B)]).proof()"
   ]
  },
  {
   "cell_type": "code",
   "execution_count": null,
   "metadata": {},
   "outputs": [],
   "source": [
    "Or(A,B).prove([B,Not(A)]).proof()"
   ]
  },
  {
   "cell_type": "code",
   "execution_count": null,
   "metadata": {},
   "outputs": [],
   "source": [
    "Not(Or(A,B)).prove([Not(A), Not(B)]).proof()"
   ]
  },
  {
   "cell_type": "code",
   "execution_count": null,
   "metadata": {},
   "outputs": [],
   "source": [
    "Or(A,B).deriveContradiction([Not(A),Not(B), Or(A,B)]).proof()"
   ]
  },
  {
   "cell_type": "code",
   "execution_count": null,
   "metadata": {},
   "outputs": [],
   "source": [
    "Or(A,B).deriveLeftIfNotRight([inBool(A), inBool(B), Not(B), Or(A,B)]).proof()"
   ]
  },
  {
   "cell_type": "code",
   "execution_count": null,
   "metadata": {},
   "outputs": [],
   "source": [
    "Or(A,B).deriveRightIfNotLeft([*inBool(A,B), Not(A), Or(A,B)]).proof()"
   ]
  },
  {
   "cell_type": "code",
   "execution_count": null,
   "metadata": {},
   "outputs": [],
   "source": [
    "Or(A,B).deriveViaDilemma(C,assumptions=[Or(A,B),inBool(B),Implies(A,C), Implies(B,C), inBool(A), Implies(A,Or(C,D)), Implies(B, Or(C,D))]).proof()"
   ]
  },
  {
   "cell_type": "code",
   "execution_count": null,
   "metadata": {},
   "outputs": [],
   "source": [
    "# Or(A,B,C,D).deriveViaDilemma(E,[Or(A,B,C,D),Implies(A,E), Implies(B,E), Implies(C,E), Implies(D,E), inBool(A) ,inBool(B),inBool(C),inBool(D)]).proof()"
   ]
  },
  {
   "cell_type": "code",
   "execution_count": null,
   "metadata": {},
   "outputs": [],
   "source": [
    "Or(A,B).prove([inBool(B), A, inBool(A)]).proof()"
   ]
  },
  {
   "cell_type": "code",
   "execution_count": null,
   "metadata": {},
   "outputs": [],
   "source": [
    "Or(A,B).prove([inBool(A), inBool(B), B]).proof()"
   ]
  },
  {
   "cell_type": "code",
   "execution_count": null,
   "metadata": {},
   "outputs": [],
   "source": [
    "Or(C,D).deriveViaDilemma(Or(C,D),[Or(A,B), Or(C,D),Implies(A,C), Implies(A,C),Implies(B,D), inBool(A), inBool(B), inBool(C), inBool(D)]).proof()"
   ]
  },
  {
   "cell_type": "code",
   "execution_count": null,
   "metadata": {},
   "outputs": [],
   "source": [
    "# Or(A,B,C,D).deriveViaMultiDilemma(Or(H,I,J,K),[Or(A,B,C,D), Implies(A,H), Implies(B,I), Implies(C,J), Implies(D,K),inBool(A), inBool(B), inBool(C), inBool(D), inBool(H), inBool(I), inBool(J), inBool(K)]).proof()"
   ]
  },
  {
   "cell_type": "code",
   "execution_count": null,
   "metadata": {},
   "outputs": [],
   "source": [
    "# Or(A,B,C,D).deriveViaDilemma(Or(H,I,J,K),[Or(A,B,C,D), Implies(A,H), Implies(B,I), Implies(C,J), Implies(D,K),inBool(A), inBool(B), inBool(C), inBool(D), inBool(H), inBool(I), inBool(J), inBool(K)]).proof()"
   ]
  },
  {
   "cell_type": "code",
   "execution_count": null,
   "metadata": {},
   "outputs": [],
   "source": [
    "# Or(H, I, J, K).deducePartInBool(2, inBool(H,I,J,K)).proof()"
   ]
  },
  {
   "cell_type": "markdown",
   "metadata": {},
   "source": [
    "destructiveDilemma"
   ]
  },
  {
   "cell_type": "code",
   "execution_count": null,
   "metadata": {},
   "outputs": [],
   "source": [
    "Or(Not(C),Not(D)).deriveViaDilemma(Or(Not(A),Not(B)),[Or(Not(C),Not(D)), Implies(A,C), Implies(B,D),inBool(A),inBool(B),inBool(C),inBool(D)]).proof()"
   ]
  },
  {
   "cell_type": "code",
   "execution_count": null,
   "metadata": {},
   "outputs": [],
   "source": [
    "# Or(Not(A), Not(B), Not(C), Not(D)).deriveViaDilemma(Or(Not(H), Not(I), Not(J), Not(K)),[Or(Not(A), Not(B), Not(C), Not(D)),Implies(A,H), Implies(B,I), Implies(C,J), Implies(D,K),inBool(A), inBool(B), inBool(C), inBool(D), inBool(H), inBool(I), inBool(J), inBool(K)]).proof()"
   ]
  },
  {
   "cell_type": "code",
   "execution_count": null,
   "metadata": {},
   "outputs": [],
   "source": [
    "Not(A).prove([Not(Or(A,B))]).proof()"
   ]
  },
  {
   "cell_type": "code",
   "execution_count": null,
   "metadata": {},
   "outputs": [],
   "source": [
    "Not(B).prove([Not(Or(A,B))]).proof()"
   ]
  },
  {
   "cell_type": "code",
   "execution_count": null,
   "metadata": {},
   "outputs": [],
   "source": [
    "Or(A).deduceUnaryEquiv([inBool(A)]).proof()"
   ]
  },
  {
   "cell_type": "code",
   "execution_count": null,
   "metadata": {},
   "outputs": [],
   "source": [
    "# inBool(B).prove([inBool(Or(A,B,C))]).proof()"
   ]
  },
  {
   "cell_type": "code",
   "execution_count": null,
   "metadata": {},
   "outputs": [],
   "source": [
    "Or(A,B,C).prove([A,inBool(A),inBool(B),inBool(C)]).proof()"
   ]
  },
  {
   "cell_type": "code",
   "execution_count": null,
   "metadata": {},
   "outputs": [],
   "source": [
    "Not(Or(A,B,C)).prove([Not(A), Not(B), Not(C)]).proof()"
   ]
  },
  {
   "cell_type": "code",
   "execution_count": null,
   "metadata": {},
   "outputs": [],
   "source": [
    "Or(A,B,C).deriveContradiction([Or(A,B,C), Not(A), Not(B), Not(C)]).proof()"
   ]
  },
  {
   "cell_type": "code",
   "execution_count": null,
   "metadata": {},
   "outputs": [],
   "source": [
    "groupCD = Or(A,B,C,D,E,F,G).associate(2,length=2,assumptions=[Or(A,B,Or(C,D),E,F,G),Or(A,B,C,D,E,F,G),inBool(A), inBool(B),inBool(C),inBool(D),inBool(E),inBool(F),inBool(G)])"
   ]
  },
  {
   "cell_type": "code",
   "execution_count": null,
   "metadata": {},
   "outputs": [],
   "source": [
    "groupCD.proof()"
   ]
  },
  {
   "cell_type": "code",
   "execution_count": null,
   "metadata": {},
   "outputs": [],
   "source": [
    "groupCD.disassociate(2, assumptions=[groupCD.expr]).proof()"
   ]
  },
  {
   "cell_type": "code",
   "execution_count": null,
   "metadata": {},
   "outputs": [],
   "source": [
    "Or(A,B,C,D,E).commutation(1,3, inBool(A,B,C,D,E)).proof()"
   ]
  },
  {
   "cell_type": "code",
   "execution_count": null,
   "metadata": {},
   "outputs": [],
   "source": [
    "Or(A,B,C,D,E).commutation(-1,0, inBool(A,B,C,D,E)).proof()"
   ]
  },
  {
   "cell_type": "code",
   "execution_count": null,
   "metadata": {},
   "outputs": [],
   "source": [
    "Or(A,B,C,D,E,F,G,H,I).commute(3, 5, [Or(A,B,C,D,E,F,G,H,I), *inBool(A,B,C,D,E,F,G,H,I)]).proof()"
   ]
  },
  {
   "cell_type": "code",
   "execution_count": null,
   "metadata": {},
   "outputs": [],
   "source": [
    "Or(A,B,C,D,E,F,G,H,I).commute(6, 3, [Or(A,B,C,D,E,F,G,H,I), *inBool(A,B,C,D,E,F,G,H,I)]).proof()"
   ]
  },
  {
   "cell_type": "code",
   "execution_count": null,
   "metadata": {},
   "outputs": [],
   "source": [
    "Or(A,B,C,D,E,F,G,H,I).groupCommute(0, 3, length=2, assumptions=[Or(A,B,C,D,E,F,G,H,I), *inBool(A,B,C,D,E,F,G,H,I)]).proof()"
   ]
  },
  {
   "cell_type": "code",
   "execution_count": null,
   "metadata": {},
   "outputs": [],
   "source": [
    "Or(A,B,C,D).groupCommute(0, 1, length=2, assumptions=[Or(A,B,C,D)])"
   ]
  },
  {
   "cell_type": "code",
   "execution_count": null,
   "metadata": {},
   "outputs": [],
   "source": [
    "Or(A,B,C,D).groupCommutation(0, 1, length=2, assumptions=inBool(A,B,C,D))"
   ]
  },
  {
   "cell_type": "code",
   "execution_count": null,
   "metadata": {},
   "outputs": [],
   "source": [
    "And(A, B, Or(A,B,C,D)).innerExpr().operands[2].groupCommutation(0, 1, length=2, assumptions=inBool(A,B,C,D)).proof()"
   ]
  },
  {
   "cell_type": "code",
   "execution_count": null,
   "metadata": {},
   "outputs": [],
   "source": [
    "And(A, B, Or(A,B,C,D)).innerExpr().operands[2].groupCommute(0, 1, length=2, assumptions=[And(A, B, Or(A,B,C,D))]).proof()"
   ]
  },
  {
   "cell_type": "code",
   "execution_count": null,
   "metadata": {},
   "outputs": [],
   "source": [
    "Or(A,B,C,D,E,F,G,H).deriveInBool(inBool(A,B,C,D,E,F,G,H)).proof()"
   ]
  },
  {
   "cell_type": "markdown",
   "metadata": {},
   "source": [
    "trueEval"
   ]
  },
  {
   "cell_type": "code",
   "execution_count": null,
   "metadata": {},
   "outputs": [],
   "source": [
    "Or(FALSE,FALSE,TRUE,FALSE,FALSE).evaluation().proof()"
   ]
  },
  {
   "cell_type": "code",
   "execution_count": null,
   "metadata": {},
   "outputs": [],
   "source": [
    "Or(A,B,TRUE,C,D).evaluation([inBool(A), inBool(B), inBool(C), inBool(D)]).proof()"
   ]
  },
  {
   "cell_type": "markdown",
   "metadata": {},
   "source": [
    "falseEval"
   ]
  },
  {
   "cell_type": "code",
   "execution_count": null,
   "metadata": {},
   "outputs": [],
   "source": [
    "Equals(Or(A,B,C,D),FALSE).prove([Equals(A,FALSE), Equals(B,FALSE),Equals(C,FALSE),Equals(D,FALSE)]).proof()"
   ]
  },
  {
   "cell_type": "code",
   "execution_count": null,
   "metadata": {},
   "outputs": [],
   "source": [
    "inBool(Or(A,B)).prove([inBool(A), inBool(B)]).proof()"
   ]
  },
  {
   "cell_type": "code",
   "execution_count": null,
   "metadata": {},
   "outputs": [],
   "source": [
    "inBool(Or(A,B,C,D)).prove([inBool(A), inBool(B), inBool(C), inBool(D)]).proof()"
   ]
  },
  {
   "cell_type": "code",
   "execution_count": null,
   "metadata": {},
   "outputs": [],
   "source": [
    "Or(A,B).prove([Not(And(Not(A), Not(B)))]).proof()"
   ]
  },
  {
   "cell_type": "code",
   "execution_count": null,
   "metadata": {},
   "outputs": [],
   "source": [
    "Or(A, B, C).prove([Not(And(Not(A),Not(B),Not(C)))]).proof()"
   ]
  },
  {
   "cell_type": "code",
   "execution_count": null,
   "metadata": {},
   "outputs": [],
   "source": [
    "%end demonstrations"
   ]
  },
  {
   "cell_type": "code",
   "execution_count": null,
   "metadata": {},
   "outputs": [],
   "source": []
  }
 ],
 "metadata": {
  "kernelspec": {
   "display_name": "Python 3",
   "language": "python",
   "name": "python3"
  }
 },
 "nbformat": 4,
 "nbformat_minor": 0
}<|MERGE_RESOLUTION|>--- conflicted
+++ resolved
@@ -99,8 +99,6 @@
    "execution_count": null,
    "metadata": {},
    "outputs": [],
-<<<<<<< HEAD
-=======
    "source": []
   },
   {
@@ -108,7 +106,6 @@
    "execution_count": null,
    "metadata": {},
    "outputs": [],
->>>>>>> e6a7e2a4
    "source": [
     "Or(TRUE,TRUE).prove().proof()"
    ]
