--- conflicted
+++ resolved
@@ -5,13 +5,13 @@
 class Exists(OperationOverInstances):
     # operator of the Exists operation
     _operator_ = Literal(stringFormat='exists', latexFormat=r'\exists', context=__file__)
-    
+
     def __init__(self, instanceVarOrVars, instanceExpr, domain=None, domains=None, conditions=tuple()):
         '''
         Create a exists (there exists) expression:
         exists_{instanceVars | condition} instanceExpr
         This expresses that there exists a value of the instanceVar(s) for which the optional condition(s)
-        is/are satisfied and the instanceExpr is true.  The instanceVar(s) and condition(s) may be 
+        is/are satisfied and the instanceExpr is true.  The instanceVar(s) and condition(s) may be
         singular or plural (iterable).
         '''
         # nestMultiIvars=True will cause it to treat multiple instance variables as nested Exists operations internally
@@ -22,13 +22,10 @@
         '''
         Side-effect derivations to attempt automatically for an exists operations.
         '''
-<<<<<<< HEAD
         # temporarily insert a return here, short-circuiting the yield
         # see related comments at
         # https://stackoverflow.com/questions/6266561/how-to-write-python-generator-
         # function-that-never-yields-anything
-=======
->>>>>>> dcb52787
         return
         yield self.deriveNegatedForall # derive the negated forall form
 
@@ -37,7 +34,7 @@
         Side-effect derivations to attempt automatically for a negated exists operation.
         '''
         yield self.deduceNotExists # derive the NotExists form.
-        
+
     def deduceNotExists(self, assumptions=USE_DEFAULTS):
         r'''
         Deduce notexists_{x | Q(x) P(x) assuming not(exists_{x | Q(x) P(x)),
@@ -47,7 +44,7 @@
         from .not_exists import NotExists
         notExistsExpr = NotExists(self.instanceVars, self.instanceExpr, domain=self.domain, conditions=self.conditions)
         return notExistsExpr.concludeAsFolded(assumptions)
-        
+
     def concludeViaExample(self, exampleInstance, assumptions=USE_DEFAULTS):
         '''
         Conclude and return this [exists_{..y.. in S | ..Q(..x..)..} P(..y..)] from P(..x..) and Q(..x..) and ..x.. in S, where ..x.. is the given exampleInstance.
@@ -89,7 +86,7 @@
             P_op, P_op_sub = Operation(P, self.instanceVars), self.instanceExpr
             return existsDef.specialize({P_op:P_op_sub, Q_op:Q_op_sub, S:self.domain}, assumptions=assumptions,
                                         relabelMap={xMulti:self.instanceVars}).deriveRightViaEquivalence(assumptions)
-    
+
     def substituteDomain(self, superset, assumptions=USE_DEFAULTS):
         '''
         Substitute the domain with a superset.
@@ -102,7 +99,7 @@
         Q_op, Q_op_sub = Operation(Qmulti, self.instanceVars), self.conditions
         return existsInSuperset.specialize({P_op:P_op_sub, Q_op:Q_op_sub, A:self.domain, B:superset}, assumptions=assumptions,
                                             relabelMap={xMulti:self.instanceVars, yMulti:self.instanceVars}).deriveConsequent(assumptions)
-        
+
     def elimDomain(self, assumptions=USE_DEFAULTS):
         '''
         From [exists_{x in S | Q(x)} P(x)], derive and return [exists_{x | Q(x)} P(x)],
@@ -115,7 +112,7 @@
         return existsInGeneral.specialize({P_op:P_op_sub, Q_op:Q_op_sub, S:self.domain}, assumptions=assumptions,
                                            relabelMap={xMulti:self.instanceVars, yMulti:self.instanceVars}).deriveConsequent(assumptions)
 
-        
+
     def deduceInBool(self, assumptions=USE_DEFAULTS):
         '''
         Deduce, then return, that this exists expression is in the set of BOOLEANS as
@@ -130,7 +127,7 @@
     def substituteInstances(self, universality, assumptions=USE_DEFAULTS):
         '''
         Derive from this Exists operation, Exists_{..x.. in S | ..Q(..x..)..} P(..x..),
-        one that substitutes instance expressions given some 
+        one that substitutes instance expressions given some
         universality = forall_{..x.. in S | P(..x..), ..Q(..x..)..} R(..x..).
                                             or forall_{..x.. in S | ..Q(..x..)..} P(..x..) = R(..x..).
         Either is allowed in the context of the existential quantifier.
@@ -148,13 +145,13 @@
             universality = universality.expr
         if not isinstance(universality, Forall):
             raise InstanceSubstitutionException("'universality' must be a forall expression", self, universality)
-            
+
         if self.instanceExpr in universality.conditions:
             # map from the forall instance variables to self's instance variables
             iVarSubstitutions = {forallIvar:selfIvar for forallIvar, selfIvar in zip(universality.instanceVars, self.instanceVars)}
             firstCondition = universality.conditions[0].substituted(iVarSubstitutions)
             if firstCondition != self.instanceExpr:
-                raise InstanceSubstitutionException("The first condition of the 'universality' must match the instance expression of the Exists operation having instances substituted", self, universality)               
+                raise InstanceSubstitutionException("The first condition of the 'universality' must match the instance expression of the Exists operation having instances substituted", self, universality)
             if len(universality.instanceVars) != len(self.instanceVars):
                 raise InstanceSubstitutionException("'universality' must have the same number of variables as the Exists operation having instances substituted", self, universality)
             if universality.domain != self.domain:
@@ -168,9 +165,7 @@
                 return existentialImplication.specialize({S:self.domain, P_op:P_op_sub, Q_op:Q_op_sub, R_op:R_op_sub}, \
                                                         relabelMap={xMulti:universality.instanceVars, yMulti:self.instanceVars, zMulti:self.instanceVars}, assumptions=assumptions).deriveConsequent(assumptions).deriveConsequent(assumptions)
             else:
-                return noDomainExistentialImplication.specialize({P_op:P_op_sub, Q_op:Q_op_sub, R_op:R_op_sub}, 
+                return noDomainExistentialImplication.specialize({P_op:P_op_sub, Q_op:Q_op_sub, R_op:R_op_sub},
                                                                    relabelMap={xMulti:universality.instanceVars, yMulti:self.instanceVars, zMulti:self.instanceVars}, assumptions=assumptions).deriveConsequent(assumptions).deriveConsequent(assumptions)
         # Default to the OperationOverInstances version which works with universally quantified equivalences.
-        return OperationOverInstances.substitute(self, universality, assumptions=assumptions)
-            
-            +        return OperationOverInstances.substitute(self, universality, assumptions=assumptions)