--- conflicted
+++ resolved
@@ -7,57 +7,35 @@
 class Forall(OperationOverInstances):
     # operator of the Forall operation
     _operator_ = Literal(stringFormat='forall', latexFormat=r'\forall', context=__file__)
-<<<<<<< HEAD
-
-    def __init__(self, instanceVarOrVars, instanceExpr, domain=None, domains=None,
-                 conditions = tuple(), _lambda_map=None):
-=======
-    
+
     def __init__(self, instanceParamOrParams, instanceExpr, *,
-                 domain=None, domains=None, condition=None, 
+                 domain=None, domains=None, condition=None,
                  conditions=None, _lambda_map=None):
->>>>>>> c9f8aad2
         '''
         Create a Forall expression:
         forall_{instanceParamOrParams | conditions} instanceExpr.
-        This expresses that the instanceExpr is true for all values of the 
-        instance parameter(s) given that the optional condition(s) is/are 
+        This expresses that the instanceExpr is true for all values of the
+        instance parameter(s) given that the optional condition(s) is/are
         satisfied.  The instance parameter(s) and condition(s)
         may be singular or plural (iterable).
         '''
-<<<<<<< HEAD
-        # nestMultiIvars=True will cause it to treat multiple instance
-        # variables as nested Forall operations internally
-        # and only join them together as a style consequence.
-        OperationOverInstances.__init__(self, Forall._operator_, instanceVarOrVars,
-                                        instanceExpr, domain, domains, conditions,
-                                        nestMultiIvars=True, _lambda_map=_lambda_map)
-
-=======
         OperationOverInstances.__init__(
-                self, Forall._operator_, instanceParamOrParams, 
+                self, Forall._operator_, instanceParamOrParams,
                 instanceExpr, domain=domain, domains=domains,
-                condition=condition, conditions=conditions, 
+                condition=condition, conditions=conditions,
                 _lambda_map=_lambda_map)
-        
->>>>>>> c9f8aad2
+
     def sideEffects(self, knownTruth):
         '''
         Side-effect derivations to attempt automatically for this forall operation.
         '''
-<<<<<<< HEAD
-        if self.hasDomain() and hasattr(self.domain, 'unfoldForall'):
-            yield self.unfold # derive an unfolded version (dependent upon the domain)
-
-=======
         if hasattr(self, 'instanceParam') and self.hasDomain() and hasattr(self.domain, 'unfoldForall'):
             if len(self.conditions)==0:
                 yield self.unfold # derive an unfolded version (dependent upon the domain)
-        
->>>>>>> c9f8aad2
+
     def conclude(self, assumptions):
         '''
-        If the instance expression, or some instance expression of 
+        If the instance expression, or some instance expression of
         nested universal quantifiers, is known to be true, conclude
         via generalization.  Otherwise, if the domain has a 'foldForall'
         method, attempt to conclude this Forall statement
@@ -76,7 +54,7 @@
             new_assumptions = assumptions + tuple(conditions)
             if expr.proven(assumptions=assumptions + tuple(conditions)):
                 proven_inst_expr = expr.prove(new_assumptions)
-                return proven_inst_expr.generalize(instanceParamLists, 
+                return proven_inst_expr.generalize(instanceParamLists,
                                                    conditions=conditions)
         # next try 'foldAsForall' on the domain (if applicable)
         if self.hasDomain() and hasattr(self.first_domain(), 'foldAsForall'):
@@ -84,27 +62,7 @@
             try:
                 return self.concludeAsFolded(assumptions)
             except:
-<<<<<<< HEAD
-                pass
-        # lastly, try to prove via generalization with automation
-        try:
-            proven_inst_expr = self.explicitInstanceExpr().prove(assumptions=extra_assumptions+defaults.checkedAssumptions(assumptions))
-            instanceVarLists = [list(self.explicitInstanceVars())]
-            conditions = list(self.inclusiveConditions())
-            # see if we can generalize multiple levels simultaneously for a shorter proof
-            while isinstance(proven_inst_expr.proof(), Generalization):
-                instanceVarLists.append(list(proven_inst_expr.explicitInstanceVars()))
-                conditions += proven_inst_expr.conditions
-                proven_inst_expr = proven_inst_expr.proof().requiredTruths[0]
-            return proven_inst_expr.generalize(forallVarLists=instanceVarLists, conditions=conditions)
-        except ProofFailure:
-            if hasFoldAsForall:
-                raise ProofFailure(self, assumptions, "Unable to conclude automatically; both the 'foldAsForall' method on the domain and automated generalization failed.")
-            else:
-                raise ProofFailure(self, assumptions, "Unable to conclude automatically; the domain has no 'foldAsForall' method and automated generalization failed.")
-
-=======
-                raise ProofFailure(self, assumptions, 
+                raise ProofFailure(self, assumptions,
                                    "Unable to conclude automatically; "
                                    "the 'foldAsForall' method on the "
                                    "domain failed.")
@@ -117,29 +75,28 @@
                 proven_inst_expr = self.instanceExpr.prove(
                         assumptions=assumptions + tuple(conditions))
                 instanceParamLists = [list(self.explicitInstanceParams())]
-                # see if we can generalize multiple levels 
+                # see if we can generalize multiple levels
                 # simultaneously for a shorter proof
                 while isinstance(proven_inst_expr.proof(), Generalization):
                     new_params = proven_inst_expr.explicitInstanceParams()
                     instanceParamLists.append(list(new_params))
                     conditions += proven_inst_expr.conditions
                     proven_inst_expr = proven_inst_expr.proof().requiredTruths[0]
-                return proven_inst_expr.generalize(instanceParamLists, 
+                return proven_inst_expr.generalize(instanceParamLists,
                                                    conditions=conditions)
             except ProofFailure:
-                raise ProofFailure(self, assumptions, 
+                raise ProofFailure(self, assumptions,
                                    "Unable to conclude automatically; "
                                    "the domain has no 'foldAsForall' method "
                                    "and automated generalization failed.")
-                    
-            
-        raise ProofFailure(self, assumptions, 
+
+
+        raise ProofFailure(self, assumptions,
                            "Unable to conclude automatically; a "
                            "universally quantified instance expression "
                            "is not known to be true and the domain has "
                            "no 'foldAsForall' method.")
-    
->>>>>>> c9f8aad2
+
     def unfold(self, assumptions=USE_DEFAULTS):
         '''
         From this forall statement, derive an "unfolded" version dependent upon the domain of the forall,
@@ -156,23 +113,10 @@
 
     def concludeAsFolded(self, assumptions=USE_DEFAULTS):
         '''
-        Conclude this forall statement from an "unfolded" version 
+        Conclude this forall statement from an "unfolded" version
         dependent upon the domain of the forall,
         calling foldAsForall on the condition.
-<<<<<<< HEAD
-        For example, conclude forall_{A in BOOLEANS} P(A) from P(TRUE) and P(FALSE).
-        '''
-        from proveit import KnownTruth
-        assert self.hasDomain(), "Cannot fold a forall statement with no domain"
-        #assert len(self.instanceVars)==1, "Cannot fold a forall statement with more than 1 instance variable (not implemented beyond this)"
-        #expr = self.unraveled()
-        return self.domain.foldAsForall(self, assumptions)
-        #print(truth)
-        #return truth.generalize(self.instanceVar, conditions=self.conditions)
-
-    def deriveBundled(self, assumptions=USE_DEFAULTS):
-=======
-        For example, conclude 
+        For example, conclude
         forall_{A in BOOLEANS} P(A) from P(TRUE) and P(FALSE).
         '''
         assert self.hasDomain(), "Cannot fold a forall statement with no domain"
@@ -185,12 +129,12 @@
             return unbundled.bundle(assumptions=assumptions)
         blah = self.domain.foldAsForall(self, assumptions)
         return blah
-    
+
     def bundle(self, num_levels=2, *, assumptions=USE_DEFAULTS):
         '''
-        Given a nested forall, derive an equivalent form in which a 
+        Given a nested forall, derive an equivalent form in which a
         given number of nested levels is bundled together.
-        
+
         For example,
             \forall_{x, y | Q(x, y)} \forall_{z | R(z)} P(x, y, z)
         can become
@@ -199,15 +143,14 @@
         '''
         from proveit import bundle # generic for OperationOverInstances
         from ._theorems_ import bundle as bundle_thm
-        return bundle(self, bundle_thm, num_levels=num_levels, 
+        return bundle(self, bundle_thm, num_levels=num_levels,
                       assumptions=assumptions)
 
     def bundle_equality(self, num_levels=2, *, assumptions=USE_DEFAULTS):
->>>>>>> c9f8aad2
-        '''
-        Given a nested forall, equate it with an equivalent form in 
+        '''
+        Given a nested forall, equate it with an equivalent form in
         which a given number of nested levels is bundled together.
-        
+
         For example,
             \forall_{x, y | Q(x, y)} \forall_{z | R(z)} P(x, y, z)
         can be equated with
@@ -216,53 +159,53 @@
         '''
         from proveit import bundle # generic for OperationOverInstances
         from ._theorems_ import bundling
-        return bundle(self, bundling, num_levels=num_levels, 
+        return bundle(self, bundling, num_levels=num_levels,
                       assumptions=assumptions)
 
 
     def unbundle(self, num_param_entries=(1,), *, assumptions=USE_DEFAULTS):
         '''
-        From a nested forall, derive an equivalent form in which the 
+        From a nested forall, derive an equivalent form in which the
         parameter entries are split in number according to
         'num_param_entries'.
-        
+
         For example,
             \forall_{x, y, z | Q(x, y), R(z)} P(x, y, z)
         can become
             \forall_{x, y | Q(x, y)} \forall_{z | R(z)} P(x, y, z)
-        via bundle with num_param_entries=(2, 1) or 
+        via bundle with num_param_entries=(2, 1) or
         num_param_entries=(2,) -- the last number can be implied
         by the remaining number of parameters.
         '''
         from proveit import unbundle # generic for OperationOverInstances
         from ._theorems_ import unbundle as unbundle_thm
-        return unbundle(self, unbundle_thm, 
-                        num_param_entries=num_param_entries, 
+        return unbundle(self, unbundle_thm,
+                        num_param_entries=num_param_entries,
                         assumptions=assumptions)
-    
+
     def unbundle_equality(self, num_param_entries=(1,), *,
                           assumptions=USE_DEFAULTS):
         '''
-        From a nested forall, equate it with an equivalent form in 
+        From a nested forall, equate it with an equivalent form in
         which the parameter entries are split in number according to
         'num_param_entries'.
-        
+
         For example,
             \forall_{x, y, z | Q(x, y), R(z)} P(x, y, z)
         can equate with
             \forall_{x, y | Q(x, y)} \forall_{z | R(z)} P(x, y, z)
-        via bundle with num_param_entries=(2, 1) or 
+        via bundle with num_param_entries=(2, 1) or
         num_param_entries=(2,) -- the last number can be implied
         by the remaining number of parameters.
         '''
         from proveit import unbundle # generic for OperationOverInstances
         from ._theorems_ import bundling
-        return unbundle(self, bundling, num_param_entries=num_param_entries, 
+        return unbundle(self, bundling, num_param_entries=num_param_entries,
                         assumptions=assumptions)
 
     def instantiate(self, repl_map=None, assumptions=USE_DEFAULTS):
         '''
-        First attempt to prove that this Forall statement is true under the 
+        First attempt to prove that this Forall statement is true under the
         assumptions, and then call specialize on the KnownTruth.
         '''
         return self.prove(assumptions).instantiate(repl_map, assumptions=assumptions)
@@ -271,15 +214,9 @@
         '''
         TEMPORARY FOR BACKWARD COMPATIBILITY
         '''
-<<<<<<< HEAD
-        return self.prove(assumptions).specialize(specializeMap, relabelMap, assumptions=assumptions)
-
-    def doReducedEvaluation(self, assumptions=USE_DEFAULTS):
-=======
-        return self.prove(assumptions).instantiate(repl_map, assumptions=assumptions)    
-        
+        return self.prove(assumptions).instantiate(repl_map, assumptions=assumptions)
+
     def doReducedEvaluation(self, assumptions=USE_DEFAULTS, **kwargs):
->>>>>>> c9f8aad2
         '''
         From this forall statement, evaluate it to TRUE or FALSE if possible
         by calling the condition's forallEvaluation method
@@ -299,22 +236,6 @@
         Attempt to deduce, then return, that this forall expression is in the set of BOOLEANS,
         as all forall expressions are (they are taken to be false when not true).
         '''
-<<<<<<< HEAD
-        raise NotImplementedError("Need to update")
-        from ._axioms_ import forallInBool
-        P_op, P_op_sub = Operation(P, self.instanceVars), self.instanceExpr
-        Q_op, Q_op_sub = Operation(Qmulti, self.instanceVars), self.conditions
-        return forallInBool.specialize({P_op:P_op_sub, Q_op:Q_op_sub, xMulti:self.instanceVars, S:self.domain})
-
-    def unraveled(self):
-        remainingConditions = self.conditions
-        expr = self.instanceExpr
-        for ivar in reversed(self.instanceVars):
-            localConditions = [conditions for conditions in remainingConditions if ivar in conditions.freeVars()]
-            expr = Forall(ivar, expr, conditions=localConditions)
-            remainingConditions = [conditions for conditions in remainingConditions if conditions not in localConditions]
-        return expr
-=======
         from proveit.number import one
         from ._axioms_ import forall_in_bool
         _x = self.instanceParams
@@ -323,5 +244,4 @@
         x_1_to_n = ExprTuple(ExprRange(k, IndexedVar(x, k), one, _n))
         return forall_in_bool.specialize(
                 {n:_n, P_op:_P_op, x_1_to_n:_x},
-                assumptions=assumptions)
->>>>>>> c9f8aad2
+                assumptions=assumptions)