--- conflicted
+++ resolved
@@ -33,17 +33,7 @@
      "name": "stdout",
      "output_type": "stream",
      "text": [
-<<<<<<< HEAD
       "Beginning proof of foldInBool\n",
-=======
-      "Beginning proof of foldInBool\n"
-     ]
-    },
-    {
-     "name": "stdout",
-     "output_type": "stream",
-     "text": [
->>>>>>> 2f7c9a0d
       "Recorded 'presuming' information\n",
       "Presuming proveit.logic.equality.subLeftSideInto, proveit.logic.set_theory.enumeration.fold, proveit.number.numeral.deci.add_1_1, proveit.number.numeral.deci.nat2 theorems (applied transitively).\n",
       "Presuming previous theorems (applied transitively).\n"
