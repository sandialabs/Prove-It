{
 "cells": [
  {
   "cell_type": "markdown",
   "metadata": {
    "collapsed": true
   },
   "source": [
    "Proof of <a class=\"ProveItLink\" href=\"../../../_context_.ipynb\">proveit</a>.<a class=\"ProveItLink\" href=\"../../_context_.ipynb\">logic</a>.<a class=\"ProveItLink\" href=\"../_context_.ipynb\">boolean</a>.<a class=\"ProveItLink\" href=\"../_theorems_.ipynb#fromExcludedMiddle\">fromExcludedMiddle</a> theorem\n",
    "========"
   ]
  },
  {
   "cell_type": "code",
   "execution_count": 1,
   "metadata": {},
   "outputs": [],
   "source": [
    "import proveit\n",
    "from proveit import defaults\n",
    "from proveit._common_ import A, C\n",
    "from proveit.logic import inBool, Implies\n",
    "from proveit.logic.boolean._theorems_ import unfoldInBool\n",
    "context = proveit.Context('..') # the theorem's context is in the parent directory"
   ]
  },
  {
   "cell_type": "code",
   "execution_count": 2,
   "metadata": {},
   "outputs": [
    {
     "name": "stdout",
     "output_type": "stream",
     "text": [
      "Beginning proof of fromExcludedMiddle\n",
<<<<<<< HEAD
      "Recorded 'presuming' information\n",
=======
      "Recorded 'presuming' information\n"
     ]
    },
    {
     "name": "stdout",
     "output_type": "stream",
     "text": [
>>>>>>> 2f7c9a0d
      "Presuming proveit.logic.boolean.disjunction.singularConstructiveDilemma theorem (applied transitively).\n",
      "Presuming previous theorems (applied transitively).\n"
     ]
    },
    {
     "data": {
      "text/html": [
       "<strong id=\"fromExcludedMiddle\">fromExcludedMiddle:</strong> <a class=\"ProveItLink\" href=\"../__pv_it/592b633a100f8c159b53e66bdc5434aa2e9878a40/expr.ipynb\"><img src=\"../__pv_it/592b633a100f8c159b53e66bdc5434aa2e9878a40/expr.png\" style=\"display:inline;vertical-align:middle;\" /></a><br>(see <a class=\"ProveItLink\" href=\"../__pv_it/592b633a100f8c159b53e66bdc5434aa2e9878a40/dependencies.ipynb\">dependencies</a>)<br>"
      ],
      "text/plain": [
       "fromExcludedMiddle: forall_{C} [forall_{A in BOOLEANS | A => C , [not](A) => C} C]"
      ]
     },
     "execution_count": 2,
     "metadata": {},
     "output_type": "execute_result"
    }
   ],
   "source": [
    "%proving fromExcludedMiddle presuming [proveit.logic.boolean.disjunction.singularConstructiveDilemma]"
   ]
  },
  {
   "cell_type": "code",
   "execution_count": 3,
   "metadata": {},
   "outputs": [
    {
     "data": {
      "text/html": [
       "<strong id=\"defaults.assumptions\">defaults.assumptions:</strong> <a class=\"ProveItLink\" href=\"../__pv_it/add0f5d7aaa6f4cb2f37a3fea0d6f832c54f72850/expr.ipynb\"><img src=\"../__pv_it/add0f5d7aaa6f4cb2f37a3fea0d6f832c54f72850/expr.png\" style=\"display:inline;vertical-align:middle;\" /></a><br>"
      ],
      "text/plain": [
       "defaults.assumptions: (A in BOOLEANS , A => C , [not](A) => C)"
      ]
     },
     "execution_count": 3,
     "metadata": {},
     "output_type": "execute_result"
    }
   ],
   "source": [
    "defaults.assumptions = fromExcludedMiddle.allConditions()"
   ]
  },
  {
   "cell_type": "code",
   "execution_count": 4,
   "metadata": {},
   "outputs": [
    {
     "data": {
      "text/html": [
       "<span style=\"font-size:20px;\"> &#x22A2;&nbsp;<a class=\"ProveItLink\" href=\"../__pv_it/21d49c0e1ae23750aed6f0e613c7c8f4da11999e0/expr.ipynb\"><img src=\"../__pv_it/21d49c0e1ae23750aed6f0e613c7c8f4da11999e0/expr.png\" style=\"display:inline;vertical-align:middle;\" /></a></span>"
      ],
      "text/plain": [
       "|= forall_{A in BOOLEANS} (A or [not](A))"
      ]
     },
     "execution_count": 4,
     "metadata": {},
     "output_type": "execute_result"
    }
   ],
   "source": [
    "unfoldInBool"
   ]
  },
  {
   "cell_type": "code",
   "execution_count": 5,
   "metadata": {},
   "outputs": [
    {
     "data": {
      "text/html": [
       "<strong id=\"A_or_notA\">A_or_notA:</strong> <span style=\"font-size:20px;\"><a class=\"ProveItLink\" href=\"../__pv_it/a54570eacc2cdfc354a22076eb1ab1c1fc77fd870/expr.ipynb\"><img src=\"../__pv_it/a54570eacc2cdfc354a22076eb1ab1c1fc77fd870/expr.png\" style=\"display:inline;vertical-align:middle;\" /></a> &#x22A2;&nbsp;<a class=\"ProveItLink\" href=\"../__pv_it/5e0f1fecc33243e3f89e2f824cc9ebed175239310/expr.ipynb\"><img src=\"../__pv_it/5e0f1fecc33243e3f89e2f824cc9ebed175239310/expr.png\" style=\"display:inline;vertical-align:middle;\" /></a></span><br>"
      ],
      "text/plain": [
       "A_or_notA: {A in BOOLEANS} |= A or [not](A)"
      ]
     },
     "execution_count": 5,
     "metadata": {},
     "output_type": "execute_result"
    }
   ],
   "source": [
    "A_or_notA = unfoldInBool.specialize()"
   ]
  },
  {
   "cell_type": "code",
   "execution_count": 6,
   "metadata": {},
   "outputs": [
    {
     "data": {
      "text/html": [
       "<strong id=\"Ctruth\">Ctruth:</strong> <span style=\"font-size:20px;\"><a class=\"ProveItLink\" href=\"../__pv_it/6c33ca11300165ff33b7c24f40c5a895bdb8aa5a0/expr.ipynb\"><img src=\"../__pv_it/6c33ca11300165ff33b7c24f40c5a895bdb8aa5a0/expr.png\" style=\"display:inline;vertical-align:middle;\" /></a> &#x22A2;&nbsp;<a class=\"ProveItLink\" href=\"../../../__pv_it/985a1bdf1540838275dec15f4ad6de261cca93ce0/expr.ipynb\"><img src=\"../../../__pv_it/985a1bdf1540838275dec15f4ad6de261cca93ce0/expr.png\" style=\"display:inline;vertical-align:middle;\" /></a></span><br>"
      ],
      "text/plain": [
       "Ctruth: {A in BOOLEANS , A => C , [not](A) => C} |= C"
      ]
     },
     "execution_count": 6,
     "metadata": {},
     "output_type": "execute_result"
    }
   ],
   "source": [
    "Ctruth = A_or_notA.deriveViaDilemma(C)"
   ]
  },
  {
   "cell_type": "code",
   "execution_count": 7,
   "metadata": {},
   "outputs": [
    {
     "data": {
      "text/html": [
       "<table><tr><th>&nbsp;</th><th>step type</th><th>requirements</th><th>statement</th></tr>\n",
       "<tr><td>0</td><td>generalizaton</td><td>1</td><td><span style=\"font-size:20px;\"> &#x22A2;&nbsp;<a class=\"ProveItLink\" href=\"../__pv_it/592b633a100f8c159b53e66bdc5434aa2e9878a40/expr.ipynb\"><img src=\"../__pv_it/592b633a100f8c159b53e66bdc5434aa2e9878a40/expr.png\" style=\"display:inline;vertical-align:middle;\" /></a></span></td></tr>\n",
       "<tr><td>1</td><td>specialization</td><td>2, 9, 3, 4, 5, 6</td><td><span style=\"font-size:20px;\"><a class=\"ProveItLink\" href=\"../__pv_it/6c33ca11300165ff33b7c24f40c5a895bdb8aa5a0/expr.ipynb\"><img src=\"../__pv_it/6c33ca11300165ff33b7c24f40c5a895bdb8aa5a0/expr.png\" style=\"display:inline;vertical-align:middle;\" /></a> &#x22A2;&nbsp;<a class=\"ProveItLink\" href=\"../../../__pv_it/985a1bdf1540838275dec15f4ad6de261cca93ce0/expr.ipynb\"><img src=\"../../../__pv_it/985a1bdf1540838275dec15f4ad6de261cca93ce0/expr.png\" style=\"display:inline;vertical-align:middle;\" /></a></span></td></tr>\n",
       "<tr><td>&nbsp;</td><td colspan=4 style=\"text-align:left\"><span style=\"font-size:20px;\"><a class=\"ProveItLink\" href=\"../../../__pv_it/2cbe72a7ad6f655694dd697106680215e8489b600/expr.ipynb\"><img src=\"../../../__pv_it/2cbe72a7ad6f655694dd697106680215e8489b600/expr.png\" style=\"display:inline;vertical-align:middle;\" /></a> : <a class=\"ProveItLink\" href=\"../../../__pv_it/2cbe72a7ad6f655694dd697106680215e8489b600/expr.ipynb\"><img src=\"../../../__pv_it/2cbe72a7ad6f655694dd697106680215e8489b600/expr.png\" style=\"display:inline;vertical-align:middle;\" /></a>, <a class=\"ProveItLink\" href=\"../../../__pv_it/077b2ff79244fb4582cbe22c6e3356fa92a52f2f0/expr.ipynb\"><img src=\"../../../__pv_it/077b2ff79244fb4582cbe22c6e3356fa92a52f2f0/expr.png\" style=\"display:inline;vertical-align:middle;\" /></a> : <a class=\"ProveItLink\" href=\"../__pv_it/feaa1d0e6d92ad9ead8e5ffd1f92697e3912387a0/expr.ipynb\"><img src=\"../__pv_it/feaa1d0e6d92ad9ead8e5ffd1f92697e3912387a0/expr.png\" style=\"display:inline;vertical-align:middle;\" /></a>, <a class=\"ProveItLink\" href=\"../../../__pv_it/985a1bdf1540838275dec15f4ad6de261cca93ce0/expr.ipynb\"><img src=\"../../../__pv_it/985a1bdf1540838275dec15f4ad6de261cca93ce0/expr.png\" style=\"display:inline;vertical-align:middle;\" /></a> : <a class=\"ProveItLink\" href=\"../../../__pv_it/985a1bdf1540838275dec15f4ad6de261cca93ce0/expr.ipynb\"><img src=\"../../../__pv_it/985a1bdf1540838275dec15f4ad6de261cca93ce0/expr.png\" style=\"display:inline;vertical-align:middle;\" /></a></span></td></tr><tr><td>2</td><td>theorem</td><td></td><td><span style=\"font-size:20px;\"> &#x22A2;&nbsp;<a class=\"ProveItLink\" href=\"../disjunction/__pv_it/ae04d742bb2a9c5d5c8f08976170ec0df82f46d30/expr.ipynb\"><img src=\"../disjunction/__pv_it/ae04d742bb2a9c5d5c8f08976170ec0df82f46d30/expr.png\" style=\"display:inline;vertical-align:middle;\" /></a></span></td></tr>\n",
       "<tr><td>&nbsp;</td><td colspan=4 style-\"text-align:left\"><a class=\"ProveItLink\" href=\"../disjunction/_proofs_/singularConstructiveDilemma.ipynb\">proveit.logic.boolean.disjunction.singularConstructiveDilemma</a></td></tr><tr><td>3</td><td>specialization</td><td>7, 9</td><td><span style=\"font-size:20px;\"><a class=\"ProveItLink\" href=\"../__pv_it/a54570eacc2cdfc354a22076eb1ab1c1fc77fd870/expr.ipynb\"><img src=\"../__pv_it/a54570eacc2cdfc354a22076eb1ab1c1fc77fd870/expr.png\" style=\"display:inline;vertical-align:middle;\" /></a> &#x22A2;&nbsp;<a class=\"ProveItLink\" href=\"../__pv_it/d6a86d88df256144550e1447bc2740af10be4b810/expr.ipynb\"><img src=\"../__pv_it/d6a86d88df256144550e1447bc2740af10be4b810/expr.png\" style=\"display:inline;vertical-align:middle;\" /></a></span></td></tr>\n",
       "<tr><td>&nbsp;</td><td colspan=4 style=\"text-align:left\"><span style=\"font-size:20px;\"><a class=\"ProveItLink\" href=\"../../../__pv_it/2cbe72a7ad6f655694dd697106680215e8489b600/expr.ipynb\"><img src=\"../../../__pv_it/2cbe72a7ad6f655694dd697106680215e8489b600/expr.png\" style=\"display:inline;vertical-align:middle;\" /></a> : <a class=\"ProveItLink\" href=\"../../../__pv_it/2cbe72a7ad6f655694dd697106680215e8489b600/expr.ipynb\"><img src=\"../../../__pv_it/2cbe72a7ad6f655694dd697106680215e8489b600/expr.png\" style=\"display:inline;vertical-align:middle;\" /></a></span></td></tr><tr><td>4</td><td>specialization</td><td>8, 9</td><td><span style=\"font-size:20px;\"><a class=\"ProveItLink\" href=\"../__pv_it/a54570eacc2cdfc354a22076eb1ab1c1fc77fd870/expr.ipynb\"><img src=\"../__pv_it/a54570eacc2cdfc354a22076eb1ab1c1fc77fd870/expr.png\" style=\"display:inline;vertical-align:middle;\" /></a> &#x22A2;&nbsp;<a class=\"ProveItLink\" href=\"../__pv_it/5e0f1fecc33243e3f89e2f824cc9ebed175239310/expr.ipynb\"><img src=\"../__pv_it/5e0f1fecc33243e3f89e2f824cc9ebed175239310/expr.png\" style=\"display:inline;vertical-align:middle;\" /></a></span></td></tr>\n",
       "<tr><td>&nbsp;</td><td colspan=4 style=\"text-align:left\"><span style=\"font-size:20px;\"><a class=\"ProveItLink\" href=\"../../../__pv_it/2cbe72a7ad6f655694dd697106680215e8489b600/expr.ipynb\"><img src=\"../../../__pv_it/2cbe72a7ad6f655694dd697106680215e8489b600/expr.png\" style=\"display:inline;vertical-align:middle;\" /></a> : <a class=\"ProveItLink\" href=\"../../../__pv_it/2cbe72a7ad6f655694dd697106680215e8489b600/expr.ipynb\"><img src=\"../../../__pv_it/2cbe72a7ad6f655694dd697106680215e8489b600/expr.png\" style=\"display:inline;vertical-align:middle;\" /></a></span></td></tr><tr><td>5</td><td>assumption</td><td></td><td><span style=\"font-size:20px;\"><a class=\"ProveItLink\" href=\"../__pv_it/2b397a206fb82d71f2761db12bdc37b0a3e181fb0/expr.ipynb\"><img src=\"../__pv_it/2b397a206fb82d71f2761db12bdc37b0a3e181fb0/expr.png\" style=\"display:inline;vertical-align:middle;\" /></a> &#x22A2;&nbsp;<a class=\"ProveItLink\" href=\"../__pv_it/331937d6d92fa85ce5f21643895017d27da16a970/expr.ipynb\"><img src=\"../__pv_it/331937d6d92fa85ce5f21643895017d27da16a970/expr.png\" style=\"display:inline;vertical-align:middle;\" /></a></span></td></tr>\n",
       "<tr><td>6</td><td>assumption</td><td></td><td><span style=\"font-size:20px;\"><a class=\"ProveItLink\" href=\"../__pv_it/7a6ae1ed263a27055eff985a0021efd83d7d7f980/expr.ipynb\"><img src=\"../__pv_it/7a6ae1ed263a27055eff985a0021efd83d7d7f980/expr.png\" style=\"display:inline;vertical-align:middle;\" /></a> &#x22A2;&nbsp;<a class=\"ProveItLink\" href=\"../__pv_it/f4855fd1c789ec0c819834fb4210b1e107cfa4a50/expr.ipynb\"><img src=\"../__pv_it/f4855fd1c789ec0c819834fb4210b1e107cfa4a50/expr.png\" style=\"display:inline;vertical-align:middle;\" /></a></span></td></tr>\n",
       "<tr><td>7</td><td>theorem</td><td></td><td><span style=\"font-size:20px;\"> &#x22A2;&nbsp;<a class=\"ProveItLink\" href=\"../negation/__pv_it/7b5911b87c2403d7522694ec07544fccac09289d0/expr.ipynb\"><img src=\"../negation/__pv_it/7b5911b87c2403d7522694ec07544fccac09289d0/expr.png\" style=\"display:inline;vertical-align:middle;\" /></a></span></td></tr>\n",
       "<tr><td>&nbsp;</td><td colspan=4 style-\"text-align:left\"><a class=\"ProveItLink\" href=\"../negation/_proofs_/closure.ipynb\">proveit.logic.boolean.negation.closure</a></td></tr><tr><td>8</td><td>theorem</td><td></td><td><span style=\"font-size:20px;\"> &#x22A2;&nbsp;<a class=\"ProveItLink\" href=\"../__pv_it/21d49c0e1ae23750aed6f0e613c7c8f4da11999e0/expr.ipynb\"><img src=\"../__pv_it/21d49c0e1ae23750aed6f0e613c7c8f4da11999e0/expr.png\" style=\"display:inline;vertical-align:middle;\" /></a></span></td></tr>\n",
       "<tr><td>&nbsp;</td><td colspan=4 style-\"text-align:left\"><a class=\"ProveItLink\" href=\"unfoldInBool.ipynb\">proveit.logic.boolean.unfoldInBool</a></td></tr><tr><td>9</td><td>assumption</td><td></td><td><span style=\"font-size:20px;\"><a class=\"ProveItLink\" href=\"../__pv_it/a54570eacc2cdfc354a22076eb1ab1c1fc77fd870/expr.ipynb\"><img src=\"../__pv_it/a54570eacc2cdfc354a22076eb1ab1c1fc77fd870/expr.png\" style=\"display:inline;vertical-align:middle;\" /></a> &#x22A2;&nbsp;<a class=\"ProveItLink\" href=\"../__pv_it/7837821d5a6b48e91a78e6fc66f6982c08b02a650/expr.ipynb\"><img src=\"../__pv_it/7837821d5a6b48e91a78e6fc66f6982c08b02a650/expr.png\" style=\"display:inline;vertical-align:middle;\" /></a></span></td></tr>\n",
       "</table>"
      ],
      "text/plain": [
       "\tstep type\trequirements\tstatement\n",
       "0\tgeneralizaton\t1\t|= forall_{C} [forall_{A in BOOLEANS | A => C , [not](A) => C} C]\n",
       "1\tspecialization\t2, 9, 3, 4, 5, 6\t{A in BOOLEANS , A => C , [not](A) => C} |= C\n",
       "\tA : A, B : [not](A), C : C\n",
       "2\ttheorem\t\t|= forall_{A, B in BOOLEANS | A or B} [forall_{C | A => C , B => C} C]\n",
       "\tproveit.logic.boolean.disjunction.singularConstructiveDilemma\n",
       "3\tspecialization\t7, 9\t{A in BOOLEANS} |= [not](A) in BOOLEANS\n",
       "\tA : A\n",
       "4\tspecialization\t8, 9\t{A in BOOLEANS} |= A or [not](A)\n",
       "\tA : A\n",
       "5\tassumption\t\t{A => C} |= A => C\n",
       "6\tassumption\t\t{[not](A) => C} |= [not](A) => C\n",
       "7\ttheorem\t\t|= forall_{A in BOOLEANS} ([not](A) in BOOLEANS)\n",
       "\tproveit.logic.boolean.negation.closure\n",
       "8\ttheorem\t\t|= forall_{A in BOOLEANS} (A or [not](A))\n",
       "\tproveit.logic.boolean.unfoldInBool\n",
       "9\tassumption\t\t{A in BOOLEANS} |= A in BOOLEANS"
      ]
     },
     "execution_count": 7,
     "metadata": {},
     "output_type": "execute_result"
    }
   ],
   "source": [
    "%qed"
   ]
  },
  {
   "cell_type": "code",
   "execution_count": null,
   "metadata": {},
   "outputs": [],
   "source": []
  }
 ],
 "metadata": {
  "kernelspec": {
   "display_name": "Python 3",
   "language": "python",
   "name": "python3"
  },
  "language_info": {
   "codemirror_mode": {
    "name": "ipython",
    "version": 3
   },
   "file_extension": ".py",
   "mimetype": "text/x-python",
   "name": "python",
   "nbconvert_exporter": "python",
   "pygments_lexer": "ipython3",
   "version": "3.7.0"
  }
 },
 "nbformat": 4,
 "nbformat_minor": 1
}<|MERGE_RESOLUTION|>--- conflicted
+++ resolved
@@ -34,17 +34,7 @@
      "output_type": "stream",
      "text": [
       "Beginning proof of fromExcludedMiddle\n",
-<<<<<<< HEAD
       "Recorded 'presuming' information\n",
-=======
-      "Recorded 'presuming' information\n"
-     ]
-    },
-    {
-     "name": "stdout",
-     "output_type": "stream",
-     "text": [
->>>>>>> 2f7c9a0d
       "Presuming proveit.logic.boolean.disjunction.singularConstructiveDilemma theorem (applied transitively).\n",
       "Presuming previous theorems (applied transitively).\n"
      ]
