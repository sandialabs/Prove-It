{
 "cells": [
  {
   "cell_type": "markdown",
   "metadata": {
    "collapsed": true
   },
   "source": [
    "Demonstrations for context <a class=\"ProveItLink\" href=\"_context_.ipynb\">proveit.logic.boolean.conjunction</a>\n",
    "========"
   ]
  },
  {
   "cell_type": "code",
   "execution_count": 1,
   "metadata": {},
   "outputs": [],
   "source": [
    "from proveit.logic import And, Or, Not, TRUE, FALSE, Equals, inBool, Booleans\n",
    "from proveit.logic._common_ import iterA1m, iterC1n\n",
    "from proveit import varIter\n",
    "from proveit._common_ import a, b, c, d, e, f, A,B,C,D,E,F,G,H, AA, i, j, k, l, m,n\n",
    "from proveit.number import one, Add, Exp\n",
    "%begin demonstrations"
   ]
  },
  {
   "cell_type": "code",
   "execution_count": null,
   "metadata": {},
<<<<<<< HEAD
   "outputs": [],
   "source": [
    "expr = And(a, b, c, d, e, f)"
   ]
  },
  {
   "cell_type": "code",
   "execution_count": null,
   "metadata": {},
   "outputs": [],
=======
   "outputs": [
    {
     "data": {
      "text/html": [
       "<strong id=\"expr\">expr:</strong> <a class=\"ProveItLink\" href=\"__pv_it/4c8026c62c14799e3587064b73dc4b83953e8c580/expr.ipynb\"><img src=\"__pv_it/4c8026c62c14799e3587064b73dc4b83953e8c580/expr.png\" style=\"display:inline;vertical-align:middle;\" /></a><br>"
      ],
      "text/plain": [
       "expr: a and b and c and d and e and f"
      ]
     },
     "execution_count": 2,
     "metadata": {},
     "output_type": "execute_result"
    }
   ],
>>>>>>> a89a0c83
   "source": [
    "expr.copy().withWrappingAt(3)"
   ]
  },
  {
   "cell_type": "code",
<<<<<<< HEAD
   "execution_count": null,
   "metadata": {},
   "outputs": [],
   "source": [
    "new_expr = expr.copy().withWrappingAt(3)"
   ]
  },
  {
   "cell_type": "code",
   "execution_count": null,
   "metadata": {},
   "outputs": [],
   "source": [
    "expr"
   ]
  },
  {
   "cell_type": "code",
   "execution_count": null,
   "metadata": {},
   "outputs": [],
   "source": [
    "new_expr"
   ]
  },
  {
   "cell_type": "code",
   "execution_count": null,
   "metadata": {},
   "outputs": [],
   "source": [
    "expr = And(Or(a, b, c), Or(b, c, d), Or(d, e, f))"
   ]
  },
  {
   "cell_type": "code",
   "execution_count": null,
   "metadata": {},
   "outputs": [],
   "source": [
    "new_expr = expr.copy()"
   ]
  },
  {
   "cell_type": "code",
   "execution_count": null,
   "metadata": {},
   "outputs": [],
   "source": [
    "new_expr.innerExpr().operands[1].withWrappingAt(3)"
   ]
  },
  {
   "cell_type": "code",
   "execution_count": null,
   "metadata": {},
   "outputs": [],
   "source": [
    "expr"
   ]
  },
  {
   "cell_type": "code",
   "execution_count": null,
   "metadata": {},
   "outputs": [],
   "source": [
    "print(expr==new_expr)"
   ]
  },
  {
   "cell_type": "code",
   "execution_count": null,
   "metadata": {},
   "outputs": [],
   "source": [
    "And(TRUE, TRUE).evaluation().proof()"
   ]
  },
  {
   "cell_type": "code",
   "execution_count": null,
   "metadata": {},
   "outputs": [],
   "source": [
    "from proveit.number import Less, one\n",
    "Less.sort([one, one]).proof()"
   ]
  },
  {
   "cell_type": "code",
   "execution_count": null,
   "metadata": {},
   "outputs": [],
   "source": [
    "And(TRUE, TRUE, TRUE).evaluation().proof()"
   ]
  },
  {
   "cell_type": "code",
   "execution_count": null,
   "metadata": {},
   "outputs": [],
   "source": [
    "Not(FALSE).prove().proof()"
   ]
  },
  {
   "cell_type": "code",
   "execution_count": null,
   "metadata": {},
   "outputs": [],
   "source": [
    "And(TRUE, Not(FALSE), TRUE).evaluation().proof()"
   ]
  },
  {
   "cell_type": "code",
   "execution_count": null,
   "metadata": {},
   "outputs": [],
   "source": [
    "And(TRUE, Not(FALSE), TRUE).prove().proof()"
   ]
  },
  {
   "cell_type": "code",
   "execution_count": null,
   "metadata": {},
   "outputs": [],
   "source": [
    "And(TRUE, Not(FALSE), TRUE).evaluation().proof()"
   ]
  },
  {
   "cell_type": "code",
   "execution_count": null,
   "metadata": {},
   "outputs": [],
   "source": [
    "And(TRUE, Or(TRUE, FALSE)).evaluation().proof()"
   ]
  },
  {
   "cell_type": "code",
   "execution_count": null,
   "metadata": {},
   "outputs": [],
   "source": [
    "And(TRUE, Or(TRUE, FALSE), FALSE).evaluation([FALSE]).proof()"
   ]
  },
  {
   "cell_type": "code",
   "execution_count": null,
   "metadata": {},
   "outputs": [],
   "source": []
  },
  {
   "cell_type": "code",
   "execution_count": null,
   "metadata": {},
   "outputs": [],
   "source": []
  },
  {
   "cell_type": "code",
   "execution_count": null,
   "metadata": {},
   "outputs": [],
   "source": [
    "And(TRUE, TRUE).prove().proof()"
   ]
  },
  {
   "cell_type": "code",
   "execution_count": null,
   "metadata": {},
   "outputs": [],
   "source": [
    "Not(And(TRUE, FALSE)).prove().proof()"
   ]
  },
  {
   "cell_type": "code",
   "execution_count": null,
   "metadata": {},
   "outputs": [],
   "source": [
    "Not(And(FALSE,TRUE)).prove().proof()"
   ]
  },
  {
   "cell_type": "code",
   "execution_count": null,
   "metadata": {},
   "outputs": [],
   "source": [
    "Not(And(FALSE,FALSE)).prove().proof()"
   ]
  },
  {
   "cell_type": "code",
   "execution_count": null,
   "metadata": {},
   "outputs": [],
   "source": [
    "And(A,B).prove([A,B]).proof()"
   ]
  },
  {
   "cell_type": "code",
   "execution_count": null,
   "metadata": {},
   "outputs": [],
   "source": [
    "Not(And(A,B)).prove([inBool(A), inBool(B), Not(B)]).proof()"
   ]
  },
  {
   "cell_type": "code",
   "execution_count": null,
   "metadata": {},
   "outputs": [],
   "source": [
    "Not(And(A,B)).prove([inBool(A), inBool(B), Not(A)]).proof()"
   ]
  },
  {
   "cell_type": "code",
   "execution_count": null,
   "metadata": {},
   "outputs": [],
   "source": [
    "Not(And(A,B,C)).prove([Not(B)]).proof()"
   ]
  },
  {
   "cell_type": "code",
   "execution_count": null,
   "metadata": {},
   "outputs": [],
   "source": [
    "And(A,B).deriveInPart(0,[And(A,B), *inBool(A,B)]).proof()"
   ]
  },
  {
   "cell_type": "code",
   "execution_count": null,
   "metadata": {},
   "outputs": [],
   "source": [
    "And(A,B).deriveInPart(1,[And(A,B), *inBool(A,B)]).proof()"
   ]
  },
  {
   "cell_type": "code",
   "execution_count": null,
   "metadata": {},
   "outputs": [],
   "source": [
    "And(A,B).deriveCommutation().proof()"
   ]
  },
  {
   "cell_type": "code",
   "execution_count": null,
   "metadata": {},
   "outputs": [],
   "source": [
    "inBool(D).prove([inBool(And(A,B,C,D))]).proof()"
   ]
  },
  {
   "cell_type": "code",
   "execution_count": null,
   "metadata": {},
   "outputs": [],
   "source": [
    "from  proveit.logic.boolean.conjunction._theorems_ import eachInBool\n",
    "from proveit.number import Len"
   ]
  },
  {
   "cell_type": "code",
   "execution_count": null,
   "metadata": {},
   "outputs": [],
   "source": [
    "expr = eachInBool.explicitInstanceExpr().explicitConditions()[0].element"
   ]
  },
  {
   "cell_type": "code",
   "execution_count": null,
   "metadata": {},
   "outputs": [],
   "source": [
    "Len(expr.operands[0]).simplification()"
   ]
  },
  {
   "cell_type": "code",
   "execution_count": null,
   "metadata": {},
   "outputs": [],
=======
   "execution_count": 3,
   "metadata": {},
   "outputs": [
    {
     "data": {
      "text/html": [
       "<a class=\"ProveItLink\" href=\"__pv_it/baa12e4b0b47a3f1a4360b0cd630f213a8327a6a0/expr.ipynb\"><img src=\"__pv_it/baa12e4b0b47a3f1a4360b0cd630f213a8327a6a0/expr.png\" style=\"display:inline;vertical-align:middle;\" /></a>"
      ],
      "text/plain": [
       "a and b \\\\  and c and d and e and f"
      ]
     },
     "execution_count": 3,
     "metadata": {},
     "output_type": "execute_result"
    }
   ],
>>>>>>> a89a0c83
   "source": [
    "#currently does not work.  Needs further development.\n",
    "#expr.deriveInPart(1, assumptions=[expr])"
   ]
  },
  {
   "cell_type": "code",
<<<<<<< HEAD
   "execution_count": null,
   "metadata": {},
   "outputs": [],
=======
   "execution_count": 4,
   "metadata": {},
   "outputs": [
    {
     "data": {
      "text/html": [
       "<strong id=\"new_expr\">new_expr:</strong> <a class=\"ProveItLink\" href=\"__pv_it/baa12e4b0b47a3f1a4360b0cd630f213a8327a6a0/expr.ipynb\"><img src=\"__pv_it/baa12e4b0b47a3f1a4360b0cd630f213a8327a6a0/expr.png\" style=\"display:inline;vertical-align:middle;\" /></a><br>"
      ],
      "text/plain": [
       "new_expr: a and b \\\\  and c and d and e and f"
      ]
     },
     "execution_count": 4,
     "metadata": {},
     "output_type": "execute_result"
    }
   ],
>>>>>>> a89a0c83
   "source": [
    "from  proveit.logic.boolean.conjunction._theorems_ import anyFromAnd\n",
    "anyFromAnd"
   ]
  },
  {
   "cell_type": "code",
<<<<<<< HEAD
   "execution_count": null,
   "metadata": {},
   "outputs": [],
=======
   "execution_count": 5,
   "metadata": {},
   "outputs": [
    {
     "data": {
      "text/html": [
       "<a class=\"ProveItLink\" href=\"__pv_it/4c8026c62c14799e3587064b73dc4b83953e8c580/expr.ipynb\"><img src=\"__pv_it/4c8026c62c14799e3587064b73dc4b83953e8c580/expr.png\" style=\"display:inline;vertical-align:middle;\" /></a>"
      ],
      "text/plain": [
       "a and b and c and d and e and f"
      ]
     },
     "execution_count": 5,
     "metadata": {},
     "output_type": "execute_result"
    }
   ],
>>>>>>> a89a0c83
   "source": [
    "from proveit._common_ import m, n, AA, B, CC\n",
    "from proveit.logic import InSet\n",
    "from proveit.logic._common_ import iterA1m, iterC1n\n",
    "from proveit.number import Naturals\n",
    "from proveit import ExprList\n",
    "\n"
   ]
  },
  {
   "cell_type": "code",
<<<<<<< HEAD
   "execution_count": null,
   "metadata": {},
   "outputs": [],
   "source": []
  },
  {
   "cell_type": "code",
   "execution_count": null,
   "metadata": {},
   "outputs": [],
=======
   "execution_count": 6,
   "metadata": {},
   "outputs": [
    {
     "data": {
      "text/html": [
       "<a class=\"ProveItLink\" href=\"__pv_it/baa12e4b0b47a3f1a4360b0cd630f213a8327a6a0/expr.ipynb\"><img src=\"__pv_it/baa12e4b0b47a3f1a4360b0cd630f213a8327a6a0/expr.png\" style=\"display:inline;vertical-align:middle;\" /></a>"
      ],
      "text/plain": [
       "a and b \\\\  and c and d and e and f"
      ]
     },
     "execution_count": 6,
     "metadata": {},
     "output_type": "execute_result"
    }
   ],
>>>>>>> a89a0c83
   "source": [
    "And(A,B,C).prove([A,C,B]).proof()"
   ]
  },
  {
   "cell_type": "code",
<<<<<<< HEAD
   "execution_count": null,
   "metadata": {},
   "outputs": [],
=======
   "execution_count": 7,
   "metadata": {},
   "outputs": [
    {
     "data": {
      "text/html": [
       "<strong id=\"expr\">expr:</strong> <a class=\"ProveItLink\" href=\"__pv_it/5824965cacdde9563e74cccf07df80e295794cd30/expr.ipynb\"><img src=\"__pv_it/5824965cacdde9563e74cccf07df80e295794cd30/expr.png\" style=\"display:inline;vertical-align:middle;\" /></a><br>"
      ],
      "text/plain": [
       "expr: (a or b or c) and (b or c or d) and (d or e or f)"
      ]
     },
     "execution_count": 7,
     "metadata": {},
     "output_type": "execute_result"
    }
   ],
>>>>>>> a89a0c83
   "source": [
    "And(A,B,C,D,E,F,G).deriveGroup(2,4,[And(A,B,And(C,D),E,F,G),And(A,B,C,D,E,F,G),inBool(A), inBool(B),inBool(C),inBool(D),inBool(E),inBool(F),inBool(G)]).proof()"
   ]
  },
  {
   "cell_type": "code",
<<<<<<< HEAD
   "execution_count": null,
   "metadata": {},
   "outputs": [],
=======
   "execution_count": 8,
   "metadata": {},
   "outputs": [
    {
     "data": {
      "text/html": [
       "<strong id=\"new_expr\">new_expr:</strong> <a class=\"ProveItLink\" href=\"__pv_it/5824965cacdde9563e74cccf07df80e295794cd30/expr.ipynb\"><img src=\"__pv_it/5824965cacdde9563e74cccf07df80e295794cd30/expr.png\" style=\"display:inline;vertical-align:middle;\" /></a><br>"
      ],
      "text/plain": [
       "new_expr: (a or b or c) and (b or c or d) and (d or e or f)"
      ]
     },
     "execution_count": 8,
     "metadata": {},
     "output_type": "execute_result"
    }
   ],
>>>>>>> a89a0c83
   "source": [
    "And(A,B,C,D,E).deriveSwap(1,3,[And(A,B,C,D,E), *inBool(A,B,C,D,E)]).proof()"
   ]
  },
  {
<<<<<<< HEAD
   "cell_type": "markdown",
   "metadata": {},
=======
   "cell_type": "code",
   "execution_count": 9,
   "metadata": {},
   "outputs": [
    {
     "data": {
      "text/html": [
       "<a class=\"ProveItLink\" href=\"__pv_it/4735ca7416649d98c3aac132471605c7128c4bcc0/expr.ipynb\"><img src=\"__pv_it/4735ca7416649d98c3aac132471605c7128c4bcc0/expr.png\" style=\"display:inline;vertical-align:middle;\" /></a>"
      ],
      "text/plain": [
       "(a or b or c) and (b or c \\\\  or d) and (d or e or f)"
      ]
     },
     "execution_count": 9,
     "metadata": {},
     "output_type": "execute_result"
    }
   ],
>>>>>>> a89a0c83
   "source": [
    "groupSwap"
   ]
  },
  {
   "cell_type": "code",
<<<<<<< HEAD
   "execution_count": null,
   "metadata": {},
   "outputs": [],
=======
   "execution_count": 10,
   "metadata": {},
   "outputs": [
    {
     "data": {
      "text/html": [
       "<a class=\"ProveItLink\" href=\"__pv_it/5824965cacdde9563e74cccf07df80e295794cd30/expr.ipynb\"><img src=\"__pv_it/5824965cacdde9563e74cccf07df80e295794cd30/expr.png\" style=\"display:inline;vertical-align:middle;\" /></a>"
      ],
      "text/plain": [
       "(a or b or c) and (b or c or d) and (d or e or f)"
      ]
     },
     "execution_count": 10,
     "metadata": {},
     "output_type": "execute_result"
    }
   ],
>>>>>>> a89a0c83
   "source": [
    "inBool(And(A,B)).prove([inBool(A), inBool(B)]).proof()"
   ]
  },
  {
   "cell_type": "code",
<<<<<<< HEAD
   "execution_count": null,
=======
   "execution_count": 11,
>>>>>>> a89a0c83
   "metadata": {},
   "outputs": [],
   "source": [
    "inBool(And(A,B,C,D)).prove([inBool(A), inBool(B), inBool(C), inBool(D)]).proof()"
   ]
  },
  {
   "cell_type": "code",
<<<<<<< HEAD
   "execution_count": 2,
=======
   "execution_count": 12,
>>>>>>> a89a0c83
   "metadata": {},
   "outputs": [
    {
     "data": {
      "text/html": [
       "<table><tr><th>&nbsp;</th><th>step type</th><th>requirements</th><th>statement</th></tr>\n",
       "<tr><td>0</td><td>specialization</td><td>1, 2, 3</td><td><span style=\"font-size:20px;\"><a class=\"ProveItLink\" href=\"__pv_it/95629427dcc29e25fa92639e70006f1f7100178d0/expr.ipynb\"><img src=\"__pv_it/95629427dcc29e25fa92639e70006f1f7100178d0/expr.png\" style=\"display:inline;vertical-align:middle;\" /></a> &#x22A2;&nbsp;<a class=\"ProveItLink\" href=\"__pv_it/edf5921e70ecbc490c6ad683c7c61276640c86b60/expr.ipynb\"><img src=\"__pv_it/edf5921e70ecbc490c6ad683c7c61276640c86b60/expr.png\" style=\"display:inline;vertical-align:middle;\" /></a></span></td></tr>\n",
       "<tr><td>&nbsp;</td><td colspan=4 style=\"text-align:left\"><span style=\"font-size:20px;\"><a class=\"ProveItLink\" href=\"../../../__pv_it/2cbe72a7ad6f655694dd697106680215e8489b600/expr.ipynb\"><img src=\"../../../__pv_it/2cbe72a7ad6f655694dd697106680215e8489b600/expr.png\" style=\"display:inline;vertical-align:middle;\" /></a> : <a class=\"ProveItLink\" href=\"../../../__pv_it/2cbe72a7ad6f655694dd697106680215e8489b600/expr.ipynb\"><img src=\"../../../__pv_it/2cbe72a7ad6f655694dd697106680215e8489b600/expr.png\" style=\"display:inline;vertical-align:middle;\" /></a>, <a class=\"ProveItLink\" href=\"../../../__pv_it/077b2ff79244fb4582cbe22c6e3356fa92a52f2f0/expr.ipynb\"><img src=\"../../../__pv_it/077b2ff79244fb4582cbe22c6e3356fa92a52f2f0/expr.png\" style=\"display:inline;vertical-align:middle;\" /></a> : <a class=\"ProveItLink\" href=\"../../../__pv_it/077b2ff79244fb4582cbe22c6e3356fa92a52f2f0/expr.ipynb\"><img src=\"../../../__pv_it/077b2ff79244fb4582cbe22c6e3356fa92a52f2f0/expr.png\" style=\"display:inline;vertical-align:middle;\" /></a></span></td></tr><tr><td>1</td><td>theorem</td><td></td><td><span style=\"font-size:20px;\"> &#x22A2;&nbsp;<a class=\"ProveItLink\" href=\"__pv_it/6397fc86901c06478c078bb796d806f963b300270/expr.ipynb\"><img src=\"__pv_it/6397fc86901c06478c078bb796d806f963b300270/expr.png\" style=\"display:inline;vertical-align:middle;\" /></a></span></td></tr>\n",
       "<tr><td>&nbsp;</td><td colspan=4 style-\"text-align:left\"><a class=\"ProveItLink\" href=\"_proofs_/andIfBoth.ipynb\">proveit.logic.boolean.conjunction.andIfBoth</a></td></tr><tr><td>2</td><td>specialization</td><td>5, 4</td><td><span style=\"font-size:20px;\"><a class=\"ProveItLink\" href=\"__pv_it/95629427dcc29e25fa92639e70006f1f7100178d0/expr.ipynb\"><img src=\"__pv_it/95629427dcc29e25fa92639e70006f1f7100178d0/expr.png\" style=\"display:inline;vertical-align:middle;\" /></a> &#x22A2;&nbsp;<a class=\"ProveItLink\" href=\"../../../__pv_it/2cbe72a7ad6f655694dd697106680215e8489b600/expr.ipynb\"><img src=\"../../../__pv_it/2cbe72a7ad6f655694dd697106680215e8489b600/expr.png\" style=\"display:inline;vertical-align:middle;\" /></a></span></td></tr>\n",
       "<tr><td>&nbsp;</td><td colspan=4 style=\"text-align:left\"><span style=\"font-size:20px;\"><a class=\"ProveItLink\" href=\"../../../__pv_it/2cbe72a7ad6f655694dd697106680215e8489b600/expr.ipynb\"><img src=\"../../../__pv_it/2cbe72a7ad6f655694dd697106680215e8489b600/expr.png\" style=\"display:inline;vertical-align:middle;\" /></a> : <a class=\"ProveItLink\" href=\"../../../__pv_it/2cbe72a7ad6f655694dd697106680215e8489b600/expr.ipynb\"><img src=\"../../../__pv_it/2cbe72a7ad6f655694dd697106680215e8489b600/expr.png\" style=\"display:inline;vertical-align:middle;\" /></a></span></td></tr><tr><td>3</td><td>specialization</td><td>5, 6</td><td><span style=\"font-size:20px;\"><a class=\"ProveItLink\" href=\"__pv_it/95629427dcc29e25fa92639e70006f1f7100178d0/expr.ipynb\"><img src=\"__pv_it/95629427dcc29e25fa92639e70006f1f7100178d0/expr.png\" style=\"display:inline;vertical-align:middle;\" /></a> &#x22A2;&nbsp;<a class=\"ProveItLink\" href=\"../../../__pv_it/077b2ff79244fb4582cbe22c6e3356fa92a52f2f0/expr.ipynb\"><img src=\"../../../__pv_it/077b2ff79244fb4582cbe22c6e3356fa92a52f2f0/expr.png\" style=\"display:inline;vertical-align:middle;\" /></a></span></td></tr>\n",
       "<tr><td>&nbsp;</td><td colspan=4 style=\"text-align:left\"><span style=\"font-size:20px;\"><a class=\"ProveItLink\" href=\"../../../__pv_it/2cbe72a7ad6f655694dd697106680215e8489b600/expr.ipynb\"><img src=\"../../../__pv_it/2cbe72a7ad6f655694dd697106680215e8489b600/expr.png\" style=\"display:inline;vertical-align:middle;\" /></a> : <a class=\"ProveItLink\" href=\"../../../__pv_it/077b2ff79244fb4582cbe22c6e3356fa92a52f2f0/expr.ipynb\"><img src=\"../../../__pv_it/077b2ff79244fb4582cbe22c6e3356fa92a52f2f0/expr.png\" style=\"display:inline;vertical-align:middle;\" /></a></span></td></tr><tr><td>4</td><td>specialization</td><td>7, 9</td><td><span style=\"font-size:20px;\"><a class=\"ProveItLink\" href=\"__pv_it/95629427dcc29e25fa92639e70006f1f7100178d0/expr.ipynb\"><img src=\"__pv_it/95629427dcc29e25fa92639e70006f1f7100178d0/expr.png\" style=\"display:inline;vertical-align:middle;\" /></a> &#x22A2;&nbsp;<a class=\"ProveItLink\" href=\"__pv_it/690f844a8265fe01f189bf903fced7412f5ba46b0/expr.ipynb\"><img src=\"__pv_it/690f844a8265fe01f189bf903fced7412f5ba46b0/expr.png\" style=\"display:inline;vertical-align:middle;\" /></a></span></td></tr>\n",
       "<tr><td>&nbsp;</td><td colspan=4 style=\"text-align:left\"><span style=\"font-size:20px;\"><a class=\"ProveItLink\" href=\"../../../__pv_it/2cbe72a7ad6f655694dd697106680215e8489b600/expr.ipynb\"><img src=\"../../../__pv_it/2cbe72a7ad6f655694dd697106680215e8489b600/expr.png\" style=\"display:inline;vertical-align:middle;\" /></a> : <a class=\"ProveItLink\" href=\"__pv_it/feaa1d0e6d92ad9ead8e5ffd1f92697e3912387a0/expr.ipynb\"><img src=\"__pv_it/feaa1d0e6d92ad9ead8e5ffd1f92697e3912387a0/expr.png\" style=\"display:inline;vertical-align:middle;\" /></a>, <a class=\"ProveItLink\" href=\"../../../__pv_it/077b2ff79244fb4582cbe22c6e3356fa92a52f2f0/expr.ipynb\"><img src=\"../../../__pv_it/077b2ff79244fb4582cbe22c6e3356fa92a52f2f0/expr.png\" style=\"display:inline;vertical-align:middle;\" /></a> : <a class=\"ProveItLink\" href=\"__pv_it/1da4e2fe7c44632f084fa27ea32e26dc689384c20/expr.ipynb\"><img src=\"__pv_it/1da4e2fe7c44632f084fa27ea32e26dc689384c20/expr.png\" style=\"display:inline;vertical-align:middle;\" /></a></span></td></tr><tr><td>5</td><td>axiom</td><td></td><td><span style=\"font-size:20px;\"> &#x22A2;&nbsp;<a class=\"ProveItLink\" href=\"../negation/__pv_it/fd884eeeb320e7451dd39f913952f77e4e82a2700/expr.ipynb\"><img src=\"../negation/__pv_it/fd884eeeb320e7451dd39f913952f77e4e82a2700/expr.png\" style=\"display:inline;vertical-align:middle;\" /></a></span></td></tr>\n",
       "<tr><td>&nbsp;</td><td colspan=4 style-\"text-align:left\"><a class=\"ProveItLink\" href=\"../negation/_axioms_.ipynb#doubleNegationElim\">proveit.logic.boolean.negation.doubleNegationElim</a></td></tr><tr><td>6</td><td>specialization</td><td>8, 9</td><td><span style=\"font-size:20px;\"><a class=\"ProveItLink\" href=\"__pv_it/95629427dcc29e25fa92639e70006f1f7100178d0/expr.ipynb\"><img src=\"__pv_it/95629427dcc29e25fa92639e70006f1f7100178d0/expr.png\" style=\"display:inline;vertical-align:middle;\" /></a> &#x22A2;&nbsp;<a class=\"ProveItLink\" href=\"__pv_it/41c8960de77a58031318d86cf94a9006394e01c80/expr.ipynb\"><img src=\"__pv_it/41c8960de77a58031318d86cf94a9006394e01c80/expr.png\" style=\"display:inline;vertical-align:middle;\" /></a></span></td></tr>\n",
       "<tr><td>&nbsp;</td><td colspan=4 style=\"text-align:left\"><span style=\"font-size:20px;\"><a class=\"ProveItLink\" href=\"../../../__pv_it/2cbe72a7ad6f655694dd697106680215e8489b600/expr.ipynb\"><img src=\"../../../__pv_it/2cbe72a7ad6f655694dd697106680215e8489b600/expr.png\" style=\"display:inline;vertical-align:middle;\" /></a> : <a class=\"ProveItLink\" href=\"__pv_it/feaa1d0e6d92ad9ead8e5ffd1f92697e3912387a0/expr.ipynb\"><img src=\"__pv_it/feaa1d0e6d92ad9ead8e5ffd1f92697e3912387a0/expr.png\" style=\"display:inline;vertical-align:middle;\" /></a>, <a class=\"ProveItLink\" href=\"../../../__pv_it/077b2ff79244fb4582cbe22c6e3356fa92a52f2f0/expr.ipynb\"><img src=\"../../../__pv_it/077b2ff79244fb4582cbe22c6e3356fa92a52f2f0/expr.png\" style=\"display:inline;vertical-align:middle;\" /></a> : <a class=\"ProveItLink\" href=\"__pv_it/1da4e2fe7c44632f084fa27ea32e26dc689384c20/expr.ipynb\"><img src=\"__pv_it/1da4e2fe7c44632f084fa27ea32e26dc689384c20/expr.png\" style=\"display:inline;vertical-align:middle;\" /></a></span></td></tr><tr><td>7</td><td>theorem</td><td></td><td><span style=\"font-size:20px;\"> &#x22A2;&nbsp;<a class=\"ProveItLink\" href=\"../disjunction/__pv_it/215bcd8bf685e6db0a42567615996e59c1892f060/expr.ipynb\"><img src=\"../disjunction/__pv_it/215bcd8bf685e6db0a42567615996e59c1892f060/expr.png\" style=\"display:inline;vertical-align:middle;\" /></a></span></td></tr>\n",
       "<tr><td>&nbsp;</td><td colspan=4 style-\"text-align:left\"><a class=\"ProveItLink\" href=\"../disjunction/_proofs_/notLeftIfNeither.ipynb\">proveit.logic.boolean.disjunction.notLeftIfNeither</a></td></tr><tr><td>8</td><td>theorem</td><td></td><td><span style=\"font-size:20px;\"> &#x22A2;&nbsp;<a class=\"ProveItLink\" href=\"../disjunction/__pv_it/1148040b6237446208291983939c6c85ccc87db20/expr.ipynb\"><img src=\"../disjunction/__pv_it/1148040b6237446208291983939c6c85ccc87db20/expr.png\" style=\"display:inline;vertical-align:middle;\" /></a></span></td></tr>\n",
       "<tr><td>&nbsp;</td><td colspan=4 style-\"text-align:left\"><a class=\"ProveItLink\" href=\"../disjunction/_proofs_/notRightIfNeither.ipynb\">proveit.logic.boolean.disjunction.notRightIfNeither</a></td></tr><tr><td>9</td><td>assumption</td><td></td><td><span style=\"font-size:20px;\"><a class=\"ProveItLink\" href=\"__pv_it/95629427dcc29e25fa92639e70006f1f7100178d0/expr.ipynb\"><img src=\"__pv_it/95629427dcc29e25fa92639e70006f1f7100178d0/expr.png\" style=\"display:inline;vertical-align:middle;\" /></a> &#x22A2;&nbsp;<a class=\"ProveItLink\" href=\"__pv_it/f6a2af57f17271e1a2879b275ab23db98f9c08670/expr.ipynb\"><img src=\"__pv_it/f6a2af57f17271e1a2879b275ab23db98f9c08670/expr.png\" style=\"display:inline;vertical-align:middle;\" /></a></span></td></tr>\n",
       "</table>"
      ],
      "text/plain": [
       "\tstep type\trequirements\tstatement\n",
       "0\tspecialization\t1, 2, 3\t{[not]([not](A) or [not](B))} |= A and B\n",
       "\tA : A, B : B\n",
       "1\ttheorem\t\t|= forall_{A, B | A , B} (A and B)\n",
       "\tproveit.logic.boolean.conjunction.andIfBoth\n",
       "2\tspecialization\t5, 4\t{[not]([not](A) or [not](B))} |= A\n",
       "\tA : A\n",
       "3\tspecialization\t5, 6\t{[not]([not](A) or [not](B))} |= B\n",
       "\tA : B\n",
       "4\tspecialization\t7, 9\t{[not]([not](A) or [not](B))} |= [not]([not](A))\n",
       "\tA : [not](A), B : [not](B)\n",
       "5\taxiom\t\t|= forall_{A | [not]([not](A))} A\n",
       "\tproveit.logic.boolean.negation.doubleNegationElim\n",
       "6\tspecialization\t8, 9\t{[not]([not](A) or [not](B))} |= [not]([not](B))\n",
       "\tA : [not](A), B : [not](B)\n",
       "7\ttheorem\t\t|= forall_{A, B | [not](A or B)} [not](A)\n",
       "\tproveit.logic.boolean.disjunction.notLeftIfNeither\n",
       "8\ttheorem\t\t|= forall_{A, B | [not](A or B)} [not](B)\n",
       "\tproveit.logic.boolean.disjunction.notRightIfNeither\n",
       "9\tassumption\t\t{[not]([not](A) or [not](B))} |= [not]([not](A) or [not](B))"
      ]
     },
<<<<<<< HEAD
     "execution_count": 2,
=======
     "execution_count": 12,
>>>>>>> a89a0c83
     "metadata": {},
     "output_type": "execute_result"
    }
   ],
   "source": [
    "And(A,B).prove([Not(Or(Not(A), Not(B)))]).proof()"
   ]
  },
  {
   "cell_type": "code",
<<<<<<< HEAD
   "execution_count": 2,
=======
   "execution_count": 13,
>>>>>>> a89a0c83
   "metadata": {},
   "outputs": [
    {
     "data": {
      "text/html": [
       "<table><tr><th>&nbsp;</th><th>step type</th><th>requirements</th><th>statement</th></tr>\n",
       "<tr><td>0</td><td>specialization</td><td>1, 2</td><td><span style=\"font-size:20px;\"><a class=\"ProveItLink\" href=\"__pv_it/95629427dcc29e25fa92639e70006f1f7100178d0/expr.ipynb\"><img src=\"__pv_it/95629427dcc29e25fa92639e70006f1f7100178d0/expr.png\" style=\"display:inline;vertical-align:middle;\" /></a> &#x22A2;&nbsp;<a class=\"ProveItLink\" href=\"__pv_it/edf5921e70ecbc490c6ad683c7c61276640c86b60/expr.ipynb\"><img src=\"__pv_it/edf5921e70ecbc490c6ad683c7c61276640c86b60/expr.png\" style=\"display:inline;vertical-align:middle;\" /></a></span></td></tr>\n",
       "<tr><td>&nbsp;</td><td colspan=4 style=\"text-align:left\"><span style=\"font-size:20px;\"><a class=\"ProveItLink\" href=\"../../../__pv_it/2cbe72a7ad6f655694dd697106680215e8489b600/expr.ipynb\"><img src=\"../../../__pv_it/2cbe72a7ad6f655694dd697106680215e8489b600/expr.png\" style=\"display:inline;vertical-align:middle;\" /></a> : <a class=\"ProveItLink\" href=\"../../../__pv_it/2cbe72a7ad6f655694dd697106680215e8489b600/expr.ipynb\"><img src=\"../../../__pv_it/2cbe72a7ad6f655694dd697106680215e8489b600/expr.png\" style=\"display:inline;vertical-align:middle;\" /></a>, <a class=\"ProveItLink\" href=\"../../../__pv_it/077b2ff79244fb4582cbe22c6e3356fa92a52f2f0/expr.ipynb\"><img src=\"../../../__pv_it/077b2ff79244fb4582cbe22c6e3356fa92a52f2f0/expr.png\" style=\"display:inline;vertical-align:middle;\" /></a> : <a class=\"ProveItLink\" href=\"../../../__pv_it/077b2ff79244fb4582cbe22c6e3356fa92a52f2f0/expr.ipynb\"><img src=\"../../../__pv_it/077b2ff79244fb4582cbe22c6e3356fa92a52f2f0/expr.png\" style=\"display:inline;vertical-align:middle;\" /></a></span></td></tr><tr><td>1</td><td>theorem</td><td></td><td><span style=\"font-size:20px;\"> &#x22A2;&nbsp;<a class=\"ProveItLink\" href=\"__pv_it/712d46d70a2b50ec3c5b1d4c7d7e2ff82b90293b0/expr.ipynb\"><img src=\"__pv_it/712d46d70a2b50ec3c5b1d4c7d7e2ff82b90293b0/expr.png\" style=\"display:inline;vertical-align:middle;\" /></a></span></td></tr>\n",
       "<tr><td>&nbsp;</td><td colspan=4 style-\"text-align:left\"><a class=\"ProveItLink\" href=\"_proofs_/demorganslawOrtoAndBin.ipynb\">proveit.logic.boolean.conjunction.demorganslawOrtoAndBin</a></td></tr><tr><td>2</td><td>assumption</td><td></td><td><span style=\"font-size:20px;\"><a class=\"ProveItLink\" href=\"__pv_it/95629427dcc29e25fa92639e70006f1f7100178d0/expr.ipynb\"><img src=\"__pv_it/95629427dcc29e25fa92639e70006f1f7100178d0/expr.png\" style=\"display:inline;vertical-align:middle;\" /></a> &#x22A2;&nbsp;<a class=\"ProveItLink\" href=\"__pv_it/f6a2af57f17271e1a2879b275ab23db98f9c08670/expr.ipynb\"><img src=\"__pv_it/f6a2af57f17271e1a2879b275ab23db98f9c08670/expr.png\" style=\"display:inline;vertical-align:middle;\" /></a></span></td></tr>\n",
       "</table>"
      ],
      "text/plain": [
       "\tstep type\trequirements\tstatement\n",
       "0\tspecialization\t1, 2\t{[not]([not](A) or [not](B))} |= A and B\n",
       "\tA : A, B : B\n",
       "1\ttheorem\t\t|= forall_{A, B | [not]([not](A) or [not](B))} (A and B)\n",
       "\tproveit.logic.boolean.conjunction.demorganslawOrtoAndBin\n",
       "2\tassumption\t\t{[not]([not](A) or [not](B))} |= [not]([not](A) or [not](B))"
      ]
     },
<<<<<<< HEAD
     "execution_count": 2,
=======
     "execution_count": 13,
>>>>>>> a89a0c83
     "metadata": {},
     "output_type": "execute_result"
    }
   ],
   "source": [
    "And(A,B).deduceDemorgansEquiv([Not(Or(Not(A), Not(B)))]).proof()"
   ]
  },
  {
   "cell_type": "code",
<<<<<<< HEAD
   "execution_count": 3,
=======
   "execution_count": 14,
>>>>>>> a89a0c83
   "metadata": {},
   "outputs": [
    {
     "name": "stdout",
     "output_type": "stream",
     "text": [
      "3 BOOLEANS 3 (A , B , C) BOOLEANS^{3} 3\n"
     ]
    },
    {
     "data": {
      "text/html": [
       "<table><tr><th>&nbsp;</th><th>step type</th><th>requirements</th><th>statement</th></tr>\n",
<<<<<<< HEAD
       "<tr><td>0</td><td>specialization</td><td>1, 2, 3, 21, 4, 5</td><td><span style=\"font-size:20px;\"><a class=\"ProveItLink\" href=\"__pv_it/8cd64382503bec94d402af7a572a28def82b53e70/expr.ipynb\"><img src=\"__pv_it/8cd64382503bec94d402af7a572a28def82b53e70/expr.png\" style=\"display:inline;vertical-align:middle;\" /></a> &#x22A2;&nbsp;<a class=\"ProveItLink\" href=\"__pv_it/064711a8147ab4383481fbdcc34a3365a66936570/expr.ipynb\"><img src=\"__pv_it/064711a8147ab4383481fbdcc34a3365a66936570/expr.png\" style=\"display:inline;vertical-align:middle;\" /></a></span></td></tr>\n",
       "<tr><td>&nbsp;</td><td colspan=4 style=\"text-align:left\"><span style=\"font-size:20px;\"><a class=\"ProveItLink\" href=\"../../../__pv_it/78af03acba5349fd70398a32ce59bae1da52f0870/expr.ipynb\"><img src=\"../../../__pv_it/78af03acba5349fd70398a32ce59bae1da52f0870/expr.png\" style=\"display:inline;vertical-align:middle;\" /></a> : <a class=\"ProveItLink\" href=\"../../../number/numeral/__pv_it/9176d93c83afa2c995b614976e3cb49207102fa70/expr.ipynb\"><img src=\"../../../number/numeral/__pv_it/9176d93c83afa2c995b614976e3cb49207102fa70/expr.png\" style=\"display:inline;vertical-align:middle;\" /></a>, <a class=\"ProveItLink\" href=\"../../../__pv_it/eb438fefc4bd0ac977777d6dfd3e8a72dfbedbd50/expr.ipynb\"><img src=\"../../../__pv_it/eb438fefc4bd0ac977777d6dfd3e8a72dfbedbd50/expr.png\" style=\"display:inline;vertical-align:middle;\" /></a> : <a class=\"ProveItLink\" href=\"__pv_it/3bf9902b68eb16c350f1cbf3338cf2ecb60afd7e0/expr.ipynb\"><img src=\"__pv_it/3bf9902b68eb16c350f1cbf3338cf2ecb60afd7e0/expr.png\" style=\"display:inline;vertical-align:middle;\" /></a></span></td></tr><tr><td>1</td><td>theorem</td><td></td><td><span style=\"font-size:20px;\"> &#x22A2;&nbsp;<a class=\"ProveItLink\" href=\"__pv_it/0ed74ad620710f73c94fa449837ef34371d0fd920/expr.ipynb\"><img src=\"__pv_it/0ed74ad620710f73c94fa449837ef34371d0fd920/expr.png\" style=\"display:inline;vertical-align:middle;\" /></a></span></td></tr>\n",
       "<tr><td>&nbsp;</td><td colspan=4 style-\"text-align:left\"><a class=\"ProveItLink\" href=\"_proofs_/demorganslawOrtoAnd.ipynb\">proveit.logic.boolean.conjunction.demorganslawOrtoAnd</a></td></tr><tr><td>2</td><td>theorem</td><td></td><td><span style=\"font-size:20px;\"> &#x22A2;&nbsp;<a class=\"ProveItLink\" href=\"../../../number/numeral/deci/__pv_it/106bf174ef7755d5609db086689abcc208d6bf3d0/expr.ipynb\"><img src=\"../../../number/numeral/deci/__pv_it/106bf174ef7755d5609db086689abcc208d6bf3d0/expr.png\" style=\"display:inline;vertical-align:middle;\" /></a></span></td></tr>\n",
       "<tr><td>&nbsp;</td><td colspan=4 style-\"text-align:left\"><a class=\"ProveItLink\" href=\"../../../number/numeral/deci/_proofs_/nat3.ipynb\">proveit.number.numeral.deci.nat3</a></td></tr><tr><td>3</td><td>specialization</td><td>6, 7, 8, 9</td><td><span style=\"font-size:20px;\"><a class=\"ProveItLink\" href=\"__pv_it/8cd64382503bec94d402af7a572a28def82b53e70/expr.ipynb\"><img src=\"__pv_it/8cd64382503bec94d402af7a572a28def82b53e70/expr.png\" style=\"display:inline;vertical-align:middle;\" /></a> &#x22A2;&nbsp;<a class=\"ProveItLink\" href=\"__pv_it/acf259ce5cebb7690860de8ba4c37a32b2845ea90/expr.ipynb\"><img src=\"__pv_it/acf259ce5cebb7690860de8ba4c37a32b2845ea90/expr.png\" style=\"display:inline;vertical-align:middle;\" /></a></span></td></tr>\n",
       "<tr><td>&nbsp;</td><td colspan=4 style=\"text-align:left\"><span style=\"font-size:20px;\"><a class=\"ProveItLink\" href=\"../../../__pv_it/abeee18594afe51bfb1be95d9591fbba24ac53f30/expr.ipynb\"><img src=\"../../../__pv_it/abeee18594afe51bfb1be95d9591fbba24ac53f30/expr.png\" style=\"display:inline;vertical-align:middle;\" /></a> : <a class=\"ProveItLink\" href=\"../__pv_it/46271c8230be96415d662709611f4ed2279d702b0/expr.ipynb\"><img src=\"../__pv_it/46271c8230be96415d662709611f4ed2279d702b0/expr.png\" style=\"display:inline;vertical-align:middle;\" /></a>, <a class=\"ProveItLink\" href=\"../../../__pv_it/07527342713064c87612d00d8557c53d53d5324a0/expr.ipynb\"><img src=\"../../../__pv_it/07527342713064c87612d00d8557c53d53d5324a0/expr.png\" style=\"display:inline;vertical-align:middle;\" /></a> : <a class=\"ProveItLink\" href=\"../../../__pv_it/2cbe72a7ad6f655694dd697106680215e8489b600/expr.ipynb\"><img src=\"../../../__pv_it/2cbe72a7ad6f655694dd697106680215e8489b600/expr.png\" style=\"display:inline;vertical-align:middle;\" /></a>, <a class=\"ProveItLink\" href=\"../../../__pv_it/6840a4fa6c106149dc16a131294d0c5e44f1b0480/expr.ipynb\"><img src=\"../../../__pv_it/6840a4fa6c106149dc16a131294d0c5e44f1b0480/expr.png\" style=\"display:inline;vertical-align:middle;\" /></a> : <a class=\"ProveItLink\" href=\"../../../__pv_it/077b2ff79244fb4582cbe22c6e3356fa92a52f2f0/expr.ipynb\"><img src=\"../../../__pv_it/077b2ff79244fb4582cbe22c6e3356fa92a52f2f0/expr.png\" style=\"display:inline;vertical-align:middle;\" /></a>, <a class=\"ProveItLink\" href=\"../../../__pv_it/cbdfda466482236edba0ce44ac7ef39cda0af7a40/expr.ipynb\"><img src=\"../../../__pv_it/cbdfda466482236edba0ce44ac7ef39cda0af7a40/expr.png\" style=\"display:inline;vertical-align:middle;\" /></a> : <a class=\"ProveItLink\" href=\"../../../__pv_it/985a1bdf1540838275dec15f4ad6de261cca93ce0/expr.ipynb\"><img src=\"../../../__pv_it/985a1bdf1540838275dec15f4ad6de261cca93ce0/expr.png\" style=\"display:inline;vertical-align:middle;\" /></a></span></td></tr><tr><td>4</td><td>theorem</td><td></td><td><span style=\"font-size:20px;\"> &#x22A2;&nbsp;<a class=\"ProveItLink\" href=\"../../../number/numeral/deci/__pv_it/c5d3f2ba07647aec518bec1929b16561d1a340400/expr.ipynb\"><img src=\"../../../number/numeral/deci/__pv_it/c5d3f2ba07647aec518bec1929b16561d1a340400/expr.png\" style=\"display:inline;vertical-align:middle;\" /></a></span></td></tr>\n",
       "<tr><td>&nbsp;</td><td colspan=4 style-\"text-align:left\"><a class=\"ProveItLink\" href=\"../../../number/numeral/deci/_proofs_/add_1_1.ipynb\">proveit.number.numeral.deci.add_1_1</a></td></tr><tr><td>5</td><td>theorem</td><td></td><td><span style=\"font-size:20px;\"> &#x22A2;&nbsp;<a class=\"ProveItLink\" href=\"../../../number/numeral/deci/__pv_it/21aa4b60034093b61b7d779cdd54bc7d2d51c73e0/expr.ipynb\"><img src=\"../../../number/numeral/deci/__pv_it/21aa4b60034093b61b7d779cdd54bc7d2d51c73e0/expr.png\" style=\"display:inline;vertical-align:middle;\" /></a></span></td></tr>\n",
       "<tr><td>&nbsp;</td><td colspan=4 style-\"text-align:left\"><a class=\"ProveItLink\" href=\"../../../number/numeral/deci/_proofs_/add_2_1.ipynb\">proveit.number.numeral.deci.add_2_1</a></td></tr><tr><td>6</td><td>theorem</td><td></td><td><span style=\"font-size:20px;\"> &#x22A2;&nbsp;<a class=\"ProveItLink\" href=\"../../set_theory/membership/__pv_it/a49ce01e1a7921a9d6b58e9c03dee6f569af69c80/expr.ipynb\"><img src=\"../../set_theory/membership/__pv_it/a49ce01e1a7921a9d6b58e9c03dee6f569af69c80/expr.png\" style=\"display:inline;vertical-align:middle;\" /></a></span></td></tr>\n",
       "<tr><td>&nbsp;</td><td colspan=4 style-\"text-align:left\"><a class=\"ProveItLink\" href=\"../../set_theory/membership/_proofs_/exp_set_3.ipynb\">proveit.logic.set_theory.membership.exp_set_3</a></td></tr><tr><td>7</td><td>specialization</td><td>18, 10</td><td><span style=\"font-size:20px;\"><a class=\"ProveItLink\" href=\"__pv_it/8cd64382503bec94d402af7a572a28def82b53e70/expr.ipynb\"><img src=\"__pv_it/8cd64382503bec94d402af7a572a28def82b53e70/expr.png\" style=\"display:inline;vertical-align:middle;\" /></a> &#x22A2;&nbsp;<a class=\"ProveItLink\" href=\"__pv_it/03a5c2b5cc6fc2c3cd686b4bcf84379b893abe210/expr.ipynb\"><img src=\"__pv_it/03a5c2b5cc6fc2c3cd686b4bcf84379b893abe210/expr.png\" style=\"display:inline;vertical-align:middle;\" /></a></span></td></tr>\n",
       "<tr><td>&nbsp;</td><td colspan=4 style=\"text-align:left\"><span style=\"font-size:20px;\"><a class=\"ProveItLink\" href=\"../../../__pv_it/2cbe72a7ad6f655694dd697106680215e8489b600/expr.ipynb\"><img src=\"../../../__pv_it/2cbe72a7ad6f655694dd697106680215e8489b600/expr.png\" style=\"display:inline;vertical-align:middle;\" /></a> : <a class=\"ProveItLink\" href=\"../../../__pv_it/2cbe72a7ad6f655694dd697106680215e8489b600/expr.ipynb\"><img src=\"../../../__pv_it/2cbe72a7ad6f655694dd697106680215e8489b600/expr.png\" style=\"display:inline;vertical-align:middle;\" /></a></span></td></tr><tr><td>8</td><td>specialization</td><td>18, 11</td><td><span style=\"font-size:20px;\"><a class=\"ProveItLink\" href=\"__pv_it/8cd64382503bec94d402af7a572a28def82b53e70/expr.ipynb\"><img src=\"__pv_it/8cd64382503bec94d402af7a572a28def82b53e70/expr.png\" style=\"display:inline;vertical-align:middle;\" /></a> &#x22A2;&nbsp;<a class=\"ProveItLink\" href=\"__pv_it/fe5c91c77f0659f9ea07a2e3257797875d6868370/expr.ipynb\"><img src=\"__pv_it/fe5c91c77f0659f9ea07a2e3257797875d6868370/expr.png\" style=\"display:inline;vertical-align:middle;\" /></a></span></td></tr>\n",
       "<tr><td>&nbsp;</td><td colspan=4 style=\"text-align:left\"><span style=\"font-size:20px;\"><a class=\"ProveItLink\" href=\"../../../__pv_it/2cbe72a7ad6f655694dd697106680215e8489b600/expr.ipynb\"><img src=\"../../../__pv_it/2cbe72a7ad6f655694dd697106680215e8489b600/expr.png\" style=\"display:inline;vertical-align:middle;\" /></a> : <a class=\"ProveItLink\" href=\"../../../__pv_it/077b2ff79244fb4582cbe22c6e3356fa92a52f2f0/expr.ipynb\"><img src=\"../../../__pv_it/077b2ff79244fb4582cbe22c6e3356fa92a52f2f0/expr.png\" style=\"display:inline;vertical-align:middle;\" /></a></span></td></tr><tr><td>9</td><td>specialization</td><td>18, 12</td><td><span style=\"font-size:20px;\"><a class=\"ProveItLink\" href=\"__pv_it/8cd64382503bec94d402af7a572a28def82b53e70/expr.ipynb\"><img src=\"__pv_it/8cd64382503bec94d402af7a572a28def82b53e70/expr.png\" style=\"display:inline;vertical-align:middle;\" /></a> &#x22A2;&nbsp;<a class=\"ProveItLink\" href=\"__pv_it/2cec3c732aceb253233bb533d4e43cc3f34f4f660/expr.ipynb\"><img src=\"__pv_it/2cec3c732aceb253233bb533d4e43cc3f34f4f660/expr.png\" style=\"display:inline;vertical-align:middle;\" /></a></span></td></tr>\n",
       "<tr><td>&nbsp;</td><td colspan=4 style=\"text-align:left\"><span style=\"font-size:20px;\"><a class=\"ProveItLink\" href=\"../../../__pv_it/2cbe72a7ad6f655694dd697106680215e8489b600/expr.ipynb\"><img src=\"../../../__pv_it/2cbe72a7ad6f655694dd697106680215e8489b600/expr.png\" style=\"display:inline;vertical-align:middle;\" /></a> : <a class=\"ProveItLink\" href=\"../../../__pv_it/985a1bdf1540838275dec15f4ad6de261cca93ce0/expr.ipynb\"><img src=\"../../../__pv_it/985a1bdf1540838275dec15f4ad6de261cca93ce0/expr.png\" style=\"display:inline;vertical-align:middle;\" /></a></span></td></tr><tr><td>10</td><td>specialization</td><td>14, 16, 15, 17</td><td><span style=\"font-size:20px;\"><a class=\"ProveItLink\" href=\"__pv_it/8cd64382503bec94d402af7a572a28def82b53e70/expr.ipynb\"><img src=\"__pv_it/8cd64382503bec94d402af7a572a28def82b53e70/expr.png\" style=\"display:inline;vertical-align:middle;\" /></a> &#x22A2;&nbsp;<a class=\"ProveItLink\" href=\"__pv_it/986d2e7ca8eb67a3fbf4b28f256b01dbf875a3f20/expr.ipynb\"><img src=\"__pv_it/986d2e7ca8eb67a3fbf4b28f256b01dbf875a3f20/expr.png\" style=\"display:inline;vertical-align:middle;\" /></a></span></td></tr>\n",
       "<tr><td>&nbsp;</td><td colspan=4 style=\"text-align:left\"><span style=\"font-size:20px;\"><a class=\"ProveItLink\" href=\"../../../__pv_it/78af03acba5349fd70398a32ce59bae1da52f0870/expr.ipynb\"><img src=\"../../../__pv_it/78af03acba5349fd70398a32ce59bae1da52f0870/expr.png\" style=\"display:inline;vertical-align:middle;\" /></a> : <a class=\"ProveItLink\" href=\"../../../number/numeral/__pv_it/ec23fc7a1b4222a5f4948b495002b97d6fa18c3c0/expr.ipynb\"><img src=\"../../../number/numeral/__pv_it/ec23fc7a1b4222a5f4948b495002b97d6fa18c3c0/expr.png\" style=\"display:inline;vertical-align:middle;\" /></a>, <a class=\"ProveItLink\" href=\"../../../__pv_it/39dbcd3ca0390345b51c6ef7785756419e2c14390/expr.ipynb\"><img src=\"../../../__pv_it/39dbcd3ca0390345b51c6ef7785756419e2c14390/expr.png\" style=\"display:inline;vertical-align:middle;\" /></a> : <a class=\"ProveItLink\" href=\"../../../number/numeral/__pv_it/77d407a64829263cdc16415becd4c2293f77a4bf0/expr.ipynb\"><img src=\"../../../number/numeral/__pv_it/77d407a64829263cdc16415becd4c2293f77a4bf0/expr.png\" style=\"display:inline;vertical-align:middle;\" /></a>, <a class=\"ProveItLink\" href=\"../../../__pv_it/eb438fefc4bd0ac977777d6dfd3e8a72dfbedbd50/expr.ipynb\"><img src=\"../../../__pv_it/eb438fefc4bd0ac977777d6dfd3e8a72dfbedbd50/expr.png\" style=\"display:inline;vertical-align:middle;\" /></a> : <a class=\"ProveItLink\" href=\"__pv_it/47fa43ebc28df30ca42c709a7d123d39f2fac3160/expr.ipynb\"><img src=\"__pv_it/47fa43ebc28df30ca42c709a7d123d39f2fac3160/expr.png\" style=\"display:inline;vertical-align:middle;\" /></a>, <a class=\"ProveItLink\" href=\"../../../__pv_it/077b2ff79244fb4582cbe22c6e3356fa92a52f2f0/expr.ipynb\"><img src=\"../../../__pv_it/077b2ff79244fb4582cbe22c6e3356fa92a52f2f0/expr.png\" style=\"display:inline;vertical-align:middle;\" /></a> : <a class=\"ProveItLink\" href=\"__pv_it/feaa1d0e6d92ad9ead8e5ffd1f92697e3912387a0/expr.ipynb\"><img src=\"__pv_it/feaa1d0e6d92ad9ead8e5ffd1f92697e3912387a0/expr.png\" style=\"display:inline;vertical-align:middle;\" /></a>, <a class=\"ProveItLink\" href=\"../../../__pv_it/9242e69d4f2c65d04fc0527b82418c7c22c6da370/expr.ipynb\"><img src=\"../../../__pv_it/9242e69d4f2c65d04fc0527b82418c7c22c6da370/expr.png\" style=\"display:inline;vertical-align:middle;\" /></a> : <a class=\"ProveItLink\" href=\"__pv_it/e38ece9b8e7dcb2282e79f3a0db99871f7b8b6bd0/expr.ipynb\"><img src=\"__pv_it/e38ece9b8e7dcb2282e79f3a0db99871f7b8b6bd0/expr.png\" style=\"display:inline;vertical-align:middle;\" /></a></span></td></tr><tr><td>11</td><td>specialization</td><td>14, 13, 17</td><td><span style=\"font-size:20px;\"><a class=\"ProveItLink\" href=\"__pv_it/8cd64382503bec94d402af7a572a28def82b53e70/expr.ipynb\"><img src=\"__pv_it/8cd64382503bec94d402af7a572a28def82b53e70/expr.png\" style=\"display:inline;vertical-align:middle;\" /></a> &#x22A2;&nbsp;<a class=\"ProveItLink\" href=\"__pv_it/f0c1dc06e1a7b006dbd5157d3bcf74367cd341560/expr.ipynb\"><img src=\"__pv_it/f0c1dc06e1a7b006dbd5157d3bcf74367cd341560/expr.png\" style=\"display:inline;vertical-align:middle;\" /></a></span></td></tr>\n",
       "<tr><td>&nbsp;</td><td colspan=4 style=\"text-align:left\"><span style=\"font-size:20px;\"><a class=\"ProveItLink\" href=\"../../../__pv_it/78af03acba5349fd70398a32ce59bae1da52f0870/expr.ipynb\"><img src=\"../../../__pv_it/78af03acba5349fd70398a32ce59bae1da52f0870/expr.png\" style=\"display:inline;vertical-align:middle;\" /></a> : <a class=\"ProveItLink\" href=\"../../../number/numeral/__pv_it/9be8badea4c35b9724062cecc501d17a3158d1d20/expr.ipynb\"><img src=\"../../../number/numeral/__pv_it/9be8badea4c35b9724062cecc501d17a3158d1d20/expr.png\" style=\"display:inline;vertical-align:middle;\" /></a>, <a class=\"ProveItLink\" href=\"../../../__pv_it/39dbcd3ca0390345b51c6ef7785756419e2c14390/expr.ipynb\"><img src=\"../../../__pv_it/39dbcd3ca0390345b51c6ef7785756419e2c14390/expr.png\" style=\"display:inline;vertical-align:middle;\" /></a> : <a class=\"ProveItLink\" href=\"../../../number/numeral/__pv_it/9be8badea4c35b9724062cecc501d17a3158d1d20/expr.ipynb\"><img src=\"../../../number/numeral/__pv_it/9be8badea4c35b9724062cecc501d17a3158d1d20/expr.png\" style=\"display:inline;vertical-align:middle;\" /></a>, <a class=\"ProveItLink\" href=\"../../../__pv_it/eb438fefc4bd0ac977777d6dfd3e8a72dfbedbd50/expr.ipynb\"><img src=\"../../../__pv_it/eb438fefc4bd0ac977777d6dfd3e8a72dfbedbd50/expr.png\" style=\"display:inline;vertical-align:middle;\" /></a> : <a class=\"ProveItLink\" href=\"__pv_it/3438728d591aee9ef6641e969c6d7d27fd605c560/expr.ipynb\"><img src=\"__pv_it/3438728d591aee9ef6641e969c6d7d27fd605c560/expr.png\" style=\"display:inline;vertical-align:middle;\" /></a>, <a class=\"ProveItLink\" href=\"../../../__pv_it/077b2ff79244fb4582cbe22c6e3356fa92a52f2f0/expr.ipynb\"><img src=\"../../../__pv_it/077b2ff79244fb4582cbe22c6e3356fa92a52f2f0/expr.png\" style=\"display:inline;vertical-align:middle;\" /></a> : <a class=\"ProveItLink\" href=\"__pv_it/1da4e2fe7c44632f084fa27ea32e26dc689384c20/expr.ipynb\"><img src=\"__pv_it/1da4e2fe7c44632f084fa27ea32e26dc689384c20/expr.png\" style=\"display:inline;vertical-align:middle;\" /></a>, <a class=\"ProveItLink\" href=\"../../../__pv_it/9242e69d4f2c65d04fc0527b82418c7c22c6da370/expr.ipynb\"><img src=\"../../../__pv_it/9242e69d4f2c65d04fc0527b82418c7c22c6da370/expr.png\" style=\"display:inline;vertical-align:middle;\" /></a> : <a class=\"ProveItLink\" href=\"__pv_it/ec69aa968db64577c82e043f47811b805364b5540/expr.ipynb\"><img src=\"__pv_it/ec69aa968db64577c82e043f47811b805364b5540/expr.png\" style=\"display:inline;vertical-align:middle;\" /></a></span></td></tr><tr><td>12</td><td>specialization</td><td>14, 15, 16, 17</td><td><span style=\"font-size:20px;\"><a class=\"ProveItLink\" href=\"__pv_it/8cd64382503bec94d402af7a572a28def82b53e70/expr.ipynb\"><img src=\"__pv_it/8cd64382503bec94d402af7a572a28def82b53e70/expr.png\" style=\"display:inline;vertical-align:middle;\" /></a> &#x22A2;&nbsp;<a class=\"ProveItLink\" href=\"__pv_it/c948abda081fd2d691427bf4804da2a83b7eea690/expr.ipynb\"><img src=\"__pv_it/c948abda081fd2d691427bf4804da2a83b7eea690/expr.png\" style=\"display:inline;vertical-align:middle;\" /></a></span></td></tr>\n",
       "<tr><td>&nbsp;</td><td colspan=4 style=\"text-align:left\"><span style=\"font-size:20px;\"><a class=\"ProveItLink\" href=\"../../../__pv_it/78af03acba5349fd70398a32ce59bae1da52f0870/expr.ipynb\"><img src=\"../../../__pv_it/78af03acba5349fd70398a32ce59bae1da52f0870/expr.png\" style=\"display:inline;vertical-align:middle;\" /></a> : <a class=\"ProveItLink\" href=\"../../../number/numeral/__pv_it/77d407a64829263cdc16415becd4c2293f77a4bf0/expr.ipynb\"><img src=\"../../../number/numeral/__pv_it/77d407a64829263cdc16415becd4c2293f77a4bf0/expr.png\" style=\"display:inline;vertical-align:middle;\" /></a>, <a class=\"ProveItLink\" href=\"../../../__pv_it/39dbcd3ca0390345b51c6ef7785756419e2c14390/expr.ipynb\"><img src=\"../../../__pv_it/39dbcd3ca0390345b51c6ef7785756419e2c14390/expr.png\" style=\"display:inline;vertical-align:middle;\" /></a> : <a class=\"ProveItLink\" href=\"../../../number/numeral/__pv_it/ec23fc7a1b4222a5f4948b495002b97d6fa18c3c0/expr.ipynb\"><img src=\"../../../number/numeral/__pv_it/ec23fc7a1b4222a5f4948b495002b97d6fa18c3c0/expr.png\" style=\"display:inline;vertical-align:middle;\" /></a>, <a class=\"ProveItLink\" href=\"../../../__pv_it/eb438fefc4bd0ac977777d6dfd3e8a72dfbedbd50/expr.ipynb\"><img src=\"../../../__pv_it/eb438fefc4bd0ac977777d6dfd3e8a72dfbedbd50/expr.png\" style=\"display:inline;vertical-align:middle;\" /></a> : <a class=\"ProveItLink\" href=\"__pv_it/457dd2749950b255c39680068f2e448ae607c7710/expr.ipynb\"><img src=\"__pv_it/457dd2749950b255c39680068f2e448ae607c7710/expr.png\" style=\"display:inline;vertical-align:middle;\" /></a>, <a class=\"ProveItLink\" href=\"../../../__pv_it/077b2ff79244fb4582cbe22c6e3356fa92a52f2f0/expr.ipynb\"><img src=\"../../../__pv_it/077b2ff79244fb4582cbe22c6e3356fa92a52f2f0/expr.png\" style=\"display:inline;vertical-align:middle;\" /></a> : <a class=\"ProveItLink\" href=\"__pv_it/4fbdcb4671f0f96544ca64362db2c9fec03a54b30/expr.ipynb\"><img src=\"__pv_it/4fbdcb4671f0f96544ca64362db2c9fec03a54b30/expr.png\" style=\"display:inline;vertical-align:middle;\" /></a>, <a class=\"ProveItLink\" href=\"../../../__pv_it/9242e69d4f2c65d04fc0527b82418c7c22c6da370/expr.ipynb\"><img src=\"../../../__pv_it/9242e69d4f2c65d04fc0527b82418c7c22c6da370/expr.png\" style=\"display:inline;vertical-align:middle;\" /></a> : <a class=\"ProveItLink\" href=\"__pv_it/47fa43ebc28df30ca42c709a7d123d39f2fac3160/expr.ipynb\"><img src=\"__pv_it/47fa43ebc28df30ca42c709a7d123d39f2fac3160/expr.png\" style=\"display:inline;vertical-align:middle;\" /></a></span></td></tr><tr><td>13</td><td>theorem</td><td></td><td><span style=\"font-size:20px;\"> &#x22A2;&nbsp;<a class=\"ProveItLink\" href=\"../../../number/numeral/deci/__pv_it/3f15fb519636fc585376b5b502be456d654dd18d0/expr.ipynb\"><img src=\"../../../number/numeral/deci/__pv_it/3f15fb519636fc585376b5b502be456d654dd18d0/expr.png\" style=\"display:inline;vertical-align:middle;\" /></a></span></td></tr>\n",
       "<tr><td>&nbsp;</td><td colspan=4 style-\"text-align:left\"><a class=\"ProveItLink\" href=\"../../../number/numeral/deci/_proofs_/nat1.ipynb\">proveit.number.numeral.deci.nat1</a></td></tr><tr><td>14</td><td>theorem</td><td></td><td><span style=\"font-size:20px;\"> &#x22A2;&nbsp;<a class=\"ProveItLink\" href=\"../disjunction/__pv_it/cd30baf5ab2620c9803897366acf4394ab8c82330/expr.ipynb\"><img src=\"../disjunction/__pv_it/cd30baf5ab2620c9803897366acf4394ab8c82330/expr.png\" style=\"display:inline;vertical-align:middle;\" /></a></span></td></tr>\n",
       "<tr><td>&nbsp;</td><td colspan=4 style-\"text-align:left\"><a class=\"ProveItLink\" href=\"../disjunction/_proofs_/eachInBool.ipynb\">proveit.logic.boolean.disjunction.eachInBool</a></td></tr><tr><td>15</td><td>theorem</td><td></td><td><span style=\"font-size:20px;\"> &#x22A2;&nbsp;<a class=\"ProveItLink\" href=\"../../../number/numeral/deci/__pv_it/286f0443dba55bdb259c90cef1db0ca273fac95e0/expr.ipynb\"><img src=\"../../../number/numeral/deci/__pv_it/286f0443dba55bdb259c90cef1db0ca273fac95e0/expr.png\" style=\"display:inline;vertical-align:middle;\" /></a></span></td></tr>\n",
       "<tr><td>&nbsp;</td><td colspan=4 style-\"text-align:left\"><a class=\"ProveItLink\" href=\"../../../number/numeral/deci/_proofs_/nat2.ipynb\">proveit.number.numeral.deci.nat2</a></td></tr><tr><td>16</td><td>theorem</td><td></td><td><span style=\"font-size:20px;\"> &#x22A2;&nbsp;<a class=\"ProveItLink\" href=\"../../../number/sets/integer/__pv_it/50688835e4f8f7c7ea93ceb53b4c2bc2c084e66a0/expr.ipynb\"><img src=\"../../../number/sets/integer/__pv_it/50688835e4f8f7c7ea93ceb53b4c2bc2c084e66a0/expr.png\" style=\"display:inline;vertical-align:middle;\" /></a></span></td></tr>\n",
       "<tr><td>&nbsp;</td><td colspan=4 style-\"text-align:left\"><a class=\"ProveItLink\" href=\"../../../number/sets/integer/_proofs_/zeroInNats.ipynb\">proveit.number.sets.integer.zeroInNats</a></td></tr><tr><td>17</td><td>specialization</td><td>18, 19</td><td><span style=\"font-size:20px;\"><a class=\"ProveItLink\" href=\"__pv_it/8cd64382503bec94d402af7a572a28def82b53e70/expr.ipynb\"><img src=\"__pv_it/8cd64382503bec94d402af7a572a28def82b53e70/expr.png\" style=\"display:inline;vertical-align:middle;\" /></a> &#x22A2;&nbsp;<a class=\"ProveItLink\" href=\"__pv_it/a103d9a8c7d1b05ed2ee19e4dcf4fac008acac6f0/expr.ipynb\"><img src=\"__pv_it/a103d9a8c7d1b05ed2ee19e4dcf4fac008acac6f0/expr.png\" style=\"display:inline;vertical-align:middle;\" /></a></span></td></tr>\n",
       "<tr><td>&nbsp;</td><td colspan=4 style=\"text-align:left\"><span style=\"font-size:20px;\"><a class=\"ProveItLink\" href=\"../../../__pv_it/2cbe72a7ad6f655694dd697106680215e8489b600/expr.ipynb\"><img src=\"../../../__pv_it/2cbe72a7ad6f655694dd697106680215e8489b600/expr.png\" style=\"display:inline;vertical-align:middle;\" /></a> : <a class=\"ProveItLink\" href=\"__pv_it/81f5348b3091344cea8b3feb3b2418fc6f6823d60/expr.ipynb\"><img src=\"__pv_it/81f5348b3091344cea8b3feb3b2418fc6f6823d60/expr.png\" style=\"display:inline;vertical-align:middle;\" /></a></span></td></tr><tr><td>18</td><td>theorem</td><td></td><td><span style=\"font-size:20px;\"> &#x22A2;&nbsp;<a class=\"ProveItLink\" href=\"../negation/__pv_it/d36c8e2aa76ae2dab2b2bccac3cb95030adef6f90/expr.ipynb\"><img src=\"../negation/__pv_it/d36c8e2aa76ae2dab2b2bccac3cb95030adef6f90/expr.png\" style=\"display:inline;vertical-align:middle;\" /></a></span></td></tr>\n",
       "<tr><td>&nbsp;</td><td colspan=4 style-\"text-align:left\"><a class=\"ProveItLink\" href=\"../negation/_proofs_/operandInBool.ipynb\">proveit.logic.boolean.negation.operandInBool</a></td></tr><tr><td>19</td><td>specialization</td><td>20, 21</td><td><span style=\"font-size:20px;\"><a class=\"ProveItLink\" href=\"__pv_it/8cd64382503bec94d402af7a572a28def82b53e70/expr.ipynb\"><img src=\"__pv_it/8cd64382503bec94d402af7a572a28def82b53e70/expr.png\" style=\"display:inline;vertical-align:middle;\" /></a> &#x22A2;&nbsp;<a class=\"ProveItLink\" href=\"__pv_it/2e8ff58f8bf0e3fd5f386854adbee4ce26fc1d460/expr.ipynb\"><img src=\"__pv_it/2e8ff58f8bf0e3fd5f386854adbee4ce26fc1d460/expr.png\" style=\"display:inline;vertical-align:middle;\" /></a></span></td></tr>\n",
       "<tr><td>&nbsp;</td><td colspan=4 style=\"text-align:left\"><span style=\"font-size:20px;\"><a class=\"ProveItLink\" href=\"../../../__pv_it/2cbe72a7ad6f655694dd697106680215e8489b600/expr.ipynb\"><img src=\"../../../__pv_it/2cbe72a7ad6f655694dd697106680215e8489b600/expr.png\" style=\"display:inline;vertical-align:middle;\" /></a> : <a class=\"ProveItLink\" href=\"__pv_it/1ee847378f6f4573c91a50669d54b8369fc8bde70/expr.ipynb\"><img src=\"__pv_it/1ee847378f6f4573c91a50669d54b8369fc8bde70/expr.png\" style=\"display:inline;vertical-align:middle;\" /></a></span></td></tr><tr><td>20</td><td>theorem</td><td></td><td><span style=\"font-size:20px;\"> &#x22A2;&nbsp;<a class=\"ProveItLink\" href=\"../__pv_it/1d8cf37f5c705c7f67ba9cbc584342aedfb4c1440/expr.ipynb\"><img src=\"../__pv_it/1d8cf37f5c705c7f67ba9cbc584342aedfb4c1440/expr.png\" style=\"display:inline;vertical-align:middle;\" /></a></span></td></tr>\n",
       "<tr><td>&nbsp;</td><td colspan=4 style-\"text-align:left\"><a class=\"ProveItLink\" href=\"../_proofs_/inBoolIfTrue.ipynb\">proveit.logic.boolean.inBoolIfTrue</a></td></tr><tr><td>21</td><td>assumption</td><td></td><td><span style=\"font-size:20px;\"><a class=\"ProveItLink\" href=\"__pv_it/8cd64382503bec94d402af7a572a28def82b53e70/expr.ipynb\"><img src=\"__pv_it/8cd64382503bec94d402af7a572a28def82b53e70/expr.png\" style=\"display:inline;vertical-align:middle;\" /></a> &#x22A2;&nbsp;<a class=\"ProveItLink\" href=\"__pv_it/1ee847378f6f4573c91a50669d54b8369fc8bde70/expr.ipynb\"><img src=\"__pv_it/1ee847378f6f4573c91a50669d54b8369fc8bde70/expr.png\" style=\"display:inline;vertical-align:middle;\" /></a></span></td></tr>\n",
       "</table>"
      ],
      "text/plain": [
       "\tstep type\trequirements\tstatement\n",
       "0\tspecialization\t1, 2, 3, 21, 4, 5\t{[not]([not](A) or [not](B) or [not](C))} |= A and B and C\n",
       "\tm : 3, A : (A , B , C)\n",
       "1\ttheorem\t\t|= forall_{m in Naturals} [forall_{A in BOOLEANS^{m} | [not]([not](A_1) or  ...  or [not](A_m))} (A_1 and  ...  and A_m)]\n",
       "\tproveit.logic.boolean.conjunction.demorganslawOrtoAnd\n",
       "2\ttheorem\t\t|= 3 in Naturals\n",
       "\tproveit.number.numeral.deci.nat3\n",
       "3\tspecialization\t6, 7, 8, 9\t{[not]([not](A) or [not](B) or [not](C))} |= (A , B , C) in BOOLEANS^{3}\n",
       "\tS : BOOLEANS, a : A, b : B, c : C\n",
       "4\ttheorem\t\t|= (1 + 1) = 2\n",
       "\tproveit.number.numeral.deci.add_1_1\n",
       "5\ttheorem\t\t|= (2 + 1) = 3\n",
       "\tproveit.number.numeral.deci.add_2_1\n",
       "6\ttheorem\t\t|= forall_{S} [forall_{a, b, c in S} ((a , b , c) in S^{3})]\n",
       "\tproveit.logic.set_theory.membership.exp_set_3\n",
       "7\tspecialization\t18, 10\t{[not]([not](A) or [not](B) or [not](C))} |= A in BOOLEANS\n",
       "\tA : A\n",
       "8\tspecialization\t18, 11\t{[not]([not](A) or [not](B) or [not](C))} |= B in BOOLEANS\n",
       "\tA : B\n",
       "9\tspecialization\t18, 12\t{[not]([not](A) or [not](B) or [not](C))} |= C in BOOLEANS\n",
       "\tA : C\n",
       "10\tspecialization\t14, 16, 15, 17\t{[not]([not](A) or [not](B) or [not](C))} |= [not](A) in BOOLEANS\n",
       "\tm : 0, n : 2, A : (), B : [not](A), C : ([not](B) , [not](C))\n",
       "11\tspecialization\t14, 13, 17\t{[not]([not](A) or [not](B) or [not](C))} |= [not](B) in BOOLEANS\n",
       "\tm : 1, n : 1, A : ([not](A)), B : [not](B), C : ([not](C))\n",
       "12\tspecialization\t14, 15, 16, 17\t{[not]([not](A) or [not](B) or [not](C))} |= [not](C) in BOOLEANS\n",
       "\tm : 2, n : 0, A : ([not](A) , [not](B)), B : [not](C), C : ()\n",
       "13\ttheorem\t\t|= 1 in Naturals\n",
       "\tproveit.number.numeral.deci.nat1\n",
       "14\ttheorem\t\t|= forall_{m, n in Naturals} [forall_{A, B, C | (A_1 or  ...  or A_m or B or C_1 or  ...  or C_n) in BOOLEANS} (B in BOOLEANS)]\n",
       "\tproveit.logic.boolean.disjunction.eachInBool\n",
       "15\ttheorem\t\t|= 2 in Naturals\n",
       "\tproveit.number.numeral.deci.nat2\n",
       "16\ttheorem\t\t|= 0 in Naturals\n",
       "\tproveit.number.sets.integer.zeroInNats\n",
       "17\tspecialization\t18, 19\t{[not]([not](A) or [not](B) or [not](C))} |= ([not](A) or [not](B) or [not](C)) in BOOLEANS\n",
       "\tA : [not](A) or [not](B) or [not](C)\n",
       "18\ttheorem\t\t|= forall_{A | [not](A) in BOOLEANS} (A in BOOLEANS)\n",
       "\tproveit.logic.boolean.negation.operandInBool\n",
       "19\tspecialization\t20, 21\t{[not]([not](A) or [not](B) or [not](C))} |= [not]([not](A) or [not](B) or [not](C)) in BOOLEANS\n",
       "\tA : [not]([not](A) or [not](B) or [not](C))\n",
       "20\ttheorem\t\t|= forall_{A | A} (A in BOOLEANS)\n",
       "\tproveit.logic.boolean.inBoolIfTrue\n",
       "21\tassumption\t\t{[not]([not](A) or [not](B) or [not](C))} |= [not]([not](A) or [not](B) or [not](C))"
      ]
     },
     "execution_count": 3,
=======
       "<tr><td>0</td><td>specialization</td><td>1, 2</td><td><span style=\"font-size:20px;\"> &#x22A2;&nbsp;<a class=\"ProveItLink\" href=\"__pv_it/a9e718e251f915d4ceee90af6867080678bc77320/expr.ipynb\"><img src=\"__pv_it/a9e718e251f915d4ceee90af6867080678bc77320/expr.png\" style=\"display:inline;vertical-align:middle;\" /></a></span></td></tr>\n",
       "<tr><td>&nbsp;</td><td colspan=4 style=\"text-align:left\"><span style=\"font-size:20px;\"><a class=\"ProveItLink\" href=\"../../../__pv_it/2cbe72a7ad6f655694dd697106680215e8489b600/expr.ipynb\"><img src=\"../../../__pv_it/2cbe72a7ad6f655694dd697106680215e8489b600/expr.png\" style=\"display:inline;vertical-align:middle;\" /></a> : <a class=\"ProveItLink\" href=\"__pv_it/b9b30d42e46c70a7ae2f89d5368fad7375cbd43c0/expr.ipynb\"><img src=\"__pv_it/b9b30d42e46c70a7ae2f89d5368fad7375cbd43c0/expr.png\" style=\"display:inline;vertical-align:middle;\" /></a></span></td></tr><tr><td>1</td><td>axiom</td><td></td><td><span style=\"font-size:20px;\"> &#x22A2;&nbsp;<a class=\"ProveItLink\" href=\"../__pv_it/04576f2f89fdf94b2e1520e8f4ab361286daf7f30/expr.ipynb\"><img src=\"../__pv_it/04576f2f89fdf94b2e1520e8f4ab361286daf7f30/expr.png\" style=\"display:inline;vertical-align:middle;\" /></a></span></td></tr>\n",
       "<tr><td>&nbsp;</td><td colspan=4 style-\"text-align:left\"><a class=\"ProveItLink\" href=\"../_axioms_.ipynb#eqTrueIntro\">proveit.logic.boolean.eqTrueIntro</a></td></tr><tr><td>2</td><td>specialization</td><td>3, 4, 5, 6, 7</td><td><span style=\"font-size:20px;\"> &#x22A2;&nbsp;<a class=\"ProveItLink\" href=\"__pv_it/b9b30d42e46c70a7ae2f89d5368fad7375cbd43c0/expr.ipynb\"><img src=\"__pv_it/b9b30d42e46c70a7ae2f89d5368fad7375cbd43c0/expr.png\" style=\"display:inline;vertical-align:middle;\" /></a></span></td></tr>\n",
       "<tr><td>&nbsp;</td><td colspan=4 style=\"text-align:left\"><span style=\"font-size:20px;\"><a class=\"ProveItLink\" href=\"../../../__pv_it/78af03acba5349fd70398a32ce59bae1da52f0870/expr.ipynb\"><img src=\"../../../__pv_it/78af03acba5349fd70398a32ce59bae1da52f0870/expr.png\" style=\"display:inline;vertical-align:middle;\" /></a> : <a class=\"ProveItLink\" href=\"../../../number/numeral/__pv_it/9176d93c83afa2c995b614976e3cb49207102fa70/expr.ipynb\"><img src=\"../../../number/numeral/__pv_it/9176d93c83afa2c995b614976e3cb49207102fa70/expr.png\" style=\"display:inline;vertical-align:middle;\" /></a>, <a class=\"ProveItLink\" href=\"../../../__pv_it/eb438fefc4bd0ac977777d6dfd3e8a72dfbedbd50/expr.ipynb\"><img src=\"../../../__pv_it/eb438fefc4bd0ac977777d6dfd3e8a72dfbedbd50/expr.png\" style=\"display:inline;vertical-align:middle;\" /></a> : <a class=\"ProveItLink\" href=\"__pv_it/fe6ccf2b5f9398ccdd8bccf157efc6650017f63f0/expr.ipynb\"><img src=\"__pv_it/fe6ccf2b5f9398ccdd8bccf157efc6650017f63f0/expr.png\" style=\"display:inline;vertical-align:middle;\" /></a></span></td></tr><tr><td>3</td><td>theorem</td><td></td><td><span style=\"font-size:20px;\"> &#x22A2;&nbsp;<a class=\"ProveItLink\" href=\"__pv_it/8a6ccdb3ab936ebfbad375f73fd3150f250ff5e80/expr.ipynb\"><img src=\"__pv_it/8a6ccdb3ab936ebfbad375f73fd3150f250ff5e80/expr.png\" style=\"display:inline;vertical-align:middle;\" /></a></span></td></tr>\n",
       "<tr><td>&nbsp;</td><td colspan=4 style-\"text-align:left\"><a class=\"ProveItLink\" href=\"_proofs_/andIfAll.ipynb\">proveit.logic.boolean.conjunction.andIfAll</a></td></tr><tr><td>4</td><td>theorem</td><td></td><td><span style=\"font-size:20px;\"> &#x22A2;&nbsp;<a class=\"ProveItLink\" href=\"../../../number/numeral/deci/__pv_it/106bf174ef7755d5609db086689abcc208d6bf3d0/expr.ipynb\"><img src=\"../../../number/numeral/deci/__pv_it/106bf174ef7755d5609db086689abcc208d6bf3d0/expr.png\" style=\"display:inline;vertical-align:middle;\" /></a></span></td></tr>\n",
       "<tr><td>&nbsp;</td><td colspan=4 style-\"text-align:left\"><a class=\"ProveItLink\" href=\"../../../number/numeral/deci/_proofs_/nat3.ipynb\">proveit.number.numeral.deci.nat3</a></td></tr><tr><td>5</td><td>axiom</td><td></td><td><span style=\"font-size:20px;\"> &#x22A2;&nbsp;<a class=\"ProveItLink\" href=\"../__pv_it/68a87cc3370287d726c7086ace789e680e4461c30/expr.ipynb\"><img src=\"../__pv_it/68a87cc3370287d726c7086ace789e680e4461c30/expr.png\" style=\"display:inline;vertical-align:middle;\" /></a></span></td></tr>\n",
       "<tr><td>&nbsp;</td><td colspan=4 style-\"text-align:left\"><a class=\"ProveItLink\" href=\"../_axioms_.ipynb#trueAxiom\">proveit.logic.boolean.trueAxiom</a></td></tr><tr><td>6</td><td>theorem</td><td></td><td><span style=\"font-size:20px;\"> &#x22A2;&nbsp;<a class=\"ProveItLink\" href=\"../../../number/numeral/deci/__pv_it/c5d3f2ba07647aec518bec1929b16561d1a340400/expr.ipynb\"><img src=\"../../../number/numeral/deci/__pv_it/c5d3f2ba07647aec518bec1929b16561d1a340400/expr.png\" style=\"display:inline;vertical-align:middle;\" /></a></span></td></tr>\n",
       "<tr><td>&nbsp;</td><td colspan=4 style-\"text-align:left\"><a class=\"ProveItLink\" href=\"../../../number/numeral/deci/_proofs_/add_1_1.ipynb\">proveit.number.numeral.deci.add_1_1</a></td></tr><tr><td>7</td><td>theorem</td><td></td><td><span style=\"font-size:20px;\"> &#x22A2;&nbsp;<a class=\"ProveItLink\" href=\"../../../number/numeral/deci/__pv_it/21aa4b60034093b61b7d779cdd54bc7d2d51c73e0/expr.ipynb\"><img src=\"../../../number/numeral/deci/__pv_it/21aa4b60034093b61b7d779cdd54bc7d2d51c73e0/expr.png\" style=\"display:inline;vertical-align:middle;\" /></a></span></td></tr>\n",
       "<tr><td>&nbsp;</td><td colspan=4 style-\"text-align:left\"><a class=\"ProveItLink\" href=\"../../../number/numeral/deci/_proofs_/add_2_1.ipynb\">proveit.number.numeral.deci.add_2_1</a></td></tr></table>"
      ],
      "text/plain": [
       "\tstep type\trequirements\tstatement\n",
       "0\tspecialization\t1, 2\t|= (TRUE and TRUE and TRUE) = TRUE\n",
       "\tA : TRUE and TRUE and TRUE\n",
       "1\taxiom\t\t|= forall_{A | A} (A = TRUE)\n",
       "\tproveit.logic.boolean.eqTrueIntro\n",
       "2\tspecialization\t3, 4, 5, 6, 7\t|= TRUE and TRUE and TRUE\n",
       "\tm : 3, A : (TRUE , TRUE , TRUE)\n",
       "3\ttheorem\t\t|= forall_{m in Naturals} [forall_{A | A_1 ,  ...  , A_m} (A_1 and  ...  and A_m)]\n",
       "\tproveit.logic.boolean.conjunction.andIfAll\n",
       "4\ttheorem\t\t|= 3 in Naturals\n",
       "\tproveit.number.numeral.deci.nat3\n",
       "5\taxiom\t\t|= TRUE\n",
       "\tproveit.logic.boolean.trueAxiom\n",
       "6\ttheorem\t\t|= (1 + 1) = 2\n",
       "\tproveit.number.numeral.deci.add_1_1\n",
       "7\ttheorem\t\t|= (2 + 1) = 3\n",
       "\tproveit.number.numeral.deci.add_2_1"
      ]
     },
     "execution_count": 14,
>>>>>>> a89a0c83
     "metadata": {},
     "output_type": "execute_result"
    }
   ],
   "source": [
    "And(A,B,C).deduceDemorgansEquiv([Not(Or(Not(A), Not(B), Not(C)))]).proof()"
   ]
  },
  {
<<<<<<< HEAD
   "cell_type": "markdown",
   "metadata": {},
=======
   "cell_type": "code",
   "execution_count": 15,
   "metadata": {},
   "outputs": [
    {
     "data": {
      "text/html": [
       "<table><tr><th>&nbsp;</th><th>step type</th><th>requirements</th><th>statement</th></tr>\n",
       "<tr><td>0</td><td>theorem</td><td></td><td><span style=\"font-size:20px;\"> &#x22A2;&nbsp;<a class=\"ProveItLink\" href=\"../negation/__pv_it/01165fd25131c0df966b8e8c1626e275fd04f3050/expr.ipynb\"><img src=\"../negation/__pv_it/01165fd25131c0df966b8e8c1626e275fd04f3050/expr.png\" style=\"display:inline;vertical-align:middle;\" /></a></span></td></tr>\n",
       "<tr><td>&nbsp;</td><td colspan=4 style-\"text-align:left\"><a class=\"ProveItLink\" href=\"../negation/_proofs_/notFalse.ipynb\">proveit.logic.boolean.negation.notFalse</a></td></tr></table>"
      ],
      "text/plain": [
       "proveit.logic.boolean.negation.notFalse"
      ]
     },
     "execution_count": 15,
     "metadata": {},
     "output_type": "execute_result"
    }
   ],
>>>>>>> a89a0c83
   "source": [
    "## Axioms"
   ]
  },
  {
   "cell_type": "code",
<<<<<<< HEAD
   "execution_count": null,
   "metadata": {},
   "outputs": [],
=======
   "execution_count": 16,
   "metadata": {},
   "outputs": [
    {
     "data": {
      "text/html": [
       "<table><tr><th>&nbsp;</th><th>step type</th><th>requirements</th><th>statement</th></tr>\n",
       "<tr><td>0</td><td>specialization</td><td>1, 2</td><td><span style=\"font-size:20px;\"> &#x22A2;&nbsp;<a class=\"ProveItLink\" href=\"__pv_it/f5adcd719b05bafa1bd3afcd6087e46c85f514880/expr.ipynb\"><img src=\"__pv_it/f5adcd719b05bafa1bd3afcd6087e46c85f514880/expr.png\" style=\"display:inline;vertical-align:middle;\" /></a></span></td></tr>\n",
       "<tr><td>&nbsp;</td><td colspan=4 style=\"text-align:left\"><span style=\"font-size:20px;\"><a class=\"ProveItLink\" href=\"../../../__pv_it/2cbe72a7ad6f655694dd697106680215e8489b600/expr.ipynb\"><img src=\"../../../__pv_it/2cbe72a7ad6f655694dd697106680215e8489b600/expr.png\" style=\"display:inline;vertical-align:middle;\" /></a> : <a class=\"ProveItLink\" href=\"__pv_it/ab0b163a5ef2a7ca08e291e707e4a928a5fff2310/expr.ipynb\"><img src=\"__pv_it/ab0b163a5ef2a7ca08e291e707e4a928a5fff2310/expr.png\" style=\"display:inline;vertical-align:middle;\" /></a></span></td></tr><tr><td>1</td><td>axiom</td><td></td><td><span style=\"font-size:20px;\"> &#x22A2;&nbsp;<a class=\"ProveItLink\" href=\"../__pv_it/04576f2f89fdf94b2e1520e8f4ab361286daf7f30/expr.ipynb\"><img src=\"../__pv_it/04576f2f89fdf94b2e1520e8f4ab361286daf7f30/expr.png\" style=\"display:inline;vertical-align:middle;\" /></a></span></td></tr>\n",
       "<tr><td>&nbsp;</td><td colspan=4 style-\"text-align:left\"><a class=\"ProveItLink\" href=\"../_axioms_.ipynb#eqTrueIntro\">proveit.logic.boolean.eqTrueIntro</a></td></tr><tr><td>2</td><td>specialization</td><td>3, 4, 5, 6, 7, 8</td><td><span style=\"font-size:20px;\"> &#x22A2;&nbsp;<a class=\"ProveItLink\" href=\"__pv_it/ab0b163a5ef2a7ca08e291e707e4a928a5fff2310/expr.ipynb\"><img src=\"__pv_it/ab0b163a5ef2a7ca08e291e707e4a928a5fff2310/expr.png\" style=\"display:inline;vertical-align:middle;\" /></a></span></td></tr>\n",
       "<tr><td>&nbsp;</td><td colspan=4 style=\"text-align:left\"><span style=\"font-size:20px;\"><a class=\"ProveItLink\" href=\"../../../__pv_it/78af03acba5349fd70398a32ce59bae1da52f0870/expr.ipynb\"><img src=\"../../../__pv_it/78af03acba5349fd70398a32ce59bae1da52f0870/expr.png\" style=\"display:inline;vertical-align:middle;\" /></a> : <a class=\"ProveItLink\" href=\"../../../number/numeral/__pv_it/9176d93c83afa2c995b614976e3cb49207102fa70/expr.ipynb\"><img src=\"../../../number/numeral/__pv_it/9176d93c83afa2c995b614976e3cb49207102fa70/expr.png\" style=\"display:inline;vertical-align:middle;\" /></a>, <a class=\"ProveItLink\" href=\"../../../__pv_it/eb438fefc4bd0ac977777d6dfd3e8a72dfbedbd50/expr.ipynb\"><img src=\"../../../__pv_it/eb438fefc4bd0ac977777d6dfd3e8a72dfbedbd50/expr.png\" style=\"display:inline;vertical-align:middle;\" /></a> : <a class=\"ProveItLink\" href=\"__pv_it/195a6097ffc482c612a62e7a3ca037c861555bf40/expr.ipynb\"><img src=\"__pv_it/195a6097ffc482c612a62e7a3ca037c861555bf40/expr.png\" style=\"display:inline;vertical-align:middle;\" /></a></span></td></tr><tr><td>3</td><td>theorem</td><td></td><td><span style=\"font-size:20px;\"> &#x22A2;&nbsp;<a class=\"ProveItLink\" href=\"__pv_it/8a6ccdb3ab936ebfbad375f73fd3150f250ff5e80/expr.ipynb\"><img src=\"__pv_it/8a6ccdb3ab936ebfbad375f73fd3150f250ff5e80/expr.png\" style=\"display:inline;vertical-align:middle;\" /></a></span></td></tr>\n",
       "<tr><td>&nbsp;</td><td colspan=4 style-\"text-align:left\"><a class=\"ProveItLink\" href=\"_proofs_/andIfAll.ipynb\">proveit.logic.boolean.conjunction.andIfAll</a></td></tr><tr><td>4</td><td>theorem</td><td></td><td><span style=\"font-size:20px;\"> &#x22A2;&nbsp;<a class=\"ProveItLink\" href=\"../../../number/numeral/deci/__pv_it/106bf174ef7755d5609db086689abcc208d6bf3d0/expr.ipynb\"><img src=\"../../../number/numeral/deci/__pv_it/106bf174ef7755d5609db086689abcc208d6bf3d0/expr.png\" style=\"display:inline;vertical-align:middle;\" /></a></span></td></tr>\n",
       "<tr><td>&nbsp;</td><td colspan=4 style-\"text-align:left\"><a class=\"ProveItLink\" href=\"../../../number/numeral/deci/_proofs_/nat3.ipynb\">proveit.number.numeral.deci.nat3</a></td></tr><tr><td>5</td><td>axiom</td><td></td><td><span style=\"font-size:20px;\"> &#x22A2;&nbsp;<a class=\"ProveItLink\" href=\"../__pv_it/68a87cc3370287d726c7086ace789e680e4461c30/expr.ipynb\"><img src=\"../__pv_it/68a87cc3370287d726c7086ace789e680e4461c30/expr.png\" style=\"display:inline;vertical-align:middle;\" /></a></span></td></tr>\n",
       "<tr><td>&nbsp;</td><td colspan=4 style-\"text-align:left\"><a class=\"ProveItLink\" href=\"../_axioms_.ipynb#trueAxiom\">proveit.logic.boolean.trueAxiom</a></td></tr><tr><td>6</td><td>theorem</td><td></td><td><span style=\"font-size:20px;\"> &#x22A2;&nbsp;<a class=\"ProveItLink\" href=\"../negation/__pv_it/01165fd25131c0df966b8e8c1626e275fd04f3050/expr.ipynb\"><img src=\"../negation/__pv_it/01165fd25131c0df966b8e8c1626e275fd04f3050/expr.png\" style=\"display:inline;vertical-align:middle;\" /></a></span></td></tr>\n",
       "<tr><td>&nbsp;</td><td colspan=4 style-\"text-align:left\"><a class=\"ProveItLink\" href=\"../negation/_proofs_/notFalse.ipynb\">proveit.logic.boolean.negation.notFalse</a></td></tr><tr><td>7</td><td>theorem</td><td></td><td><span style=\"font-size:20px;\"> &#x22A2;&nbsp;<a class=\"ProveItLink\" href=\"../../../number/numeral/deci/__pv_it/c5d3f2ba07647aec518bec1929b16561d1a340400/expr.ipynb\"><img src=\"../../../number/numeral/deci/__pv_it/c5d3f2ba07647aec518bec1929b16561d1a340400/expr.png\" style=\"display:inline;vertical-align:middle;\" /></a></span></td></tr>\n",
       "<tr><td>&nbsp;</td><td colspan=4 style-\"text-align:left\"><a class=\"ProveItLink\" href=\"../../../number/numeral/deci/_proofs_/add_1_1.ipynb\">proveit.number.numeral.deci.add_1_1</a></td></tr><tr><td>8</td><td>theorem</td><td></td><td><span style=\"font-size:20px;\"> &#x22A2;&nbsp;<a class=\"ProveItLink\" href=\"../../../number/numeral/deci/__pv_it/21aa4b60034093b61b7d779cdd54bc7d2d51c73e0/expr.ipynb\"><img src=\"../../../number/numeral/deci/__pv_it/21aa4b60034093b61b7d779cdd54bc7d2d51c73e0/expr.png\" style=\"display:inline;vertical-align:middle;\" /></a></span></td></tr>\n",
       "<tr><td>&nbsp;</td><td colspan=4 style-\"text-align:left\"><a class=\"ProveItLink\" href=\"../../../number/numeral/deci/_proofs_/add_2_1.ipynb\">proveit.number.numeral.deci.add_2_1</a></td></tr></table>"
      ],
      "text/plain": [
       "\tstep type\trequirements\tstatement\n",
       "0\tspecialization\t1, 2\t|= (TRUE and [not](FALSE) and TRUE) = TRUE\n",
       "\tA : TRUE and [not](FALSE) and TRUE\n",
       "1\taxiom\t\t|= forall_{A | A} (A = TRUE)\n",
       "\tproveit.logic.boolean.eqTrueIntro\n",
       "2\tspecialization\t3, 4, 5, 6, 7, 8\t|= TRUE and [not](FALSE) and TRUE\n",
       "\tm : 3, A : (TRUE , [not](FALSE) , TRUE)\n",
       "3\ttheorem\t\t|= forall_{m in Naturals} [forall_{A | A_1 ,  ...  , A_m} (A_1 and  ...  and A_m)]\n",
       "\tproveit.logic.boolean.conjunction.andIfAll\n",
       "4\ttheorem\t\t|= 3 in Naturals\n",
       "\tproveit.number.numeral.deci.nat3\n",
       "5\taxiom\t\t|= TRUE\n",
       "\tproveit.logic.boolean.trueAxiom\n",
       "6\ttheorem\t\t|= [not](FALSE)\n",
       "\tproveit.logic.boolean.negation.notFalse\n",
       "7\ttheorem\t\t|= (1 + 1) = 2\n",
       "\tproveit.number.numeral.deci.add_1_1\n",
       "8\ttheorem\t\t|= (2 + 1) = 3\n",
       "\tproveit.number.numeral.deci.add_2_1"
      ]
     },
     "execution_count": 16,
     "metadata": {},
     "output_type": "execute_result"
    }
   ],
>>>>>>> a89a0c83
   "source": [
    "Equals(And(TRUE, TRUE), TRUE).prove().proof()"
   ]
  },
  {
   "cell_type": "code",
<<<<<<< HEAD
   "execution_count": null,
   "metadata": {},
   "outputs": [],
=======
   "execution_count": 17,
   "metadata": {},
   "outputs": [
    {
     "data": {
      "text/html": [
       "<table><tr><th>&nbsp;</th><th>step type</th><th>requirements</th><th>statement</th></tr>\n",
       "<tr><td>0</td><td>specialization</td><td>1, 2, 3, 4, 5, 6</td><td><span style=\"font-size:20px;\"> &#x22A2;&nbsp;<a class=\"ProveItLink\" href=\"__pv_it/ab0b163a5ef2a7ca08e291e707e4a928a5fff2310/expr.ipynb\"><img src=\"__pv_it/ab0b163a5ef2a7ca08e291e707e4a928a5fff2310/expr.png\" style=\"display:inline;vertical-align:middle;\" /></a></span></td></tr>\n",
       "<tr><td>&nbsp;</td><td colspan=4 style=\"text-align:left\"><span style=\"font-size:20px;\"><a class=\"ProveItLink\" href=\"../../../__pv_it/78af03acba5349fd70398a32ce59bae1da52f0870/expr.ipynb\"><img src=\"../../../__pv_it/78af03acba5349fd70398a32ce59bae1da52f0870/expr.png\" style=\"display:inline;vertical-align:middle;\" /></a> : <a class=\"ProveItLink\" href=\"../../../number/numeral/__pv_it/9176d93c83afa2c995b614976e3cb49207102fa70/expr.ipynb\"><img src=\"../../../number/numeral/__pv_it/9176d93c83afa2c995b614976e3cb49207102fa70/expr.png\" style=\"display:inline;vertical-align:middle;\" /></a>, <a class=\"ProveItLink\" href=\"../../../__pv_it/eb438fefc4bd0ac977777d6dfd3e8a72dfbedbd50/expr.ipynb\"><img src=\"../../../__pv_it/eb438fefc4bd0ac977777d6dfd3e8a72dfbedbd50/expr.png\" style=\"display:inline;vertical-align:middle;\" /></a> : <a class=\"ProveItLink\" href=\"__pv_it/195a6097ffc482c612a62e7a3ca037c861555bf40/expr.ipynb\"><img src=\"__pv_it/195a6097ffc482c612a62e7a3ca037c861555bf40/expr.png\" style=\"display:inline;vertical-align:middle;\" /></a></span></td></tr><tr><td>1</td><td>theorem</td><td></td><td><span style=\"font-size:20px;\"> &#x22A2;&nbsp;<a class=\"ProveItLink\" href=\"__pv_it/8a6ccdb3ab936ebfbad375f73fd3150f250ff5e80/expr.ipynb\"><img src=\"__pv_it/8a6ccdb3ab936ebfbad375f73fd3150f250ff5e80/expr.png\" style=\"display:inline;vertical-align:middle;\" /></a></span></td></tr>\n",
       "<tr><td>&nbsp;</td><td colspan=4 style-\"text-align:left\"><a class=\"ProveItLink\" href=\"_proofs_/andIfAll.ipynb\">proveit.logic.boolean.conjunction.andIfAll</a></td></tr><tr><td>2</td><td>theorem</td><td></td><td><span style=\"font-size:20px;\"> &#x22A2;&nbsp;<a class=\"ProveItLink\" href=\"../../../number/numeral/deci/__pv_it/106bf174ef7755d5609db086689abcc208d6bf3d0/expr.ipynb\"><img src=\"../../../number/numeral/deci/__pv_it/106bf174ef7755d5609db086689abcc208d6bf3d0/expr.png\" style=\"display:inline;vertical-align:middle;\" /></a></span></td></tr>\n",
       "<tr><td>&nbsp;</td><td colspan=4 style-\"text-align:left\"><a class=\"ProveItLink\" href=\"../../../number/numeral/deci/_proofs_/nat3.ipynb\">proveit.number.numeral.deci.nat3</a></td></tr><tr><td>3</td><td>axiom</td><td></td><td><span style=\"font-size:20px;\"> &#x22A2;&nbsp;<a class=\"ProveItLink\" href=\"../__pv_it/68a87cc3370287d726c7086ace789e680e4461c30/expr.ipynb\"><img src=\"../__pv_it/68a87cc3370287d726c7086ace789e680e4461c30/expr.png\" style=\"display:inline;vertical-align:middle;\" /></a></span></td></tr>\n",
       "<tr><td>&nbsp;</td><td colspan=4 style-\"text-align:left\"><a class=\"ProveItLink\" href=\"../_axioms_.ipynb#trueAxiom\">proveit.logic.boolean.trueAxiom</a></td></tr><tr><td>4</td><td>theorem</td><td></td><td><span style=\"font-size:20px;\"> &#x22A2;&nbsp;<a class=\"ProveItLink\" href=\"../negation/__pv_it/01165fd25131c0df966b8e8c1626e275fd04f3050/expr.ipynb\"><img src=\"../negation/__pv_it/01165fd25131c0df966b8e8c1626e275fd04f3050/expr.png\" style=\"display:inline;vertical-align:middle;\" /></a></span></td></tr>\n",
       "<tr><td>&nbsp;</td><td colspan=4 style-\"text-align:left\"><a class=\"ProveItLink\" href=\"../negation/_proofs_/notFalse.ipynb\">proveit.logic.boolean.negation.notFalse</a></td></tr><tr><td>5</td><td>theorem</td><td></td><td><span style=\"font-size:20px;\"> &#x22A2;&nbsp;<a class=\"ProveItLink\" href=\"../../../number/numeral/deci/__pv_it/c5d3f2ba07647aec518bec1929b16561d1a340400/expr.ipynb\"><img src=\"../../../number/numeral/deci/__pv_it/c5d3f2ba07647aec518bec1929b16561d1a340400/expr.png\" style=\"display:inline;vertical-align:middle;\" /></a></span></td></tr>\n",
       "<tr><td>&nbsp;</td><td colspan=4 style-\"text-align:left\"><a class=\"ProveItLink\" href=\"../../../number/numeral/deci/_proofs_/add_1_1.ipynb\">proveit.number.numeral.deci.add_1_1</a></td></tr><tr><td>6</td><td>theorem</td><td></td><td><span style=\"font-size:20px;\"> &#x22A2;&nbsp;<a class=\"ProveItLink\" href=\"../../../number/numeral/deci/__pv_it/21aa4b60034093b61b7d779cdd54bc7d2d51c73e0/expr.ipynb\"><img src=\"../../../number/numeral/deci/__pv_it/21aa4b60034093b61b7d779cdd54bc7d2d51c73e0/expr.png\" style=\"display:inline;vertical-align:middle;\" /></a></span></td></tr>\n",
       "<tr><td>&nbsp;</td><td colspan=4 style-\"text-align:left\"><a class=\"ProveItLink\" href=\"../../../number/numeral/deci/_proofs_/add_2_1.ipynb\">proveit.number.numeral.deci.add_2_1</a></td></tr></table>"
      ],
      "text/plain": [
       "\tstep type\trequirements\tstatement\n",
       "0\tspecialization\t1, 2, 3, 4, 5, 6\t|= TRUE and [not](FALSE) and TRUE\n",
       "\tm : 3, A : (TRUE , [not](FALSE) , TRUE)\n",
       "1\ttheorem\t\t|= forall_{m in Naturals} [forall_{A | A_1 ,  ...  , A_m} (A_1 and  ...  and A_m)]\n",
       "\tproveit.logic.boolean.conjunction.andIfAll\n",
       "2\ttheorem\t\t|= 3 in Naturals\n",
       "\tproveit.number.numeral.deci.nat3\n",
       "3\taxiom\t\t|= TRUE\n",
       "\tproveit.logic.boolean.trueAxiom\n",
       "4\ttheorem\t\t|= [not](FALSE)\n",
       "\tproveit.logic.boolean.negation.notFalse\n",
       "5\ttheorem\t\t|= (1 + 1) = 2\n",
       "\tproveit.number.numeral.deci.add_1_1\n",
       "6\ttheorem\t\t|= (2 + 1) = 3\n",
       "\tproveit.number.numeral.deci.add_2_1"
      ]
     },
     "execution_count": 17,
     "metadata": {},
     "output_type": "execute_result"
    }
   ],
>>>>>>> a89a0c83
   "source": [
    "Equals(And(TRUE, FALSE), FALSE).prove().proof()"
   ]
  },
  {
   "cell_type": "code",
<<<<<<< HEAD
   "execution_count": null,
   "metadata": {},
   "outputs": [],
=======
   "execution_count": 18,
   "metadata": {},
   "outputs": [
    {
     "data": {
      "text/html": [
       "<table><tr><th>&nbsp;</th><th>step type</th><th>requirements</th><th>statement</th></tr>\n",
       "<tr><td>0</td><td>specialization</td><td>1, 2</td><td><span style=\"font-size:20px;\"> &#x22A2;&nbsp;<a class=\"ProveItLink\" href=\"__pv_it/f5adcd719b05bafa1bd3afcd6087e46c85f514880/expr.ipynb\"><img src=\"__pv_it/f5adcd719b05bafa1bd3afcd6087e46c85f514880/expr.png\" style=\"display:inline;vertical-align:middle;\" /></a></span></td></tr>\n",
       "<tr><td>&nbsp;</td><td colspan=4 style=\"text-align:left\"><span style=\"font-size:20px;\"><a class=\"ProveItLink\" href=\"../../../__pv_it/2cbe72a7ad6f655694dd697106680215e8489b600/expr.ipynb\"><img src=\"../../../__pv_it/2cbe72a7ad6f655694dd697106680215e8489b600/expr.png\" style=\"display:inline;vertical-align:middle;\" /></a> : <a class=\"ProveItLink\" href=\"__pv_it/ab0b163a5ef2a7ca08e291e707e4a928a5fff2310/expr.ipynb\"><img src=\"__pv_it/ab0b163a5ef2a7ca08e291e707e4a928a5fff2310/expr.png\" style=\"display:inline;vertical-align:middle;\" /></a></span></td></tr><tr><td>1</td><td>axiom</td><td></td><td><span style=\"font-size:20px;\"> &#x22A2;&nbsp;<a class=\"ProveItLink\" href=\"../__pv_it/04576f2f89fdf94b2e1520e8f4ab361286daf7f30/expr.ipynb\"><img src=\"../__pv_it/04576f2f89fdf94b2e1520e8f4ab361286daf7f30/expr.png\" style=\"display:inline;vertical-align:middle;\" /></a></span></td></tr>\n",
       "<tr><td>&nbsp;</td><td colspan=4 style-\"text-align:left\"><a class=\"ProveItLink\" href=\"../_axioms_.ipynb#eqTrueIntro\">proveit.logic.boolean.eqTrueIntro</a></td></tr><tr><td>2</td><td>specialization</td><td>3, 4, 5, 6, 7, 8</td><td><span style=\"font-size:20px;\"> &#x22A2;&nbsp;<a class=\"ProveItLink\" href=\"__pv_it/ab0b163a5ef2a7ca08e291e707e4a928a5fff2310/expr.ipynb\"><img src=\"__pv_it/ab0b163a5ef2a7ca08e291e707e4a928a5fff2310/expr.png\" style=\"display:inline;vertical-align:middle;\" /></a></span></td></tr>\n",
       "<tr><td>&nbsp;</td><td colspan=4 style=\"text-align:left\"><span style=\"font-size:20px;\"><a class=\"ProveItLink\" href=\"../../../__pv_it/78af03acba5349fd70398a32ce59bae1da52f0870/expr.ipynb\"><img src=\"../../../__pv_it/78af03acba5349fd70398a32ce59bae1da52f0870/expr.png\" style=\"display:inline;vertical-align:middle;\" /></a> : <a class=\"ProveItLink\" href=\"../../../number/numeral/__pv_it/9176d93c83afa2c995b614976e3cb49207102fa70/expr.ipynb\"><img src=\"../../../number/numeral/__pv_it/9176d93c83afa2c995b614976e3cb49207102fa70/expr.png\" style=\"display:inline;vertical-align:middle;\" /></a>, <a class=\"ProveItLink\" href=\"../../../__pv_it/eb438fefc4bd0ac977777d6dfd3e8a72dfbedbd50/expr.ipynb\"><img src=\"../../../__pv_it/eb438fefc4bd0ac977777d6dfd3e8a72dfbedbd50/expr.png\" style=\"display:inline;vertical-align:middle;\" /></a> : <a class=\"ProveItLink\" href=\"__pv_it/195a6097ffc482c612a62e7a3ca037c861555bf40/expr.ipynb\"><img src=\"__pv_it/195a6097ffc482c612a62e7a3ca037c861555bf40/expr.png\" style=\"display:inline;vertical-align:middle;\" /></a></span></td></tr><tr><td>3</td><td>theorem</td><td></td><td><span style=\"font-size:20px;\"> &#x22A2;&nbsp;<a class=\"ProveItLink\" href=\"__pv_it/8a6ccdb3ab936ebfbad375f73fd3150f250ff5e80/expr.ipynb\"><img src=\"__pv_it/8a6ccdb3ab936ebfbad375f73fd3150f250ff5e80/expr.png\" style=\"display:inline;vertical-align:middle;\" /></a></span></td></tr>\n",
       "<tr><td>&nbsp;</td><td colspan=4 style-\"text-align:left\"><a class=\"ProveItLink\" href=\"_proofs_/andIfAll.ipynb\">proveit.logic.boolean.conjunction.andIfAll</a></td></tr><tr><td>4</td><td>theorem</td><td></td><td><span style=\"font-size:20px;\"> &#x22A2;&nbsp;<a class=\"ProveItLink\" href=\"../../../number/numeral/deci/__pv_it/106bf174ef7755d5609db086689abcc208d6bf3d0/expr.ipynb\"><img src=\"../../../number/numeral/deci/__pv_it/106bf174ef7755d5609db086689abcc208d6bf3d0/expr.png\" style=\"display:inline;vertical-align:middle;\" /></a></span></td></tr>\n",
       "<tr><td>&nbsp;</td><td colspan=4 style-\"text-align:left\"><a class=\"ProveItLink\" href=\"../../../number/numeral/deci/_proofs_/nat3.ipynb\">proveit.number.numeral.deci.nat3</a></td></tr><tr><td>5</td><td>axiom</td><td></td><td><span style=\"font-size:20px;\"> &#x22A2;&nbsp;<a class=\"ProveItLink\" href=\"../__pv_it/68a87cc3370287d726c7086ace789e680e4461c30/expr.ipynb\"><img src=\"../__pv_it/68a87cc3370287d726c7086ace789e680e4461c30/expr.png\" style=\"display:inline;vertical-align:middle;\" /></a></span></td></tr>\n",
       "<tr><td>&nbsp;</td><td colspan=4 style-\"text-align:left\"><a class=\"ProveItLink\" href=\"../_axioms_.ipynb#trueAxiom\">proveit.logic.boolean.trueAxiom</a></td></tr><tr><td>6</td><td>theorem</td><td></td><td><span style=\"font-size:20px;\"> &#x22A2;&nbsp;<a class=\"ProveItLink\" href=\"../negation/__pv_it/01165fd25131c0df966b8e8c1626e275fd04f3050/expr.ipynb\"><img src=\"../negation/__pv_it/01165fd25131c0df966b8e8c1626e275fd04f3050/expr.png\" style=\"display:inline;vertical-align:middle;\" /></a></span></td></tr>\n",
       "<tr><td>&nbsp;</td><td colspan=4 style-\"text-align:left\"><a class=\"ProveItLink\" href=\"../negation/_proofs_/notFalse.ipynb\">proveit.logic.boolean.negation.notFalse</a></td></tr><tr><td>7</td><td>theorem</td><td></td><td><span style=\"font-size:20px;\"> &#x22A2;&nbsp;<a class=\"ProveItLink\" href=\"../../../number/numeral/deci/__pv_it/c5d3f2ba07647aec518bec1929b16561d1a340400/expr.ipynb\"><img src=\"../../../number/numeral/deci/__pv_it/c5d3f2ba07647aec518bec1929b16561d1a340400/expr.png\" style=\"display:inline;vertical-align:middle;\" /></a></span></td></tr>\n",
       "<tr><td>&nbsp;</td><td colspan=4 style-\"text-align:left\"><a class=\"ProveItLink\" href=\"../../../number/numeral/deci/_proofs_/add_1_1.ipynb\">proveit.number.numeral.deci.add_1_1</a></td></tr><tr><td>8</td><td>theorem</td><td></td><td><span style=\"font-size:20px;\"> &#x22A2;&nbsp;<a class=\"ProveItLink\" href=\"../../../number/numeral/deci/__pv_it/21aa4b60034093b61b7d779cdd54bc7d2d51c73e0/expr.ipynb\"><img src=\"../../../number/numeral/deci/__pv_it/21aa4b60034093b61b7d779cdd54bc7d2d51c73e0/expr.png\" style=\"display:inline;vertical-align:middle;\" /></a></span></td></tr>\n",
       "<tr><td>&nbsp;</td><td colspan=4 style-\"text-align:left\"><a class=\"ProveItLink\" href=\"../../../number/numeral/deci/_proofs_/add_2_1.ipynb\">proveit.number.numeral.deci.add_2_1</a></td></tr></table>"
      ],
      "text/plain": [
       "\tstep type\trequirements\tstatement\n",
       "0\tspecialization\t1, 2\t|= (TRUE and [not](FALSE) and TRUE) = TRUE\n",
       "\tA : TRUE and [not](FALSE) and TRUE\n",
       "1\taxiom\t\t|= forall_{A | A} (A = TRUE)\n",
       "\tproveit.logic.boolean.eqTrueIntro\n",
       "2\tspecialization\t3, 4, 5, 6, 7, 8\t|= TRUE and [not](FALSE) and TRUE\n",
       "\tm : 3, A : (TRUE , [not](FALSE) , TRUE)\n",
       "3\ttheorem\t\t|= forall_{m in Naturals} [forall_{A | A_1 ,  ...  , A_m} (A_1 and  ...  and A_m)]\n",
       "\tproveit.logic.boolean.conjunction.andIfAll\n",
       "4\ttheorem\t\t|= 3 in Naturals\n",
       "\tproveit.number.numeral.deci.nat3\n",
       "5\taxiom\t\t|= TRUE\n",
       "\tproveit.logic.boolean.trueAxiom\n",
       "6\ttheorem\t\t|= [not](FALSE)\n",
       "\tproveit.logic.boolean.negation.notFalse\n",
       "7\ttheorem\t\t|= (1 + 1) = 2\n",
       "\tproveit.number.numeral.deci.add_1_1\n",
       "8\ttheorem\t\t|= (2 + 1) = 3\n",
       "\tproveit.number.numeral.deci.add_2_1"
      ]
     },
     "execution_count": 18,
     "metadata": {},
     "output_type": "execute_result"
    }
   ],
>>>>>>> a89a0c83
   "source": [
    "Equals(And(FALSE, TRUE), FALSE).prove().proof()"
   ]
  },
  {
   "cell_type": "code",
<<<<<<< HEAD
   "execution_count": null,
   "metadata": {},
   "outputs": [],
   "source": [
    "Equals(And(FALSE, FALSE), FALSE).prove().proof()"
=======
   "execution_count": 19,
   "metadata": {},
   "outputs": [
    {
     "data": {
      "text/html": [
       "<table><tr><th>&nbsp;</th><th>step type</th><th>requirements</th><th>statement</th></tr>\n",
       "<tr><td>0</td><td>specialization</td><td>1, 2</td><td><span style=\"font-size:20px;\"> &#x22A2;&nbsp;<a class=\"ProveItLink\" href=\"__pv_it/6d6e70461d97ebfd09153883ac60fa1a6af9565f0/expr.ipynb\"><img src=\"__pv_it/6d6e70461d97ebfd09153883ac60fa1a6af9565f0/expr.png\" style=\"display:inline;vertical-align:middle;\" /></a></span></td></tr>\n",
       "<tr><td>&nbsp;</td><td colspan=4 style=\"text-align:left\"><span style=\"font-size:20px;\"><a class=\"ProveItLink\" href=\"../../../__pv_it/2cbe72a7ad6f655694dd697106680215e8489b600/expr.ipynb\"><img src=\"../../../__pv_it/2cbe72a7ad6f655694dd697106680215e8489b600/expr.png\" style=\"display:inline;vertical-align:middle;\" /></a> : <a class=\"ProveItLink\" href=\"__pv_it/785c60f376664bf18d35375c4236e27fb80703d40/expr.ipynb\"><img src=\"__pv_it/785c60f376664bf18d35375c4236e27fb80703d40/expr.png\" style=\"display:inline;vertical-align:middle;\" /></a></span></td></tr><tr><td>1</td><td>axiom</td><td></td><td><span style=\"font-size:20px;\"> &#x22A2;&nbsp;<a class=\"ProveItLink\" href=\"../__pv_it/04576f2f89fdf94b2e1520e8f4ab361286daf7f30/expr.ipynb\"><img src=\"../__pv_it/04576f2f89fdf94b2e1520e8f4ab361286daf7f30/expr.png\" style=\"display:inline;vertical-align:middle;\" /></a></span></td></tr>\n",
       "<tr><td>&nbsp;</td><td colspan=4 style-\"text-align:left\"><a class=\"ProveItLink\" href=\"../_axioms_.ipynb#eqTrueIntro\">proveit.logic.boolean.eqTrueIntro</a></td></tr><tr><td>2</td><td>specialization</td><td>3, 4, 5</td><td><span style=\"font-size:20px;\"> &#x22A2;&nbsp;<a class=\"ProveItLink\" href=\"__pv_it/785c60f376664bf18d35375c4236e27fb80703d40/expr.ipynb\"><img src=\"__pv_it/785c60f376664bf18d35375c4236e27fb80703d40/expr.png\" style=\"display:inline;vertical-align:middle;\" /></a></span></td></tr>\n",
       "<tr><td>&nbsp;</td><td colspan=4 style=\"text-align:left\"><span style=\"font-size:20px;\"><a class=\"ProveItLink\" href=\"../../../__pv_it/2cbe72a7ad6f655694dd697106680215e8489b600/expr.ipynb\"><img src=\"../../../__pv_it/2cbe72a7ad6f655694dd697106680215e8489b600/expr.png\" style=\"display:inline;vertical-align:middle;\" /></a> : <a class=\"ProveItLink\" href=\"../__pv_it/68a87cc3370287d726c7086ace789e680e4461c30/expr.ipynb\"><img src=\"../__pv_it/68a87cc3370287d726c7086ace789e680e4461c30/expr.png\" style=\"display:inline;vertical-align:middle;\" /></a>, <a class=\"ProveItLink\" href=\"../../../__pv_it/077b2ff79244fb4582cbe22c6e3356fa92a52f2f0/expr.ipynb\"><img src=\"../../../__pv_it/077b2ff79244fb4582cbe22c6e3356fa92a52f2f0/expr.png\" style=\"display:inline;vertical-align:middle;\" /></a> : <a class=\"ProveItLink\" href=\"../disjunction/__pv_it/eec5dacd574712698e86760b8b62868c1668cdd80/expr.ipynb\"><img src=\"../disjunction/__pv_it/eec5dacd574712698e86760b8b62868c1668cdd80/expr.png\" style=\"display:inline;vertical-align:middle;\" /></a></span></td></tr><tr><td>3</td><td>theorem</td><td></td><td><span style=\"font-size:20px;\"> &#x22A2;&nbsp;<a class=\"ProveItLink\" href=\"__pv_it/6397fc86901c06478c078bb796d806f963b300270/expr.ipynb\"><img src=\"__pv_it/6397fc86901c06478c078bb796d806f963b300270/expr.png\" style=\"display:inline;vertical-align:middle;\" /></a></span></td></tr>\n",
       "<tr><td>&nbsp;</td><td colspan=4 style-\"text-align:left\"><a class=\"ProveItLink\" href=\"_proofs_/andIfBoth.ipynb\">proveit.logic.boolean.conjunction.andIfBoth</a></td></tr><tr><td>4</td><td>axiom</td><td></td><td><span style=\"font-size:20px;\"> &#x22A2;&nbsp;<a class=\"ProveItLink\" href=\"../__pv_it/68a87cc3370287d726c7086ace789e680e4461c30/expr.ipynb\"><img src=\"../__pv_it/68a87cc3370287d726c7086ace789e680e4461c30/expr.png\" style=\"display:inline;vertical-align:middle;\" /></a></span></td></tr>\n",
       "<tr><td>&nbsp;</td><td colspan=4 style-\"text-align:left\"><a class=\"ProveItLink\" href=\"../_axioms_.ipynb#trueAxiom\">proveit.logic.boolean.trueAxiom</a></td></tr><tr><td>5</td><td>theorem</td><td></td><td><span style=\"font-size:20px;\"> &#x22A2;&nbsp;<a class=\"ProveItLink\" href=\"../disjunction/__pv_it/eec5dacd574712698e86760b8b62868c1668cdd80/expr.ipynb\"><img src=\"../disjunction/__pv_it/eec5dacd574712698e86760b8b62868c1668cdd80/expr.png\" style=\"display:inline;vertical-align:middle;\" /></a></span></td></tr>\n",
       "<tr><td>&nbsp;</td><td colspan=4 style-\"text-align:left\"><a class=\"ProveItLink\" href=\"../disjunction/_proofs_/trueOrFalse.ipynb\">proveit.logic.boolean.disjunction.trueOrFalse</a></td></tr></table>"
      ],
      "text/plain": [
       "\tstep type\trequirements\tstatement\n",
       "0\tspecialization\t1, 2\t|= (TRUE and (TRUE or FALSE)) = TRUE\n",
       "\tA : TRUE and (TRUE or FALSE)\n",
       "1\taxiom\t\t|= forall_{A | A} (A = TRUE)\n",
       "\tproveit.logic.boolean.eqTrueIntro\n",
       "2\tspecialization\t3, 4, 5\t|= TRUE and (TRUE or FALSE)\n",
       "\tA : TRUE, B : TRUE or FALSE\n",
       "3\ttheorem\t\t|= forall_{A, B | A , B} (A and B)\n",
       "\tproveit.logic.boolean.conjunction.andIfBoth\n",
       "4\taxiom\t\t|= TRUE\n",
       "\tproveit.logic.boolean.trueAxiom\n",
       "5\ttheorem\t\t|= TRUE or FALSE\n",
       "\tproveit.logic.boolean.disjunction.trueOrFalse"
      ]
     },
     "execution_count": 19,
     "metadata": {},
     "output_type": "execute_result"
    }
   ],
   "source": [
    "And(TRUE, Or(TRUE, FALSE)).evaluation().proof()"
   ]
  },
  {
   "cell_type": "code",
   "execution_count": 20,
   "metadata": {},
   "outputs": [
    {
     "data": {
      "text/html": [
       "<table><tr><th>&nbsp;</th><th>step type</th><th>requirements</th><th>statement</th></tr>\n",
       "<tr><td>0</td><td>specialization</td><td>1, 2</td><td><span style=\"font-size:20px;\"><a class=\"ProveItLink\" href=\"__pv_it/82fd0d3a66f6bdafd4d2fc2ee959b4e1b41eab1a0/expr.ipynb\"><img src=\"__pv_it/82fd0d3a66f6bdafd4d2fc2ee959b4e1b41eab1a0/expr.png\" style=\"display:inline;vertical-align:middle;\" /></a> &#x22A2;&nbsp;<a class=\"ProveItLink\" href=\"__pv_it/fecd4092cd88d47afa3a1d18b29d2ad03571b4930/expr.ipynb\"><img src=\"__pv_it/fecd4092cd88d47afa3a1d18b29d2ad03571b4930/expr.png\" style=\"display:inline;vertical-align:middle;\" /></a></span></td></tr>\n",
       "<tr><td>&nbsp;</td><td colspan=4 style=\"text-align:left\"><span style=\"font-size:20px;\"><a class=\"ProveItLink\" href=\"../../../__pv_it/2cbe72a7ad6f655694dd697106680215e8489b600/expr.ipynb\"><img src=\"../../../__pv_it/2cbe72a7ad6f655694dd697106680215e8489b600/expr.png\" style=\"display:inline;vertical-align:middle;\" /></a> : <a class=\"ProveItLink\" href=\"__pv_it/f1b9de7a2e346d8dd137eed7132239618307007d0/expr.ipynb\"><img src=\"__pv_it/f1b9de7a2e346d8dd137eed7132239618307007d0/expr.png\" style=\"display:inline;vertical-align:middle;\" /></a></span></td></tr><tr><td>1</td><td>axiom</td><td></td><td><span style=\"font-size:20px;\"> &#x22A2;&nbsp;<a class=\"ProveItLink\" href=\"../__pv_it/04576f2f89fdf94b2e1520e8f4ab361286daf7f30/expr.ipynb\"><img src=\"../__pv_it/04576f2f89fdf94b2e1520e8f4ab361286daf7f30/expr.png\" style=\"display:inline;vertical-align:middle;\" /></a></span></td></tr>\n",
       "<tr><td>&nbsp;</td><td colspan=4 style-\"text-align:left\"><a class=\"ProveItLink\" href=\"../_axioms_.ipynb#eqTrueIntro\">proveit.logic.boolean.eqTrueIntro</a></td></tr><tr><td>2</td><td>specialization</td><td>3, 4, 5, 6, 7, 8, 9</td><td><span style=\"font-size:20px;\"><a class=\"ProveItLink\" href=\"__pv_it/82fd0d3a66f6bdafd4d2fc2ee959b4e1b41eab1a0/expr.ipynb\"><img src=\"__pv_it/82fd0d3a66f6bdafd4d2fc2ee959b4e1b41eab1a0/expr.png\" style=\"display:inline;vertical-align:middle;\" /></a> &#x22A2;&nbsp;<a class=\"ProveItLink\" href=\"__pv_it/f1b9de7a2e346d8dd137eed7132239618307007d0/expr.ipynb\"><img src=\"__pv_it/f1b9de7a2e346d8dd137eed7132239618307007d0/expr.png\" style=\"display:inline;vertical-align:middle;\" /></a></span></td></tr>\n",
       "<tr><td>&nbsp;</td><td colspan=4 style=\"text-align:left\"><span style=\"font-size:20px;\"><a class=\"ProveItLink\" href=\"../../../__pv_it/78af03acba5349fd70398a32ce59bae1da52f0870/expr.ipynb\"><img src=\"../../../__pv_it/78af03acba5349fd70398a32ce59bae1da52f0870/expr.png\" style=\"display:inline;vertical-align:middle;\" /></a> : <a class=\"ProveItLink\" href=\"../../../number/numeral/__pv_it/9176d93c83afa2c995b614976e3cb49207102fa70/expr.ipynb\"><img src=\"../../../number/numeral/__pv_it/9176d93c83afa2c995b614976e3cb49207102fa70/expr.png\" style=\"display:inline;vertical-align:middle;\" /></a>, <a class=\"ProveItLink\" href=\"../../../__pv_it/eb438fefc4bd0ac977777d6dfd3e8a72dfbedbd50/expr.ipynb\"><img src=\"../../../__pv_it/eb438fefc4bd0ac977777d6dfd3e8a72dfbedbd50/expr.png\" style=\"display:inline;vertical-align:middle;\" /></a> : <a class=\"ProveItLink\" href=\"__pv_it/be0f0afe17d94f3933d80b6419522f77d84e0fe30/expr.ipynb\"><img src=\"__pv_it/be0f0afe17d94f3933d80b6419522f77d84e0fe30/expr.png\" style=\"display:inline;vertical-align:middle;\" /></a></span></td></tr><tr><td>3</td><td>theorem</td><td></td><td><span style=\"font-size:20px;\"> &#x22A2;&nbsp;<a class=\"ProveItLink\" href=\"__pv_it/8a6ccdb3ab936ebfbad375f73fd3150f250ff5e80/expr.ipynb\"><img src=\"__pv_it/8a6ccdb3ab936ebfbad375f73fd3150f250ff5e80/expr.png\" style=\"display:inline;vertical-align:middle;\" /></a></span></td></tr>\n",
       "<tr><td>&nbsp;</td><td colspan=4 style-\"text-align:left\"><a class=\"ProveItLink\" href=\"_proofs_/andIfAll.ipynb\">proveit.logic.boolean.conjunction.andIfAll</a></td></tr><tr><td>4</td><td>theorem</td><td></td><td><span style=\"font-size:20px;\"> &#x22A2;&nbsp;<a class=\"ProveItLink\" href=\"../../../number/numeral/deci/__pv_it/106bf174ef7755d5609db086689abcc208d6bf3d0/expr.ipynb\"><img src=\"../../../number/numeral/deci/__pv_it/106bf174ef7755d5609db086689abcc208d6bf3d0/expr.png\" style=\"display:inline;vertical-align:middle;\" /></a></span></td></tr>\n",
       "<tr><td>&nbsp;</td><td colspan=4 style-\"text-align:left\"><a class=\"ProveItLink\" href=\"../../../number/numeral/deci/_proofs_/nat3.ipynb\">proveit.number.numeral.deci.nat3</a></td></tr><tr><td>5</td><td>axiom</td><td></td><td><span style=\"font-size:20px;\"> &#x22A2;&nbsp;<a class=\"ProveItLink\" href=\"../__pv_it/68a87cc3370287d726c7086ace789e680e4461c30/expr.ipynb\"><img src=\"../__pv_it/68a87cc3370287d726c7086ace789e680e4461c30/expr.png\" style=\"display:inline;vertical-align:middle;\" /></a></span></td></tr>\n",
       "<tr><td>&nbsp;</td><td colspan=4 style-\"text-align:left\"><a class=\"ProveItLink\" href=\"../_axioms_.ipynb#trueAxiom\">proveit.logic.boolean.trueAxiom</a></td></tr><tr><td>6</td><td>theorem</td><td></td><td><span style=\"font-size:20px;\"> &#x22A2;&nbsp;<a class=\"ProveItLink\" href=\"../disjunction/__pv_it/eec5dacd574712698e86760b8b62868c1668cdd80/expr.ipynb\"><img src=\"../disjunction/__pv_it/eec5dacd574712698e86760b8b62868c1668cdd80/expr.png\" style=\"display:inline;vertical-align:middle;\" /></a></span></td></tr>\n",
       "<tr><td>&nbsp;</td><td colspan=4 style-\"text-align:left\"><a class=\"ProveItLink\" href=\"../disjunction/_proofs_/trueOrFalse.ipynb\">proveit.logic.boolean.disjunction.trueOrFalse</a></td></tr><tr><td>7</td><td>assumption</td><td></td><td><span style=\"font-size:20px;\"><a class=\"ProveItLink\" href=\"__pv_it/82fd0d3a66f6bdafd4d2fc2ee959b4e1b41eab1a0/expr.ipynb\"><img src=\"__pv_it/82fd0d3a66f6bdafd4d2fc2ee959b4e1b41eab1a0/expr.png\" style=\"display:inline;vertical-align:middle;\" /></a> &#x22A2;&nbsp;<a class=\"ProveItLink\" href=\"../__pv_it/8f1f7fac882de28c72b62ab80a1700b6d8fd066b0/expr.ipynb\"><img src=\"../__pv_it/8f1f7fac882de28c72b62ab80a1700b6d8fd066b0/expr.png\" style=\"display:inline;vertical-align:middle;\" /></a></span></td></tr>\n",
       "<tr><td>8</td><td>theorem</td><td></td><td><span style=\"font-size:20px;\"> &#x22A2;&nbsp;<a class=\"ProveItLink\" href=\"../../../number/numeral/deci/__pv_it/c5d3f2ba07647aec518bec1929b16561d1a340400/expr.ipynb\"><img src=\"../../../number/numeral/deci/__pv_it/c5d3f2ba07647aec518bec1929b16561d1a340400/expr.png\" style=\"display:inline;vertical-align:middle;\" /></a></span></td></tr>\n",
       "<tr><td>&nbsp;</td><td colspan=4 style-\"text-align:left\"><a class=\"ProveItLink\" href=\"../../../number/numeral/deci/_proofs_/add_1_1.ipynb\">proveit.number.numeral.deci.add_1_1</a></td></tr><tr><td>9</td><td>theorem</td><td></td><td><span style=\"font-size:20px;\"> &#x22A2;&nbsp;<a class=\"ProveItLink\" href=\"../../../number/numeral/deci/__pv_it/21aa4b60034093b61b7d779cdd54bc7d2d51c73e0/expr.ipynb\"><img src=\"../../../number/numeral/deci/__pv_it/21aa4b60034093b61b7d779cdd54bc7d2d51c73e0/expr.png\" style=\"display:inline;vertical-align:middle;\" /></a></span></td></tr>\n",
       "<tr><td>&nbsp;</td><td colspan=4 style-\"text-align:left\"><a class=\"ProveItLink\" href=\"../../../number/numeral/deci/_proofs_/add_2_1.ipynb\">proveit.number.numeral.deci.add_2_1</a></td></tr></table>"
      ],
      "text/plain": [
       "\tstep type\trequirements\tstatement\n",
       "0\tspecialization\t1, 2\t{FALSE} |= (TRUE and (TRUE or FALSE) and FALSE) = TRUE\n",
       "\tA : TRUE and (TRUE or FALSE) and FALSE\n",
       "1\taxiom\t\t|= forall_{A | A} (A = TRUE)\n",
       "\tproveit.logic.boolean.eqTrueIntro\n",
       "2\tspecialization\t3, 4, 5, 6, 7, 8, 9\t{FALSE} |= TRUE and (TRUE or FALSE) and FALSE\n",
       "\tm : 3, A : (TRUE , TRUE or FALSE , FALSE)\n",
       "3\ttheorem\t\t|= forall_{m in Naturals} [forall_{A | A_1 ,  ...  , A_m} (A_1 and  ...  and A_m)]\n",
       "\tproveit.logic.boolean.conjunction.andIfAll\n",
       "4\ttheorem\t\t|= 3 in Naturals\n",
       "\tproveit.number.numeral.deci.nat3\n",
       "5\taxiom\t\t|= TRUE\n",
       "\tproveit.logic.boolean.trueAxiom\n",
       "6\ttheorem\t\t|= TRUE or FALSE\n",
       "\tproveit.logic.boolean.disjunction.trueOrFalse\n",
       "7\tassumption\t\t{FALSE} |= FALSE\n",
       "8\ttheorem\t\t|= (1 + 1) = 2\n",
       "\tproveit.number.numeral.deci.add_1_1\n",
       "9\ttheorem\t\t|= (2 + 1) = 3\n",
       "\tproveit.number.numeral.deci.add_2_1"
      ]
     },
     "execution_count": 20,
     "metadata": {},
     "output_type": "execute_result"
    }
   ],
   "source": [
    "And(TRUE, Or(TRUE, FALSE), FALSE).evaluation([FALSE]).proof()"
>>>>>>> a89a0c83
   ]
  },
  {
   "cell_type": "code",
   "execution_count": null,
<<<<<<< HEAD
   "metadata": {},
   "outputs": [],
   "source": [
    "inBool(A).prove([inBool(And(A,B))]).proof()"
=======
   "metadata": {},
   "outputs": [],
   "source": []
  },
  {
   "cell_type": "code",
   "execution_count": null,
   "metadata": {},
   "outputs": [],
   "source": []
  },
  {
   "cell_type": "code",
   "execution_count": 21,
   "metadata": {},
   "outputs": [
    {
     "data": {
      "text/html": [
       "<table><tr><th>&nbsp;</th><th>step type</th><th>requirements</th><th>statement</th></tr>\n",
       "<tr><td>0</td><td>theorem</td><td></td><td><span style=\"font-size:20px;\"> &#x22A2;&nbsp;<a class=\"ProveItLink\" href=\"__pv_it/bdfd35db99acac40938f2384f916c2d0ae02fba80/expr.ipynb\"><img src=\"__pv_it/bdfd35db99acac40938f2384f916c2d0ae02fba80/expr.png\" style=\"display:inline;vertical-align:middle;\" /></a></span></td></tr>\n",
       "<tr><td>&nbsp;</td><td colspan=4 style-\"text-align:left\"><a class=\"ProveItLink\" href=\"_proofs_/trueAndTrue.ipynb\">proveit.logic.boolean.conjunction.trueAndTrue</a></td></tr></table>"
      ],
      "text/plain": [
       "proveit.logic.boolean.conjunction.trueAndTrue"
      ]
     },
     "execution_count": 21,
     "metadata": {},
     "output_type": "execute_result"
    }
   ],
   "source": [
    "And(TRUE, TRUE).prove().proof()"
>>>>>>> a89a0c83
   ]
  },
  {
   "cell_type": "code",
   "execution_count": null,
   "metadata": {},
   "outputs": [
    {
     "data": {
      "text/html": [
       "<table><tr><th>&nbsp;</th><th>step type</th><th>requirements</th><th>statement</th></tr>\n",
       "<tr><td>0</td><td>specialization</td><td>1, 2</td><td><span style=\"font-size:20px;\"> &#x22A2;&nbsp;<a class=\"ProveItLink\" href=\"__pv_it/7f2fc15a9f23e5089f6bb79aeb43e3459be023490/expr.ipynb\"><img src=\"__pv_it/7f2fc15a9f23e5089f6bb79aeb43e3459be023490/expr.png\" style=\"display:inline;vertical-align:middle;\" /></a></span></td></tr>\n",
       "<tr><td>&nbsp;</td><td colspan=4 style=\"text-align:left\"><span style=\"font-size:20px;\"><a class=\"ProveItLink\" href=\"../../../__pv_it/2cbe72a7ad6f655694dd697106680215e8489b600/expr.ipynb\"><img src=\"../../../__pv_it/2cbe72a7ad6f655694dd697106680215e8489b600/expr.png\" style=\"display:inline;vertical-align:middle;\" /></a> : <a class=\"ProveItLink\" href=\"__pv_it/18ff389cf43fee9afbaa2483be6ccf0362070b4c0/expr.ipynb\"><img src=\"__pv_it/18ff389cf43fee9afbaa2483be6ccf0362070b4c0/expr.png\" style=\"display:inline;vertical-align:middle;\" /></a></span></td></tr><tr><td>1</td><td>axiom</td><td></td><td><span style=\"font-size:20px;\"> &#x22A2;&nbsp;<a class=\"ProveItLink\" href=\"../negation/__pv_it/bd349bf529bb24ca3489b99b360030e1baddcd2c0/expr.ipynb\"><img src=\"../negation/__pv_it/bd349bf529bb24ca3489b99b360030e1baddcd2c0/expr.png\" style=\"display:inline;vertical-align:middle;\" /></a></span></td></tr>\n",
       "<tr><td>&nbsp;</td><td colspan=4 style-\"text-align:left\"><a class=\"ProveItLink\" href=\"../negation/_axioms_.ipynb#negationIntro\">proveit.logic.boolean.negation.negationIntro</a></td></tr><tr><td>2</td><td>axiom</td><td></td><td><span style=\"font-size:20px;\"> &#x22A2;&nbsp;<a class=\"ProveItLink\" href=\"__pv_it/bf71336d19004bcf68c4f8a839cdcc9eb9f93c420/expr.ipynb\"><img src=\"__pv_it/bf71336d19004bcf68c4f8a839cdcc9eb9f93c420/expr.png\" style=\"display:inline;vertical-align:middle;\" /></a></span></td></tr>\n",
       "<tr><td>&nbsp;</td><td colspan=4 style-\"text-align:left\"><a class=\"ProveItLink\" href=\"_axioms_.ipynb#andTF\">proveit.logic.boolean.conjunction.andTF</a></td></tr></table>"
      ],
      "text/plain": [
       "\tstep type\trequirements\tstatement\n",
       "0\tspecialization\t1, 2\t|= [not](TRUE and FALSE)\n",
       "\tA : TRUE and FALSE\n",
       "1\taxiom\t\t|= forall_{A | A = FALSE} [not](A)\n",
       "\tproveit.logic.boolean.negation.negationIntro\n",
       "2\taxiom\t\t|= (TRUE and FALSE) = FALSE\n",
       "\tproveit.logic.boolean.conjunction.andTF"
      ]
     },
     "execution_count": 22,
     "metadata": {},
     "output_type": "execute_result"
    }
   ],
   "source": [
<<<<<<< HEAD
    "inBool(B).prove([inBool(And(A,B))]).proof()"
=======
    "Not(And(TRUE, FALSE)).prove().proof()"
>>>>>>> a89a0c83
   ]
  },
  {
   "cell_type": "code",
   "execution_count": 23,
   "metadata": {},
<<<<<<< HEAD
=======
   "outputs": [
    {
     "data": {
      "text/html": [
       "<table><tr><th>&nbsp;</th><th>step type</th><th>requirements</th><th>statement</th></tr>\n",
       "<tr><td>0</td><td>specialization</td><td>1, 2</td><td><span style=\"font-size:20px;\"> &#x22A2;&nbsp;<a class=\"ProveItLink\" href=\"__pv_it/e3698de5523b3ba396528b983003062ac08fceee0/expr.ipynb\"><img src=\"__pv_it/e3698de5523b3ba396528b983003062ac08fceee0/expr.png\" style=\"display:inline;vertical-align:middle;\" /></a></span></td></tr>\n",
       "<tr><td>&nbsp;</td><td colspan=4 style=\"text-align:left\"><span style=\"font-size:20px;\"><a class=\"ProveItLink\" href=\"../../../__pv_it/2cbe72a7ad6f655694dd697106680215e8489b600/expr.ipynb\"><img src=\"../../../__pv_it/2cbe72a7ad6f655694dd697106680215e8489b600/expr.png\" style=\"display:inline;vertical-align:middle;\" /></a> : <a class=\"ProveItLink\" href=\"__pv_it/28d3eb18ba0bdc0f99da6ba52e9f7711f86081f20/expr.ipynb\"><img src=\"__pv_it/28d3eb18ba0bdc0f99da6ba52e9f7711f86081f20/expr.png\" style=\"display:inline;vertical-align:middle;\" /></a></span></td></tr><tr><td>1</td><td>axiom</td><td></td><td><span style=\"font-size:20px;\"> &#x22A2;&nbsp;<a class=\"ProveItLink\" href=\"../negation/__pv_it/bd349bf529bb24ca3489b99b360030e1baddcd2c0/expr.ipynb\"><img src=\"../negation/__pv_it/bd349bf529bb24ca3489b99b360030e1baddcd2c0/expr.png\" style=\"display:inline;vertical-align:middle;\" /></a></span></td></tr>\n",
       "<tr><td>&nbsp;</td><td colspan=4 style-\"text-align:left\"><a class=\"ProveItLink\" href=\"../negation/_axioms_.ipynb#negationIntro\">proveit.logic.boolean.negation.negationIntro</a></td></tr><tr><td>2</td><td>axiom</td><td></td><td><span style=\"font-size:20px;\"> &#x22A2;&nbsp;<a class=\"ProveItLink\" href=\"__pv_it/d54a4c9f80bf23554462e7252a7e121d66eb7fc10/expr.ipynb\"><img src=\"__pv_it/d54a4c9f80bf23554462e7252a7e121d66eb7fc10/expr.png\" style=\"display:inline;vertical-align:middle;\" /></a></span></td></tr>\n",
       "<tr><td>&nbsp;</td><td colspan=4 style-\"text-align:left\"><a class=\"ProveItLink\" href=\"_axioms_.ipynb#andFT\">proveit.logic.boolean.conjunction.andFT</a></td></tr></table>"
      ],
      "text/plain": [
       "\tstep type\trequirements\tstatement\n",
       "0\tspecialization\t1, 2\t|= [not](FALSE and TRUE)\n",
       "\tA : FALSE and TRUE\n",
       "1\taxiom\t\t|= forall_{A | A = FALSE} [not](A)\n",
       "\tproveit.logic.boolean.negation.negationIntro\n",
       "2\taxiom\t\t|= (FALSE and TRUE) = FALSE\n",
       "\tproveit.logic.boolean.conjunction.andFT"
      ]
     },
     "execution_count": 23,
     "metadata": {},
     "output_type": "execute_result"
    }
   ],
   "source": [
    "Not(And(FALSE,TRUE)).prove().proof()"
   ]
  },
  {
   "cell_type": "code",
   "execution_count": 24,
   "metadata": {},
   "outputs": [
    {
     "data": {
      "text/html": [
       "<table><tr><th>&nbsp;</th><th>step type</th><th>requirements</th><th>statement</th></tr>\n",
       "<tr><td>0</td><td>specialization</td><td>1, 2</td><td><span style=\"font-size:20px;\"> &#x22A2;&nbsp;<a class=\"ProveItLink\" href=\"__pv_it/99f89db8ce399898d7e20ab5de2549e20139671f0/expr.ipynb\"><img src=\"__pv_it/99f89db8ce399898d7e20ab5de2549e20139671f0/expr.png\" style=\"display:inline;vertical-align:middle;\" /></a></span></td></tr>\n",
       "<tr><td>&nbsp;</td><td colspan=4 style=\"text-align:left\"><span style=\"font-size:20px;\"><a class=\"ProveItLink\" href=\"../../../__pv_it/2cbe72a7ad6f655694dd697106680215e8489b600/expr.ipynb\"><img src=\"../../../__pv_it/2cbe72a7ad6f655694dd697106680215e8489b600/expr.png\" style=\"display:inline;vertical-align:middle;\" /></a> : <a class=\"ProveItLink\" href=\"__pv_it/21485fbfbadad34c833f6cd2b0016387d44a19bf0/expr.ipynb\"><img src=\"__pv_it/21485fbfbadad34c833f6cd2b0016387d44a19bf0/expr.png\" style=\"display:inline;vertical-align:middle;\" /></a></span></td></tr><tr><td>1</td><td>axiom</td><td></td><td><span style=\"font-size:20px;\"> &#x22A2;&nbsp;<a class=\"ProveItLink\" href=\"../negation/__pv_it/bd349bf529bb24ca3489b99b360030e1baddcd2c0/expr.ipynb\"><img src=\"../negation/__pv_it/bd349bf529bb24ca3489b99b360030e1baddcd2c0/expr.png\" style=\"display:inline;vertical-align:middle;\" /></a></span></td></tr>\n",
       "<tr><td>&nbsp;</td><td colspan=4 style-\"text-align:left\"><a class=\"ProveItLink\" href=\"../negation/_axioms_.ipynb#negationIntro\">proveit.logic.boolean.negation.negationIntro</a></td></tr><tr><td>2</td><td>axiom</td><td></td><td><span style=\"font-size:20px;\"> &#x22A2;&nbsp;<a class=\"ProveItLink\" href=\"__pv_it/8df69cfea9870bb41766cd368a2cd850d5a07bc80/expr.ipynb\"><img src=\"__pv_it/8df69cfea9870bb41766cd368a2cd850d5a07bc80/expr.png\" style=\"display:inline;vertical-align:middle;\" /></a></span></td></tr>\n",
       "<tr><td>&nbsp;</td><td colspan=4 style-\"text-align:left\"><a class=\"ProveItLink\" href=\"_axioms_.ipynb#andFF\">proveit.logic.boolean.conjunction.andFF</a></td></tr></table>"
      ],
      "text/plain": [
       "\tstep type\trequirements\tstatement\n",
       "0\tspecialization\t1, 2\t|= [not](FALSE and FALSE)\n",
       "\tA : FALSE and FALSE\n",
       "1\taxiom\t\t|= forall_{A | A = FALSE} [not](A)\n",
       "\tproveit.logic.boolean.negation.negationIntro\n",
       "2\taxiom\t\t|= (FALSE and FALSE) = FALSE\n",
       "\tproveit.logic.boolean.conjunction.andFF"
      ]
     },
     "execution_count": 24,
     "metadata": {},
     "output_type": "execute_result"
    }
   ],
   "source": [
    "Not(And(FALSE,FALSE)).prove().proof()"
   ]
  },
  {
   "cell_type": "code",
   "execution_count": 25,
   "metadata": {},
   "outputs": [
    {
     "data": {
      "text/html": [
       "<table><tr><th>&nbsp;</th><th>step type</th><th>requirements</th><th>statement</th></tr>\n",
       "<tr><td>0</td><td>specialization</td><td>1, 2, 3</td><td><span style=\"font-size:20px;\"><a class=\"ProveItLink\" href=\"__pv_it/5cd9b33b88e1a628ed00ab113cff428eab1aa3cc0/expr.ipynb\"><img src=\"__pv_it/5cd9b33b88e1a628ed00ab113cff428eab1aa3cc0/expr.png\" style=\"display:inline;vertical-align:middle;\" /></a> &#x22A2;&nbsp;<a class=\"ProveItLink\" href=\"__pv_it/edf5921e70ecbc490c6ad683c7c61276640c86b60/expr.ipynb\"><img src=\"__pv_it/edf5921e70ecbc490c6ad683c7c61276640c86b60/expr.png\" style=\"display:inline;vertical-align:middle;\" /></a></span></td></tr>\n",
       "<tr><td>&nbsp;</td><td colspan=4 style=\"text-align:left\"><span style=\"font-size:20px;\"><a class=\"ProveItLink\" href=\"../../../__pv_it/2cbe72a7ad6f655694dd697106680215e8489b600/expr.ipynb\"><img src=\"../../../__pv_it/2cbe72a7ad6f655694dd697106680215e8489b600/expr.png\" style=\"display:inline;vertical-align:middle;\" /></a> : <a class=\"ProveItLink\" href=\"../../../__pv_it/2cbe72a7ad6f655694dd697106680215e8489b600/expr.ipynb\"><img src=\"../../../__pv_it/2cbe72a7ad6f655694dd697106680215e8489b600/expr.png\" style=\"display:inline;vertical-align:middle;\" /></a>, <a class=\"ProveItLink\" href=\"../../../__pv_it/077b2ff79244fb4582cbe22c6e3356fa92a52f2f0/expr.ipynb\"><img src=\"../../../__pv_it/077b2ff79244fb4582cbe22c6e3356fa92a52f2f0/expr.png\" style=\"display:inline;vertical-align:middle;\" /></a> : <a class=\"ProveItLink\" href=\"../../../__pv_it/077b2ff79244fb4582cbe22c6e3356fa92a52f2f0/expr.ipynb\"><img src=\"../../../__pv_it/077b2ff79244fb4582cbe22c6e3356fa92a52f2f0/expr.png\" style=\"display:inline;vertical-align:middle;\" /></a></span></td></tr><tr><td>1</td><td>theorem</td><td></td><td><span style=\"font-size:20px;\"> &#x22A2;&nbsp;<a class=\"ProveItLink\" href=\"__pv_it/6397fc86901c06478c078bb796d806f963b300270/expr.ipynb\"><img src=\"__pv_it/6397fc86901c06478c078bb796d806f963b300270/expr.png\" style=\"display:inline;vertical-align:middle;\" /></a></span></td></tr>\n",
       "<tr><td>&nbsp;</td><td colspan=4 style-\"text-align:left\"><a class=\"ProveItLink\" href=\"_proofs_/andIfBoth.ipynb\">proveit.logic.boolean.conjunction.andIfBoth</a></td></tr><tr><td>2</td><td>assumption</td><td></td><td><span style=\"font-size:20px;\"><a class=\"ProveItLink\" href=\"__pv_it/158bdc91074824c720728a23dba5d58593c8cc480/expr.ipynb\"><img src=\"__pv_it/158bdc91074824c720728a23dba5d58593c8cc480/expr.png\" style=\"display:inline;vertical-align:middle;\" /></a> &#x22A2;&nbsp;<a class=\"ProveItLink\" href=\"../../../__pv_it/2cbe72a7ad6f655694dd697106680215e8489b600/expr.ipynb\"><img src=\"../../../__pv_it/2cbe72a7ad6f655694dd697106680215e8489b600/expr.png\" style=\"display:inline;vertical-align:middle;\" /></a></span></td></tr>\n",
       "<tr><td>3</td><td>assumption</td><td></td><td><span style=\"font-size:20px;\"><a class=\"ProveItLink\" href=\"__pv_it/1612ee39be24e00576045a5f0471ba42a9eab2970/expr.ipynb\"><img src=\"__pv_it/1612ee39be24e00576045a5f0471ba42a9eab2970/expr.png\" style=\"display:inline;vertical-align:middle;\" /></a> &#x22A2;&nbsp;<a class=\"ProveItLink\" href=\"../../../__pv_it/077b2ff79244fb4582cbe22c6e3356fa92a52f2f0/expr.ipynb\"><img src=\"../../../__pv_it/077b2ff79244fb4582cbe22c6e3356fa92a52f2f0/expr.png\" style=\"display:inline;vertical-align:middle;\" /></a></span></td></tr>\n",
       "</table>"
      ],
      "text/plain": [
       "\tstep type\trequirements\tstatement\n",
       "0\tspecialization\t1, 2, 3\t{A , B} |= A and B\n",
       "\tA : A, B : B\n",
       "1\ttheorem\t\t|= forall_{A, B | A , B} (A and B)\n",
       "\tproveit.logic.boolean.conjunction.andIfBoth\n",
       "2\tassumption\t\t{A} |= A\n",
       "3\tassumption\t\t{B} |= B"
      ]
     },
     "execution_count": 25,
     "metadata": {},
     "output_type": "execute_result"
    }
   ],
   "source": [
    "And(A,B).prove([A,B]).proof()"
   ]
  },
  {
   "cell_type": "code",
   "execution_count": 26,
   "metadata": {},
   "outputs": [
    {
     "data": {
      "text/html": [
       "<table><tr><th>&nbsp;</th><th>step type</th><th>requirements</th><th>statement</th></tr>\n",
       "<tr><td>0</td><td>specialization</td><td>1, 2, 3, 4</td><td><span style=\"font-size:20px;\"><a class=\"ProveItLink\" href=\"__pv_it/61b9f395a8404077b5d7fc8c7662c7348c77eee70/expr.ipynb\"><img src=\"__pv_it/61b9f395a8404077b5d7fc8c7662c7348c77eee70/expr.png\" style=\"display:inline;vertical-align:middle;\" /></a> &#x22A2;&nbsp;<a class=\"ProveItLink\" href=\"__pv_it/ae82521a31d6f99f099862f4802f5d78f95d4a870/expr.ipynb\"><img src=\"__pv_it/ae82521a31d6f99f099862f4802f5d78f95d4a870/expr.png\" style=\"display:inline;vertical-align:middle;\" /></a></span></td></tr>\n",
       "<tr><td>&nbsp;</td><td colspan=4 style=\"text-align:left\"><span style=\"font-size:20px;\"><a class=\"ProveItLink\" href=\"../../../__pv_it/2cbe72a7ad6f655694dd697106680215e8489b600/expr.ipynb\"><img src=\"../../../__pv_it/2cbe72a7ad6f655694dd697106680215e8489b600/expr.png\" style=\"display:inline;vertical-align:middle;\" /></a> : <a class=\"ProveItLink\" href=\"../../../__pv_it/2cbe72a7ad6f655694dd697106680215e8489b600/expr.ipynb\"><img src=\"../../../__pv_it/2cbe72a7ad6f655694dd697106680215e8489b600/expr.png\" style=\"display:inline;vertical-align:middle;\" /></a>, <a class=\"ProveItLink\" href=\"../../../__pv_it/077b2ff79244fb4582cbe22c6e3356fa92a52f2f0/expr.ipynb\"><img src=\"../../../__pv_it/077b2ff79244fb4582cbe22c6e3356fa92a52f2f0/expr.png\" style=\"display:inline;vertical-align:middle;\" /></a> : <a class=\"ProveItLink\" href=\"../../../__pv_it/077b2ff79244fb4582cbe22c6e3356fa92a52f2f0/expr.ipynb\"><img src=\"../../../__pv_it/077b2ff79244fb4582cbe22c6e3356fa92a52f2f0/expr.png\" style=\"display:inline;vertical-align:middle;\" /></a></span></td></tr><tr><td>1</td><td>theorem</td><td></td><td><span style=\"font-size:20px;\"> &#x22A2;&nbsp;<a class=\"ProveItLink\" href=\"__pv_it/0dfb5680787a10875fdc4556cdc9b78103f55ae70/expr.ipynb\"><img src=\"__pv_it/0dfb5680787a10875fdc4556cdc9b78103f55ae70/expr.png\" style=\"display:inline;vertical-align:middle;\" /></a></span></td></tr>\n",
       "<tr><td>&nbsp;</td><td colspan=4 style-\"text-align:left\"><a class=\"ProveItLink\" href=\"_proofs_/nandIfNotRight.ipynb\">proveit.logic.boolean.conjunction.nandIfNotRight</a></td></tr><tr><td>2</td><td>assumption</td><td></td><td><span style=\"font-size:20px;\"><a class=\"ProveItLink\" href=\"__pv_it/017ca8cfa034181c90ba15dd10869f0f4e516d6a0/expr.ipynb\"><img src=\"__pv_it/017ca8cfa034181c90ba15dd10869f0f4e516d6a0/expr.png\" style=\"display:inline;vertical-align:middle;\" /></a> &#x22A2;&nbsp;<a class=\"ProveItLink\" href=\"__pv_it/03a5c2b5cc6fc2c3cd686b4bcf84379b893abe210/expr.ipynb\"><img src=\"__pv_it/03a5c2b5cc6fc2c3cd686b4bcf84379b893abe210/expr.png\" style=\"display:inline;vertical-align:middle;\" /></a></span></td></tr>\n",
       "<tr><td>3</td><td>assumption</td><td></td><td><span style=\"font-size:20px;\"><a class=\"ProveItLink\" href=\"__pv_it/2c2e947402f53b9e11cd7769e1b5b3378595750e0/expr.ipynb\"><img src=\"__pv_it/2c2e947402f53b9e11cd7769e1b5b3378595750e0/expr.png\" style=\"display:inline;vertical-align:middle;\" /></a> &#x22A2;&nbsp;<a class=\"ProveItLink\" href=\"__pv_it/fe5c91c77f0659f9ea07a2e3257797875d6868370/expr.ipynb\"><img src=\"__pv_it/fe5c91c77f0659f9ea07a2e3257797875d6868370/expr.png\" style=\"display:inline;vertical-align:middle;\" /></a></span></td></tr>\n",
       "<tr><td>4</td><td>assumption</td><td></td><td><span style=\"font-size:20px;\"><a class=\"ProveItLink\" href=\"__pv_it/b7e31d75543b3ce9f0c6e088e7bca956c708f1740/expr.ipynb\"><img src=\"__pv_it/b7e31d75543b3ce9f0c6e088e7bca956c708f1740/expr.png\" style=\"display:inline;vertical-align:middle;\" /></a> &#x22A2;&nbsp;<a class=\"ProveItLink\" href=\"__pv_it/1da4e2fe7c44632f084fa27ea32e26dc689384c20/expr.ipynb\"><img src=\"__pv_it/1da4e2fe7c44632f084fa27ea32e26dc689384c20/expr.png\" style=\"display:inline;vertical-align:middle;\" /></a></span></td></tr>\n",
       "</table>"
      ],
      "text/plain": [
       "\tstep type\trequirements\tstatement\n",
       "0\tspecialization\t1, 2, 3, 4\t{A in BOOLEANS , B in BOOLEANS , [not](B)} |= [not](A and B)\n",
       "\tA : A, B : B\n",
       "1\ttheorem\t\t|= forall_{A, B in BOOLEANS | [not](B)} [not](A and B)\n",
       "\tproveit.logic.boolean.conjunction.nandIfNotRight\n",
       "2\tassumption\t\t{A in BOOLEANS} |= A in BOOLEANS\n",
       "3\tassumption\t\t{B in BOOLEANS} |= B in BOOLEANS\n",
       "4\tassumption\t\t{[not](B)} |= [not](B)"
      ]
     },
     "execution_count": 26,
     "metadata": {},
     "output_type": "execute_result"
    }
   ],
   "source": [
    "Not(And(A,B)).prove([inBool(A), inBool(B), Not(B)]).proof()"
   ]
  },
  {
   "cell_type": "code",
   "execution_count": 27,
   "metadata": {},
   "outputs": [
    {
     "data": {
      "text/html": [
       "<table><tr><th>&nbsp;</th><th>step type</th><th>requirements</th><th>statement</th></tr>\n",
       "<tr><td>0</td><td>specialization</td><td>1, 2, 3, 4</td><td><span style=\"font-size:20px;\"><a class=\"ProveItLink\" href=\"__pv_it/a26ee5c68a0aa07ecbe69b544fea572019afe3a30/expr.ipynb\"><img src=\"__pv_it/a26ee5c68a0aa07ecbe69b544fea572019afe3a30/expr.png\" style=\"display:inline;vertical-align:middle;\" /></a> &#x22A2;&nbsp;<a class=\"ProveItLink\" href=\"__pv_it/ae82521a31d6f99f099862f4802f5d78f95d4a870/expr.ipynb\"><img src=\"__pv_it/ae82521a31d6f99f099862f4802f5d78f95d4a870/expr.png\" style=\"display:inline;vertical-align:middle;\" /></a></span></td></tr>\n",
       "<tr><td>&nbsp;</td><td colspan=4 style=\"text-align:left\"><span style=\"font-size:20px;\"><a class=\"ProveItLink\" href=\"../../../__pv_it/2cbe72a7ad6f655694dd697106680215e8489b600/expr.ipynb\"><img src=\"../../../__pv_it/2cbe72a7ad6f655694dd697106680215e8489b600/expr.png\" style=\"display:inline;vertical-align:middle;\" /></a> : <a class=\"ProveItLink\" href=\"../../../__pv_it/2cbe72a7ad6f655694dd697106680215e8489b600/expr.ipynb\"><img src=\"../../../__pv_it/2cbe72a7ad6f655694dd697106680215e8489b600/expr.png\" style=\"display:inline;vertical-align:middle;\" /></a>, <a class=\"ProveItLink\" href=\"../../../__pv_it/077b2ff79244fb4582cbe22c6e3356fa92a52f2f0/expr.ipynb\"><img src=\"../../../__pv_it/077b2ff79244fb4582cbe22c6e3356fa92a52f2f0/expr.png\" style=\"display:inline;vertical-align:middle;\" /></a> : <a class=\"ProveItLink\" href=\"../../../__pv_it/077b2ff79244fb4582cbe22c6e3356fa92a52f2f0/expr.ipynb\"><img src=\"../../../__pv_it/077b2ff79244fb4582cbe22c6e3356fa92a52f2f0/expr.png\" style=\"display:inline;vertical-align:middle;\" /></a></span></td></tr><tr><td>1</td><td>theorem</td><td></td><td><span style=\"font-size:20px;\"> &#x22A2;&nbsp;<a class=\"ProveItLink\" href=\"__pv_it/5cbb89d3581cb230c1b0ff6b964acfcb7e0e1b880/expr.ipynb\"><img src=\"__pv_it/5cbb89d3581cb230c1b0ff6b964acfcb7e0e1b880/expr.png\" style=\"display:inline;vertical-align:middle;\" /></a></span></td></tr>\n",
       "<tr><td>&nbsp;</td><td colspan=4 style-\"text-align:left\"><a class=\"ProveItLink\" href=\"_proofs_/nandIfNotLeft.ipynb\">proveit.logic.boolean.conjunction.nandIfNotLeft</a></td></tr><tr><td>2</td><td>assumption</td><td></td><td><span style=\"font-size:20px;\"><a class=\"ProveItLink\" href=\"__pv_it/017ca8cfa034181c90ba15dd10869f0f4e516d6a0/expr.ipynb\"><img src=\"__pv_it/017ca8cfa034181c90ba15dd10869f0f4e516d6a0/expr.png\" style=\"display:inline;vertical-align:middle;\" /></a> &#x22A2;&nbsp;<a class=\"ProveItLink\" href=\"__pv_it/03a5c2b5cc6fc2c3cd686b4bcf84379b893abe210/expr.ipynb\"><img src=\"__pv_it/03a5c2b5cc6fc2c3cd686b4bcf84379b893abe210/expr.png\" style=\"display:inline;vertical-align:middle;\" /></a></span></td></tr>\n",
       "<tr><td>3</td><td>assumption</td><td></td><td><span style=\"font-size:20px;\"><a class=\"ProveItLink\" href=\"__pv_it/d70bb8509ebbd8eaacf9f16c016cbcdff0854f010/expr.ipynb\"><img src=\"__pv_it/d70bb8509ebbd8eaacf9f16c016cbcdff0854f010/expr.png\" style=\"display:inline;vertical-align:middle;\" /></a> &#x22A2;&nbsp;<a class=\"ProveItLink\" href=\"__pv_it/feaa1d0e6d92ad9ead8e5ffd1f92697e3912387a0/expr.ipynb\"><img src=\"__pv_it/feaa1d0e6d92ad9ead8e5ffd1f92697e3912387a0/expr.png\" style=\"display:inline;vertical-align:middle;\" /></a></span></td></tr>\n",
       "<tr><td>4</td><td>assumption</td><td></td><td><span style=\"font-size:20px;\"><a class=\"ProveItLink\" href=\"__pv_it/2c2e947402f53b9e11cd7769e1b5b3378595750e0/expr.ipynb\"><img src=\"__pv_it/2c2e947402f53b9e11cd7769e1b5b3378595750e0/expr.png\" style=\"display:inline;vertical-align:middle;\" /></a> &#x22A2;&nbsp;<a class=\"ProveItLink\" href=\"__pv_it/fe5c91c77f0659f9ea07a2e3257797875d6868370/expr.ipynb\"><img src=\"__pv_it/fe5c91c77f0659f9ea07a2e3257797875d6868370/expr.png\" style=\"display:inline;vertical-align:middle;\" /></a></span></td></tr>\n",
       "</table>"
      ],
      "text/plain": [
       "\tstep type\trequirements\tstatement\n",
       "0\tspecialization\t1, 2, 3, 4\t{A in BOOLEANS , B in BOOLEANS , [not](A)} |= [not](A and B)\n",
       "\tA : A, B : B\n",
       "1\ttheorem\t\t|= forall_{A, B in BOOLEANS | [not](A)} [not](A and B)\n",
       "\tproveit.logic.boolean.conjunction.nandIfNotLeft\n",
       "2\tassumption\t\t{A in BOOLEANS} |= A in BOOLEANS\n",
       "3\tassumption\t\t{[not](A)} |= [not](A)\n",
       "4\tassumption\t\t{B in BOOLEANS} |= B in BOOLEANS"
      ]
     },
     "execution_count": 27,
     "metadata": {},
     "output_type": "execute_result"
    }
   ],
   "source": [
    "Not(And(A,B)).prove([inBool(A), inBool(B), Not(A)]).proof()"
   ]
  },
  {
   "cell_type": "code",
   "execution_count": 28,
   "metadata": {},
   "outputs": [
    {
     "data": {
      "text/html": [
       "<table><tr><th>&nbsp;</th><th>step type</th><th>requirements</th><th>statement</th></tr>\n",
       "<tr><td>0</td><td>specialization</td><td>1, 2, 3</td><td><span style=\"font-size:20px;\"><a class=\"ProveItLink\" href=\"__pv_it/b7e31d75543b3ce9f0c6e088e7bca956c708f1740/expr.ipynb\"><img src=\"__pv_it/b7e31d75543b3ce9f0c6e088e7bca956c708f1740/expr.png\" style=\"display:inline;vertical-align:middle;\" /></a> &#x22A2;&nbsp;<a class=\"ProveItLink\" href=\"__pv_it/0bdf1f0ed67f61450586e2938c46a12d17a524bc0/expr.ipynb\"><img src=\"__pv_it/0bdf1f0ed67f61450586e2938c46a12d17a524bc0/expr.png\" style=\"display:inline;vertical-align:middle;\" /></a></span></td></tr>\n",
       "<tr><td>&nbsp;</td><td colspan=4 style=\"text-align:left\"><span style=\"font-size:20px;\"><a class=\"ProveItLink\" href=\"../../../__pv_it/78af03acba5349fd70398a32ce59bae1da52f0870/expr.ipynb\"><img src=\"../../../__pv_it/78af03acba5349fd70398a32ce59bae1da52f0870/expr.png\" style=\"display:inline;vertical-align:middle;\" /></a> : <a class=\"ProveItLink\" href=\"../../../number/numeral/__pv_it/9be8badea4c35b9724062cecc501d17a3158d1d20/expr.ipynb\"><img src=\"../../../number/numeral/__pv_it/9be8badea4c35b9724062cecc501d17a3158d1d20/expr.png\" style=\"display:inline;vertical-align:middle;\" /></a>, <a class=\"ProveItLink\" href=\"../../../__pv_it/39dbcd3ca0390345b51c6ef7785756419e2c14390/expr.ipynb\"><img src=\"../../../__pv_it/39dbcd3ca0390345b51c6ef7785756419e2c14390/expr.png\" style=\"display:inline;vertical-align:middle;\" /></a> : <a class=\"ProveItLink\" href=\"../../../number/numeral/__pv_it/9be8badea4c35b9724062cecc501d17a3158d1d20/expr.ipynb\"><img src=\"../../../number/numeral/__pv_it/9be8badea4c35b9724062cecc501d17a3158d1d20/expr.png\" style=\"display:inline;vertical-align:middle;\" /></a>, <a class=\"ProveItLink\" href=\"../../../__pv_it/eb438fefc4bd0ac977777d6dfd3e8a72dfbedbd50/expr.ipynb\"><img src=\"../../../__pv_it/eb438fefc4bd0ac977777d6dfd3e8a72dfbedbd50/expr.png\" style=\"display:inline;vertical-align:middle;\" /></a> : <a class=\"ProveItLink\" href=\"__pv_it/cf6389edcd791ca994db59178ae31748dc129fc20/expr.ipynb\"><img src=\"__pv_it/cf6389edcd791ca994db59178ae31748dc129fc20/expr.png\" style=\"display:inline;vertical-align:middle;\" /></a>, <a class=\"ProveItLink\" href=\"../../../__pv_it/077b2ff79244fb4582cbe22c6e3356fa92a52f2f0/expr.ipynb\"><img src=\"../../../__pv_it/077b2ff79244fb4582cbe22c6e3356fa92a52f2f0/expr.png\" style=\"display:inline;vertical-align:middle;\" /></a> : <a class=\"ProveItLink\" href=\"../../../__pv_it/077b2ff79244fb4582cbe22c6e3356fa92a52f2f0/expr.ipynb\"><img src=\"../../../__pv_it/077b2ff79244fb4582cbe22c6e3356fa92a52f2f0/expr.png\" style=\"display:inline;vertical-align:middle;\" /></a>, <a class=\"ProveItLink\" href=\"../../../__pv_it/9242e69d4f2c65d04fc0527b82418c7c22c6da370/expr.ipynb\"><img src=\"../../../__pv_it/9242e69d4f2c65d04fc0527b82418c7c22c6da370/expr.png\" style=\"display:inline;vertical-align:middle;\" /></a> : <a class=\"ProveItLink\" href=\"__pv_it/9154195f9f4d4cd0a151bd889ff6116df4ecd1440/expr.ipynb\"><img src=\"__pv_it/9154195f9f4d4cd0a151bd889ff6116df4ecd1440/expr.png\" style=\"display:inline;vertical-align:middle;\" /></a></span></td></tr><tr><td>1</td><td>theorem</td><td></td><td><span style=\"font-size:20px;\"> &#x22A2;&nbsp;<a class=\"ProveItLink\" href=\"__pv_it/1850a3ac14404da0d8914ddf2843c71551f5e9520/expr.ipynb\"><img src=\"__pv_it/1850a3ac14404da0d8914ddf2843c71551f5e9520/expr.png\" style=\"display:inline;vertical-align:middle;\" /></a></span></td></tr>\n",
       "<tr><td>&nbsp;</td><td colspan=4 style-\"text-align:left\"><a class=\"ProveItLink\" href=\"_proofs_/nandIfNotOne.ipynb\">proveit.logic.boolean.conjunction.nandIfNotOne</a></td></tr><tr><td>2</td><td>theorem</td><td></td><td><span style=\"font-size:20px;\"> &#x22A2;&nbsp;<a class=\"ProveItLink\" href=\"../../../number/numeral/deci/__pv_it/3f15fb519636fc585376b5b502be456d654dd18d0/expr.ipynb\"><img src=\"../../../number/numeral/deci/__pv_it/3f15fb519636fc585376b5b502be456d654dd18d0/expr.png\" style=\"display:inline;vertical-align:middle;\" /></a></span></td></tr>\n",
       "<tr><td>&nbsp;</td><td colspan=4 style-\"text-align:left\"><a class=\"ProveItLink\" href=\"../../../number/numeral/deci/_proofs_/nat1.ipynb\">proveit.number.numeral.deci.nat1</a></td></tr><tr><td>3</td><td>assumption</td><td></td><td><span style=\"font-size:20px;\"><a class=\"ProveItLink\" href=\"__pv_it/b7e31d75543b3ce9f0c6e088e7bca956c708f1740/expr.ipynb\"><img src=\"__pv_it/b7e31d75543b3ce9f0c6e088e7bca956c708f1740/expr.png\" style=\"display:inline;vertical-align:middle;\" /></a> &#x22A2;&nbsp;<a class=\"ProveItLink\" href=\"__pv_it/1da4e2fe7c44632f084fa27ea32e26dc689384c20/expr.ipynb\"><img src=\"__pv_it/1da4e2fe7c44632f084fa27ea32e26dc689384c20/expr.png\" style=\"display:inline;vertical-align:middle;\" /></a></span></td></tr>\n",
       "</table>"
      ],
      "text/plain": [
       "\tstep type\trequirements\tstatement\n",
       "0\tspecialization\t1, 2, 3\t{[not](B)} |= [not](A and B and C)\n",
       "\tm : 1, n : 1, A : (A), B : B, C : (C)\n",
       "1\ttheorem\t\t|= forall_{m, n in Naturals} [forall_{A_1,...,A_m, B, C_1,...,C_n | [not](B)} [not](A_1 and  ...  and A_m and B and C_1 and  ...  and C_n)]\n",
       "\tproveit.logic.boolean.conjunction.nandIfNotOne\n",
       "2\ttheorem\t\t|= 1 in Naturals\n",
       "\tproveit.number.numeral.deci.nat1\n",
       "3\tassumption\t\t{[not](B)} |= [not](B)"
      ]
     },
     "execution_count": 28,
     "metadata": {},
     "output_type": "execute_result"
    }
   ],
   "source": [
    "Not(And(A,B,C)).prove([Not(B)]).proof()"
   ]
  },
  {
   "cell_type": "code",
   "execution_count": 29,
   "metadata": {},
   "outputs": [
    {
     "data": {
      "text/html": [
       "<table><tr><th>&nbsp;</th><th>step type</th><th>requirements</th><th>statement</th></tr>\n",
       "<tr><td>0</td><td>specialization</td><td>1, 2</td><td><span style=\"font-size:20px;\"><a class=\"ProveItLink\" href=\"__pv_it/0d13935015c66a2b9783567dc85beb267ce5b6c30/expr.ipynb\"><img src=\"__pv_it/0d13935015c66a2b9783567dc85beb267ce5b6c30/expr.png\" style=\"display:inline;vertical-align:middle;\" /></a> &#x22A2;&nbsp;<a class=\"ProveItLink\" href=\"../../../__pv_it/2cbe72a7ad6f655694dd697106680215e8489b600/expr.ipynb\"><img src=\"../../../__pv_it/2cbe72a7ad6f655694dd697106680215e8489b600/expr.png\" style=\"display:inline;vertical-align:middle;\" /></a></span></td></tr>\n",
       "<tr><td>&nbsp;</td><td colspan=4 style=\"text-align:left\"><span style=\"font-size:20px;\"><a class=\"ProveItLink\" href=\"../../../__pv_it/2cbe72a7ad6f655694dd697106680215e8489b600/expr.ipynb\"><img src=\"../../../__pv_it/2cbe72a7ad6f655694dd697106680215e8489b600/expr.png\" style=\"display:inline;vertical-align:middle;\" /></a> : <a class=\"ProveItLink\" href=\"../../../__pv_it/2cbe72a7ad6f655694dd697106680215e8489b600/expr.ipynb\"><img src=\"../../../__pv_it/2cbe72a7ad6f655694dd697106680215e8489b600/expr.png\" style=\"display:inline;vertical-align:middle;\" /></a>, <a class=\"ProveItLink\" href=\"../../../__pv_it/077b2ff79244fb4582cbe22c6e3356fa92a52f2f0/expr.ipynb\"><img src=\"../../../__pv_it/077b2ff79244fb4582cbe22c6e3356fa92a52f2f0/expr.png\" style=\"display:inline;vertical-align:middle;\" /></a> : <a class=\"ProveItLink\" href=\"../../../__pv_it/077b2ff79244fb4582cbe22c6e3356fa92a52f2f0/expr.ipynb\"><img src=\"../../../__pv_it/077b2ff79244fb4582cbe22c6e3356fa92a52f2f0/expr.png\" style=\"display:inline;vertical-align:middle;\" /></a></span></td></tr><tr><td>1</td><td>theorem</td><td></td><td><span style=\"font-size:20px;\"> &#x22A2;&nbsp;<a class=\"ProveItLink\" href=\"__pv_it/fd9e84bef514d5cc0c4f918b0a872a857991e1790/expr.ipynb\"><img src=\"__pv_it/fd9e84bef514d5cc0c4f918b0a872a857991e1790/expr.png\" style=\"display:inline;vertical-align:middle;\" /></a></span></td></tr>\n",
       "<tr><td>&nbsp;</td><td colspan=4 style-\"text-align:left\"><a class=\"ProveItLink\" href=\"_proofs_/leftFromAnd.ipynb\">proveit.logic.boolean.conjunction.leftFromAnd</a></td></tr><tr><td>2</td><td>assumption</td><td></td><td><span style=\"font-size:20px;\"><a class=\"ProveItLink\" href=\"__pv_it/0d13935015c66a2b9783567dc85beb267ce5b6c30/expr.ipynb\"><img src=\"__pv_it/0d13935015c66a2b9783567dc85beb267ce5b6c30/expr.png\" style=\"display:inline;vertical-align:middle;\" /></a> &#x22A2;&nbsp;<a class=\"ProveItLink\" href=\"__pv_it/edf5921e70ecbc490c6ad683c7c61276640c86b60/expr.ipynb\"><img src=\"__pv_it/edf5921e70ecbc490c6ad683c7c61276640c86b60/expr.png\" style=\"display:inline;vertical-align:middle;\" /></a></span></td></tr>\n",
       "</table>"
      ],
      "text/plain": [
       "\tstep type\trequirements\tstatement\n",
       "0\tspecialization\t1, 2\t{A and B} |= A\n",
       "\tA : A, B : B\n",
       "1\ttheorem\t\t|= forall_{A, B | A and B} A\n",
       "\tproveit.logic.boolean.conjunction.leftFromAnd\n",
       "2\tassumption\t\t{A and B} |= A and B"
      ]
     },
     "execution_count": 29,
     "metadata": {},
     "output_type": "execute_result"
    }
   ],
   "source": [
    "And(A,B).deriveInPart(0,[And(A,B), *inBool(A,B)]).proof()"
   ]
  },
  {
   "cell_type": "code",
   "execution_count": 30,
   "metadata": {},
   "outputs": [
    {
     "data": {
      "text/html": [
       "<table><tr><th>&nbsp;</th><th>step type</th><th>requirements</th><th>statement</th></tr>\n",
       "<tr><td>0</td><td>specialization</td><td>1, 2</td><td><span style=\"font-size:20px;\"><a class=\"ProveItLink\" href=\"__pv_it/0d13935015c66a2b9783567dc85beb267ce5b6c30/expr.ipynb\"><img src=\"__pv_it/0d13935015c66a2b9783567dc85beb267ce5b6c30/expr.png\" style=\"display:inline;vertical-align:middle;\" /></a> &#x22A2;&nbsp;<a class=\"ProveItLink\" href=\"../../../__pv_it/077b2ff79244fb4582cbe22c6e3356fa92a52f2f0/expr.ipynb\"><img src=\"../../../__pv_it/077b2ff79244fb4582cbe22c6e3356fa92a52f2f0/expr.png\" style=\"display:inline;vertical-align:middle;\" /></a></span></td></tr>\n",
       "<tr><td>&nbsp;</td><td colspan=4 style=\"text-align:left\"><span style=\"font-size:20px;\"><a class=\"ProveItLink\" href=\"../../../__pv_it/2cbe72a7ad6f655694dd697106680215e8489b600/expr.ipynb\"><img src=\"../../../__pv_it/2cbe72a7ad6f655694dd697106680215e8489b600/expr.png\" style=\"display:inline;vertical-align:middle;\" /></a> : <a class=\"ProveItLink\" href=\"../../../__pv_it/2cbe72a7ad6f655694dd697106680215e8489b600/expr.ipynb\"><img src=\"../../../__pv_it/2cbe72a7ad6f655694dd697106680215e8489b600/expr.png\" style=\"display:inline;vertical-align:middle;\" /></a>, <a class=\"ProveItLink\" href=\"../../../__pv_it/077b2ff79244fb4582cbe22c6e3356fa92a52f2f0/expr.ipynb\"><img src=\"../../../__pv_it/077b2ff79244fb4582cbe22c6e3356fa92a52f2f0/expr.png\" style=\"display:inline;vertical-align:middle;\" /></a> : <a class=\"ProveItLink\" href=\"../../../__pv_it/077b2ff79244fb4582cbe22c6e3356fa92a52f2f0/expr.ipynb\"><img src=\"../../../__pv_it/077b2ff79244fb4582cbe22c6e3356fa92a52f2f0/expr.png\" style=\"display:inline;vertical-align:middle;\" /></a></span></td></tr><tr><td>1</td><td>theorem</td><td></td><td><span style=\"font-size:20px;\"> &#x22A2;&nbsp;<a class=\"ProveItLink\" href=\"__pv_it/cacedd51471fbbbbf687acfa7e76e99ae2041b550/expr.ipynb\"><img src=\"__pv_it/cacedd51471fbbbbf687acfa7e76e99ae2041b550/expr.png\" style=\"display:inline;vertical-align:middle;\" /></a></span></td></tr>\n",
       "<tr><td>&nbsp;</td><td colspan=4 style-\"text-align:left\"><a class=\"ProveItLink\" href=\"_proofs_/rightFromAnd.ipynb\">proveit.logic.boolean.conjunction.rightFromAnd</a></td></tr><tr><td>2</td><td>assumption</td><td></td><td><span style=\"font-size:20px;\"><a class=\"ProveItLink\" href=\"__pv_it/0d13935015c66a2b9783567dc85beb267ce5b6c30/expr.ipynb\"><img src=\"__pv_it/0d13935015c66a2b9783567dc85beb267ce5b6c30/expr.png\" style=\"display:inline;vertical-align:middle;\" /></a> &#x22A2;&nbsp;<a class=\"ProveItLink\" href=\"__pv_it/edf5921e70ecbc490c6ad683c7c61276640c86b60/expr.ipynb\"><img src=\"__pv_it/edf5921e70ecbc490c6ad683c7c61276640c86b60/expr.png\" style=\"display:inline;vertical-align:middle;\" /></a></span></td></tr>\n",
       "</table>"
      ],
      "text/plain": [
       "\tstep type\trequirements\tstatement\n",
       "0\tspecialization\t1, 2\t{A and B} |= B\n",
       "\tA : A, B : B\n",
       "1\ttheorem\t\t|= forall_{A, B | A and B} B\n",
       "\tproveit.logic.boolean.conjunction.rightFromAnd\n",
       "2\tassumption\t\t{A and B} |= A and B"
      ]
     },
     "execution_count": 30,
     "metadata": {},
     "output_type": "execute_result"
    }
   ],
   "source": [
    "And(A,B).deriveInPart(1,[And(A,B), *inBool(A,B)]).proof()"
   ]
  },
  {
   "cell_type": "code",
   "execution_count": 31,
   "metadata": {},
   "outputs": [
    {
     "data": {
      "text/html": [
       "<table><tr><th>&nbsp;</th><th>step type</th><th>requirements</th><th>statement</th></tr>\n",
       "<tr><td>0</td><td>specialization</td><td>1</td><td><span style=\"font-size:20px;\"> &#x22A2;&nbsp;<a class=\"ProveItLink\" href=\"__pv_it/e5b8425f03310975c5a9f0c62bf7f30f04e319ac0/expr.ipynb\"><img src=\"__pv_it/e5b8425f03310975c5a9f0c62bf7f30f04e319ac0/expr.png\" style=\"display:inline;vertical-align:middle;\" /></a></span></td></tr>\n",
       "<tr><td>&nbsp;</td><td colspan=4 style=\"text-align:left\"><span style=\"font-size:20px;\"><a class=\"ProveItLink\" href=\"../../../__pv_it/2cbe72a7ad6f655694dd697106680215e8489b600/expr.ipynb\"><img src=\"../../../__pv_it/2cbe72a7ad6f655694dd697106680215e8489b600/expr.png\" style=\"display:inline;vertical-align:middle;\" /></a> : <a class=\"ProveItLink\" href=\"../../../__pv_it/2cbe72a7ad6f655694dd697106680215e8489b600/expr.ipynb\"><img src=\"../../../__pv_it/2cbe72a7ad6f655694dd697106680215e8489b600/expr.png\" style=\"display:inline;vertical-align:middle;\" /></a>, <a class=\"ProveItLink\" href=\"../../../__pv_it/077b2ff79244fb4582cbe22c6e3356fa92a52f2f0/expr.ipynb\"><img src=\"../../../__pv_it/077b2ff79244fb4582cbe22c6e3356fa92a52f2f0/expr.png\" style=\"display:inline;vertical-align:middle;\" /></a> : <a class=\"ProveItLink\" href=\"../../../__pv_it/077b2ff79244fb4582cbe22c6e3356fa92a52f2f0/expr.ipynb\"><img src=\"../../../__pv_it/077b2ff79244fb4582cbe22c6e3356fa92a52f2f0/expr.png\" style=\"display:inline;vertical-align:middle;\" /></a></span></td></tr><tr><td>1</td><td>theorem</td><td></td><td><span style=\"font-size:20px;\"> &#x22A2;&nbsp;<a class=\"ProveItLink\" href=\"__pv_it/3327191413e156b57c11db7df4c9aaf811cb708a0/expr.ipynb\"><img src=\"__pv_it/3327191413e156b57c11db7df4c9aaf811cb708a0/expr.png\" style=\"display:inline;vertical-align:middle;\" /></a></span></td></tr>\n",
       "<tr><td>&nbsp;</td><td colspan=4 style-\"text-align:left\"><a class=\"ProveItLink\" href=\"_proofs_/commutation.ipynb\">proveit.logic.boolean.conjunction.commutation</a></td></tr></table>"
      ],
      "text/plain": [
       "\tstep type\trequirements\tstatement\n",
       "0\tspecialization\t1\t|= (A and B) = (B and A)\n",
       "\tA : A, B : B\n",
       "1\ttheorem\t\t|= forall_{A, B} ((A and B) = (B and A))\n",
       "\tproveit.logic.boolean.conjunction.commutation"
      ]
     },
     "execution_count": 31,
     "metadata": {},
     "output_type": "execute_result"
    }
   ],
   "source": [
    "And(A,B).deriveCommutation().proof()"
   ]
  },
  {
   "cell_type": "code",
   "execution_count": 32,
   "metadata": {},
   "outputs": [
    {
     "data": {
      "text/html": [
       "<table><tr><th>&nbsp;</th><th>step type</th><th>requirements</th><th>statement</th></tr>\n",
       "<tr><td>0</td><td>specialization</td><td>1, 2, 3, 4</td><td><span style=\"font-size:20px;\"><a class=\"ProveItLink\" href=\"__pv_it/77bee0e89a13afff9b9f41f8da76cc7f8c314d4c0/expr.ipynb\"><img src=\"__pv_it/77bee0e89a13afff9b9f41f8da76cc7f8c314d4c0/expr.png\" style=\"display:inline;vertical-align:middle;\" /></a> &#x22A2;&nbsp;<a class=\"ProveItLink\" href=\"__pv_it/3891b823dfb55f51d513cc7144556dc1bfd425b70/expr.ipynb\"><img src=\"__pv_it/3891b823dfb55f51d513cc7144556dc1bfd425b70/expr.png\" style=\"display:inline;vertical-align:middle;\" /></a></span></td></tr>\n",
       "<tr><td>&nbsp;</td><td colspan=4 style=\"text-align:left\"><span style=\"font-size:20px;\"><a class=\"ProveItLink\" href=\"../../../__pv_it/78af03acba5349fd70398a32ce59bae1da52f0870/expr.ipynb\"><img src=\"../../../__pv_it/78af03acba5349fd70398a32ce59bae1da52f0870/expr.png\" style=\"display:inline;vertical-align:middle;\" /></a> : <a class=\"ProveItLink\" href=\"../../../number/numeral/__pv_it/9176d93c83afa2c995b614976e3cb49207102fa70/expr.ipynb\"><img src=\"../../../number/numeral/__pv_it/9176d93c83afa2c995b614976e3cb49207102fa70/expr.png\" style=\"display:inline;vertical-align:middle;\" /></a>, <a class=\"ProveItLink\" href=\"../../../__pv_it/39dbcd3ca0390345b51c6ef7785756419e2c14390/expr.ipynb\"><img src=\"../../../__pv_it/39dbcd3ca0390345b51c6ef7785756419e2c14390/expr.png\" style=\"display:inline;vertical-align:middle;\" /></a> : <a class=\"ProveItLink\" href=\"../../../number/numeral/__pv_it/ec23fc7a1b4222a5f4948b495002b97d6fa18c3c0/expr.ipynb\"><img src=\"../../../number/numeral/__pv_it/ec23fc7a1b4222a5f4948b495002b97d6fa18c3c0/expr.png\" style=\"display:inline;vertical-align:middle;\" /></a>, <a class=\"ProveItLink\" href=\"../../../__pv_it/eb438fefc4bd0ac977777d6dfd3e8a72dfbedbd50/expr.ipynb\"><img src=\"../../../__pv_it/eb438fefc4bd0ac977777d6dfd3e8a72dfbedbd50/expr.png\" style=\"display:inline;vertical-align:middle;\" /></a> : <a class=\"ProveItLink\" href=\"__pv_it/3bf9902b68eb16c350f1cbf3338cf2ecb60afd7e0/expr.ipynb\"><img src=\"__pv_it/3bf9902b68eb16c350f1cbf3338cf2ecb60afd7e0/expr.png\" style=\"display:inline;vertical-align:middle;\" /></a>, <a class=\"ProveItLink\" href=\"../../../__pv_it/077b2ff79244fb4582cbe22c6e3356fa92a52f2f0/expr.ipynb\"><img src=\"../../../__pv_it/077b2ff79244fb4582cbe22c6e3356fa92a52f2f0/expr.png\" style=\"display:inline;vertical-align:middle;\" /></a> : <a class=\"ProveItLink\" href=\"../../../__pv_it/185e6d30f167ee2ee5ef3321098dc98e0d77bc590/expr.ipynb\"><img src=\"../../../__pv_it/185e6d30f167ee2ee5ef3321098dc98e0d77bc590/expr.png\" style=\"display:inline;vertical-align:middle;\" /></a>, <a class=\"ProveItLink\" href=\"../../../__pv_it/9242e69d4f2c65d04fc0527b82418c7c22c6da370/expr.ipynb\"><img src=\"../../../__pv_it/9242e69d4f2c65d04fc0527b82418c7c22c6da370/expr.png\" style=\"display:inline;vertical-align:middle;\" /></a> : <a class=\"ProveItLink\" href=\"__pv_it/47fa43ebc28df30ca42c709a7d123d39f2fac3160/expr.ipynb\"><img src=\"__pv_it/47fa43ebc28df30ca42c709a7d123d39f2fac3160/expr.png\" style=\"display:inline;vertical-align:middle;\" /></a></span></td></tr><tr><td>1</td><td>theorem</td><td></td><td><span style=\"font-size:20px;\"> &#x22A2;&nbsp;<a class=\"ProveItLink\" href=\"__pv_it/579f6a89dc6151f7f09ce52f26e2e792254869b80/expr.ipynb\"><img src=\"__pv_it/579f6a89dc6151f7f09ce52f26e2e792254869b80/expr.png\" style=\"display:inline;vertical-align:middle;\" /></a></span></td></tr>\n",
       "<tr><td>&nbsp;</td><td colspan=4 style-\"text-align:left\"><a class=\"ProveItLink\" href=\"_proofs_/eachInBool.ipynb\">proveit.logic.boolean.conjunction.eachInBool</a></td></tr><tr><td>2</td><td>theorem</td><td></td><td><span style=\"font-size:20px;\"> &#x22A2;&nbsp;<a class=\"ProveItLink\" href=\"../../../number/numeral/deci/__pv_it/106bf174ef7755d5609db086689abcc208d6bf3d0/expr.ipynb\"><img src=\"../../../number/numeral/deci/__pv_it/106bf174ef7755d5609db086689abcc208d6bf3d0/expr.png\" style=\"display:inline;vertical-align:middle;\" /></a></span></td></tr>\n",
       "<tr><td>&nbsp;</td><td colspan=4 style-\"text-align:left\"><a class=\"ProveItLink\" href=\"../../../number/numeral/deci/_proofs_/nat3.ipynb\">proveit.number.numeral.deci.nat3</a></td></tr><tr><td>3</td><td>theorem</td><td></td><td><span style=\"font-size:20px;\"> &#x22A2;&nbsp;<a class=\"ProveItLink\" href=\"../../../number/sets/integer/__pv_it/50688835e4f8f7c7ea93ceb53b4c2bc2c084e66a0/expr.ipynb\"><img src=\"../../../number/sets/integer/__pv_it/50688835e4f8f7c7ea93ceb53b4c2bc2c084e66a0/expr.png\" style=\"display:inline;vertical-align:middle;\" /></a></span></td></tr>\n",
       "<tr><td>&nbsp;</td><td colspan=4 style-\"text-align:left\"><a class=\"ProveItLink\" href=\"../../../number/sets/integer/_proofs_/zeroInNats.ipynb\">proveit.number.sets.integer.zeroInNats</a></td></tr><tr><td>4</td><td>assumption</td><td></td><td><span style=\"font-size:20px;\"><a class=\"ProveItLink\" href=\"__pv_it/77bee0e89a13afff9b9f41f8da76cc7f8c314d4c0/expr.ipynb\"><img src=\"__pv_it/77bee0e89a13afff9b9f41f8da76cc7f8c314d4c0/expr.png\" style=\"display:inline;vertical-align:middle;\" /></a> &#x22A2;&nbsp;<a class=\"ProveItLink\" href=\"__pv_it/ec03d17d0dd38f82f0a93a06ea81a76be37e8b0c0/expr.ipynb\"><img src=\"__pv_it/ec03d17d0dd38f82f0a93a06ea81a76be37e8b0c0/expr.png\" style=\"display:inline;vertical-align:middle;\" /></a></span></td></tr>\n",
       "</table>"
      ],
      "text/plain": [
       "\tstep type\trequirements\tstatement\n",
       "0\tspecialization\t1, 2, 3, 4\t{(A and B and C and D) in BOOLEANS} |= D in BOOLEANS\n",
       "\tm : 3, n : 0, A : (A , B , C), B : D, C : ()\n",
       "1\ttheorem\t\t|= forall_{m, n in Naturals} [forall_{A, B, C | (A_1 and  ...  and A_m and B and C_1 and  ...  and C_n) in BOOLEANS} (B in BOOLEANS)]\n",
       "\tproveit.logic.boolean.conjunction.eachInBool\n",
       "2\ttheorem\t\t|= 3 in Naturals\n",
       "\tproveit.number.numeral.deci.nat3\n",
       "3\ttheorem\t\t|= 0 in Naturals\n",
       "\tproveit.number.sets.integer.zeroInNats\n",
       "4\tassumption\t\t{(A and B and C and D) in BOOLEANS} |= (A and B and C and D) in BOOLEANS"
      ]
     },
     "execution_count": 32,
     "metadata": {},
     "output_type": "execute_result"
    }
   ],
   "source": [
    "inBool(D).prove([inBool(And(A,B,C,D))]).proof()"
   ]
  },
  {
   "cell_type": "code",
   "execution_count": 33,
   "metadata": {},
   "outputs": [],
   "source": [
    "from  proveit.logic.boolean.conjunction._theorems_ import eachInBool\n",
    "from proveit.number import Len"
   ]
  },
  {
   "cell_type": "code",
   "execution_count": 34,
   "metadata": {},
   "outputs": [
    {
     "data": {
      "text/html": [
       "<strong id=\"expr\">expr:</strong> <a class=\"ProveItLink\" href=\"__pv_it/62f77210afc9bf358e423fef375d631c64f0b17c0/expr.ipynb\"><img src=\"__pv_it/62f77210afc9bf358e423fef375d631c64f0b17c0/expr.png\" style=\"display:inline;vertical-align:middle;\" /></a><br>"
      ],
      "text/plain": [
       "expr: A_1 and  ...  and A_m and B and C_1 and  ...  and C_n"
      ]
     },
     "execution_count": 34,
     "metadata": {},
     "output_type": "execute_result"
    }
   ],
   "source": [
    "expr = eachInBool.explicitInstanceExpr().explicitConditions()[0].element"
   ]
  },
  {
   "cell_type": "code",
   "execution_count": 35,
   "metadata": {},
   "outputs": [
    {
     "data": {
      "text/html": [
       "<span style=\"font-size:20px;\"> &#x22A2;&nbsp;<a class=\"ProveItLink\" href=\"__pv_it/f94ef3d97ceabdae86bcb842fa7c3749c118fc5f0/expr.ipynb\"><img src=\"__pv_it/f94ef3d97ceabdae86bcb842fa7c3749c118fc5f0/expr.png\" style=\"display:inline;vertical-align:middle;\" /></a></span>"
      ],
      "text/plain": [
       "|= |A_1,...,A_m| = |A_1,...,A_m|"
      ]
     },
     "execution_count": 35,
     "metadata": {},
     "output_type": "execute_result"
    }
   ],
   "source": [
    "Len(expr.operands[0]).simplification()"
   ]
  },
  {
   "cell_type": "code",
   "execution_count": 36,
   "metadata": {},
   "outputs": [],
   "source": [
    "#currently does not work.  Needs further development.\n",
    "#expr.deriveInPart(1, assumptions=[expr])"
   ]
  },
  {
   "cell_type": "code",
   "execution_count": 37,
   "metadata": {},
   "outputs": [
    {
     "data": {
      "text/html": [
       "<span style=\"font-size:20px;\"> &#x22A2;&nbsp;<a class=\"ProveItLink\" href=\"__pv_it/22fb126d04be747d9346663a6053af10ad5abce30/expr.ipynb\"><img src=\"__pv_it/22fb126d04be747d9346663a6053af10ad5abce30/expr.png\" style=\"display:inline;vertical-align:middle;\" /></a></span>"
      ],
      "text/plain": [
       "|= forall_{m, n in Naturals} [forall_{A, B, C | A_1 and  ...  and A_m and B and C_1 and  ...  and C_n} B]"
      ]
     },
     "execution_count": 37,
     "metadata": {},
     "output_type": "execute_result"
    }
   ],
   "source": [
    "from  proveit.logic.boolean.conjunction._theorems_ import anyFromAnd\n",
    "anyFromAnd"
   ]
  },
  {
   "cell_type": "code",
   "execution_count": null,
   "metadata": {},
   "outputs": [],
   "source": [
    "from proveit._common_ import m, n, AA, B, CC\n",
    "from proveit.logic import InSet\n",
    "from proveit.logic._common_ import iterA1m, iterC1n\n",
    "from proveit.number import Naturals\n",
    "from proveit import ExprList\n",
    "\n"
   ]
  },
  {
   "cell_type": "code",
   "execution_count": null,
   "metadata": {},
   "outputs": [],
   "source": []
  },
  {
   "cell_type": "code",
   "execution_count": 39,
   "metadata": {},
   "outputs": [
    {
     "data": {
      "text/html": [
       "<table><tr><th>&nbsp;</th><th>step type</th><th>requirements</th><th>statement</th></tr>\n",
       "<tr><td>0</td><td>specialization</td><td>1, 2, 3, 4, 5, 6, 7</td><td><span style=\"font-size:20px;\"><a class=\"ProveItLink\" href=\"__pv_it/e940e4d1b374c35594dbaa18d61de472ee742b6f0/expr.ipynb\"><img src=\"__pv_it/e940e4d1b374c35594dbaa18d61de472ee742b6f0/expr.png\" style=\"display:inline;vertical-align:middle;\" /></a> &#x22A2;&nbsp;<a class=\"ProveItLink\" href=\"__pv_it/064711a8147ab4383481fbdcc34a3365a66936570/expr.ipynb\"><img src=\"__pv_it/064711a8147ab4383481fbdcc34a3365a66936570/expr.png\" style=\"display:inline;vertical-align:middle;\" /></a></span></td></tr>\n",
       "<tr><td>&nbsp;</td><td colspan=4 style=\"text-align:left\"><span style=\"font-size:20px;\"><a class=\"ProveItLink\" href=\"../../../__pv_it/78af03acba5349fd70398a32ce59bae1da52f0870/expr.ipynb\"><img src=\"../../../__pv_it/78af03acba5349fd70398a32ce59bae1da52f0870/expr.png\" style=\"display:inline;vertical-align:middle;\" /></a> : <a class=\"ProveItLink\" href=\"../../../number/numeral/__pv_it/9176d93c83afa2c995b614976e3cb49207102fa70/expr.ipynb\"><img src=\"../../../number/numeral/__pv_it/9176d93c83afa2c995b614976e3cb49207102fa70/expr.png\" style=\"display:inline;vertical-align:middle;\" /></a>, <a class=\"ProveItLink\" href=\"../../../__pv_it/eb438fefc4bd0ac977777d6dfd3e8a72dfbedbd50/expr.ipynb\"><img src=\"../../../__pv_it/eb438fefc4bd0ac977777d6dfd3e8a72dfbedbd50/expr.png\" style=\"display:inline;vertical-align:middle;\" /></a> : <a class=\"ProveItLink\" href=\"__pv_it/3bf9902b68eb16c350f1cbf3338cf2ecb60afd7e0/expr.ipynb\"><img src=\"__pv_it/3bf9902b68eb16c350f1cbf3338cf2ecb60afd7e0/expr.png\" style=\"display:inline;vertical-align:middle;\" /></a></span></td></tr><tr><td>1</td><td>theorem</td><td></td><td><span style=\"font-size:20px;\"> &#x22A2;&nbsp;<a class=\"ProveItLink\" href=\"__pv_it/8a6ccdb3ab936ebfbad375f73fd3150f250ff5e80/expr.ipynb\"><img src=\"__pv_it/8a6ccdb3ab936ebfbad375f73fd3150f250ff5e80/expr.png\" style=\"display:inline;vertical-align:middle;\" /></a></span></td></tr>\n",
       "<tr><td>&nbsp;</td><td colspan=4 style-\"text-align:left\"><a class=\"ProveItLink\" href=\"_proofs_/andIfAll.ipynb\">proveit.logic.boolean.conjunction.andIfAll</a></td></tr><tr><td>2</td><td>theorem</td><td></td><td><span style=\"font-size:20px;\"> &#x22A2;&nbsp;<a class=\"ProveItLink\" href=\"../../../number/numeral/deci/__pv_it/106bf174ef7755d5609db086689abcc208d6bf3d0/expr.ipynb\"><img src=\"../../../number/numeral/deci/__pv_it/106bf174ef7755d5609db086689abcc208d6bf3d0/expr.png\" style=\"display:inline;vertical-align:middle;\" /></a></span></td></tr>\n",
       "<tr><td>&nbsp;</td><td colspan=4 style-\"text-align:left\"><a class=\"ProveItLink\" href=\"../../../number/numeral/deci/_proofs_/nat3.ipynb\">proveit.number.numeral.deci.nat3</a></td></tr><tr><td>3</td><td>assumption</td><td></td><td><span style=\"font-size:20px;\"><a class=\"ProveItLink\" href=\"__pv_it/158bdc91074824c720728a23dba5d58593c8cc480/expr.ipynb\"><img src=\"__pv_it/158bdc91074824c720728a23dba5d58593c8cc480/expr.png\" style=\"display:inline;vertical-align:middle;\" /></a> &#x22A2;&nbsp;<a class=\"ProveItLink\" href=\"../../../__pv_it/2cbe72a7ad6f655694dd697106680215e8489b600/expr.ipynb\"><img src=\"../../../__pv_it/2cbe72a7ad6f655694dd697106680215e8489b600/expr.png\" style=\"display:inline;vertical-align:middle;\" /></a></span></td></tr>\n",
       "<tr><td>4</td><td>assumption</td><td></td><td><span style=\"font-size:20px;\"><a class=\"ProveItLink\" href=\"__pv_it/1612ee39be24e00576045a5f0471ba42a9eab2970/expr.ipynb\"><img src=\"__pv_it/1612ee39be24e00576045a5f0471ba42a9eab2970/expr.png\" style=\"display:inline;vertical-align:middle;\" /></a> &#x22A2;&nbsp;<a class=\"ProveItLink\" href=\"../../../__pv_it/077b2ff79244fb4582cbe22c6e3356fa92a52f2f0/expr.ipynb\"><img src=\"../../../__pv_it/077b2ff79244fb4582cbe22c6e3356fa92a52f2f0/expr.png\" style=\"display:inline;vertical-align:middle;\" /></a></span></td></tr>\n",
       "<tr><td>5</td><td>assumption</td><td></td><td><span style=\"font-size:20px;\"><a class=\"ProveItLink\" href=\"__pv_it/b870f93226db8fd4cf85152efb55897b119f058c0/expr.ipynb\"><img src=\"__pv_it/b870f93226db8fd4cf85152efb55897b119f058c0/expr.png\" style=\"display:inline;vertical-align:middle;\" /></a> &#x22A2;&nbsp;<a class=\"ProveItLink\" href=\"../../../__pv_it/985a1bdf1540838275dec15f4ad6de261cca93ce0/expr.ipynb\"><img src=\"../../../__pv_it/985a1bdf1540838275dec15f4ad6de261cca93ce0/expr.png\" style=\"display:inline;vertical-align:middle;\" /></a></span></td></tr>\n",
       "<tr><td>6</td><td>theorem</td><td></td><td><span style=\"font-size:20px;\"> &#x22A2;&nbsp;<a class=\"ProveItLink\" href=\"../../../number/numeral/deci/__pv_it/c5d3f2ba07647aec518bec1929b16561d1a340400/expr.ipynb\"><img src=\"../../../number/numeral/deci/__pv_it/c5d3f2ba07647aec518bec1929b16561d1a340400/expr.png\" style=\"display:inline;vertical-align:middle;\" /></a></span></td></tr>\n",
       "<tr><td>&nbsp;</td><td colspan=4 style-\"text-align:left\"><a class=\"ProveItLink\" href=\"../../../number/numeral/deci/_proofs_/add_1_1.ipynb\">proveit.number.numeral.deci.add_1_1</a></td></tr><tr><td>7</td><td>theorem</td><td></td><td><span style=\"font-size:20px;\"> &#x22A2;&nbsp;<a class=\"ProveItLink\" href=\"../../../number/numeral/deci/__pv_it/21aa4b60034093b61b7d779cdd54bc7d2d51c73e0/expr.ipynb\"><img src=\"../../../number/numeral/deci/__pv_it/21aa4b60034093b61b7d779cdd54bc7d2d51c73e0/expr.png\" style=\"display:inline;vertical-align:middle;\" /></a></span></td></tr>\n",
       "<tr><td>&nbsp;</td><td colspan=4 style-\"text-align:left\"><a class=\"ProveItLink\" href=\"../../../number/numeral/deci/_proofs_/add_2_1.ipynb\">proveit.number.numeral.deci.add_2_1</a></td></tr></table>"
      ],
      "text/plain": [
       "\tstep type\trequirements\tstatement\n",
       "0\tspecialization\t1, 2, 3, 4, 5, 6, 7\t{A , C , B} |= A and B and C\n",
       "\tm : 3, A : (A , B , C)\n",
       "1\ttheorem\t\t|= forall_{m in Naturals} [forall_{A | A_1 ,  ...  , A_m} (A_1 and  ...  and A_m)]\n",
       "\tproveit.logic.boolean.conjunction.andIfAll\n",
       "2\ttheorem\t\t|= 3 in Naturals\n",
       "\tproveit.number.numeral.deci.nat3\n",
       "3\tassumption\t\t{A} |= A\n",
       "4\tassumption\t\t{B} |= B\n",
       "5\tassumption\t\t{C} |= C\n",
       "6\ttheorem\t\t|= (1 + 1) = 2\n",
       "\tproveit.number.numeral.deci.add_1_1\n",
       "7\ttheorem\t\t|= (2 + 1) = 3\n",
       "\tproveit.number.numeral.deci.add_2_1"
      ]
     },
     "execution_count": 39,
     "metadata": {},
     "output_type": "execute_result"
    }
   ],
   "source": [
    "And(A,B,C).prove([A,C,B]).proof()"
   ]
  },
  {
   "cell_type": "code",
   "execution_count": 40,
   "metadata": {},
   "outputs": [
    {
     "data": {
      "text/html": [
       "<table><tr><th>&nbsp;</th><th>step type</th><th>requirements</th><th>statement</th></tr>\n",
       "<tr><td>0</td><td>specialization</td><td>1, 2, 3, 4, 5, 6, 7, 8, 9</td><td><span style=\"font-size:20px;\"><a class=\"ProveItLink\" href=\"__pv_it/677ede3a9fe4126ce4b0f71fe95d2381d7437dc10/expr.ipynb\"><img src=\"__pv_it/677ede3a9fe4126ce4b0f71fe95d2381d7437dc10/expr.png\" style=\"display:inline;vertical-align:middle;\" /></a> &#x22A2;&nbsp;<a class=\"ProveItLink\" href=\"__pv_it/f7ef4a6610bded3f6d12cc63ae8cb02244c531c70/expr.ipynb\"><img src=\"__pv_it/f7ef4a6610bded3f6d12cc63ae8cb02244c531c70/expr.png\" style=\"display:inline;vertical-align:middle;\" /></a></span></td></tr>\n",
       "<tr><td>&nbsp;</td><td colspan=4 style=\"text-align:left\"><span style=\"font-size:20px;\"><a class=\"ProveItLink\" href=\"../../../__pv_it/3e5d49a51123592869b160296a6e123a424e07a70/expr.ipynb\"><img src=\"../../../__pv_it/3e5d49a51123592869b160296a6e123a424e07a70/expr.png\" style=\"display:inline;vertical-align:middle;\" /></a> : <a class=\"ProveItLink\" href=\"../../../number/numeral/__pv_it/77d407a64829263cdc16415becd4c2293f77a4bf0/expr.ipynb\"><img src=\"../../../number/numeral/__pv_it/77d407a64829263cdc16415becd4c2293f77a4bf0/expr.png\" style=\"display:inline;vertical-align:middle;\" /></a>, <a class=\"ProveItLink\" href=\"../../../__pv_it/78af03acba5349fd70398a32ce59bae1da52f0870/expr.ipynb\"><img src=\"../../../__pv_it/78af03acba5349fd70398a32ce59bae1da52f0870/expr.png\" style=\"display:inline;vertical-align:middle;\" /></a> : <a class=\"ProveItLink\" href=\"../../../number/numeral/__pv_it/77d407a64829263cdc16415becd4c2293f77a4bf0/expr.ipynb\"><img src=\"../../../number/numeral/__pv_it/77d407a64829263cdc16415becd4c2293f77a4bf0/expr.png\" style=\"display:inline;vertical-align:middle;\" /></a>, <a class=\"ProveItLink\" href=\"../../../__pv_it/39dbcd3ca0390345b51c6ef7785756419e2c14390/expr.ipynb\"><img src=\"../../../__pv_it/39dbcd3ca0390345b51c6ef7785756419e2c14390/expr.png\" style=\"display:inline;vertical-align:middle;\" /></a> : <a class=\"ProveItLink\" href=\"../../../number/numeral/__pv_it/9176d93c83afa2c995b614976e3cb49207102fa70/expr.ipynb\"><img src=\"../../../number/numeral/__pv_it/9176d93c83afa2c995b614976e3cb49207102fa70/expr.png\" style=\"display:inline;vertical-align:middle;\" /></a>, <a class=\"ProveItLink\" href=\"../../../__pv_it/eb438fefc4bd0ac977777d6dfd3e8a72dfbedbd50/expr.ipynb\"><img src=\"../../../__pv_it/eb438fefc4bd0ac977777d6dfd3e8a72dfbedbd50/expr.png\" style=\"display:inline;vertical-align:middle;\" /></a> : <a class=\"ProveItLink\" href=\"__pv_it/06a72e8706d1c13b268a9445a249c41d479d50850/expr.ipynb\"><img src=\"__pv_it/06a72e8706d1c13b268a9445a249c41d479d50850/expr.png\" style=\"display:inline;vertical-align:middle;\" /></a>, <a class=\"ProveItLink\" href=\"../../../__pv_it/a275d402e75fbbde925e8ebdcbfd239a2138849c0/expr.ipynb\"><img src=\"../../../__pv_it/a275d402e75fbbde925e8ebdcbfd239a2138849c0/expr.png\" style=\"display:inline;vertical-align:middle;\" /></a> : <a class=\"ProveItLink\" href=\"__pv_it/dc9e854469e5d863dc8ee464da9a7271b5b344fd0/expr.ipynb\"><img src=\"__pv_it/dc9e854469e5d863dc8ee464da9a7271b5b344fd0/expr.png\" style=\"display:inline;vertical-align:middle;\" /></a>, <a class=\"ProveItLink\" href=\"../../../__pv_it/9242e69d4f2c65d04fc0527b82418c7c22c6da370/expr.ipynb\"><img src=\"../../../__pv_it/9242e69d4f2c65d04fc0527b82418c7c22c6da370/expr.png\" style=\"display:inline;vertical-align:middle;\" /></a> : <a class=\"ProveItLink\" href=\"__pv_it/4f564a6edd3380d4737ba8e7cbab9cad8a2a54bb0/expr.ipynb\"><img src=\"__pv_it/4f564a6edd3380d4737ba8e7cbab9cad8a2a54bb0/expr.png\" style=\"display:inline;vertical-align:middle;\" /></a></span></td></tr><tr><td>1</td><td>theorem</td><td></td><td><span style=\"font-size:20px;\"> &#x22A2;&nbsp;<a class=\"ProveItLink\" href=\"__pv_it/d1c9d4e63646ad72829de87974b13794608e0ef50/expr.ipynb\"><img src=\"__pv_it/d1c9d4e63646ad72829de87974b13794608e0ef50/expr.png\" style=\"display:inline;vertical-align:middle;\" /></a></span></td></tr>\n",
       "<tr><td>&nbsp;</td><td colspan=4 style-\"text-align:left\"><a class=\"ProveItLink\" href=\"_proofs_/group.ipynb\">proveit.logic.boolean.conjunction.group</a></td></tr><tr><td>2</td><td>theorem</td><td></td><td><span style=\"font-size:20px;\"> &#x22A2;&nbsp;<a class=\"ProveItLink\" href=\"../../../number/numeral/deci/__pv_it/286f0443dba55bdb259c90cef1db0ca273fac95e0/expr.ipynb\"><img src=\"../../../number/numeral/deci/__pv_it/286f0443dba55bdb259c90cef1db0ca273fac95e0/expr.png\" style=\"display:inline;vertical-align:middle;\" /></a></span></td></tr>\n",
       "<tr><td>&nbsp;</td><td colspan=4 style-\"text-align:left\"><a class=\"ProveItLink\" href=\"../../../number/numeral/deci/_proofs_/nat2.ipynb\">proveit.number.numeral.deci.nat2</a></td></tr><tr><td>3</td><td>theorem</td><td></td><td><span style=\"font-size:20px;\"> &#x22A2;&nbsp;<a class=\"ProveItLink\" href=\"../../../number/numeral/deci/__pv_it/106bf174ef7755d5609db086689abcc208d6bf3d0/expr.ipynb\"><img src=\"../../../number/numeral/deci/__pv_it/106bf174ef7755d5609db086689abcc208d6bf3d0/expr.png\" style=\"display:inline;vertical-align:middle;\" /></a></span></td></tr>\n",
       "<tr><td>&nbsp;</td><td colspan=4 style-\"text-align:left\"><a class=\"ProveItLink\" href=\"../../../number/numeral/deci/_proofs_/nat3.ipynb\">proveit.number.numeral.deci.nat3</a></td></tr><tr><td>4</td><td>specialization</td><td>12, 10, 11</td><td><span style=\"font-size:20px;\"><a class=\"ProveItLink\" href=\"__pv_it/1cfd36f54dadf8eaa971948fe28d325742cb751f0/expr.ipynb\"><img src=\"__pv_it/1cfd36f54dadf8eaa971948fe28d325742cb751f0/expr.png\" style=\"display:inline;vertical-align:middle;\" /></a> &#x22A2;&nbsp;<a class=\"ProveItLink\" href=\"__pv_it/2658b8bdcda9f2f0acb9b0205b2797e3d0c12c210/expr.ipynb\"><img src=\"__pv_it/2658b8bdcda9f2f0acb9b0205b2797e3d0c12c210/expr.png\" style=\"display:inline;vertical-align:middle;\" /></a></span></td></tr>\n",
       "<tr><td>&nbsp;</td><td colspan=4 style=\"text-align:left\"><span style=\"font-size:20px;\"><a class=\"ProveItLink\" href=\"../../../__pv_it/abeee18594afe51bfb1be95d9591fbba24ac53f30/expr.ipynb\"><img src=\"../../../__pv_it/abeee18594afe51bfb1be95d9591fbba24ac53f30/expr.png\" style=\"display:inline;vertical-align:middle;\" /></a> : <a class=\"ProveItLink\" href=\"../__pv_it/46271c8230be96415d662709611f4ed2279d702b0/expr.ipynb\"><img src=\"../__pv_it/46271c8230be96415d662709611f4ed2279d702b0/expr.png\" style=\"display:inline;vertical-align:middle;\" /></a>, <a class=\"ProveItLink\" href=\"../../../__pv_it/07527342713064c87612d00d8557c53d53d5324a0/expr.ipynb\"><img src=\"../../../__pv_it/07527342713064c87612d00d8557c53d53d5324a0/expr.png\" style=\"display:inline;vertical-align:middle;\" /></a> : <a class=\"ProveItLink\" href=\"../../../__pv_it/2cbe72a7ad6f655694dd697106680215e8489b600/expr.ipynb\"><img src=\"../../../__pv_it/2cbe72a7ad6f655694dd697106680215e8489b600/expr.png\" style=\"display:inline;vertical-align:middle;\" /></a>, <a class=\"ProveItLink\" href=\"../../../__pv_it/6840a4fa6c106149dc16a131294d0c5e44f1b0480/expr.ipynb\"><img src=\"../../../__pv_it/6840a4fa6c106149dc16a131294d0c5e44f1b0480/expr.png\" style=\"display:inline;vertical-align:middle;\" /></a> : <a class=\"ProveItLink\" href=\"../../../__pv_it/077b2ff79244fb4582cbe22c6e3356fa92a52f2f0/expr.ipynb\"><img src=\"../../../__pv_it/077b2ff79244fb4582cbe22c6e3356fa92a52f2f0/expr.png\" style=\"display:inline;vertical-align:middle;\" /></a></span></td></tr><tr><td>5</td><td>specialization</td><td>12, 13, 14</td><td><span style=\"font-size:20px;\"><a class=\"ProveItLink\" href=\"__pv_it/0f32bcc9f2a496786139e05c6acd4be91e68beb70/expr.ipynb\"><img src=\"__pv_it/0f32bcc9f2a496786139e05c6acd4be91e68beb70/expr.png\" style=\"display:inline;vertical-align:middle;\" /></a> &#x22A2;&nbsp;<a class=\"ProveItLink\" href=\"__pv_it/736c9fb123aa517a2bbeba9689091348a4ddfcf00/expr.ipynb\"><img src=\"__pv_it/736c9fb123aa517a2bbeba9689091348a4ddfcf00/expr.png\" style=\"display:inline;vertical-align:middle;\" /></a></span></td></tr>\n",
       "<tr><td>&nbsp;</td><td colspan=4 style=\"text-align:left\"><span style=\"font-size:20px;\"><a class=\"ProveItLink\" href=\"../../../__pv_it/abeee18594afe51bfb1be95d9591fbba24ac53f30/expr.ipynb\"><img src=\"../../../__pv_it/abeee18594afe51bfb1be95d9591fbba24ac53f30/expr.png\" style=\"display:inline;vertical-align:middle;\" /></a> : <a class=\"ProveItLink\" href=\"../__pv_it/46271c8230be96415d662709611f4ed2279d702b0/expr.ipynb\"><img src=\"../__pv_it/46271c8230be96415d662709611f4ed2279d702b0/expr.png\" style=\"display:inline;vertical-align:middle;\" /></a>, <a class=\"ProveItLink\" href=\"../../../__pv_it/07527342713064c87612d00d8557c53d53d5324a0/expr.ipynb\"><img src=\"../../../__pv_it/07527342713064c87612d00d8557c53d53d5324a0/expr.png\" style=\"display:inline;vertical-align:middle;\" /></a> : <a class=\"ProveItLink\" href=\"../../../__pv_it/985a1bdf1540838275dec15f4ad6de261cca93ce0/expr.ipynb\"><img src=\"../../../__pv_it/985a1bdf1540838275dec15f4ad6de261cca93ce0/expr.png\" style=\"display:inline;vertical-align:middle;\" /></a>, <a class=\"ProveItLink\" href=\"../../../__pv_it/6840a4fa6c106149dc16a131294d0c5e44f1b0480/expr.ipynb\"><img src=\"../../../__pv_it/6840a4fa6c106149dc16a131294d0c5e44f1b0480/expr.png\" style=\"display:inline;vertical-align:middle;\" /></a> : <a class=\"ProveItLink\" href=\"../../../__pv_it/185e6d30f167ee2ee5ef3321098dc98e0d77bc590/expr.ipynb\"><img src=\"../../../__pv_it/185e6d30f167ee2ee5ef3321098dc98e0d77bc590/expr.png\" style=\"display:inline;vertical-align:middle;\" /></a></span></td></tr><tr><td>6</td><td>specialization</td><td>15, 16, 17, 18</td><td><span style=\"font-size:20px;\"><a class=\"ProveItLink\" href=\"__pv_it/7a487b80a3a1aef3c6393f00e058be6d03948b470/expr.ipynb\"><img src=\"__pv_it/7a487b80a3a1aef3c6393f00e058be6d03948b470/expr.png\" style=\"display:inline;vertical-align:middle;\" /></a> &#x22A2;&nbsp;<a class=\"ProveItLink\" href=\"__pv_it/c08f2b73c2f1ab418e611403612f2d051a58b13b0/expr.ipynb\"><img src=\"__pv_it/c08f2b73c2f1ab418e611403612f2d051a58b13b0/expr.png\" style=\"display:inline;vertical-align:middle;\" /></a></span></td></tr>\n",
       "<tr><td>&nbsp;</td><td colspan=4 style=\"text-align:left\"><span style=\"font-size:20px;\"><a class=\"ProveItLink\" href=\"../../../__pv_it/abeee18594afe51bfb1be95d9591fbba24ac53f30/expr.ipynb\"><img src=\"../../../__pv_it/abeee18594afe51bfb1be95d9591fbba24ac53f30/expr.png\" style=\"display:inline;vertical-align:middle;\" /></a> : <a class=\"ProveItLink\" href=\"../__pv_it/46271c8230be96415d662709611f4ed2279d702b0/expr.ipynb\"><img src=\"../__pv_it/46271c8230be96415d662709611f4ed2279d702b0/expr.png\" style=\"display:inline;vertical-align:middle;\" /></a>, <a class=\"ProveItLink\" href=\"../../../__pv_it/07527342713064c87612d00d8557c53d53d5324a0/expr.ipynb\"><img src=\"../../../__pv_it/07527342713064c87612d00d8557c53d53d5324a0/expr.png\" style=\"display:inline;vertical-align:middle;\" /></a> : <a class=\"ProveItLink\" href=\"../../../__pv_it/9995c55100c62d7d8a012a35bafc852acbe03cf00/expr.ipynb\"><img src=\"../../../__pv_it/9995c55100c62d7d8a012a35bafc852acbe03cf00/expr.png\" style=\"display:inline;vertical-align:middle;\" /></a>, <a class=\"ProveItLink\" href=\"../../../__pv_it/6840a4fa6c106149dc16a131294d0c5e44f1b0480/expr.ipynb\"><img src=\"../../../__pv_it/6840a4fa6c106149dc16a131294d0c5e44f1b0480/expr.png\" style=\"display:inline;vertical-align:middle;\" /></a> : <a class=\"ProveItLink\" href=\"../../../__pv_it/6d1586c49fb5fd7602fde2bbc54560e7304e8ccf0/expr.ipynb\"><img src=\"../../../__pv_it/6d1586c49fb5fd7602fde2bbc54560e7304e8ccf0/expr.png\" style=\"display:inline;vertical-align:middle;\" /></a>, <a class=\"ProveItLink\" href=\"../../../__pv_it/cbdfda466482236edba0ce44ac7ef39cda0af7a40/expr.ipynb\"><img src=\"../../../__pv_it/cbdfda466482236edba0ce44ac7ef39cda0af7a40/expr.png\" style=\"display:inline;vertical-align:middle;\" /></a> : <a class=\"ProveItLink\" href=\"../../../__pv_it/994260d00d104a1ab9cf940a007fb6a4ff36f79e0/expr.ipynb\"><img src=\"../../../__pv_it/994260d00d104a1ab9cf940a007fb6a4ff36f79e0/expr.png\" style=\"display:inline;vertical-align:middle;\" /></a></span></td></tr><tr><td>7</td><td>assumption</td><td></td><td><span style=\"font-size:20px;\"><a class=\"ProveItLink\" href=\"__pv_it/c36d395c58fc7b538949e0a670c66a579e2b43d70/expr.ipynb\"><img src=\"__pv_it/c36d395c58fc7b538949e0a670c66a579e2b43d70/expr.png\" style=\"display:inline;vertical-align:middle;\" /></a> &#x22A2;&nbsp;<a class=\"ProveItLink\" href=\"__pv_it/c57ae5f427dff8ab06372834b445a87892ee28070/expr.ipynb\"><img src=\"__pv_it/c57ae5f427dff8ab06372834b445a87892ee28070/expr.png\" style=\"display:inline;vertical-align:middle;\" /></a></span></td></tr>\n",
       "<tr><td>8</td><td>theorem</td><td></td><td><span style=\"font-size:20px;\"> &#x22A2;&nbsp;<a class=\"ProveItLink\" href=\"../../../number/numeral/deci/__pv_it/c5d3f2ba07647aec518bec1929b16561d1a340400/expr.ipynb\"><img src=\"../../../number/numeral/deci/__pv_it/c5d3f2ba07647aec518bec1929b16561d1a340400/expr.png\" style=\"display:inline;vertical-align:middle;\" /></a></span></td></tr>\n",
       "<tr><td>&nbsp;</td><td colspan=4 style-\"text-align:left\"><a class=\"ProveItLink\" href=\"../../../number/numeral/deci/_proofs_/add_1_1.ipynb\">proveit.number.numeral.deci.add_1_1</a></td></tr><tr><td>9</td><td>theorem</td><td></td><td><span style=\"font-size:20px;\"> &#x22A2;&nbsp;<a class=\"ProveItLink\" href=\"../../../number/numeral/deci/__pv_it/21aa4b60034093b61b7d779cdd54bc7d2d51c73e0/expr.ipynb\"><img src=\"../../../number/numeral/deci/__pv_it/21aa4b60034093b61b7d779cdd54bc7d2d51c73e0/expr.png\" style=\"display:inline;vertical-align:middle;\" /></a></span></td></tr>\n",
       "<tr><td>&nbsp;</td><td colspan=4 style-\"text-align:left\"><a class=\"ProveItLink\" href=\"../../../number/numeral/deci/_proofs_/add_2_1.ipynb\">proveit.number.numeral.deci.add_2_1</a></td></tr><tr><td>10</td><td>assumption</td><td></td><td><span style=\"font-size:20px;\"><a class=\"ProveItLink\" href=\"__pv_it/017ca8cfa034181c90ba15dd10869f0f4e516d6a0/expr.ipynb\"><img src=\"__pv_it/017ca8cfa034181c90ba15dd10869f0f4e516d6a0/expr.png\" style=\"display:inline;vertical-align:middle;\" /></a> &#x22A2;&nbsp;<a class=\"ProveItLink\" href=\"__pv_it/03a5c2b5cc6fc2c3cd686b4bcf84379b893abe210/expr.ipynb\"><img src=\"__pv_it/03a5c2b5cc6fc2c3cd686b4bcf84379b893abe210/expr.png\" style=\"display:inline;vertical-align:middle;\" /></a></span></td></tr>\n",
       "<tr><td>11</td><td>assumption</td><td></td><td><span style=\"font-size:20px;\"><a class=\"ProveItLink\" href=\"__pv_it/2c2e947402f53b9e11cd7769e1b5b3378595750e0/expr.ipynb\"><img src=\"__pv_it/2c2e947402f53b9e11cd7769e1b5b3378595750e0/expr.png\" style=\"display:inline;vertical-align:middle;\" /></a> &#x22A2;&nbsp;<a class=\"ProveItLink\" href=\"__pv_it/fe5c91c77f0659f9ea07a2e3257797875d6868370/expr.ipynb\"><img src=\"__pv_it/fe5c91c77f0659f9ea07a2e3257797875d6868370/expr.png\" style=\"display:inline;vertical-align:middle;\" /></a></span></td></tr>\n",
       "<tr><td>12</td><td>theorem</td><td></td><td><span style=\"font-size:20px;\"> &#x22A2;&nbsp;<a class=\"ProveItLink\" href=\"../../set_theory/membership/__pv_it/9ac424c71798aca56b25ebe33a7a41dbaa332c490/expr.ipynb\"><img src=\"../../set_theory/membership/__pv_it/9ac424c71798aca56b25ebe33a7a41dbaa332c490/expr.png\" style=\"display:inline;vertical-align:middle;\" /></a></span></td></tr>\n",
       "<tr><td>&nbsp;</td><td colspan=4 style-\"text-align:left\"><a class=\"ProveItLink\" href=\"../../set_theory/membership/_proofs_/exp_set_2.ipynb\">proveit.logic.set_theory.membership.exp_set_2</a></td></tr><tr><td>13</td><td>assumption</td><td></td><td><span style=\"font-size:20px;\"><a class=\"ProveItLink\" href=\"__pv_it/549ecf82a9d4ac5ca0750c6c3aaf83e6e7209ca90/expr.ipynb\"><img src=\"__pv_it/549ecf82a9d4ac5ca0750c6c3aaf83e6e7209ca90/expr.png\" style=\"display:inline;vertical-align:middle;\" /></a> &#x22A2;&nbsp;<a class=\"ProveItLink\" href=\"__pv_it/2cec3c732aceb253233bb533d4e43cc3f34f4f660/expr.ipynb\"><img src=\"__pv_it/2cec3c732aceb253233bb533d4e43cc3f34f4f660/expr.png\" style=\"display:inline;vertical-align:middle;\" /></a></span></td></tr>\n",
       "<tr><td>14</td><td>assumption</td><td></td><td><span style=\"font-size:20px;\"><a class=\"ProveItLink\" href=\"__pv_it/aa3618fdfba9edc866f19a2dbc2f7cde292ff1c70/expr.ipynb\"><img src=\"__pv_it/aa3618fdfba9edc866f19a2dbc2f7cde292ff1c70/expr.png\" style=\"display:inline;vertical-align:middle;\" /></a> &#x22A2;&nbsp;<a class=\"ProveItLink\" href=\"__pv_it/3891b823dfb55f51d513cc7144556dc1bfd425b70/expr.ipynb\"><img src=\"__pv_it/3891b823dfb55f51d513cc7144556dc1bfd425b70/expr.png\" style=\"display:inline;vertical-align:middle;\" /></a></span></td></tr>\n",
       "<tr><td>15</td><td>theorem</td><td></td><td><span style=\"font-size:20px;\"> &#x22A2;&nbsp;<a class=\"ProveItLink\" href=\"../../set_theory/membership/__pv_it/a49ce01e1a7921a9d6b58e9c03dee6f569af69c80/expr.ipynb\"><img src=\"../../set_theory/membership/__pv_it/a49ce01e1a7921a9d6b58e9c03dee6f569af69c80/expr.png\" style=\"display:inline;vertical-align:middle;\" /></a></span></td></tr>\n",
       "<tr><td>&nbsp;</td><td colspan=4 style-\"text-align:left\"><a class=\"ProveItLink\" href=\"../../set_theory/membership/_proofs_/exp_set_3.ipynb\">proveit.logic.set_theory.membership.exp_set_3</a></td></tr><tr><td>16</td><td>assumption</td><td></td><td><span style=\"font-size:20px;\"><a class=\"ProveItLink\" href=\"__pv_it/45550be27f6913c17dce44dfc83cc77bc2a041d30/expr.ipynb\"><img src=\"__pv_it/45550be27f6913c17dce44dfc83cc77bc2a041d30/expr.png\" style=\"display:inline;vertical-align:middle;\" /></a> &#x22A2;&nbsp;<a class=\"ProveItLink\" href=\"__pv_it/655d89e4e0e0d371b0b02d7fde2b0e184bd7586c0/expr.ipynb\"><img src=\"__pv_it/655d89e4e0e0d371b0b02d7fde2b0e184bd7586c0/expr.png\" style=\"display:inline;vertical-align:middle;\" /></a></span></td></tr>\n",
       "<tr><td>17</td><td>assumption</td><td></td><td><span style=\"font-size:20px;\"><a class=\"ProveItLink\" href=\"__pv_it/0ba4cd246cef7b00b186d3d56b6671849ced26320/expr.ipynb\"><img src=\"__pv_it/0ba4cd246cef7b00b186d3d56b6671849ced26320/expr.png\" style=\"display:inline;vertical-align:middle;\" /></a> &#x22A2;&nbsp;<a class=\"ProveItLink\" href=\"__pv_it/62029ad82d8302e3a31ed4ae162b3ad65f0484420/expr.ipynb\"><img src=\"__pv_it/62029ad82d8302e3a31ed4ae162b3ad65f0484420/expr.png\" style=\"display:inline;vertical-align:middle;\" /></a></span></td></tr>\n",
       "<tr><td>18</td><td>assumption</td><td></td><td><span style=\"font-size:20px;\"><a class=\"ProveItLink\" href=\"__pv_it/0104e7b63dbe24a8f1a4dc3aa342b211184372700/expr.ipynb\"><img src=\"__pv_it/0104e7b63dbe24a8f1a4dc3aa342b211184372700/expr.png\" style=\"display:inline;vertical-align:middle;\" /></a> &#x22A2;&nbsp;<a class=\"ProveItLink\" href=\"__pv_it/9c241f611ffe152dbed9d35a15444f5e8bde21190/expr.ipynb\"><img src=\"__pv_it/9c241f611ffe152dbed9d35a15444f5e8bde21190/expr.png\" style=\"display:inline;vertical-align:middle;\" /></a></span></td></tr>\n",
       "</table>"
      ],
      "text/plain": [
       "\tstep type\trequirements\tstatement\n",
       "0\tspecialization\t1, 2, 3, 4, 5, 6, 7, 8, 9\t{A and B and C and D and E and F and G , A in BOOLEANS , B in BOOLEANS , C in BOOLEANS , D in BOOLEANS , E in BOOLEANS , F in BOOLEANS , G in BOOLEANS} |= A and B and (C and D) and E and F and G\n",
       "\tl : 2, m : 2, n : 3, A : (A , B), B : (C , D), C : (E , F , G)\n",
       "1\ttheorem\t\t|= forall_{l, m, n in Naturals} [forall_{(A, B, C) in BOOLEANS^{l} * BOOLEANS^{m} * BOOLEANS^{n} | A_1 and  ...  and A_l and B_1 and  ...  and B_m and C_1 and  ...  and C_n} (A_1 and  ...  and A_l and (B_1 and  ...  and B_m) and C_1 and  ...  and C_n)]\n",
       "\tproveit.logic.boolean.conjunction.group\n",
       "2\ttheorem\t\t|= 2 in Naturals\n",
       "\tproveit.number.numeral.deci.nat2\n",
       "3\ttheorem\t\t|= 3 in Naturals\n",
       "\tproveit.number.numeral.deci.nat3\n",
       "4\tspecialization\t12, 10, 11\t{A in BOOLEANS , B in BOOLEANS} |= (A , B) in BOOLEANS^{2}\n",
       "\tS : BOOLEANS, a : A, b : B\n",
       "5\tspecialization\t12, 13, 14\t{C in BOOLEANS , D in BOOLEANS} |= (C , D) in BOOLEANS^{2}\n",
       "\tS : BOOLEANS, a : C, b : D\n",
       "6\tspecialization\t15, 16, 17, 18\t{E in BOOLEANS , F in BOOLEANS , G in BOOLEANS} |= (E , F , G) in BOOLEANS^{3}\n",
       "\tS : BOOLEANS, a : E, b : F, c : G\n",
       "7\tassumption\t\t{A and B and C and D and E and F and G} |= A and B and C and D and E and F and G\n",
       "8\ttheorem\t\t|= (1 + 1) = 2\n",
       "\tproveit.number.numeral.deci.add_1_1\n",
       "9\ttheorem\t\t|= (2 + 1) = 3\n",
       "\tproveit.number.numeral.deci.add_2_1\n",
       "10\tassumption\t\t{A in BOOLEANS} |= A in BOOLEANS\n",
       "11\tassumption\t\t{B in BOOLEANS} |= B in BOOLEANS\n",
       "12\ttheorem\t\t|= forall_{S} [forall_{a, b in S} ((a , b) in S^{2})]\n",
       "\tproveit.logic.set_theory.membership.exp_set_2\n",
       "13\tassumption\t\t{C in BOOLEANS} |= C in BOOLEANS\n",
       "14\tassumption\t\t{D in BOOLEANS} |= D in BOOLEANS\n",
       "15\ttheorem\t\t|= forall_{S} [forall_{a, b, c in S} ((a , b , c) in S^{3})]\n",
       "\tproveit.logic.set_theory.membership.exp_set_3\n",
       "16\tassumption\t\t{E in BOOLEANS} |= E in BOOLEANS\n",
       "17\tassumption\t\t{F in BOOLEANS} |= F in BOOLEANS\n",
       "18\tassumption\t\t{G in BOOLEANS} |= G in BOOLEANS"
      ]
     },
     "execution_count": 40,
     "metadata": {},
     "output_type": "execute_result"
    }
   ],
   "source": [
    "And(A,B,C,D,E,F,G).deriveGroup(2,4,[And(A,B,And(C,D),E,F,G),And(A,B,C,D,E,F,G),inBool(A), inBool(B),inBool(C),inBool(D),inBool(E),inBool(F),inBool(G)]).proof()"
   ]
  },
  {
   "cell_type": "code",
   "execution_count": 41,
   "metadata": {},
   "outputs": [
    {
     "data": {
      "text/html": [
       "<table><tr><th>&nbsp;</th><th>step type</th><th>requirements</th><th>statement</th></tr>\n",
       "<tr><td>0</td><td>specialization</td><td>1, 2, 3, 4, 5, 6, 7, 8</td><td><span style=\"font-size:20px;\"><a class=\"ProveItLink\" href=\"__pv_it/a3fdb36a283e765ca2f1b1ee57084c8a891adabc0/expr.ipynb\"><img src=\"__pv_it/a3fdb36a283e765ca2f1b1ee57084c8a891adabc0/expr.png\" style=\"display:inline;vertical-align:middle;\" /></a> &#x22A2;&nbsp;<a class=\"ProveItLink\" href=\"__pv_it/cbbf41fa13b858b8ad6654990da46a6ad830cb390/expr.ipynb\"><img src=\"__pv_it/cbbf41fa13b858b8ad6654990da46a6ad830cb390/expr.png\" style=\"display:inline;vertical-align:middle;\" /></a></span></td></tr>\n",
       "<tr><td>&nbsp;</td><td colspan=4 style=\"text-align:left\"><span style=\"font-size:20px;\"><a class=\"ProveItLink\" href=\"../../../__pv_it/3e5d49a51123592869b160296a6e123a424e07a70/expr.ipynb\"><img src=\"../../../__pv_it/3e5d49a51123592869b160296a6e123a424e07a70/expr.png\" style=\"display:inline;vertical-align:middle;\" /></a> : <a class=\"ProveItLink\" href=\"../../../number/numeral/__pv_it/9be8badea4c35b9724062cecc501d17a3158d1d20/expr.ipynb\"><img src=\"../../../number/numeral/__pv_it/9be8badea4c35b9724062cecc501d17a3158d1d20/expr.png\" style=\"display:inline;vertical-align:middle;\" /></a>, <a class=\"ProveItLink\" href=\"../../../__pv_it/78af03acba5349fd70398a32ce59bae1da52f0870/expr.ipynb\"><img src=\"../../../__pv_it/78af03acba5349fd70398a32ce59bae1da52f0870/expr.png\" style=\"display:inline;vertical-align:middle;\" /></a> : <a class=\"ProveItLink\" href=\"../../../number/numeral/__pv_it/9be8badea4c35b9724062cecc501d17a3158d1d20/expr.ipynb\"><img src=\"../../../number/numeral/__pv_it/9be8badea4c35b9724062cecc501d17a3158d1d20/expr.png\" style=\"display:inline;vertical-align:middle;\" /></a>, <a class=\"ProveItLink\" href=\"../../../__pv_it/39dbcd3ca0390345b51c6ef7785756419e2c14390/expr.ipynb\"><img src=\"../../../__pv_it/39dbcd3ca0390345b51c6ef7785756419e2c14390/expr.png\" style=\"display:inline;vertical-align:middle;\" /></a> : <a class=\"ProveItLink\" href=\"../../../number/numeral/__pv_it/9be8badea4c35b9724062cecc501d17a3158d1d20/expr.ipynb\"><img src=\"../../../number/numeral/__pv_it/9be8badea4c35b9724062cecc501d17a3158d1d20/expr.png\" style=\"display:inline;vertical-align:middle;\" /></a>, <a class=\"ProveItLink\" href=\"../../../__pv_it/eb438fefc4bd0ac977777d6dfd3e8a72dfbedbd50/expr.ipynb\"><img src=\"../../../__pv_it/eb438fefc4bd0ac977777d6dfd3e8a72dfbedbd50/expr.png\" style=\"display:inline;vertical-align:middle;\" /></a> : <a class=\"ProveItLink\" href=\"__pv_it/cf6389edcd791ca994db59178ae31748dc129fc20/expr.ipynb\"><img src=\"__pv_it/cf6389edcd791ca994db59178ae31748dc129fc20/expr.png\" style=\"display:inline;vertical-align:middle;\" /></a>, <a class=\"ProveItLink\" href=\"../../../__pv_it/077b2ff79244fb4582cbe22c6e3356fa92a52f2f0/expr.ipynb\"><img src=\"../../../__pv_it/077b2ff79244fb4582cbe22c6e3356fa92a52f2f0/expr.png\" style=\"display:inline;vertical-align:middle;\" /></a> : <a class=\"ProveItLink\" href=\"../../../__pv_it/077b2ff79244fb4582cbe22c6e3356fa92a52f2f0/expr.ipynb\"><img src=\"../../../__pv_it/077b2ff79244fb4582cbe22c6e3356fa92a52f2f0/expr.png\" style=\"display:inline;vertical-align:middle;\" /></a>, <a class=\"ProveItLink\" href=\"../../../__pv_it/9242e69d4f2c65d04fc0527b82418c7c22c6da370/expr.ipynb\"><img src=\"../../../__pv_it/9242e69d4f2c65d04fc0527b82418c7c22c6da370/expr.png\" style=\"display:inline;vertical-align:middle;\" /></a> : <a class=\"ProveItLink\" href=\"__pv_it/9154195f9f4d4cd0a151bd889ff6116df4ecd1440/expr.ipynb\"><img src=\"__pv_it/9154195f9f4d4cd0a151bd889ff6116df4ecd1440/expr.png\" style=\"display:inline;vertical-align:middle;\" /></a>, <a class=\"ProveItLink\" href=\"../../../__pv_it/185e6d30f167ee2ee5ef3321098dc98e0d77bc590/expr.ipynb\"><img src=\"../../../__pv_it/185e6d30f167ee2ee5ef3321098dc98e0d77bc590/expr.png\" style=\"display:inline;vertical-align:middle;\" /></a> : <a class=\"ProveItLink\" href=\"../../../__pv_it/185e6d30f167ee2ee5ef3321098dc98e0d77bc590/expr.ipynb\"><img src=\"../../../__pv_it/185e6d30f167ee2ee5ef3321098dc98e0d77bc590/expr.png\" style=\"display:inline;vertical-align:middle;\" /></a>, <a class=\"ProveItLink\" href=\"../../../__pv_it/63656012a195560f4e4f20815b9dee8366a979e40/expr.ipynb\"><img src=\"../../../__pv_it/63656012a195560f4e4f20815b9dee8366a979e40/expr.png\" style=\"display:inline;vertical-align:middle;\" /></a> : <a class=\"ProveItLink\" href=\"__pv_it/86f685518fa5e8f7b06e3b0dea384aa11fd7a42e0/expr.ipynb\"><img src=\"__pv_it/86f685518fa5e8f7b06e3b0dea384aa11fd7a42e0/expr.png\" style=\"display:inline;vertical-align:middle;\" /></a></span></td></tr><tr><td>1</td><td>theorem</td><td></td><td><span style=\"font-size:20px;\"> &#x22A2;&nbsp;<a class=\"ProveItLink\" href=\"__pv_it/afaf2320c790680106e5652204929070a47a171f0/expr.ipynb\"><img src=\"__pv_it/afaf2320c790680106e5652204929070a47a171f0/expr.png\" style=\"display:inline;vertical-align:middle;\" /></a></span></td></tr>\n",
       "<tr><td>&nbsp;</td><td colspan=4 style-\"text-align:left\"><a class=\"ProveItLink\" href=\"_proofs_/swap.ipynb\">proveit.logic.boolean.conjunction.swap</a></td></tr><tr><td>2</td><td>theorem</td><td></td><td><span style=\"font-size:20px;\"> &#x22A2;&nbsp;<a class=\"ProveItLink\" href=\"../../../number/numeral/deci/__pv_it/3f15fb519636fc585376b5b502be456d654dd18d0/expr.ipynb\"><img src=\"../../../number/numeral/deci/__pv_it/3f15fb519636fc585376b5b502be456d654dd18d0/expr.png\" style=\"display:inline;vertical-align:middle;\" /></a></span></td></tr>\n",
       "<tr><td>&nbsp;</td><td colspan=4 style-\"text-align:left\"><a class=\"ProveItLink\" href=\"../../../number/numeral/deci/_proofs_/nat1.ipynb\">proveit.number.numeral.deci.nat1</a></td></tr><tr><td>3</td><td>specialization</td><td>11, 9</td><td><span style=\"font-size:20px;\"><a class=\"ProveItLink\" href=\"__pv_it/017ca8cfa034181c90ba15dd10869f0f4e516d6a0/expr.ipynb\"><img src=\"__pv_it/017ca8cfa034181c90ba15dd10869f0f4e516d6a0/expr.png\" style=\"display:inline;vertical-align:middle;\" /></a> &#x22A2;&nbsp;<a class=\"ProveItLink\" href=\"__pv_it/5bb2701b3ea22e76a1686a8b5565df2a470e4d930/expr.ipynb\"><img src=\"__pv_it/5bb2701b3ea22e76a1686a8b5565df2a470e4d930/expr.png\" style=\"display:inline;vertical-align:middle;\" /></a></span></td></tr>\n",
       "<tr><td>&nbsp;</td><td colspan=4 style=\"text-align:left\"><span style=\"font-size:20px;\"><a class=\"ProveItLink\" href=\"../../../__pv_it/abeee18594afe51bfb1be95d9591fbba24ac53f30/expr.ipynb\"><img src=\"../../../__pv_it/abeee18594afe51bfb1be95d9591fbba24ac53f30/expr.png\" style=\"display:inline;vertical-align:middle;\" /></a> : <a class=\"ProveItLink\" href=\"../__pv_it/46271c8230be96415d662709611f4ed2279d702b0/expr.ipynb\"><img src=\"../__pv_it/46271c8230be96415d662709611f4ed2279d702b0/expr.png\" style=\"display:inline;vertical-align:middle;\" /></a>, <a class=\"ProveItLink\" href=\"../../../__pv_it/07527342713064c87612d00d8557c53d53d5324a0/expr.ipynb\"><img src=\"../../../__pv_it/07527342713064c87612d00d8557c53d53d5324a0/expr.png\" style=\"display:inline;vertical-align:middle;\" /></a> : <a class=\"ProveItLink\" href=\"../../../__pv_it/2cbe72a7ad6f655694dd697106680215e8489b600/expr.ipynb\"><img src=\"../../../__pv_it/2cbe72a7ad6f655694dd697106680215e8489b600/expr.png\" style=\"display:inline;vertical-align:middle;\" /></a></span></td></tr><tr><td>4</td><td>assumption</td><td></td><td><span style=\"font-size:20px;\"><a class=\"ProveItLink\" href=\"__pv_it/2c2e947402f53b9e11cd7769e1b5b3378595750e0/expr.ipynb\"><img src=\"__pv_it/2c2e947402f53b9e11cd7769e1b5b3378595750e0/expr.png\" style=\"display:inline;vertical-align:middle;\" /></a> &#x22A2;&nbsp;<a class=\"ProveItLink\" href=\"__pv_it/fe5c91c77f0659f9ea07a2e3257797875d6868370/expr.ipynb\"><img src=\"__pv_it/fe5c91c77f0659f9ea07a2e3257797875d6868370/expr.png\" style=\"display:inline;vertical-align:middle;\" /></a></span></td></tr>\n",
       "<tr><td>5</td><td>specialization</td><td>11, 10</td><td><span style=\"font-size:20px;\"><a class=\"ProveItLink\" href=\"__pv_it/549ecf82a9d4ac5ca0750c6c3aaf83e6e7209ca90/expr.ipynb\"><img src=\"__pv_it/549ecf82a9d4ac5ca0750c6c3aaf83e6e7209ca90/expr.png\" style=\"display:inline;vertical-align:middle;\" /></a> &#x22A2;&nbsp;<a class=\"ProveItLink\" href=\"__pv_it/4cdfe971be2a5b05d153db746ed8312ef78bc1cf0/expr.ipynb\"><img src=\"__pv_it/4cdfe971be2a5b05d153db746ed8312ef78bc1cf0/expr.png\" style=\"display:inline;vertical-align:middle;\" /></a></span></td></tr>\n",
       "<tr><td>&nbsp;</td><td colspan=4 style=\"text-align:left\"><span style=\"font-size:20px;\"><a class=\"ProveItLink\" href=\"../../../__pv_it/abeee18594afe51bfb1be95d9591fbba24ac53f30/expr.ipynb\"><img src=\"../../../__pv_it/abeee18594afe51bfb1be95d9591fbba24ac53f30/expr.png\" style=\"display:inline;vertical-align:middle;\" /></a> : <a class=\"ProveItLink\" href=\"../__pv_it/46271c8230be96415d662709611f4ed2279d702b0/expr.ipynb\"><img src=\"../__pv_it/46271c8230be96415d662709611f4ed2279d702b0/expr.png\" style=\"display:inline;vertical-align:middle;\" /></a>, <a class=\"ProveItLink\" href=\"../../../__pv_it/07527342713064c87612d00d8557c53d53d5324a0/expr.ipynb\"><img src=\"../../../__pv_it/07527342713064c87612d00d8557c53d53d5324a0/expr.png\" style=\"display:inline;vertical-align:middle;\" /></a> : <a class=\"ProveItLink\" href=\"../../../__pv_it/985a1bdf1540838275dec15f4ad6de261cca93ce0/expr.ipynb\"><img src=\"../../../__pv_it/985a1bdf1540838275dec15f4ad6de261cca93ce0/expr.png\" style=\"display:inline;vertical-align:middle;\" /></a></span></td></tr><tr><td>6</td><td>assumption</td><td></td><td><span style=\"font-size:20px;\"><a class=\"ProveItLink\" href=\"__pv_it/aa3618fdfba9edc866f19a2dbc2f7cde292ff1c70/expr.ipynb\"><img src=\"__pv_it/aa3618fdfba9edc866f19a2dbc2f7cde292ff1c70/expr.png\" style=\"display:inline;vertical-align:middle;\" /></a> &#x22A2;&nbsp;<a class=\"ProveItLink\" href=\"__pv_it/3891b823dfb55f51d513cc7144556dc1bfd425b70/expr.ipynb\"><img src=\"__pv_it/3891b823dfb55f51d513cc7144556dc1bfd425b70/expr.png\" style=\"display:inline;vertical-align:middle;\" /></a></span></td></tr>\n",
       "<tr><td>7</td><td>specialization</td><td>11, 12</td><td><span style=\"font-size:20px;\"><a class=\"ProveItLink\" href=\"__pv_it/45550be27f6913c17dce44dfc83cc77bc2a041d30/expr.ipynb\"><img src=\"__pv_it/45550be27f6913c17dce44dfc83cc77bc2a041d30/expr.png\" style=\"display:inline;vertical-align:middle;\" /></a> &#x22A2;&nbsp;<a class=\"ProveItLink\" href=\"__pv_it/080c3139f85e372735f07174b42d90b400145ec50/expr.ipynb\"><img src=\"__pv_it/080c3139f85e372735f07174b42d90b400145ec50/expr.png\" style=\"display:inline;vertical-align:middle;\" /></a></span></td></tr>\n",
       "<tr><td>&nbsp;</td><td colspan=4 style=\"text-align:left\"><span style=\"font-size:20px;\"><a class=\"ProveItLink\" href=\"../../../__pv_it/abeee18594afe51bfb1be95d9591fbba24ac53f30/expr.ipynb\"><img src=\"../../../__pv_it/abeee18594afe51bfb1be95d9591fbba24ac53f30/expr.png\" style=\"display:inline;vertical-align:middle;\" /></a> : <a class=\"ProveItLink\" href=\"../__pv_it/46271c8230be96415d662709611f4ed2279d702b0/expr.ipynb\"><img src=\"../__pv_it/46271c8230be96415d662709611f4ed2279d702b0/expr.png\" style=\"display:inline;vertical-align:middle;\" /></a>, <a class=\"ProveItLink\" href=\"../../../__pv_it/07527342713064c87612d00d8557c53d53d5324a0/expr.ipynb\"><img src=\"../../../__pv_it/07527342713064c87612d00d8557c53d53d5324a0/expr.png\" style=\"display:inline;vertical-align:middle;\" /></a> : <a class=\"ProveItLink\" href=\"../../../__pv_it/9995c55100c62d7d8a012a35bafc852acbe03cf00/expr.ipynb\"><img src=\"../../../__pv_it/9995c55100c62d7d8a012a35bafc852acbe03cf00/expr.png\" style=\"display:inline;vertical-align:middle;\" /></a></span></td></tr><tr><td>8</td><td>assumption</td><td></td><td><span style=\"font-size:20px;\"><a class=\"ProveItLink\" href=\"__pv_it/72042d100805b1198e4eba4f0943daa072547c980/expr.ipynb\"><img src=\"__pv_it/72042d100805b1198e4eba4f0943daa072547c980/expr.png\" style=\"display:inline;vertical-align:middle;\" /></a> &#x22A2;&nbsp;<a class=\"ProveItLink\" href=\"__pv_it/af8f4df1da860c406c3700fb2586aa2ff10f2cc00/expr.ipynb\"><img src=\"__pv_it/af8f4df1da860c406c3700fb2586aa2ff10f2cc00/expr.png\" style=\"display:inline;vertical-align:middle;\" /></a></span></td></tr>\n",
       "<tr><td>9</td><td>assumption</td><td></td><td><span style=\"font-size:20px;\"><a class=\"ProveItLink\" href=\"__pv_it/017ca8cfa034181c90ba15dd10869f0f4e516d6a0/expr.ipynb\"><img src=\"__pv_it/017ca8cfa034181c90ba15dd10869f0f4e516d6a0/expr.png\" style=\"display:inline;vertical-align:middle;\" /></a> &#x22A2;&nbsp;<a class=\"ProveItLink\" href=\"__pv_it/03a5c2b5cc6fc2c3cd686b4bcf84379b893abe210/expr.ipynb\"><img src=\"__pv_it/03a5c2b5cc6fc2c3cd686b4bcf84379b893abe210/expr.png\" style=\"display:inline;vertical-align:middle;\" /></a></span></td></tr>\n",
       "<tr><td>10</td><td>assumption</td><td></td><td><span style=\"font-size:20px;\"><a class=\"ProveItLink\" href=\"__pv_it/549ecf82a9d4ac5ca0750c6c3aaf83e6e7209ca90/expr.ipynb\"><img src=\"__pv_it/549ecf82a9d4ac5ca0750c6c3aaf83e6e7209ca90/expr.png\" style=\"display:inline;vertical-align:middle;\" /></a> &#x22A2;&nbsp;<a class=\"ProveItLink\" href=\"__pv_it/2cec3c732aceb253233bb533d4e43cc3f34f4f660/expr.ipynb\"><img src=\"__pv_it/2cec3c732aceb253233bb533d4e43cc3f34f4f660/expr.png\" style=\"display:inline;vertical-align:middle;\" /></a></span></td></tr>\n",
       "<tr><td>11</td><td>theorem</td><td></td><td><span style=\"font-size:20px;\"> &#x22A2;&nbsp;<a class=\"ProveItLink\" href=\"../../set_theory/membership/__pv_it/2fd01e9dcec2beac2e2b13b9e038066596f5567d0/expr.ipynb\"><img src=\"../../set_theory/membership/__pv_it/2fd01e9dcec2beac2e2b13b9e038066596f5567d0/expr.png\" style=\"display:inline;vertical-align:middle;\" /></a></span></td></tr>\n",
       "<tr><td>&nbsp;</td><td colspan=4 style-\"text-align:left\"><a class=\"ProveItLink\" href=\"../../set_theory/membership/_proofs_/exp_set_1.ipynb\">proveit.logic.set_theory.membership.exp_set_1</a></td></tr><tr><td>12</td><td>assumption</td><td></td><td><span style=\"font-size:20px;\"><a class=\"ProveItLink\" href=\"__pv_it/45550be27f6913c17dce44dfc83cc77bc2a041d30/expr.ipynb\"><img src=\"__pv_it/45550be27f6913c17dce44dfc83cc77bc2a041d30/expr.png\" style=\"display:inline;vertical-align:middle;\" /></a> &#x22A2;&nbsp;<a class=\"ProveItLink\" href=\"__pv_it/655d89e4e0e0d371b0b02d7fde2b0e184bd7586c0/expr.ipynb\"><img src=\"__pv_it/655d89e4e0e0d371b0b02d7fde2b0e184bd7586c0/expr.png\" style=\"display:inline;vertical-align:middle;\" /></a></span></td></tr>\n",
       "</table>"
      ],
      "text/plain": [
       "\tstep type\trequirements\tstatement\n",
       "0\tspecialization\t1, 2, 3, 4, 5, 6, 7, 8\t{A and B and C and D and E , A in BOOLEANS , B in BOOLEANS , C in BOOLEANS , D in BOOLEANS , E in BOOLEANS} |= A and D and C and B and E\n",
       "\tl : 1, m : 1, n : 1, A : (A), B : B, C : (C), D : D, E : (E)\n",
       "1\ttheorem\t\t|= forall_{l, m, n in Naturals} [forall_{(A, B, C, D, E) in BOOLEANS^{l} * BOOLEANS * BOOLEANS^{m} * BOOLEANS * BOOLEANS^{n} | A_1 and  ...  and A_l and B and C_1 and  ...  and C_m and D and E_1 and  ...  and E_n} (A_1 and  ...  and A_l and D and C_1 and  ...  and C_m and B and E_1 and  ...  and E_n)]\n",
       "\tproveit.logic.boolean.conjunction.swap\n",
       "2\ttheorem\t\t|= 1 in Naturals\n",
       "\tproveit.number.numeral.deci.nat1\n",
       "3\tspecialization\t11, 9\t{A in BOOLEANS} |= (A) in BOOLEANS^{1}\n",
       "\tS : BOOLEANS, a : A\n",
       "4\tassumption\t\t{B in BOOLEANS} |= B in BOOLEANS\n",
       "5\tspecialization\t11, 10\t{C in BOOLEANS} |= (C) in BOOLEANS^{1}\n",
       "\tS : BOOLEANS, a : C\n",
       "6\tassumption\t\t{D in BOOLEANS} |= D in BOOLEANS\n",
       "7\tspecialization\t11, 12\t{E in BOOLEANS} |= (E) in BOOLEANS^{1}\n",
       "\tS : BOOLEANS, a : E\n",
       "8\tassumption\t\t{A and B and C and D and E} |= A and B and C and D and E\n",
       "9\tassumption\t\t{A in BOOLEANS} |= A in BOOLEANS\n",
       "10\tassumption\t\t{C in BOOLEANS} |= C in BOOLEANS\n",
       "11\ttheorem\t\t|= forall_{S} [forall_{a in S} ((a) in S^{1})]\n",
       "\tproveit.logic.set_theory.membership.exp_set_1\n",
       "12\tassumption\t\t{E in BOOLEANS} |= E in BOOLEANS"
      ]
     },
     "execution_count": 41,
     "metadata": {},
     "output_type": "execute_result"
    }
   ],
   "source": [
    "And(A,B,C,D,E).deriveSwap(1,3,[And(A,B,C,D,E), *inBool(A,B,C,D,E)]).proof()"
   ]
  },
  {
   "cell_type": "markdown",
   "metadata": {},
   "source": [
    "groupSwap"
   ]
  },
  {
   "cell_type": "code",
   "execution_count": 42,
   "metadata": {},
   "outputs": [
    {
     "data": {
      "text/html": [
       "<table><tr><th>&nbsp;</th><th>step type</th><th>requirements</th><th>statement</th></tr>\n",
       "<tr><td>0</td><td>specialization</td><td>1, 2, 3</td><td><span style=\"font-size:20px;\"><a class=\"ProveItLink\" href=\"__pv_it/1cfd36f54dadf8eaa971948fe28d325742cb751f0/expr.ipynb\"><img src=\"__pv_it/1cfd36f54dadf8eaa971948fe28d325742cb751f0/expr.png\" style=\"display:inline;vertical-align:middle;\" /></a> &#x22A2;&nbsp;<a class=\"ProveItLink\" href=\"__pv_it/da1cf8740e92cbd1709295d007b862182ae19c1f0/expr.ipynb\"><img src=\"__pv_it/da1cf8740e92cbd1709295d007b862182ae19c1f0/expr.png\" style=\"display:inline;vertical-align:middle;\" /></a></span></td></tr>\n",
       "<tr><td>&nbsp;</td><td colspan=4 style=\"text-align:left\"><span style=\"font-size:20px;\"><a class=\"ProveItLink\" href=\"../../../__pv_it/2cbe72a7ad6f655694dd697106680215e8489b600/expr.ipynb\"><img src=\"../../../__pv_it/2cbe72a7ad6f655694dd697106680215e8489b600/expr.png\" style=\"display:inline;vertical-align:middle;\" /></a> : <a class=\"ProveItLink\" href=\"../../../__pv_it/2cbe72a7ad6f655694dd697106680215e8489b600/expr.ipynb\"><img src=\"../../../__pv_it/2cbe72a7ad6f655694dd697106680215e8489b600/expr.png\" style=\"display:inline;vertical-align:middle;\" /></a>, <a class=\"ProveItLink\" href=\"../../../__pv_it/077b2ff79244fb4582cbe22c6e3356fa92a52f2f0/expr.ipynb\"><img src=\"../../../__pv_it/077b2ff79244fb4582cbe22c6e3356fa92a52f2f0/expr.png\" style=\"display:inline;vertical-align:middle;\" /></a> : <a class=\"ProveItLink\" href=\"../../../__pv_it/077b2ff79244fb4582cbe22c6e3356fa92a52f2f0/expr.ipynb\"><img src=\"../../../__pv_it/077b2ff79244fb4582cbe22c6e3356fa92a52f2f0/expr.png\" style=\"display:inline;vertical-align:middle;\" /></a></span></td></tr><tr><td>1</td><td>theorem</td><td></td><td><span style=\"font-size:20px;\"> &#x22A2;&nbsp;<a class=\"ProveItLink\" href=\"__pv_it/244f893d22edfe0a615f2950c7e545acc3d4e4a30/expr.ipynb\"><img src=\"__pv_it/244f893d22edfe0a615f2950c7e545acc3d4e4a30/expr.png\" style=\"display:inline;vertical-align:middle;\" /></a></span></td></tr>\n",
       "<tr><td>&nbsp;</td><td colspan=4 style-\"text-align:left\"><a class=\"ProveItLink\" href=\"_proofs_/binaryClosure.ipynb\">proveit.logic.boolean.conjunction.binaryClosure</a></td></tr><tr><td>2</td><td>assumption</td><td></td><td><span style=\"font-size:20px;\"><a class=\"ProveItLink\" href=\"__pv_it/017ca8cfa034181c90ba15dd10869f0f4e516d6a0/expr.ipynb\"><img src=\"__pv_it/017ca8cfa034181c90ba15dd10869f0f4e516d6a0/expr.png\" style=\"display:inline;vertical-align:middle;\" /></a> &#x22A2;&nbsp;<a class=\"ProveItLink\" href=\"__pv_it/03a5c2b5cc6fc2c3cd686b4bcf84379b893abe210/expr.ipynb\"><img src=\"__pv_it/03a5c2b5cc6fc2c3cd686b4bcf84379b893abe210/expr.png\" style=\"display:inline;vertical-align:middle;\" /></a></span></td></tr>\n",
       "<tr><td>3</td><td>assumption</td><td></td><td><span style=\"font-size:20px;\"><a class=\"ProveItLink\" href=\"__pv_it/2c2e947402f53b9e11cd7769e1b5b3378595750e0/expr.ipynb\"><img src=\"__pv_it/2c2e947402f53b9e11cd7769e1b5b3378595750e0/expr.png\" style=\"display:inline;vertical-align:middle;\" /></a> &#x22A2;&nbsp;<a class=\"ProveItLink\" href=\"__pv_it/fe5c91c77f0659f9ea07a2e3257797875d6868370/expr.ipynb\"><img src=\"__pv_it/fe5c91c77f0659f9ea07a2e3257797875d6868370/expr.png\" style=\"display:inline;vertical-align:middle;\" /></a></span></td></tr>\n",
       "</table>"
      ],
      "text/plain": [
       "\tstep type\trequirements\tstatement\n",
       "0\tspecialization\t1, 2, 3\t{A in BOOLEANS , B in BOOLEANS} |= (A and B) in BOOLEANS\n",
       "\tA : A, B : B\n",
       "1\ttheorem\t\t|= forall_{A, B in BOOLEANS} ((A and B) in BOOLEANS)\n",
       "\tproveit.logic.boolean.conjunction.binaryClosure\n",
       "2\tassumption\t\t{A in BOOLEANS} |= A in BOOLEANS\n",
       "3\tassumption\t\t{B in BOOLEANS} |= B in BOOLEANS"
      ]
     },
     "execution_count": 42,
     "metadata": {},
     "output_type": "execute_result"
    }
   ],
   "source": [
    "inBool(And(A,B)).prove([inBool(A), inBool(B)]).proof()"
   ]
  },
  {
   "cell_type": "code",
   "execution_count": 43,
   "metadata": {},
   "outputs": [
    {
     "data": {
      "text/html": [
       "<table><tr><th>&nbsp;</th><th>step type</th><th>requirements</th><th>statement</th></tr>\n",
       "<tr><td>0</td><td>specialization</td><td>1, 2, 3, 4, 5, 6</td><td><span style=\"font-size:20px;\"><a class=\"ProveItLink\" href=\"__pv_it/f28f9b812246a6c4975e6f67667fe62b1fba502a0/expr.ipynb\"><img src=\"__pv_it/f28f9b812246a6c4975e6f67667fe62b1fba502a0/expr.png\" style=\"display:inline;vertical-align:middle;\" /></a> &#x22A2;&nbsp;<a class=\"ProveItLink\" href=\"__pv_it/ec03d17d0dd38f82f0a93a06ea81a76be37e8b0c0/expr.ipynb\"><img src=\"__pv_it/ec03d17d0dd38f82f0a93a06ea81a76be37e8b0c0/expr.png\" style=\"display:inline;vertical-align:middle;\" /></a></span></td></tr>\n",
       "<tr><td>&nbsp;</td><td colspan=4 style=\"text-align:left\"><span style=\"font-size:20px;\"><a class=\"ProveItLink\" href=\"../../../__pv_it/78af03acba5349fd70398a32ce59bae1da52f0870/expr.ipynb\"><img src=\"../../../__pv_it/78af03acba5349fd70398a32ce59bae1da52f0870/expr.png\" style=\"display:inline;vertical-align:middle;\" /></a> : <a class=\"ProveItLink\" href=\"../../../number/numeral/__pv_it/23412ce59ea7e77353d2f9225e02248e73651ca00/expr.ipynb\"><img src=\"../../../number/numeral/__pv_it/23412ce59ea7e77353d2f9225e02248e73651ca00/expr.png\" style=\"display:inline;vertical-align:middle;\" /></a>, <a class=\"ProveItLink\" href=\"../../../__pv_it/eb438fefc4bd0ac977777d6dfd3e8a72dfbedbd50/expr.ipynb\"><img src=\"../../../__pv_it/eb438fefc4bd0ac977777d6dfd3e8a72dfbedbd50/expr.png\" style=\"display:inline;vertical-align:middle;\" /></a> : <a class=\"ProveItLink\" href=\"__pv_it/ba51a0fc910408dc1211c29b03a29f7cec842b550/expr.ipynb\"><img src=\"__pv_it/ba51a0fc910408dc1211c29b03a29f7cec842b550/expr.png\" style=\"display:inline;vertical-align:middle;\" /></a></span></td></tr><tr><td>1</td><td>theorem</td><td></td><td><span style=\"font-size:20px;\"> &#x22A2;&nbsp;<a class=\"ProveItLink\" href=\"__pv_it/bfba4b6f17b0061ce95cc1581d04e24e8c69b85c0/expr.ipynb\"><img src=\"__pv_it/bfba4b6f17b0061ce95cc1581d04e24e8c69b85c0/expr.png\" style=\"display:inline;vertical-align:middle;\" /></a></span></td></tr>\n",
       "<tr><td>&nbsp;</td><td colspan=4 style-\"text-align:left\"><a class=\"ProveItLink\" href=\"_proofs_/closure.ipynb\">proveit.logic.boolean.conjunction.closure</a></td></tr><tr><td>2</td><td>theorem</td><td></td><td><span style=\"font-size:20px;\"> &#x22A2;&nbsp;<a class=\"ProveItLink\" href=\"../../../number/numeral/deci/__pv_it/3fc93db3b3fd1b15204240d9de18a48656bfb08c0/expr.ipynb\"><img src=\"../../../number/numeral/deci/__pv_it/3fc93db3b3fd1b15204240d9de18a48656bfb08c0/expr.png\" style=\"display:inline;vertical-align:middle;\" /></a></span></td></tr>\n",
       "<tr><td>&nbsp;</td><td colspan=4 style-\"text-align:left\"><a class=\"ProveItLink\" href=\"../../../number/numeral/deci/_proofs_/nat4.ipynb\">proveit.number.numeral.deci.nat4</a></td></tr><tr><td>3</td><td>specialization</td><td>7, 8, 9, 10, 11</td><td><span style=\"font-size:20px;\"><a class=\"ProveItLink\" href=\"__pv_it/f28f9b812246a6c4975e6f67667fe62b1fba502a0/expr.ipynb\"><img src=\"__pv_it/f28f9b812246a6c4975e6f67667fe62b1fba502a0/expr.png\" style=\"display:inline;vertical-align:middle;\" /></a> &#x22A2;&nbsp;<a class=\"ProveItLink\" href=\"__pv_it/c7afd1ead8211492267b3cefac34659a98e80ce80/expr.ipynb\"><img src=\"__pv_it/c7afd1ead8211492267b3cefac34659a98e80ce80/expr.png\" style=\"display:inline;vertical-align:middle;\" /></a></span></td></tr>\n",
       "<tr><td>&nbsp;</td><td colspan=4 style=\"text-align:left\"><span style=\"font-size:20px;\"><a class=\"ProveItLink\" href=\"../../../__pv_it/abeee18594afe51bfb1be95d9591fbba24ac53f30/expr.ipynb\"><img src=\"../../../__pv_it/abeee18594afe51bfb1be95d9591fbba24ac53f30/expr.png\" style=\"display:inline;vertical-align:middle;\" /></a> : <a class=\"ProveItLink\" href=\"../__pv_it/46271c8230be96415d662709611f4ed2279d702b0/expr.ipynb\"><img src=\"../__pv_it/46271c8230be96415d662709611f4ed2279d702b0/expr.png\" style=\"display:inline;vertical-align:middle;\" /></a>, <a class=\"ProveItLink\" href=\"../../../__pv_it/07527342713064c87612d00d8557c53d53d5324a0/expr.ipynb\"><img src=\"../../../__pv_it/07527342713064c87612d00d8557c53d53d5324a0/expr.png\" style=\"display:inline;vertical-align:middle;\" /></a> : <a class=\"ProveItLink\" href=\"../../../__pv_it/2cbe72a7ad6f655694dd697106680215e8489b600/expr.ipynb\"><img src=\"../../../__pv_it/2cbe72a7ad6f655694dd697106680215e8489b600/expr.png\" style=\"display:inline;vertical-align:middle;\" /></a>, <a class=\"ProveItLink\" href=\"../../../__pv_it/6840a4fa6c106149dc16a131294d0c5e44f1b0480/expr.ipynb\"><img src=\"../../../__pv_it/6840a4fa6c106149dc16a131294d0c5e44f1b0480/expr.png\" style=\"display:inline;vertical-align:middle;\" /></a> : <a class=\"ProveItLink\" href=\"../../../__pv_it/077b2ff79244fb4582cbe22c6e3356fa92a52f2f0/expr.ipynb\"><img src=\"../../../__pv_it/077b2ff79244fb4582cbe22c6e3356fa92a52f2f0/expr.png\" style=\"display:inline;vertical-align:middle;\" /></a>, <a class=\"ProveItLink\" href=\"../../../__pv_it/cbdfda466482236edba0ce44ac7ef39cda0af7a40/expr.ipynb\"><img src=\"../../../__pv_it/cbdfda466482236edba0ce44ac7ef39cda0af7a40/expr.png\" style=\"display:inline;vertical-align:middle;\" /></a> : <a class=\"ProveItLink\" href=\"../../../__pv_it/985a1bdf1540838275dec15f4ad6de261cca93ce0/expr.ipynb\"><img src=\"../../../__pv_it/985a1bdf1540838275dec15f4ad6de261cca93ce0/expr.png\" style=\"display:inline;vertical-align:middle;\" /></a>, <a class=\"ProveItLink\" href=\"../../../__pv_it/3a5de44ed6135dbbdbbeec6704c741e238f127300/expr.ipynb\"><img src=\"../../../__pv_it/3a5de44ed6135dbbdbbeec6704c741e238f127300/expr.png\" style=\"display:inline;vertical-align:middle;\" /></a> : <a class=\"ProveItLink\" href=\"../../../__pv_it/185e6d30f167ee2ee5ef3321098dc98e0d77bc590/expr.ipynb\"><img src=\"../../../__pv_it/185e6d30f167ee2ee5ef3321098dc98e0d77bc590/expr.png\" style=\"display:inline;vertical-align:middle;\" /></a></span></td></tr><tr><td>4</td><td>theorem</td><td></td><td><span style=\"font-size:20px;\"> &#x22A2;&nbsp;<a class=\"ProveItLink\" href=\"../../../number/numeral/deci/__pv_it/c5d3f2ba07647aec518bec1929b16561d1a340400/expr.ipynb\"><img src=\"../../../number/numeral/deci/__pv_it/c5d3f2ba07647aec518bec1929b16561d1a340400/expr.png\" style=\"display:inline;vertical-align:middle;\" /></a></span></td></tr>\n",
       "<tr><td>&nbsp;</td><td colspan=4 style-\"text-align:left\"><a class=\"ProveItLink\" href=\"../../../number/numeral/deci/_proofs_/add_1_1.ipynb\">proveit.number.numeral.deci.add_1_1</a></td></tr><tr><td>5</td><td>theorem</td><td></td><td><span style=\"font-size:20px;\"> &#x22A2;&nbsp;<a class=\"ProveItLink\" href=\"../../../number/numeral/deci/__pv_it/21aa4b60034093b61b7d779cdd54bc7d2d51c73e0/expr.ipynb\"><img src=\"../../../number/numeral/deci/__pv_it/21aa4b60034093b61b7d779cdd54bc7d2d51c73e0/expr.png\" style=\"display:inline;vertical-align:middle;\" /></a></span></td></tr>\n",
       "<tr><td>&nbsp;</td><td colspan=4 style-\"text-align:left\"><a class=\"ProveItLink\" href=\"../../../number/numeral/deci/_proofs_/add_2_1.ipynb\">proveit.number.numeral.deci.add_2_1</a></td></tr><tr><td>6</td><td>theorem</td><td></td><td><span style=\"font-size:20px;\"> &#x22A2;&nbsp;<a class=\"ProveItLink\" href=\"../../../number/numeral/deci/__pv_it/dacb710858c5d508d55e05fa21bc52e5449bb54c0/expr.ipynb\"><img src=\"../../../number/numeral/deci/__pv_it/dacb710858c5d508d55e05fa21bc52e5449bb54c0/expr.png\" style=\"display:inline;vertical-align:middle;\" /></a></span></td></tr>\n",
       "<tr><td>&nbsp;</td><td colspan=4 style-\"text-align:left\"><a class=\"ProveItLink\" href=\"../../../number/numeral/deci/_proofs_/add_3_1.ipynb\">proveit.number.numeral.deci.add_3_1</a></td></tr><tr><td>7</td><td>theorem</td><td></td><td><span style=\"font-size:20px;\"> &#x22A2;&nbsp;<a class=\"ProveItLink\" href=\"../../set_theory/membership/__pv_it/f8871096ab31a54eeeb7d5201addc96bdbcd44530/expr.ipynb\"><img src=\"../../set_theory/membership/__pv_it/f8871096ab31a54eeeb7d5201addc96bdbcd44530/expr.png\" style=\"display:inline;vertical-align:middle;\" /></a></span></td></tr>\n",
       "<tr><td>&nbsp;</td><td colspan=4 style-\"text-align:left\"><a class=\"ProveItLink\" href=\"../../set_theory/membership/_proofs_/exp_set_4.ipynb\">proveit.logic.set_theory.membership.exp_set_4</a></td></tr><tr><td>8</td><td>assumption</td><td></td><td><span style=\"font-size:20px;\"><a class=\"ProveItLink\" href=\"__pv_it/017ca8cfa034181c90ba15dd10869f0f4e516d6a0/expr.ipynb\"><img src=\"__pv_it/017ca8cfa034181c90ba15dd10869f0f4e516d6a0/expr.png\" style=\"display:inline;vertical-align:middle;\" /></a> &#x22A2;&nbsp;<a class=\"ProveItLink\" href=\"__pv_it/03a5c2b5cc6fc2c3cd686b4bcf84379b893abe210/expr.ipynb\"><img src=\"__pv_it/03a5c2b5cc6fc2c3cd686b4bcf84379b893abe210/expr.png\" style=\"display:inline;vertical-align:middle;\" /></a></span></td></tr>\n",
       "<tr><td>9</td><td>assumption</td><td></td><td><span style=\"font-size:20px;\"><a class=\"ProveItLink\" href=\"__pv_it/2c2e947402f53b9e11cd7769e1b5b3378595750e0/expr.ipynb\"><img src=\"__pv_it/2c2e947402f53b9e11cd7769e1b5b3378595750e0/expr.png\" style=\"display:inline;vertical-align:middle;\" /></a> &#x22A2;&nbsp;<a class=\"ProveItLink\" href=\"__pv_it/fe5c91c77f0659f9ea07a2e3257797875d6868370/expr.ipynb\"><img src=\"__pv_it/fe5c91c77f0659f9ea07a2e3257797875d6868370/expr.png\" style=\"display:inline;vertical-align:middle;\" /></a></span></td></tr>\n",
       "<tr><td>10</td><td>assumption</td><td></td><td><span style=\"font-size:20px;\"><a class=\"ProveItLink\" href=\"__pv_it/549ecf82a9d4ac5ca0750c6c3aaf83e6e7209ca90/expr.ipynb\"><img src=\"__pv_it/549ecf82a9d4ac5ca0750c6c3aaf83e6e7209ca90/expr.png\" style=\"display:inline;vertical-align:middle;\" /></a> &#x22A2;&nbsp;<a class=\"ProveItLink\" href=\"__pv_it/2cec3c732aceb253233bb533d4e43cc3f34f4f660/expr.ipynb\"><img src=\"__pv_it/2cec3c732aceb253233bb533d4e43cc3f34f4f660/expr.png\" style=\"display:inline;vertical-align:middle;\" /></a></span></td></tr>\n",
       "<tr><td>11</td><td>assumption</td><td></td><td><span style=\"font-size:20px;\"><a class=\"ProveItLink\" href=\"__pv_it/aa3618fdfba9edc866f19a2dbc2f7cde292ff1c70/expr.ipynb\"><img src=\"__pv_it/aa3618fdfba9edc866f19a2dbc2f7cde292ff1c70/expr.png\" style=\"display:inline;vertical-align:middle;\" /></a> &#x22A2;&nbsp;<a class=\"ProveItLink\" href=\"__pv_it/3891b823dfb55f51d513cc7144556dc1bfd425b70/expr.ipynb\"><img src=\"__pv_it/3891b823dfb55f51d513cc7144556dc1bfd425b70/expr.png\" style=\"display:inline;vertical-align:middle;\" /></a></span></td></tr>\n",
       "</table>"
      ],
      "text/plain": [
       "\tstep type\trequirements\tstatement\n",
       "0\tspecialization\t1, 2, 3, 4, 5, 6\t{A in BOOLEANS , B in BOOLEANS , C in BOOLEANS , D in BOOLEANS} |= (A and B and C and D) in BOOLEANS\n",
       "\tm : 4, A : (A , B , C , D)\n",
       "1\ttheorem\t\t|= forall_{m in Naturals} [forall_{A in BOOLEANS^{m}} ((A_1 and  ...  and A_m) in BOOLEANS)]\n",
       "\tproveit.logic.boolean.conjunction.closure\n",
       "2\ttheorem\t\t|= 4 in Naturals\n",
       "\tproveit.number.numeral.deci.nat4\n",
       "3\tspecialization\t7, 8, 9, 10, 11\t{A in BOOLEANS , B in BOOLEANS , C in BOOLEANS , D in BOOLEANS} |= (A , B , C , D) in BOOLEANS^{4}\n",
       "\tS : BOOLEANS, a : A, b : B, c : C, d : D\n",
       "4\ttheorem\t\t|= (1 + 1) = 2\n",
       "\tproveit.number.numeral.deci.add_1_1\n",
       "5\ttheorem\t\t|= (2 + 1) = 3\n",
       "\tproveit.number.numeral.deci.add_2_1\n",
       "6\ttheorem\t\t|= (3 + 1) = 4\n",
       "\tproveit.number.numeral.deci.add_3_1\n",
       "7\ttheorem\t\t|= forall_{S} [forall_{a, b, c, d in S} ((a , b , c , d) in S^{4})]\n",
       "\tproveit.logic.set_theory.membership.exp_set_4\n",
       "8\tassumption\t\t{A in BOOLEANS} |= A in BOOLEANS\n",
       "9\tassumption\t\t{B in BOOLEANS} |= B in BOOLEANS\n",
       "10\tassumption\t\t{C in BOOLEANS} |= C in BOOLEANS\n",
       "11\tassumption\t\t{D in BOOLEANS} |= D in BOOLEANS"
      ]
     },
     "execution_count": 43,
     "metadata": {},
     "output_type": "execute_result"
    }
   ],
   "source": [
    "inBool(And(A,B,C,D)).prove([inBool(A), inBool(B), inBool(C), inBool(D)]).proof()"
   ]
  },
  {
   "cell_type": "code",
   "execution_count": 44,
   "metadata": {},
   "outputs": [
    {
     "data": {
      "text/html": [
       "<table><tr><th>&nbsp;</th><th>step type</th><th>requirements</th><th>statement</th></tr>\n",
       "<tr><td>0</td><td>specialization</td><td>1, 2, 3, 12</td><td><span style=\"font-size:20px;\"><a class=\"ProveItLink\" href=\"__pv_it/95629427dcc29e25fa92639e70006f1f7100178d0/expr.ipynb\"><img src=\"__pv_it/95629427dcc29e25fa92639e70006f1f7100178d0/expr.png\" style=\"display:inline;vertical-align:middle;\" /></a> &#x22A2;&nbsp;<a class=\"ProveItLink\" href=\"__pv_it/edf5921e70ecbc490c6ad683c7c61276640c86b60/expr.ipynb\"><img src=\"__pv_it/edf5921e70ecbc490c6ad683c7c61276640c86b60/expr.png\" style=\"display:inline;vertical-align:middle;\" /></a></span></td></tr>\n",
       "<tr><td>&nbsp;</td><td colspan=4 style=\"text-align:left\"><span style=\"font-size:20px;\"><a class=\"ProveItLink\" href=\"../../../__pv_it/2cbe72a7ad6f655694dd697106680215e8489b600/expr.ipynb\"><img src=\"../../../__pv_it/2cbe72a7ad6f655694dd697106680215e8489b600/expr.png\" style=\"display:inline;vertical-align:middle;\" /></a> : <a class=\"ProveItLink\" href=\"../../../__pv_it/2cbe72a7ad6f655694dd697106680215e8489b600/expr.ipynb\"><img src=\"../../../__pv_it/2cbe72a7ad6f655694dd697106680215e8489b600/expr.png\" style=\"display:inline;vertical-align:middle;\" /></a>, <a class=\"ProveItLink\" href=\"../../../__pv_it/077b2ff79244fb4582cbe22c6e3356fa92a52f2f0/expr.ipynb\"><img src=\"../../../__pv_it/077b2ff79244fb4582cbe22c6e3356fa92a52f2f0/expr.png\" style=\"display:inline;vertical-align:middle;\" /></a> : <a class=\"ProveItLink\" href=\"../../../__pv_it/077b2ff79244fb4582cbe22c6e3356fa92a52f2f0/expr.ipynb\"><img src=\"../../../__pv_it/077b2ff79244fb4582cbe22c6e3356fa92a52f2f0/expr.png\" style=\"display:inline;vertical-align:middle;\" /></a></span></td></tr><tr><td>1</td><td>theorem</td><td></td><td><span style=\"font-size:20px;\"> &#x22A2;&nbsp;<a class=\"ProveItLink\" href=\"__pv_it/1864ade7a0bd39356b1e31f38f1bc424a14aabee0/expr.ipynb\"><img src=\"__pv_it/1864ade7a0bd39356b1e31f38f1bc424a14aabee0/expr.png\" style=\"display:inline;vertical-align:middle;\" /></a></span></td></tr>\n",
       "<tr><td>&nbsp;</td><td colspan=4 style-\"text-align:left\"><a class=\"ProveItLink\" href=\"_proofs_/demorgansLawOrToAndBin.ipynb\">proveit.logic.boolean.conjunction.demorgansLawOrToAndBin</a></td></tr><tr><td>2</td><td>specialization</td><td>9, 4</td><td><span style=\"font-size:20px;\"><a class=\"ProveItLink\" href=\"__pv_it/95629427dcc29e25fa92639e70006f1f7100178d0/expr.ipynb\"><img src=\"__pv_it/95629427dcc29e25fa92639e70006f1f7100178d0/expr.png\" style=\"display:inline;vertical-align:middle;\" /></a> &#x22A2;&nbsp;<a class=\"ProveItLink\" href=\"__pv_it/03a5c2b5cc6fc2c3cd686b4bcf84379b893abe210/expr.ipynb\"><img src=\"__pv_it/03a5c2b5cc6fc2c3cd686b4bcf84379b893abe210/expr.png\" style=\"display:inline;vertical-align:middle;\" /></a></span></td></tr>\n",
       "<tr><td>&nbsp;</td><td colspan=4 style=\"text-align:left\"><span style=\"font-size:20px;\"><a class=\"ProveItLink\" href=\"../../../__pv_it/2cbe72a7ad6f655694dd697106680215e8489b600/expr.ipynb\"><img src=\"../../../__pv_it/2cbe72a7ad6f655694dd697106680215e8489b600/expr.png\" style=\"display:inline;vertical-align:middle;\" /></a> : <a class=\"ProveItLink\" href=\"../../../__pv_it/2cbe72a7ad6f655694dd697106680215e8489b600/expr.ipynb\"><img src=\"../../../__pv_it/2cbe72a7ad6f655694dd697106680215e8489b600/expr.png\" style=\"display:inline;vertical-align:middle;\" /></a></span></td></tr><tr><td>3</td><td>specialization</td><td>9, 5</td><td><span style=\"font-size:20px;\"><a class=\"ProveItLink\" href=\"__pv_it/95629427dcc29e25fa92639e70006f1f7100178d0/expr.ipynb\"><img src=\"__pv_it/95629427dcc29e25fa92639e70006f1f7100178d0/expr.png\" style=\"display:inline;vertical-align:middle;\" /></a> &#x22A2;&nbsp;<a class=\"ProveItLink\" href=\"__pv_it/fe5c91c77f0659f9ea07a2e3257797875d6868370/expr.ipynb\"><img src=\"__pv_it/fe5c91c77f0659f9ea07a2e3257797875d6868370/expr.png\" style=\"display:inline;vertical-align:middle;\" /></a></span></td></tr>\n",
       "<tr><td>&nbsp;</td><td colspan=4 style=\"text-align:left\"><span style=\"font-size:20px;\"><a class=\"ProveItLink\" href=\"../../../__pv_it/2cbe72a7ad6f655694dd697106680215e8489b600/expr.ipynb\"><img src=\"../../../__pv_it/2cbe72a7ad6f655694dd697106680215e8489b600/expr.png\" style=\"display:inline;vertical-align:middle;\" /></a> : <a class=\"ProveItLink\" href=\"../../../__pv_it/077b2ff79244fb4582cbe22c6e3356fa92a52f2f0/expr.ipynb\"><img src=\"../../../__pv_it/077b2ff79244fb4582cbe22c6e3356fa92a52f2f0/expr.png\" style=\"display:inline;vertical-align:middle;\" /></a></span></td></tr><tr><td>4</td><td>specialization</td><td>6, 8</td><td><span style=\"font-size:20px;\"><a class=\"ProveItLink\" href=\"__pv_it/95629427dcc29e25fa92639e70006f1f7100178d0/expr.ipynb\"><img src=\"__pv_it/95629427dcc29e25fa92639e70006f1f7100178d0/expr.png\" style=\"display:inline;vertical-align:middle;\" /></a> &#x22A2;&nbsp;<a class=\"ProveItLink\" href=\"__pv_it/986d2e7ca8eb67a3fbf4b28f256b01dbf875a3f20/expr.ipynb\"><img src=\"__pv_it/986d2e7ca8eb67a3fbf4b28f256b01dbf875a3f20/expr.png\" style=\"display:inline;vertical-align:middle;\" /></a></span></td></tr>\n",
       "<tr><td>&nbsp;</td><td colspan=4 style=\"text-align:left\"><span style=\"font-size:20px;\"><a class=\"ProveItLink\" href=\"../../../__pv_it/2cbe72a7ad6f655694dd697106680215e8489b600/expr.ipynb\"><img src=\"../../../__pv_it/2cbe72a7ad6f655694dd697106680215e8489b600/expr.png\" style=\"display:inline;vertical-align:middle;\" /></a> : <a class=\"ProveItLink\" href=\"__pv_it/feaa1d0e6d92ad9ead8e5ffd1f92697e3912387a0/expr.ipynb\"><img src=\"__pv_it/feaa1d0e6d92ad9ead8e5ffd1f92697e3912387a0/expr.png\" style=\"display:inline;vertical-align:middle;\" /></a>, <a class=\"ProveItLink\" href=\"../../../__pv_it/077b2ff79244fb4582cbe22c6e3356fa92a52f2f0/expr.ipynb\"><img src=\"../../../__pv_it/077b2ff79244fb4582cbe22c6e3356fa92a52f2f0/expr.png\" style=\"display:inline;vertical-align:middle;\" /></a> : <a class=\"ProveItLink\" href=\"__pv_it/1da4e2fe7c44632f084fa27ea32e26dc689384c20/expr.ipynb\"><img src=\"__pv_it/1da4e2fe7c44632f084fa27ea32e26dc689384c20/expr.png\" style=\"display:inline;vertical-align:middle;\" /></a></span></td></tr><tr><td>5</td><td>specialization</td><td>7, 8</td><td><span style=\"font-size:20px;\"><a class=\"ProveItLink\" href=\"__pv_it/95629427dcc29e25fa92639e70006f1f7100178d0/expr.ipynb\"><img src=\"__pv_it/95629427dcc29e25fa92639e70006f1f7100178d0/expr.png\" style=\"display:inline;vertical-align:middle;\" /></a> &#x22A2;&nbsp;<a class=\"ProveItLink\" href=\"__pv_it/f0c1dc06e1a7b006dbd5157d3bcf74367cd341560/expr.ipynb\"><img src=\"__pv_it/f0c1dc06e1a7b006dbd5157d3bcf74367cd341560/expr.png\" style=\"display:inline;vertical-align:middle;\" /></a></span></td></tr>\n",
       "<tr><td>&nbsp;</td><td colspan=4 style=\"text-align:left\"><span style=\"font-size:20px;\"><a class=\"ProveItLink\" href=\"../../../__pv_it/2cbe72a7ad6f655694dd697106680215e8489b600/expr.ipynb\"><img src=\"../../../__pv_it/2cbe72a7ad6f655694dd697106680215e8489b600/expr.png\" style=\"display:inline;vertical-align:middle;\" /></a> : <a class=\"ProveItLink\" href=\"__pv_it/feaa1d0e6d92ad9ead8e5ffd1f92697e3912387a0/expr.ipynb\"><img src=\"__pv_it/feaa1d0e6d92ad9ead8e5ffd1f92697e3912387a0/expr.png\" style=\"display:inline;vertical-align:middle;\" /></a>, <a class=\"ProveItLink\" href=\"../../../__pv_it/077b2ff79244fb4582cbe22c6e3356fa92a52f2f0/expr.ipynb\"><img src=\"../../../__pv_it/077b2ff79244fb4582cbe22c6e3356fa92a52f2f0/expr.png\" style=\"display:inline;vertical-align:middle;\" /></a> : <a class=\"ProveItLink\" href=\"__pv_it/1da4e2fe7c44632f084fa27ea32e26dc689384c20/expr.ipynb\"><img src=\"__pv_it/1da4e2fe7c44632f084fa27ea32e26dc689384c20/expr.png\" style=\"display:inline;vertical-align:middle;\" /></a></span></td></tr><tr><td>6</td><td>axiom</td><td></td><td><span style=\"font-size:20px;\"> &#x22A2;&nbsp;<a class=\"ProveItLink\" href=\"../disjunction/__pv_it/94162ab70561f2f886bf06ddaddd570d94ddf79f0/expr.ipynb\"><img src=\"../disjunction/__pv_it/94162ab70561f2f886bf06ddaddd570d94ddf79f0/expr.png\" style=\"display:inline;vertical-align:middle;\" /></a></span></td></tr>\n",
       "<tr><td>&nbsp;</td><td colspan=4 style-\"text-align:left\"><a class=\"ProveItLink\" href=\"../disjunction/_axioms_.ipynb#leftInBool\">proveit.logic.boolean.disjunction.leftInBool</a></td></tr><tr><td>7</td><td>axiom</td><td></td><td><span style=\"font-size:20px;\"> &#x22A2;&nbsp;<a class=\"ProveItLink\" href=\"../disjunction/__pv_it/a6ed2b91de49855cebfb7b61df4028e40551d2c20/expr.ipynb\"><img src=\"../disjunction/__pv_it/a6ed2b91de49855cebfb7b61df4028e40551d2c20/expr.png\" style=\"display:inline;vertical-align:middle;\" /></a></span></td></tr>\n",
       "<tr><td>&nbsp;</td><td colspan=4 style-\"text-align:left\"><a class=\"ProveItLink\" href=\"../disjunction/_axioms_.ipynb#rightInBool\">proveit.logic.boolean.disjunction.rightInBool</a></td></tr><tr><td>8</td><td>specialization</td><td>9, 10</td><td><span style=\"font-size:20px;\"><a class=\"ProveItLink\" href=\"__pv_it/95629427dcc29e25fa92639e70006f1f7100178d0/expr.ipynb\"><img src=\"__pv_it/95629427dcc29e25fa92639e70006f1f7100178d0/expr.png\" style=\"display:inline;vertical-align:middle;\" /></a> &#x22A2;&nbsp;<a class=\"ProveItLink\" href=\"__pv_it/d915693216e4791cc20678272397af414f2cc21d0/expr.ipynb\"><img src=\"__pv_it/d915693216e4791cc20678272397af414f2cc21d0/expr.png\" style=\"display:inline;vertical-align:middle;\" /></a></span></td></tr>\n",
       "<tr><td>&nbsp;</td><td colspan=4 style=\"text-align:left\"><span style=\"font-size:20px;\"><a class=\"ProveItLink\" href=\"../../../__pv_it/2cbe72a7ad6f655694dd697106680215e8489b600/expr.ipynb\"><img src=\"../../../__pv_it/2cbe72a7ad6f655694dd697106680215e8489b600/expr.png\" style=\"display:inline;vertical-align:middle;\" /></a> : <a class=\"ProveItLink\" href=\"__pv_it/ce893cf7d66263d38cf1b7d26c0772eb5791b4a20/expr.ipynb\"><img src=\"__pv_it/ce893cf7d66263d38cf1b7d26c0772eb5791b4a20/expr.png\" style=\"display:inline;vertical-align:middle;\" /></a></span></td></tr><tr><td>9</td><td>theorem</td><td></td><td><span style=\"font-size:20px;\"> &#x22A2;&nbsp;<a class=\"ProveItLink\" href=\"../negation/__pv_it/d36c8e2aa76ae2dab2b2bccac3cb95030adef6f90/expr.ipynb\"><img src=\"../negation/__pv_it/d36c8e2aa76ae2dab2b2bccac3cb95030adef6f90/expr.png\" style=\"display:inline;vertical-align:middle;\" /></a></span></td></tr>\n",
       "<tr><td>&nbsp;</td><td colspan=4 style-\"text-align:left\"><a class=\"ProveItLink\" href=\"../negation/_proofs_/operandInBool.ipynb\">proveit.logic.boolean.negation.operandInBool</a></td></tr><tr><td>10</td><td>specialization</td><td>11, 12</td><td><span style=\"font-size:20px;\"><a class=\"ProveItLink\" href=\"__pv_it/95629427dcc29e25fa92639e70006f1f7100178d0/expr.ipynb\"><img src=\"__pv_it/95629427dcc29e25fa92639e70006f1f7100178d0/expr.png\" style=\"display:inline;vertical-align:middle;\" /></a> &#x22A2;&nbsp;<a class=\"ProveItLink\" href=\"__pv_it/1ee947a0dddbe1237d9dfa3c0158e5c3a9335c0f0/expr.ipynb\"><img src=\"__pv_it/1ee947a0dddbe1237d9dfa3c0158e5c3a9335c0f0/expr.png\" style=\"display:inline;vertical-align:middle;\" /></a></span></td></tr>\n",
       "<tr><td>&nbsp;</td><td colspan=4 style=\"text-align:left\"><span style=\"font-size:20px;\"><a class=\"ProveItLink\" href=\"../../../__pv_it/2cbe72a7ad6f655694dd697106680215e8489b600/expr.ipynb\"><img src=\"../../../__pv_it/2cbe72a7ad6f655694dd697106680215e8489b600/expr.png\" style=\"display:inline;vertical-align:middle;\" /></a> : <a class=\"ProveItLink\" href=\"__pv_it/f6a2af57f17271e1a2879b275ab23db98f9c08670/expr.ipynb\"><img src=\"__pv_it/f6a2af57f17271e1a2879b275ab23db98f9c08670/expr.png\" style=\"display:inline;vertical-align:middle;\" /></a></span></td></tr><tr><td>11</td><td>theorem</td><td></td><td><span style=\"font-size:20px;\"> &#x22A2;&nbsp;<a class=\"ProveItLink\" href=\"../__pv_it/1d8cf37f5c705c7f67ba9cbc584342aedfb4c1440/expr.ipynb\"><img src=\"../__pv_it/1d8cf37f5c705c7f67ba9cbc584342aedfb4c1440/expr.png\" style=\"display:inline;vertical-align:middle;\" /></a></span></td></tr>\n",
       "<tr><td>&nbsp;</td><td colspan=4 style-\"text-align:left\"><a class=\"ProveItLink\" href=\"../_proofs_/inBoolIfTrue.ipynb\">proveit.logic.boolean.inBoolIfTrue</a></td></tr><tr><td>12</td><td>assumption</td><td></td><td><span style=\"font-size:20px;\"><a class=\"ProveItLink\" href=\"__pv_it/95629427dcc29e25fa92639e70006f1f7100178d0/expr.ipynb\"><img src=\"__pv_it/95629427dcc29e25fa92639e70006f1f7100178d0/expr.png\" style=\"display:inline;vertical-align:middle;\" /></a> &#x22A2;&nbsp;<a class=\"ProveItLink\" href=\"__pv_it/f6a2af57f17271e1a2879b275ab23db98f9c08670/expr.ipynb\"><img src=\"__pv_it/f6a2af57f17271e1a2879b275ab23db98f9c08670/expr.png\" style=\"display:inline;vertical-align:middle;\" /></a></span></td></tr>\n",
       "</table>"
      ],
      "text/plain": [
       "\tstep type\trequirements\tstatement\n",
       "0\tspecialization\t1, 2, 3, 12\t{[not]([not](A) or [not](B))} |= A and B\n",
       "\tA : A, B : B\n",
       "1\ttheorem\t\t|= forall_{A, B in BOOLEANS | [not]([not](A) or [not](B))} (A and B)\n",
       "\tproveit.logic.boolean.conjunction.demorgansLawOrToAndBin\n",
       "2\tspecialization\t9, 4\t{[not]([not](A) or [not](B))} |= A in BOOLEANS\n",
       "\tA : A\n",
       "3\tspecialization\t9, 5\t{[not]([not](A) or [not](B))} |= B in BOOLEANS\n",
       "\tA : B\n",
       "4\tspecialization\t6, 8\t{[not]([not](A) or [not](B))} |= [not](A) in BOOLEANS\n",
       "\tA : [not](A), B : [not](B)\n",
       "5\tspecialization\t7, 8\t{[not]([not](A) or [not](B))} |= [not](B) in BOOLEANS\n",
       "\tA : [not](A), B : [not](B)\n",
       "6\taxiom\t\t|= forall_{A, B | (A or B) in BOOLEANS} (A in BOOLEANS)\n",
       "\tproveit.logic.boolean.disjunction.leftInBool\n",
       "7\taxiom\t\t|= forall_{A, B | (A or B) in BOOLEANS} (B in BOOLEANS)\n",
       "\tproveit.logic.boolean.disjunction.rightInBool\n",
       "8\tspecialization\t9, 10\t{[not]([not](A) or [not](B))} |= ([not](A) or [not](B)) in BOOLEANS\n",
       "\tA : [not](A) or [not](B)\n",
       "9\ttheorem\t\t|= forall_{A | [not](A) in BOOLEANS} (A in BOOLEANS)\n",
       "\tproveit.logic.boolean.negation.operandInBool\n",
       "10\tspecialization\t11, 12\t{[not]([not](A) or [not](B))} |= [not]([not](A) or [not](B)) in BOOLEANS\n",
       "\tA : [not]([not](A) or [not](B))\n",
       "11\ttheorem\t\t|= forall_{A | A} (A in BOOLEANS)\n",
       "\tproveit.logic.boolean.inBoolIfTrue\n",
       "12\tassumption\t\t{[not]([not](A) or [not](B))} |= [not]([not](A) or [not](B))"
      ]
     },
     "execution_count": 2,
     "metadata": {},
     "output_type": "execute_result"
    }
   ],
   "source": [
    "And(A,B).deduceDemorgansEquiv([Not(Or(Not(A), Not(B)))]).proof()"
   ]
  },
  {
   "cell_type": "code",
   "execution_count": 3,
   "metadata": {},
   "outputs": [
    {
     "name": "stdout",
     "output_type": "stream",
     "text": [
      "3 BOOLEANS 3 (A , B , C) BOOLEANS^{3} 3\n"
     ]
    },
    {
     "data": {
      "text/html": [
       "<table><tr><th>&nbsp;</th><th>step type</th><th>requirements</th><th>statement</th></tr>\n",
       "<tr><td>0</td><td>specialization</td><td>1, 2, 3, 21, 4, 5</td><td><span style=\"font-size:20px;\"><a class=\"ProveItLink\" href=\"__pv_it/8cd64382503bec94d402af7a572a28def82b53e70/expr.ipynb\"><img src=\"__pv_it/8cd64382503bec94d402af7a572a28def82b53e70/expr.png\" style=\"display:inline;vertical-align:middle;\" /></a> &#x22A2;&nbsp;<a class=\"ProveItLink\" href=\"__pv_it/064711a8147ab4383481fbdcc34a3365a66936570/expr.ipynb\"><img src=\"__pv_it/064711a8147ab4383481fbdcc34a3365a66936570/expr.png\" style=\"display:inline;vertical-align:middle;\" /></a></span></td></tr>\n",
       "<tr><td>&nbsp;</td><td colspan=4 style=\"text-align:left\"><span style=\"font-size:20px;\"><a class=\"ProveItLink\" href=\"../../../__pv_it/78af03acba5349fd70398a32ce59bae1da52f0870/expr.ipynb\"><img src=\"../../../__pv_it/78af03acba5349fd70398a32ce59bae1da52f0870/expr.png\" style=\"display:inline;vertical-align:middle;\" /></a> : <a class=\"ProveItLink\" href=\"../../../number/numeral/__pv_it/9176d93c83afa2c995b614976e3cb49207102fa70/expr.ipynb\"><img src=\"../../../number/numeral/__pv_it/9176d93c83afa2c995b614976e3cb49207102fa70/expr.png\" style=\"display:inline;vertical-align:middle;\" /></a>, <a class=\"ProveItLink\" href=\"../../../__pv_it/eb438fefc4bd0ac977777d6dfd3e8a72dfbedbd50/expr.ipynb\"><img src=\"../../../__pv_it/eb438fefc4bd0ac977777d6dfd3e8a72dfbedbd50/expr.png\" style=\"display:inline;vertical-align:middle;\" /></a> : <a class=\"ProveItLink\" href=\"__pv_it/3bf9902b68eb16c350f1cbf3338cf2ecb60afd7e0/expr.ipynb\"><img src=\"__pv_it/3bf9902b68eb16c350f1cbf3338cf2ecb60afd7e0/expr.png\" style=\"display:inline;vertical-align:middle;\" /></a></span></td></tr><tr><td>1</td><td>theorem</td><td></td><td><span style=\"font-size:20px;\"> &#x22A2;&nbsp;<a class=\"ProveItLink\" href=\"__pv_it/0ed74ad620710f73c94fa449837ef34371d0fd920/expr.ipynb\"><img src=\"__pv_it/0ed74ad620710f73c94fa449837ef34371d0fd920/expr.png\" style=\"display:inline;vertical-align:middle;\" /></a></span></td></tr>\n",
       "<tr><td>&nbsp;</td><td colspan=4 style-\"text-align:left\"><a class=\"ProveItLink\" href=\"_proofs_/demorgansLawOrToAnd.ipynb\">proveit.logic.boolean.conjunction.demorgansLawOrToAnd</a></td></tr><tr><td>2</td><td>theorem</td><td></td><td><span style=\"font-size:20px;\"> &#x22A2;&nbsp;<a class=\"ProveItLink\" href=\"../../../number/numeral/deci/__pv_it/106bf174ef7755d5609db086689abcc208d6bf3d0/expr.ipynb\"><img src=\"../../../number/numeral/deci/__pv_it/106bf174ef7755d5609db086689abcc208d6bf3d0/expr.png\" style=\"display:inline;vertical-align:middle;\" /></a></span></td></tr>\n",
       "<tr><td>&nbsp;</td><td colspan=4 style-\"text-align:left\"><a class=\"ProveItLink\" href=\"../../../number/numeral/deci/_proofs_/nat3.ipynb\">proveit.number.numeral.deci.nat3</a></td></tr><tr><td>3</td><td>specialization</td><td>6, 7, 8, 9</td><td><span style=\"font-size:20px;\"><a class=\"ProveItLink\" href=\"__pv_it/8cd64382503bec94d402af7a572a28def82b53e70/expr.ipynb\"><img src=\"__pv_it/8cd64382503bec94d402af7a572a28def82b53e70/expr.png\" style=\"display:inline;vertical-align:middle;\" /></a> &#x22A2;&nbsp;<a class=\"ProveItLink\" href=\"__pv_it/acf259ce5cebb7690860de8ba4c37a32b2845ea90/expr.ipynb\"><img src=\"__pv_it/acf259ce5cebb7690860de8ba4c37a32b2845ea90/expr.png\" style=\"display:inline;vertical-align:middle;\" /></a></span></td></tr>\n",
       "<tr><td>&nbsp;</td><td colspan=4 style=\"text-align:left\"><span style=\"font-size:20px;\"><a class=\"ProveItLink\" href=\"../../../__pv_it/abeee18594afe51bfb1be95d9591fbba24ac53f30/expr.ipynb\"><img src=\"../../../__pv_it/abeee18594afe51bfb1be95d9591fbba24ac53f30/expr.png\" style=\"display:inline;vertical-align:middle;\" /></a> : <a class=\"ProveItLink\" href=\"../__pv_it/46271c8230be96415d662709611f4ed2279d702b0/expr.ipynb\"><img src=\"../__pv_it/46271c8230be96415d662709611f4ed2279d702b0/expr.png\" style=\"display:inline;vertical-align:middle;\" /></a>, <a class=\"ProveItLink\" href=\"../../../__pv_it/07527342713064c87612d00d8557c53d53d5324a0/expr.ipynb\"><img src=\"../../../__pv_it/07527342713064c87612d00d8557c53d53d5324a0/expr.png\" style=\"display:inline;vertical-align:middle;\" /></a> : <a class=\"ProveItLink\" href=\"../../../__pv_it/2cbe72a7ad6f655694dd697106680215e8489b600/expr.ipynb\"><img src=\"../../../__pv_it/2cbe72a7ad6f655694dd697106680215e8489b600/expr.png\" style=\"display:inline;vertical-align:middle;\" /></a>, <a class=\"ProveItLink\" href=\"../../../__pv_it/6840a4fa6c106149dc16a131294d0c5e44f1b0480/expr.ipynb\"><img src=\"../../../__pv_it/6840a4fa6c106149dc16a131294d0c5e44f1b0480/expr.png\" style=\"display:inline;vertical-align:middle;\" /></a> : <a class=\"ProveItLink\" href=\"../../../__pv_it/077b2ff79244fb4582cbe22c6e3356fa92a52f2f0/expr.ipynb\"><img src=\"../../../__pv_it/077b2ff79244fb4582cbe22c6e3356fa92a52f2f0/expr.png\" style=\"display:inline;vertical-align:middle;\" /></a>, <a class=\"ProveItLink\" href=\"../../../__pv_it/cbdfda466482236edba0ce44ac7ef39cda0af7a40/expr.ipynb\"><img src=\"../../../__pv_it/cbdfda466482236edba0ce44ac7ef39cda0af7a40/expr.png\" style=\"display:inline;vertical-align:middle;\" /></a> : <a class=\"ProveItLink\" href=\"../../../__pv_it/985a1bdf1540838275dec15f4ad6de261cca93ce0/expr.ipynb\"><img src=\"../../../__pv_it/985a1bdf1540838275dec15f4ad6de261cca93ce0/expr.png\" style=\"display:inline;vertical-align:middle;\" /></a></span></td></tr><tr><td>4</td><td>theorem</td><td></td><td><span style=\"font-size:20px;\"> &#x22A2;&nbsp;<a class=\"ProveItLink\" href=\"../../../number/numeral/deci/__pv_it/c5d3f2ba07647aec518bec1929b16561d1a340400/expr.ipynb\"><img src=\"../../../number/numeral/deci/__pv_it/c5d3f2ba07647aec518bec1929b16561d1a340400/expr.png\" style=\"display:inline;vertical-align:middle;\" /></a></span></td></tr>\n",
       "<tr><td>&nbsp;</td><td colspan=4 style-\"text-align:left\"><a class=\"ProveItLink\" href=\"../../../number/numeral/deci/_proofs_/add_1_1.ipynb\">proveit.number.numeral.deci.add_1_1</a></td></tr><tr><td>5</td><td>theorem</td><td></td><td><span style=\"font-size:20px;\"> &#x22A2;&nbsp;<a class=\"ProveItLink\" href=\"../../../number/numeral/deci/__pv_it/21aa4b60034093b61b7d779cdd54bc7d2d51c73e0/expr.ipynb\"><img src=\"../../../number/numeral/deci/__pv_it/21aa4b60034093b61b7d779cdd54bc7d2d51c73e0/expr.png\" style=\"display:inline;vertical-align:middle;\" /></a></span></td></tr>\n",
       "<tr><td>&nbsp;</td><td colspan=4 style-\"text-align:left\"><a class=\"ProveItLink\" href=\"../../../number/numeral/deci/_proofs_/add_2_1.ipynb\">proveit.number.numeral.deci.add_2_1</a></td></tr><tr><td>6</td><td>theorem</td><td></td><td><span style=\"font-size:20px;\"> &#x22A2;&nbsp;<a class=\"ProveItLink\" href=\"../../set_theory/membership/__pv_it/a49ce01e1a7921a9d6b58e9c03dee6f569af69c80/expr.ipynb\"><img src=\"../../set_theory/membership/__pv_it/a49ce01e1a7921a9d6b58e9c03dee6f569af69c80/expr.png\" style=\"display:inline;vertical-align:middle;\" /></a></span></td></tr>\n",
       "<tr><td>&nbsp;</td><td colspan=4 style-\"text-align:left\"><a class=\"ProveItLink\" href=\"../../set_theory/membership/_proofs_/exp_set_3.ipynb\">proveit.logic.set_theory.membership.exp_set_3</a></td></tr><tr><td>7</td><td>specialization</td><td>18, 10</td><td><span style=\"font-size:20px;\"><a class=\"ProveItLink\" href=\"__pv_it/8cd64382503bec94d402af7a572a28def82b53e70/expr.ipynb\"><img src=\"__pv_it/8cd64382503bec94d402af7a572a28def82b53e70/expr.png\" style=\"display:inline;vertical-align:middle;\" /></a> &#x22A2;&nbsp;<a class=\"ProveItLink\" href=\"__pv_it/03a5c2b5cc6fc2c3cd686b4bcf84379b893abe210/expr.ipynb\"><img src=\"__pv_it/03a5c2b5cc6fc2c3cd686b4bcf84379b893abe210/expr.png\" style=\"display:inline;vertical-align:middle;\" /></a></span></td></tr>\n",
       "<tr><td>&nbsp;</td><td colspan=4 style=\"text-align:left\"><span style=\"font-size:20px;\"><a class=\"ProveItLink\" href=\"../../../__pv_it/2cbe72a7ad6f655694dd697106680215e8489b600/expr.ipynb\"><img src=\"../../../__pv_it/2cbe72a7ad6f655694dd697106680215e8489b600/expr.png\" style=\"display:inline;vertical-align:middle;\" /></a> : <a class=\"ProveItLink\" href=\"../../../__pv_it/2cbe72a7ad6f655694dd697106680215e8489b600/expr.ipynb\"><img src=\"../../../__pv_it/2cbe72a7ad6f655694dd697106680215e8489b600/expr.png\" style=\"display:inline;vertical-align:middle;\" /></a></span></td></tr><tr><td>8</td><td>specialization</td><td>18, 11</td><td><span style=\"font-size:20px;\"><a class=\"ProveItLink\" href=\"__pv_it/8cd64382503bec94d402af7a572a28def82b53e70/expr.ipynb\"><img src=\"__pv_it/8cd64382503bec94d402af7a572a28def82b53e70/expr.png\" style=\"display:inline;vertical-align:middle;\" /></a> &#x22A2;&nbsp;<a class=\"ProveItLink\" href=\"__pv_it/fe5c91c77f0659f9ea07a2e3257797875d6868370/expr.ipynb\"><img src=\"__pv_it/fe5c91c77f0659f9ea07a2e3257797875d6868370/expr.png\" style=\"display:inline;vertical-align:middle;\" /></a></span></td></tr>\n",
       "<tr><td>&nbsp;</td><td colspan=4 style=\"text-align:left\"><span style=\"font-size:20px;\"><a class=\"ProveItLink\" href=\"../../../__pv_it/2cbe72a7ad6f655694dd697106680215e8489b600/expr.ipynb\"><img src=\"../../../__pv_it/2cbe72a7ad6f655694dd697106680215e8489b600/expr.png\" style=\"display:inline;vertical-align:middle;\" /></a> : <a class=\"ProveItLink\" href=\"../../../__pv_it/077b2ff79244fb4582cbe22c6e3356fa92a52f2f0/expr.ipynb\"><img src=\"../../../__pv_it/077b2ff79244fb4582cbe22c6e3356fa92a52f2f0/expr.png\" style=\"display:inline;vertical-align:middle;\" /></a></span></td></tr><tr><td>9</td><td>specialization</td><td>18, 12</td><td><span style=\"font-size:20px;\"><a class=\"ProveItLink\" href=\"__pv_it/8cd64382503bec94d402af7a572a28def82b53e70/expr.ipynb\"><img src=\"__pv_it/8cd64382503bec94d402af7a572a28def82b53e70/expr.png\" style=\"display:inline;vertical-align:middle;\" /></a> &#x22A2;&nbsp;<a class=\"ProveItLink\" href=\"__pv_it/2cec3c732aceb253233bb533d4e43cc3f34f4f660/expr.ipynb\"><img src=\"__pv_it/2cec3c732aceb253233bb533d4e43cc3f34f4f660/expr.png\" style=\"display:inline;vertical-align:middle;\" /></a></span></td></tr>\n",
       "<tr><td>&nbsp;</td><td colspan=4 style=\"text-align:left\"><span style=\"font-size:20px;\"><a class=\"ProveItLink\" href=\"../../../__pv_it/2cbe72a7ad6f655694dd697106680215e8489b600/expr.ipynb\"><img src=\"../../../__pv_it/2cbe72a7ad6f655694dd697106680215e8489b600/expr.png\" style=\"display:inline;vertical-align:middle;\" /></a> : <a class=\"ProveItLink\" href=\"../../../__pv_it/985a1bdf1540838275dec15f4ad6de261cca93ce0/expr.ipynb\"><img src=\"../../../__pv_it/985a1bdf1540838275dec15f4ad6de261cca93ce0/expr.png\" style=\"display:inline;vertical-align:middle;\" /></a></span></td></tr><tr><td>10</td><td>specialization</td><td>14, 16, 15, 17</td><td><span style=\"font-size:20px;\"><a class=\"ProveItLink\" href=\"__pv_it/8cd64382503bec94d402af7a572a28def82b53e70/expr.ipynb\"><img src=\"__pv_it/8cd64382503bec94d402af7a572a28def82b53e70/expr.png\" style=\"display:inline;vertical-align:middle;\" /></a> &#x22A2;&nbsp;<a class=\"ProveItLink\" href=\"__pv_it/986d2e7ca8eb67a3fbf4b28f256b01dbf875a3f20/expr.ipynb\"><img src=\"__pv_it/986d2e7ca8eb67a3fbf4b28f256b01dbf875a3f20/expr.png\" style=\"display:inline;vertical-align:middle;\" /></a></span></td></tr>\n",
       "<tr><td>&nbsp;</td><td colspan=4 style=\"text-align:left\"><span style=\"font-size:20px;\"><a class=\"ProveItLink\" href=\"../../../__pv_it/78af03acba5349fd70398a32ce59bae1da52f0870/expr.ipynb\"><img src=\"../../../__pv_it/78af03acba5349fd70398a32ce59bae1da52f0870/expr.png\" style=\"display:inline;vertical-align:middle;\" /></a> : <a class=\"ProveItLink\" href=\"../../../number/numeral/__pv_it/ec23fc7a1b4222a5f4948b495002b97d6fa18c3c0/expr.ipynb\"><img src=\"../../../number/numeral/__pv_it/ec23fc7a1b4222a5f4948b495002b97d6fa18c3c0/expr.png\" style=\"display:inline;vertical-align:middle;\" /></a>, <a class=\"ProveItLink\" href=\"../../../__pv_it/39dbcd3ca0390345b51c6ef7785756419e2c14390/expr.ipynb\"><img src=\"../../../__pv_it/39dbcd3ca0390345b51c6ef7785756419e2c14390/expr.png\" style=\"display:inline;vertical-align:middle;\" /></a> : <a class=\"ProveItLink\" href=\"../../../number/numeral/__pv_it/77d407a64829263cdc16415becd4c2293f77a4bf0/expr.ipynb\"><img src=\"../../../number/numeral/__pv_it/77d407a64829263cdc16415becd4c2293f77a4bf0/expr.png\" style=\"display:inline;vertical-align:middle;\" /></a>, <a class=\"ProveItLink\" href=\"../../../__pv_it/eb438fefc4bd0ac977777d6dfd3e8a72dfbedbd50/expr.ipynb\"><img src=\"../../../__pv_it/eb438fefc4bd0ac977777d6dfd3e8a72dfbedbd50/expr.png\" style=\"display:inline;vertical-align:middle;\" /></a> : <a class=\"ProveItLink\" href=\"__pv_it/47fa43ebc28df30ca42c709a7d123d39f2fac3160/expr.ipynb\"><img src=\"__pv_it/47fa43ebc28df30ca42c709a7d123d39f2fac3160/expr.png\" style=\"display:inline;vertical-align:middle;\" /></a>, <a class=\"ProveItLink\" href=\"../../../__pv_it/077b2ff79244fb4582cbe22c6e3356fa92a52f2f0/expr.ipynb\"><img src=\"../../../__pv_it/077b2ff79244fb4582cbe22c6e3356fa92a52f2f0/expr.png\" style=\"display:inline;vertical-align:middle;\" /></a> : <a class=\"ProveItLink\" href=\"__pv_it/feaa1d0e6d92ad9ead8e5ffd1f92697e3912387a0/expr.ipynb\"><img src=\"__pv_it/feaa1d0e6d92ad9ead8e5ffd1f92697e3912387a0/expr.png\" style=\"display:inline;vertical-align:middle;\" /></a>, <a class=\"ProveItLink\" href=\"../../../__pv_it/9242e69d4f2c65d04fc0527b82418c7c22c6da370/expr.ipynb\"><img src=\"../../../__pv_it/9242e69d4f2c65d04fc0527b82418c7c22c6da370/expr.png\" style=\"display:inline;vertical-align:middle;\" /></a> : <a class=\"ProveItLink\" href=\"__pv_it/e38ece9b8e7dcb2282e79f3a0db99871f7b8b6bd0/expr.ipynb\"><img src=\"__pv_it/e38ece9b8e7dcb2282e79f3a0db99871f7b8b6bd0/expr.png\" style=\"display:inline;vertical-align:middle;\" /></a></span></td></tr><tr><td>11</td><td>specialization</td><td>14, 13, 17</td><td><span style=\"font-size:20px;\"><a class=\"ProveItLink\" href=\"__pv_it/8cd64382503bec94d402af7a572a28def82b53e70/expr.ipynb\"><img src=\"__pv_it/8cd64382503bec94d402af7a572a28def82b53e70/expr.png\" style=\"display:inline;vertical-align:middle;\" /></a> &#x22A2;&nbsp;<a class=\"ProveItLink\" href=\"__pv_it/f0c1dc06e1a7b006dbd5157d3bcf74367cd341560/expr.ipynb\"><img src=\"__pv_it/f0c1dc06e1a7b006dbd5157d3bcf74367cd341560/expr.png\" style=\"display:inline;vertical-align:middle;\" /></a></span></td></tr>\n",
       "<tr><td>&nbsp;</td><td colspan=4 style=\"text-align:left\"><span style=\"font-size:20px;\"><a class=\"ProveItLink\" href=\"../../../__pv_it/78af03acba5349fd70398a32ce59bae1da52f0870/expr.ipynb\"><img src=\"../../../__pv_it/78af03acba5349fd70398a32ce59bae1da52f0870/expr.png\" style=\"display:inline;vertical-align:middle;\" /></a> : <a class=\"ProveItLink\" href=\"../../../number/numeral/__pv_it/9be8badea4c35b9724062cecc501d17a3158d1d20/expr.ipynb\"><img src=\"../../../number/numeral/__pv_it/9be8badea4c35b9724062cecc501d17a3158d1d20/expr.png\" style=\"display:inline;vertical-align:middle;\" /></a>, <a class=\"ProveItLink\" href=\"../../../__pv_it/39dbcd3ca0390345b51c6ef7785756419e2c14390/expr.ipynb\"><img src=\"../../../__pv_it/39dbcd3ca0390345b51c6ef7785756419e2c14390/expr.png\" style=\"display:inline;vertical-align:middle;\" /></a> : <a class=\"ProveItLink\" href=\"../../../number/numeral/__pv_it/9be8badea4c35b9724062cecc501d17a3158d1d20/expr.ipynb\"><img src=\"../../../number/numeral/__pv_it/9be8badea4c35b9724062cecc501d17a3158d1d20/expr.png\" style=\"display:inline;vertical-align:middle;\" /></a>, <a class=\"ProveItLink\" href=\"../../../__pv_it/eb438fefc4bd0ac977777d6dfd3e8a72dfbedbd50/expr.ipynb\"><img src=\"../../../__pv_it/eb438fefc4bd0ac977777d6dfd3e8a72dfbedbd50/expr.png\" style=\"display:inline;vertical-align:middle;\" /></a> : <a class=\"ProveItLink\" href=\"__pv_it/3438728d591aee9ef6641e969c6d7d27fd605c560/expr.ipynb\"><img src=\"__pv_it/3438728d591aee9ef6641e969c6d7d27fd605c560/expr.png\" style=\"display:inline;vertical-align:middle;\" /></a>, <a class=\"ProveItLink\" href=\"../../../__pv_it/077b2ff79244fb4582cbe22c6e3356fa92a52f2f0/expr.ipynb\"><img src=\"../../../__pv_it/077b2ff79244fb4582cbe22c6e3356fa92a52f2f0/expr.png\" style=\"display:inline;vertical-align:middle;\" /></a> : <a class=\"ProveItLink\" href=\"__pv_it/1da4e2fe7c44632f084fa27ea32e26dc689384c20/expr.ipynb\"><img src=\"__pv_it/1da4e2fe7c44632f084fa27ea32e26dc689384c20/expr.png\" style=\"display:inline;vertical-align:middle;\" /></a>, <a class=\"ProveItLink\" href=\"../../../__pv_it/9242e69d4f2c65d04fc0527b82418c7c22c6da370/expr.ipynb\"><img src=\"../../../__pv_it/9242e69d4f2c65d04fc0527b82418c7c22c6da370/expr.png\" style=\"display:inline;vertical-align:middle;\" /></a> : <a class=\"ProveItLink\" href=\"__pv_it/ec69aa968db64577c82e043f47811b805364b5540/expr.ipynb\"><img src=\"__pv_it/ec69aa968db64577c82e043f47811b805364b5540/expr.png\" style=\"display:inline;vertical-align:middle;\" /></a></span></td></tr><tr><td>12</td><td>specialization</td><td>14, 15, 16, 17</td><td><span style=\"font-size:20px;\"><a class=\"ProveItLink\" href=\"__pv_it/8cd64382503bec94d402af7a572a28def82b53e70/expr.ipynb\"><img src=\"__pv_it/8cd64382503bec94d402af7a572a28def82b53e70/expr.png\" style=\"display:inline;vertical-align:middle;\" /></a> &#x22A2;&nbsp;<a class=\"ProveItLink\" href=\"__pv_it/c948abda081fd2d691427bf4804da2a83b7eea690/expr.ipynb\"><img src=\"__pv_it/c948abda081fd2d691427bf4804da2a83b7eea690/expr.png\" style=\"display:inline;vertical-align:middle;\" /></a></span></td></tr>\n",
       "<tr><td>&nbsp;</td><td colspan=4 style=\"text-align:left\"><span style=\"font-size:20px;\"><a class=\"ProveItLink\" href=\"../../../__pv_it/78af03acba5349fd70398a32ce59bae1da52f0870/expr.ipynb\"><img src=\"../../../__pv_it/78af03acba5349fd70398a32ce59bae1da52f0870/expr.png\" style=\"display:inline;vertical-align:middle;\" /></a> : <a class=\"ProveItLink\" href=\"../../../number/numeral/__pv_it/77d407a64829263cdc16415becd4c2293f77a4bf0/expr.ipynb\"><img src=\"../../../number/numeral/__pv_it/77d407a64829263cdc16415becd4c2293f77a4bf0/expr.png\" style=\"display:inline;vertical-align:middle;\" /></a>, <a class=\"ProveItLink\" href=\"../../../__pv_it/39dbcd3ca0390345b51c6ef7785756419e2c14390/expr.ipynb\"><img src=\"../../../__pv_it/39dbcd3ca0390345b51c6ef7785756419e2c14390/expr.png\" style=\"display:inline;vertical-align:middle;\" /></a> : <a class=\"ProveItLink\" href=\"../../../number/numeral/__pv_it/ec23fc7a1b4222a5f4948b495002b97d6fa18c3c0/expr.ipynb\"><img src=\"../../../number/numeral/__pv_it/ec23fc7a1b4222a5f4948b495002b97d6fa18c3c0/expr.png\" style=\"display:inline;vertical-align:middle;\" /></a>, <a class=\"ProveItLink\" href=\"../../../__pv_it/eb438fefc4bd0ac977777d6dfd3e8a72dfbedbd50/expr.ipynb\"><img src=\"../../../__pv_it/eb438fefc4bd0ac977777d6dfd3e8a72dfbedbd50/expr.png\" style=\"display:inline;vertical-align:middle;\" /></a> : <a class=\"ProveItLink\" href=\"__pv_it/457dd2749950b255c39680068f2e448ae607c7710/expr.ipynb\"><img src=\"__pv_it/457dd2749950b255c39680068f2e448ae607c7710/expr.png\" style=\"display:inline;vertical-align:middle;\" /></a>, <a class=\"ProveItLink\" href=\"../../../__pv_it/077b2ff79244fb4582cbe22c6e3356fa92a52f2f0/expr.ipynb\"><img src=\"../../../__pv_it/077b2ff79244fb4582cbe22c6e3356fa92a52f2f0/expr.png\" style=\"display:inline;vertical-align:middle;\" /></a> : <a class=\"ProveItLink\" href=\"__pv_it/4fbdcb4671f0f96544ca64362db2c9fec03a54b30/expr.ipynb\"><img src=\"__pv_it/4fbdcb4671f0f96544ca64362db2c9fec03a54b30/expr.png\" style=\"display:inline;vertical-align:middle;\" /></a>, <a class=\"ProveItLink\" href=\"../../../__pv_it/9242e69d4f2c65d04fc0527b82418c7c22c6da370/expr.ipynb\"><img src=\"../../../__pv_it/9242e69d4f2c65d04fc0527b82418c7c22c6da370/expr.png\" style=\"display:inline;vertical-align:middle;\" /></a> : <a class=\"ProveItLink\" href=\"__pv_it/47fa43ebc28df30ca42c709a7d123d39f2fac3160/expr.ipynb\"><img src=\"__pv_it/47fa43ebc28df30ca42c709a7d123d39f2fac3160/expr.png\" style=\"display:inline;vertical-align:middle;\" /></a></span></td></tr><tr><td>13</td><td>theorem</td><td></td><td><span style=\"font-size:20px;\"> &#x22A2;&nbsp;<a class=\"ProveItLink\" href=\"../../../number/numeral/deci/__pv_it/3f15fb519636fc585376b5b502be456d654dd18d0/expr.ipynb\"><img src=\"../../../number/numeral/deci/__pv_it/3f15fb519636fc585376b5b502be456d654dd18d0/expr.png\" style=\"display:inline;vertical-align:middle;\" /></a></span></td></tr>\n",
       "<tr><td>&nbsp;</td><td colspan=4 style-\"text-align:left\"><a class=\"ProveItLink\" href=\"../../../number/numeral/deci/_proofs_/nat1.ipynb\">proveit.number.numeral.deci.nat1</a></td></tr><tr><td>14</td><td>theorem</td><td></td><td><span style=\"font-size:20px;\"> &#x22A2;&nbsp;<a class=\"ProveItLink\" href=\"../disjunction/__pv_it/cd30baf5ab2620c9803897366acf4394ab8c82330/expr.ipynb\"><img src=\"../disjunction/__pv_it/cd30baf5ab2620c9803897366acf4394ab8c82330/expr.png\" style=\"display:inline;vertical-align:middle;\" /></a></span></td></tr>\n",
       "<tr><td>&nbsp;</td><td colspan=4 style-\"text-align:left\"><a class=\"ProveItLink\" href=\"../disjunction/_proofs_/eachInBool.ipynb\">proveit.logic.boolean.disjunction.eachInBool</a></td></tr><tr><td>15</td><td>theorem</td><td></td><td><span style=\"font-size:20px;\"> &#x22A2;&nbsp;<a class=\"ProveItLink\" href=\"../../../number/numeral/deci/__pv_it/286f0443dba55bdb259c90cef1db0ca273fac95e0/expr.ipynb\"><img src=\"../../../number/numeral/deci/__pv_it/286f0443dba55bdb259c90cef1db0ca273fac95e0/expr.png\" style=\"display:inline;vertical-align:middle;\" /></a></span></td></tr>\n",
       "<tr><td>&nbsp;</td><td colspan=4 style-\"text-align:left\"><a class=\"ProveItLink\" href=\"../../../number/numeral/deci/_proofs_/nat2.ipynb\">proveit.number.numeral.deci.nat2</a></td></tr><tr><td>16</td><td>theorem</td><td></td><td><span style=\"font-size:20px;\"> &#x22A2;&nbsp;<a class=\"ProveItLink\" href=\"../../../number/sets/integer/__pv_it/50688835e4f8f7c7ea93ceb53b4c2bc2c084e66a0/expr.ipynb\"><img src=\"../../../number/sets/integer/__pv_it/50688835e4f8f7c7ea93ceb53b4c2bc2c084e66a0/expr.png\" style=\"display:inline;vertical-align:middle;\" /></a></span></td></tr>\n",
       "<tr><td>&nbsp;</td><td colspan=4 style-\"text-align:left\"><a class=\"ProveItLink\" href=\"../../../number/sets/integer/_proofs_/zeroInNats.ipynb\">proveit.number.sets.integer.zeroInNats</a></td></tr><tr><td>17</td><td>specialization</td><td>18, 19</td><td><span style=\"font-size:20px;\"><a class=\"ProveItLink\" href=\"__pv_it/8cd64382503bec94d402af7a572a28def82b53e70/expr.ipynb\"><img src=\"__pv_it/8cd64382503bec94d402af7a572a28def82b53e70/expr.png\" style=\"display:inline;vertical-align:middle;\" /></a> &#x22A2;&nbsp;<a class=\"ProveItLink\" href=\"__pv_it/a103d9a8c7d1b05ed2ee19e4dcf4fac008acac6f0/expr.ipynb\"><img src=\"__pv_it/a103d9a8c7d1b05ed2ee19e4dcf4fac008acac6f0/expr.png\" style=\"display:inline;vertical-align:middle;\" /></a></span></td></tr>\n",
       "<tr><td>&nbsp;</td><td colspan=4 style=\"text-align:left\"><span style=\"font-size:20px;\"><a class=\"ProveItLink\" href=\"../../../__pv_it/2cbe72a7ad6f655694dd697106680215e8489b600/expr.ipynb\"><img src=\"../../../__pv_it/2cbe72a7ad6f655694dd697106680215e8489b600/expr.png\" style=\"display:inline;vertical-align:middle;\" /></a> : <a class=\"ProveItLink\" href=\"__pv_it/81f5348b3091344cea8b3feb3b2418fc6f6823d60/expr.ipynb\"><img src=\"__pv_it/81f5348b3091344cea8b3feb3b2418fc6f6823d60/expr.png\" style=\"display:inline;vertical-align:middle;\" /></a></span></td></tr><tr><td>18</td><td>theorem</td><td></td><td><span style=\"font-size:20px;\"> &#x22A2;&nbsp;<a class=\"ProveItLink\" href=\"../negation/__pv_it/d36c8e2aa76ae2dab2b2bccac3cb95030adef6f90/expr.ipynb\"><img src=\"../negation/__pv_it/d36c8e2aa76ae2dab2b2bccac3cb95030adef6f90/expr.png\" style=\"display:inline;vertical-align:middle;\" /></a></span></td></tr>\n",
       "<tr><td>&nbsp;</td><td colspan=4 style-\"text-align:left\"><a class=\"ProveItLink\" href=\"../negation/_proofs_/operandInBool.ipynb\">proveit.logic.boolean.negation.operandInBool</a></td></tr><tr><td>19</td><td>specialization</td><td>20, 21</td><td><span style=\"font-size:20px;\"><a class=\"ProveItLink\" href=\"__pv_it/8cd64382503bec94d402af7a572a28def82b53e70/expr.ipynb\"><img src=\"__pv_it/8cd64382503bec94d402af7a572a28def82b53e70/expr.png\" style=\"display:inline;vertical-align:middle;\" /></a> &#x22A2;&nbsp;<a class=\"ProveItLink\" href=\"__pv_it/2e8ff58f8bf0e3fd5f386854adbee4ce26fc1d460/expr.ipynb\"><img src=\"__pv_it/2e8ff58f8bf0e3fd5f386854adbee4ce26fc1d460/expr.png\" style=\"display:inline;vertical-align:middle;\" /></a></span></td></tr>\n",
       "<tr><td>&nbsp;</td><td colspan=4 style=\"text-align:left\"><span style=\"font-size:20px;\"><a class=\"ProveItLink\" href=\"../../../__pv_it/2cbe72a7ad6f655694dd697106680215e8489b600/expr.ipynb\"><img src=\"../../../__pv_it/2cbe72a7ad6f655694dd697106680215e8489b600/expr.png\" style=\"display:inline;vertical-align:middle;\" /></a> : <a class=\"ProveItLink\" href=\"__pv_it/1ee847378f6f4573c91a50669d54b8369fc8bde70/expr.ipynb\"><img src=\"__pv_it/1ee847378f6f4573c91a50669d54b8369fc8bde70/expr.png\" style=\"display:inline;vertical-align:middle;\" /></a></span></td></tr><tr><td>20</td><td>theorem</td><td></td><td><span style=\"font-size:20px;\"> &#x22A2;&nbsp;<a class=\"ProveItLink\" href=\"../__pv_it/1d8cf37f5c705c7f67ba9cbc584342aedfb4c1440/expr.ipynb\"><img src=\"../__pv_it/1d8cf37f5c705c7f67ba9cbc584342aedfb4c1440/expr.png\" style=\"display:inline;vertical-align:middle;\" /></a></span></td></tr>\n",
       "<tr><td>&nbsp;</td><td colspan=4 style-\"text-align:left\"><a class=\"ProveItLink\" href=\"../_proofs_/inBoolIfTrue.ipynb\">proveit.logic.boolean.inBoolIfTrue</a></td></tr><tr><td>21</td><td>assumption</td><td></td><td><span style=\"font-size:20px;\"><a class=\"ProveItLink\" href=\"__pv_it/8cd64382503bec94d402af7a572a28def82b53e70/expr.ipynb\"><img src=\"__pv_it/8cd64382503bec94d402af7a572a28def82b53e70/expr.png\" style=\"display:inline;vertical-align:middle;\" /></a> &#x22A2;&nbsp;<a class=\"ProveItLink\" href=\"__pv_it/1ee847378f6f4573c91a50669d54b8369fc8bde70/expr.ipynb\"><img src=\"__pv_it/1ee847378f6f4573c91a50669d54b8369fc8bde70/expr.png\" style=\"display:inline;vertical-align:middle;\" /></a></span></td></tr>\n",
       "</table>"
      ],
      "text/plain": [
       "\tstep type\trequirements\tstatement\n",
       "0\tspecialization\t1, 2, 3, 21, 4, 5\t{[not]([not](A) or [not](B) or [not](C))} |= A and B and C\n",
       "\tm : 3, A : (A , B , C)\n",
       "1\ttheorem\t\t|= forall_{m in Naturals} [forall_{A in BOOLEANS^{m} | [not]([not](A_1) or  ...  or [not](A_m))} (A_1 and  ...  and A_m)]\n",
       "\tproveit.logic.boolean.conjunction.demorgansLawOrToAnd\n",
       "2\ttheorem\t\t|= 3 in Naturals\n",
       "\tproveit.number.numeral.deci.nat3\n",
       "3\tspecialization\t6, 7, 8, 9\t{[not]([not](A) or [not](B) or [not](C))} |= (A , B , C) in BOOLEANS^{3}\n",
       "\tS : BOOLEANS, a : A, b : B, c : C\n",
       "4\ttheorem\t\t|= (1 + 1) = 2\n",
       "\tproveit.number.numeral.deci.add_1_1\n",
       "5\ttheorem\t\t|= (2 + 1) = 3\n",
       "\tproveit.number.numeral.deci.add_2_1\n",
       "6\ttheorem\t\t|= forall_{S} [forall_{a, b, c in S} ((a , b , c) in S^{3})]\n",
       "\tproveit.logic.set_theory.membership.exp_set_3\n",
       "7\tspecialization\t18, 10\t{[not]([not](A) or [not](B) or [not](C))} |= A in BOOLEANS\n",
       "\tA : A\n",
       "8\tspecialization\t18, 11\t{[not]([not](A) or [not](B) or [not](C))} |= B in BOOLEANS\n",
       "\tA : B\n",
       "9\tspecialization\t18, 12\t{[not]([not](A) or [not](B) or [not](C))} |= C in BOOLEANS\n",
       "\tA : C\n",
       "10\tspecialization\t14, 16, 15, 17\t{[not]([not](A) or [not](B) or [not](C))} |= [not](A) in BOOLEANS\n",
       "\tm : 0, n : 2, A : (), B : [not](A), C : ([not](B) , [not](C))\n",
       "11\tspecialization\t14, 13, 17\t{[not]([not](A) or [not](B) or [not](C))} |= [not](B) in BOOLEANS\n",
       "\tm : 1, n : 1, A : ([not](A)), B : [not](B), C : ([not](C))\n",
       "12\tspecialization\t14, 15, 16, 17\t{[not]([not](A) or [not](B) or [not](C))} |= [not](C) in BOOLEANS\n",
       "\tm : 2, n : 0, A : ([not](A) , [not](B)), B : [not](C), C : ()\n",
       "13\ttheorem\t\t|= 1 in Naturals\n",
       "\tproveit.number.numeral.deci.nat1\n",
       "14\ttheorem\t\t|= forall_{m, n in Naturals} [forall_{A, B, C | (A_1 or  ...  or A_m or B or C_1 or  ...  or C_n) in BOOLEANS} (B in BOOLEANS)]\n",
       "\tproveit.logic.boolean.disjunction.eachInBool\n",
       "15\ttheorem\t\t|= 2 in Naturals\n",
       "\tproveit.number.numeral.deci.nat2\n",
       "16\ttheorem\t\t|= 0 in Naturals\n",
       "\tproveit.number.sets.integer.zeroInNats\n",
       "17\tspecialization\t18, 19\t{[not]([not](A) or [not](B) or [not](C))} |= ([not](A) or [not](B) or [not](C)) in BOOLEANS\n",
       "\tA : [not](A) or [not](B) or [not](C)\n",
       "18\ttheorem\t\t|= forall_{A | [not](A) in BOOLEANS} (A in BOOLEANS)\n",
       "\tproveit.logic.boolean.negation.operandInBool\n",
       "19\tspecialization\t20, 21\t{[not]([not](A) or [not](B) or [not](C))} |= [not]([not](A) or [not](B) or [not](C)) in BOOLEANS\n",
       "\tA : [not]([not](A) or [not](B) or [not](C))\n",
       "20\ttheorem\t\t|= forall_{A | A} (A in BOOLEANS)\n",
       "\tproveit.logic.boolean.inBoolIfTrue\n",
       "21\tassumption\t\t{[not]([not](A) or [not](B) or [not](C))} |= [not]([not](A) or [not](B) or [not](C))"
      ]
     },
     "execution_count": 3,
     "metadata": {},
     "output_type": "execute_result"
    }
   ],
   "source": [
    "And(A,B,C).deduceDemorgansEquiv([Not(Or(Not(A), Not(B), Not(C)))]).proof()"
   ]
  },
  {
   "cell_type": "markdown",
   "metadata": {},
   "source": [
    "## Axioms"
   ]
  },
  {
   "cell_type": "code",
   "execution_count": 46,
   "metadata": {},
   "outputs": [
    {
     "data": {
      "text/html": [
       "<table><tr><th>&nbsp;</th><th>step type</th><th>requirements</th><th>statement</th></tr>\n",
       "<tr><td>0</td><td>axiom</td><td></td><td><span style=\"font-size:20px;\"> &#x22A2;&nbsp;<a class=\"ProveItLink\" href=\"__pv_it/8898576b5e2da836accfecb245314d00556cd07d0/expr.ipynb\"><img src=\"__pv_it/8898576b5e2da836accfecb245314d00556cd07d0/expr.png\" style=\"display:inline;vertical-align:middle;\" /></a></span></td></tr>\n",
       "<tr><td>&nbsp;</td><td colspan=4 style-\"text-align:left\"><a class=\"ProveItLink\" href=\"_axioms_.ipynb#andTT\">proveit.logic.boolean.conjunction.andTT</a></td></tr></table>"
      ],
      "text/plain": [
       "\tstep type\trequirements\tstatement\n",
       "0\taxiom\t\t|= (TRUE and TRUE) = TRUE\n",
       "\tproveit.logic.boolean.conjunction.andTT"
      ]
     },
     "execution_count": 46,
     "metadata": {},
     "output_type": "execute_result"
    }
   ],
   "source": [
    "Equals(And(TRUE, TRUE), TRUE).prove().proof()"
   ]
  },
  {
   "cell_type": "code",
   "execution_count": 47,
   "metadata": {},
   "outputs": [
    {
     "data": {
      "text/html": [
       "<table><tr><th>&nbsp;</th><th>step type</th><th>requirements</th><th>statement</th></tr>\n",
       "<tr><td>0</td><td>axiom</td><td></td><td><span style=\"font-size:20px;\"> &#x22A2;&nbsp;<a class=\"ProveItLink\" href=\"__pv_it/bf71336d19004bcf68c4f8a839cdcc9eb9f93c420/expr.ipynb\"><img src=\"__pv_it/bf71336d19004bcf68c4f8a839cdcc9eb9f93c420/expr.png\" style=\"display:inline;vertical-align:middle;\" /></a></span></td></tr>\n",
       "<tr><td>&nbsp;</td><td colspan=4 style-\"text-align:left\"><a class=\"ProveItLink\" href=\"_axioms_.ipynb#andTF\">proveit.logic.boolean.conjunction.andTF</a></td></tr></table>"
      ],
      "text/plain": [
       "\tstep type\trequirements\tstatement\n",
       "0\taxiom\t\t|= (TRUE and FALSE) = FALSE\n",
       "\tproveit.logic.boolean.conjunction.andTF"
      ]
     },
     "execution_count": 47,
     "metadata": {},
     "output_type": "execute_result"
    }
   ],
   "source": [
    "Equals(And(TRUE, FALSE), FALSE).prove().proof()"
   ]
  },
  {
   "cell_type": "code",
   "execution_count": 48,
   "metadata": {},
   "outputs": [
    {
     "data": {
      "text/html": [
       "<table><tr><th>&nbsp;</th><th>step type</th><th>requirements</th><th>statement</th></tr>\n",
       "<tr><td>0</td><td>axiom</td><td></td><td><span style=\"font-size:20px;\"> &#x22A2;&nbsp;<a class=\"ProveItLink\" href=\"__pv_it/d54a4c9f80bf23554462e7252a7e121d66eb7fc10/expr.ipynb\"><img src=\"__pv_it/d54a4c9f80bf23554462e7252a7e121d66eb7fc10/expr.png\" style=\"display:inline;vertical-align:middle;\" /></a></span></td></tr>\n",
       "<tr><td>&nbsp;</td><td colspan=4 style-\"text-align:left\"><a class=\"ProveItLink\" href=\"_axioms_.ipynb#andFT\">proveit.logic.boolean.conjunction.andFT</a></td></tr></table>"
      ],
      "text/plain": [
       "\tstep type\trequirements\tstatement\n",
       "0\taxiom\t\t|= (FALSE and TRUE) = FALSE\n",
       "\tproveit.logic.boolean.conjunction.andFT"
      ]
     },
     "execution_count": 48,
     "metadata": {},
     "output_type": "execute_result"
    }
   ],
   "source": [
    "Equals(And(FALSE, TRUE), FALSE).prove().proof()"
   ]
  },
  {
   "cell_type": "code",
   "execution_count": 49,
   "metadata": {},
   "outputs": [
    {
     "data": {
      "text/html": [
       "<table><tr><th>&nbsp;</th><th>step type</th><th>requirements</th><th>statement</th></tr>\n",
       "<tr><td>0</td><td>axiom</td><td></td><td><span style=\"font-size:20px;\"> &#x22A2;&nbsp;<a class=\"ProveItLink\" href=\"__pv_it/8df69cfea9870bb41766cd368a2cd850d5a07bc80/expr.ipynb\"><img src=\"__pv_it/8df69cfea9870bb41766cd368a2cd850d5a07bc80/expr.png\" style=\"display:inline;vertical-align:middle;\" /></a></span></td></tr>\n",
       "<tr><td>&nbsp;</td><td colspan=4 style-\"text-align:left\"><a class=\"ProveItLink\" href=\"_axioms_.ipynb#andFF\">proveit.logic.boolean.conjunction.andFF</a></td></tr></table>"
      ],
      "text/plain": [
       "\tstep type\trequirements\tstatement\n",
       "0\taxiom\t\t|= (FALSE and FALSE) = FALSE\n",
       "\tproveit.logic.boolean.conjunction.andFF"
      ]
     },
     "execution_count": 49,
     "metadata": {},
     "output_type": "execute_result"
    }
   ],
   "source": [
    "Equals(And(FALSE, FALSE), FALSE).prove().proof()"
   ]
  },
  {
   "cell_type": "code",
   "execution_count": 50,
   "metadata": {},
   "outputs": [
    {
     "data": {
      "text/html": [
       "<table><tr><th>&nbsp;</th><th>step type</th><th>requirements</th><th>statement</th></tr>\n",
       "<tr><td>0</td><td>specialization</td><td>1, 2</td><td><span style=\"font-size:20px;\"><a class=\"ProveItLink\" href=\"__pv_it/bbe5326efdeac90dc3f265c58690f9da9409bbe00/expr.ipynb\"><img src=\"__pv_it/bbe5326efdeac90dc3f265c58690f9da9409bbe00/expr.png\" style=\"display:inline;vertical-align:middle;\" /></a> &#x22A2;&nbsp;<a class=\"ProveItLink\" href=\"__pv_it/03a5c2b5cc6fc2c3cd686b4bcf84379b893abe210/expr.ipynb\"><img src=\"__pv_it/03a5c2b5cc6fc2c3cd686b4bcf84379b893abe210/expr.png\" style=\"display:inline;vertical-align:middle;\" /></a></span></td></tr>\n",
       "<tr><td>&nbsp;</td><td colspan=4 style=\"text-align:left\"><span style=\"font-size:20px;\"><a class=\"ProveItLink\" href=\"../../../__pv_it/2cbe72a7ad6f655694dd697106680215e8489b600/expr.ipynb\"><img src=\"../../../__pv_it/2cbe72a7ad6f655694dd697106680215e8489b600/expr.png\" style=\"display:inline;vertical-align:middle;\" /></a> : <a class=\"ProveItLink\" href=\"../../../__pv_it/2cbe72a7ad6f655694dd697106680215e8489b600/expr.ipynb\"><img src=\"../../../__pv_it/2cbe72a7ad6f655694dd697106680215e8489b600/expr.png\" style=\"display:inline;vertical-align:middle;\" /></a>, <a class=\"ProveItLink\" href=\"../../../__pv_it/077b2ff79244fb4582cbe22c6e3356fa92a52f2f0/expr.ipynb\"><img src=\"../../../__pv_it/077b2ff79244fb4582cbe22c6e3356fa92a52f2f0/expr.png\" style=\"display:inline;vertical-align:middle;\" /></a> : <a class=\"ProveItLink\" href=\"../../../__pv_it/077b2ff79244fb4582cbe22c6e3356fa92a52f2f0/expr.ipynb\"><img src=\"../../../__pv_it/077b2ff79244fb4582cbe22c6e3356fa92a52f2f0/expr.png\" style=\"display:inline;vertical-align:middle;\" /></a></span></td></tr><tr><td>1</td><td>axiom</td><td></td><td><span style=\"font-size:20px;\"> &#x22A2;&nbsp;<a class=\"ProveItLink\" href=\"__pv_it/5f79a6271d13dd64521e97a5f603a863aa4a788b0/expr.ipynb\"><img src=\"__pv_it/5f79a6271d13dd64521e97a5f603a863aa4a788b0/expr.png\" style=\"display:inline;vertical-align:middle;\" /></a></span></td></tr>\n",
       "<tr><td>&nbsp;</td><td colspan=4 style-\"text-align:left\"><a class=\"ProveItLink\" href=\"_axioms_.ipynb#leftInBool\">proveit.logic.boolean.conjunction.leftInBool</a></td></tr><tr><td>2</td><td>assumption</td><td></td><td><span style=\"font-size:20px;\"><a class=\"ProveItLink\" href=\"__pv_it/bbe5326efdeac90dc3f265c58690f9da9409bbe00/expr.ipynb\"><img src=\"__pv_it/bbe5326efdeac90dc3f265c58690f9da9409bbe00/expr.png\" style=\"display:inline;vertical-align:middle;\" /></a> &#x22A2;&nbsp;<a class=\"ProveItLink\" href=\"__pv_it/da1cf8740e92cbd1709295d007b862182ae19c1f0/expr.ipynb\"><img src=\"__pv_it/da1cf8740e92cbd1709295d007b862182ae19c1f0/expr.png\" style=\"display:inline;vertical-align:middle;\" /></a></span></td></tr>\n",
       "</table>"
      ],
      "text/plain": [
       "\tstep type\trequirements\tstatement\n",
       "0\tspecialization\t1, 2\t{(A and B) in BOOLEANS} |= A in BOOLEANS\n",
       "\tA : A, B : B\n",
       "1\taxiom\t\t|= forall_{A, B | (A and B) in BOOLEANS} (A in BOOLEANS)\n",
       "\tproveit.logic.boolean.conjunction.leftInBool\n",
       "2\tassumption\t\t{(A and B) in BOOLEANS} |= (A and B) in BOOLEANS"
      ]
     },
     "execution_count": 50,
     "metadata": {},
     "output_type": "execute_result"
    }
   ],
   "source": [
    "inBool(A).prove([inBool(And(A,B))]).proof()"
   ]
  },
  {
   "cell_type": "code",
   "execution_count": 51,
   "metadata": {},
   "outputs": [
    {
     "data": {
      "text/html": [
       "<table><tr><th>&nbsp;</th><th>step type</th><th>requirements</th><th>statement</th></tr>\n",
       "<tr><td>0</td><td>specialization</td><td>1, 2</td><td><span style=\"font-size:20px;\"><a class=\"ProveItLink\" href=\"__pv_it/bbe5326efdeac90dc3f265c58690f9da9409bbe00/expr.ipynb\"><img src=\"__pv_it/bbe5326efdeac90dc3f265c58690f9da9409bbe00/expr.png\" style=\"display:inline;vertical-align:middle;\" /></a> &#x22A2;&nbsp;<a class=\"ProveItLink\" href=\"__pv_it/fe5c91c77f0659f9ea07a2e3257797875d6868370/expr.ipynb\"><img src=\"__pv_it/fe5c91c77f0659f9ea07a2e3257797875d6868370/expr.png\" style=\"display:inline;vertical-align:middle;\" /></a></span></td></tr>\n",
       "<tr><td>&nbsp;</td><td colspan=4 style=\"text-align:left\"><span style=\"font-size:20px;\"><a class=\"ProveItLink\" href=\"../../../__pv_it/2cbe72a7ad6f655694dd697106680215e8489b600/expr.ipynb\"><img src=\"../../../__pv_it/2cbe72a7ad6f655694dd697106680215e8489b600/expr.png\" style=\"display:inline;vertical-align:middle;\" /></a> : <a class=\"ProveItLink\" href=\"../../../__pv_it/2cbe72a7ad6f655694dd697106680215e8489b600/expr.ipynb\"><img src=\"../../../__pv_it/2cbe72a7ad6f655694dd697106680215e8489b600/expr.png\" style=\"display:inline;vertical-align:middle;\" /></a>, <a class=\"ProveItLink\" href=\"../../../__pv_it/077b2ff79244fb4582cbe22c6e3356fa92a52f2f0/expr.ipynb\"><img src=\"../../../__pv_it/077b2ff79244fb4582cbe22c6e3356fa92a52f2f0/expr.png\" style=\"display:inline;vertical-align:middle;\" /></a> : <a class=\"ProveItLink\" href=\"../../../__pv_it/077b2ff79244fb4582cbe22c6e3356fa92a52f2f0/expr.ipynb\"><img src=\"../../../__pv_it/077b2ff79244fb4582cbe22c6e3356fa92a52f2f0/expr.png\" style=\"display:inline;vertical-align:middle;\" /></a></span></td></tr><tr><td>1</td><td>axiom</td><td></td><td><span style=\"font-size:20px;\"> &#x22A2;&nbsp;<a class=\"ProveItLink\" href=\"__pv_it/bbe8097dab65a1d1000643b5420c479491eb779b0/expr.ipynb\"><img src=\"__pv_it/bbe8097dab65a1d1000643b5420c479491eb779b0/expr.png\" style=\"display:inline;vertical-align:middle;\" /></a></span></td></tr>\n",
       "<tr><td>&nbsp;</td><td colspan=4 style-\"text-align:left\"><a class=\"ProveItLink\" href=\"_axioms_.ipynb#rightInBool\">proveit.logic.boolean.conjunction.rightInBool</a></td></tr><tr><td>2</td><td>assumption</td><td></td><td><span style=\"font-size:20px;\"><a class=\"ProveItLink\" href=\"__pv_it/bbe5326efdeac90dc3f265c58690f9da9409bbe00/expr.ipynb\"><img src=\"__pv_it/bbe5326efdeac90dc3f265c58690f9da9409bbe00/expr.png\" style=\"display:inline;vertical-align:middle;\" /></a> &#x22A2;&nbsp;<a class=\"ProveItLink\" href=\"__pv_it/da1cf8740e92cbd1709295d007b862182ae19c1f0/expr.ipynb\"><img src=\"__pv_it/da1cf8740e92cbd1709295d007b862182ae19c1f0/expr.png\" style=\"display:inline;vertical-align:middle;\" /></a></span></td></tr>\n",
       "</table>"
      ],
      "text/plain": [
       "\tstep type\trequirements\tstatement\n",
       "0\tspecialization\t1, 2\t{(A and B) in BOOLEANS} |= B in BOOLEANS\n",
       "\tA : A, B : B\n",
       "1\taxiom\t\t|= forall_{A, B | (A and B) in BOOLEANS} (B in BOOLEANS)\n",
       "\tproveit.logic.boolean.conjunction.rightInBool\n",
       "2\tassumption\t\t{(A and B) in BOOLEANS} |= (A and B) in BOOLEANS"
      ]
     },
     "execution_count": 51,
     "metadata": {},
     "output_type": "execute_result"
    }
   ],
   "source": [
    "inBool(B).prove([inBool(And(A,B))]).proof()"
   ]
  },
  {
   "cell_type": "code",
   "execution_count": 52,
   "metadata": {},
>>>>>>> a89a0c83
   "outputs": [],
   "source": [
    "%end demonstrations"
   ]
  }
 ],
 "metadata": {
  "kernelspec": {
   "display_name": "Python 3",
   "language": "python",
   "name": "python3"
  },
  "language_info": {
   "codemirror_mode": {
    "name": "ipython",
    "version": 3
   },
   "file_extension": ".py",
   "mimetype": "text/x-python",
   "name": "python",
   "nbconvert_exporter": "python",
   "pygments_lexer": "ipython3",
   "version": "3.7.3"
  }
 },
 "nbformat": 4,
 "nbformat_minor": 1
}<|MERGE_RESOLUTION|>--- conflicted
+++ resolved
@@ -28,18 +28,6 @@
    "cell_type": "code",
    "execution_count": null,
    "metadata": {},
-<<<<<<< HEAD
-   "outputs": [],
-   "source": [
-    "expr = And(a, b, c, d, e, f)"
-   ]
-  },
-  {
-   "cell_type": "code",
-   "execution_count": null,
-   "metadata": {},
-   "outputs": [],
-=======
    "outputs": [
     {
      "data": {
@@ -55,322 +43,12 @@
      "output_type": "execute_result"
     }
    ],
->>>>>>> a89a0c83
    "source": [
     "expr.copy().withWrappingAt(3)"
    ]
   },
   {
    "cell_type": "code",
-<<<<<<< HEAD
-   "execution_count": null,
-   "metadata": {},
-   "outputs": [],
-   "source": [
-    "new_expr = expr.copy().withWrappingAt(3)"
-   ]
-  },
-  {
-   "cell_type": "code",
-   "execution_count": null,
-   "metadata": {},
-   "outputs": [],
-   "source": [
-    "expr"
-   ]
-  },
-  {
-   "cell_type": "code",
-   "execution_count": null,
-   "metadata": {},
-   "outputs": [],
-   "source": [
-    "new_expr"
-   ]
-  },
-  {
-   "cell_type": "code",
-   "execution_count": null,
-   "metadata": {},
-   "outputs": [],
-   "source": [
-    "expr = And(Or(a, b, c), Or(b, c, d), Or(d, e, f))"
-   ]
-  },
-  {
-   "cell_type": "code",
-   "execution_count": null,
-   "metadata": {},
-   "outputs": [],
-   "source": [
-    "new_expr = expr.copy()"
-   ]
-  },
-  {
-   "cell_type": "code",
-   "execution_count": null,
-   "metadata": {},
-   "outputs": [],
-   "source": [
-    "new_expr.innerExpr().operands[1].withWrappingAt(3)"
-   ]
-  },
-  {
-   "cell_type": "code",
-   "execution_count": null,
-   "metadata": {},
-   "outputs": [],
-   "source": [
-    "expr"
-   ]
-  },
-  {
-   "cell_type": "code",
-   "execution_count": null,
-   "metadata": {},
-   "outputs": [],
-   "source": [
-    "print(expr==new_expr)"
-   ]
-  },
-  {
-   "cell_type": "code",
-   "execution_count": null,
-   "metadata": {},
-   "outputs": [],
-   "source": [
-    "And(TRUE, TRUE).evaluation().proof()"
-   ]
-  },
-  {
-   "cell_type": "code",
-   "execution_count": null,
-   "metadata": {},
-   "outputs": [],
-   "source": [
-    "from proveit.number import Less, one\n",
-    "Less.sort([one, one]).proof()"
-   ]
-  },
-  {
-   "cell_type": "code",
-   "execution_count": null,
-   "metadata": {},
-   "outputs": [],
-   "source": [
-    "And(TRUE, TRUE, TRUE).evaluation().proof()"
-   ]
-  },
-  {
-   "cell_type": "code",
-   "execution_count": null,
-   "metadata": {},
-   "outputs": [],
-   "source": [
-    "Not(FALSE).prove().proof()"
-   ]
-  },
-  {
-   "cell_type": "code",
-   "execution_count": null,
-   "metadata": {},
-   "outputs": [],
-   "source": [
-    "And(TRUE, Not(FALSE), TRUE).evaluation().proof()"
-   ]
-  },
-  {
-   "cell_type": "code",
-   "execution_count": null,
-   "metadata": {},
-   "outputs": [],
-   "source": [
-    "And(TRUE, Not(FALSE), TRUE).prove().proof()"
-   ]
-  },
-  {
-   "cell_type": "code",
-   "execution_count": null,
-   "metadata": {},
-   "outputs": [],
-   "source": [
-    "And(TRUE, Not(FALSE), TRUE).evaluation().proof()"
-   ]
-  },
-  {
-   "cell_type": "code",
-   "execution_count": null,
-   "metadata": {},
-   "outputs": [],
-   "source": [
-    "And(TRUE, Or(TRUE, FALSE)).evaluation().proof()"
-   ]
-  },
-  {
-   "cell_type": "code",
-   "execution_count": null,
-   "metadata": {},
-   "outputs": [],
-   "source": [
-    "And(TRUE, Or(TRUE, FALSE), FALSE).evaluation([FALSE]).proof()"
-   ]
-  },
-  {
-   "cell_type": "code",
-   "execution_count": null,
-   "metadata": {},
-   "outputs": [],
-   "source": []
-  },
-  {
-   "cell_type": "code",
-   "execution_count": null,
-   "metadata": {},
-   "outputs": [],
-   "source": []
-  },
-  {
-   "cell_type": "code",
-   "execution_count": null,
-   "metadata": {},
-   "outputs": [],
-   "source": [
-    "And(TRUE, TRUE).prove().proof()"
-   ]
-  },
-  {
-   "cell_type": "code",
-   "execution_count": null,
-   "metadata": {},
-   "outputs": [],
-   "source": [
-    "Not(And(TRUE, FALSE)).prove().proof()"
-   ]
-  },
-  {
-   "cell_type": "code",
-   "execution_count": null,
-   "metadata": {},
-   "outputs": [],
-   "source": [
-    "Not(And(FALSE,TRUE)).prove().proof()"
-   ]
-  },
-  {
-   "cell_type": "code",
-   "execution_count": null,
-   "metadata": {},
-   "outputs": [],
-   "source": [
-    "Not(And(FALSE,FALSE)).prove().proof()"
-   ]
-  },
-  {
-   "cell_type": "code",
-   "execution_count": null,
-   "metadata": {},
-   "outputs": [],
-   "source": [
-    "And(A,B).prove([A,B]).proof()"
-   ]
-  },
-  {
-   "cell_type": "code",
-   "execution_count": null,
-   "metadata": {},
-   "outputs": [],
-   "source": [
-    "Not(And(A,B)).prove([inBool(A), inBool(B), Not(B)]).proof()"
-   ]
-  },
-  {
-   "cell_type": "code",
-   "execution_count": null,
-   "metadata": {},
-   "outputs": [],
-   "source": [
-    "Not(And(A,B)).prove([inBool(A), inBool(B), Not(A)]).proof()"
-   ]
-  },
-  {
-   "cell_type": "code",
-   "execution_count": null,
-   "metadata": {},
-   "outputs": [],
-   "source": [
-    "Not(And(A,B,C)).prove([Not(B)]).proof()"
-   ]
-  },
-  {
-   "cell_type": "code",
-   "execution_count": null,
-   "metadata": {},
-   "outputs": [],
-   "source": [
-    "And(A,B).deriveInPart(0,[And(A,B), *inBool(A,B)]).proof()"
-   ]
-  },
-  {
-   "cell_type": "code",
-   "execution_count": null,
-   "metadata": {},
-   "outputs": [],
-   "source": [
-    "And(A,B).deriveInPart(1,[And(A,B), *inBool(A,B)]).proof()"
-   ]
-  },
-  {
-   "cell_type": "code",
-   "execution_count": null,
-   "metadata": {},
-   "outputs": [],
-   "source": [
-    "And(A,B).deriveCommutation().proof()"
-   ]
-  },
-  {
-   "cell_type": "code",
-   "execution_count": null,
-   "metadata": {},
-   "outputs": [],
-   "source": [
-    "inBool(D).prove([inBool(And(A,B,C,D))]).proof()"
-   ]
-  },
-  {
-   "cell_type": "code",
-   "execution_count": null,
-   "metadata": {},
-   "outputs": [],
-   "source": [
-    "from  proveit.logic.boolean.conjunction._theorems_ import eachInBool\n",
-    "from proveit.number import Len"
-   ]
-  },
-  {
-   "cell_type": "code",
-   "execution_count": null,
-   "metadata": {},
-   "outputs": [],
-   "source": [
-    "expr = eachInBool.explicitInstanceExpr().explicitConditions()[0].element"
-   ]
-  },
-  {
-   "cell_type": "code",
-   "execution_count": null,
-   "metadata": {},
-   "outputs": [],
-   "source": [
-    "Len(expr.operands[0]).simplification()"
-   ]
-  },
-  {
-   "cell_type": "code",
-   "execution_count": null,
-   "metadata": {},
-   "outputs": [],
-=======
    "execution_count": 3,
    "metadata": {},
    "outputs": [
@@ -388,7 +66,6 @@
      "output_type": "execute_result"
     }
    ],
->>>>>>> a89a0c83
    "source": [
     "#currently does not work.  Needs further development.\n",
     "#expr.deriveInPart(1, assumptions=[expr])"
@@ -396,11 +73,6 @@
   },
   {
    "cell_type": "code",
-<<<<<<< HEAD
-   "execution_count": null,
-   "metadata": {},
-   "outputs": [],
-=======
    "execution_count": 4,
    "metadata": {},
    "outputs": [
@@ -418,7 +90,6 @@
      "output_type": "execute_result"
     }
    ],
->>>>>>> a89a0c83
    "source": [
     "from  proveit.logic.boolean.conjunction._theorems_ import anyFromAnd\n",
     "anyFromAnd"
@@ -426,11 +97,6 @@
   },
   {
    "cell_type": "code",
-<<<<<<< HEAD
-   "execution_count": null,
-   "metadata": {},
-   "outputs": [],
-=======
    "execution_count": 5,
    "metadata": {},
    "outputs": [
@@ -448,7 +114,6 @@
      "output_type": "execute_result"
     }
    ],
->>>>>>> a89a0c83
    "source": [
     "from proveit._common_ import m, n, AA, B, CC\n",
     "from proveit.logic import InSet\n",
@@ -460,175 +125,131 @@
   },
   {
    "cell_type": "code",
-<<<<<<< HEAD
-   "execution_count": null,
+   "execution_count": 6,
+   "metadata": {},
+   "outputs": [
+    {
+     "data": {
+      "text/html": [
+       "<a class=\"ProveItLink\" href=\"__pv_it/baa12e4b0b47a3f1a4360b0cd630f213a8327a6a0/expr.ipynb\"><img src=\"__pv_it/baa12e4b0b47a3f1a4360b0cd630f213a8327a6a0/expr.png\" style=\"display:inline;vertical-align:middle;\" /></a>"
+      ],
+      "text/plain": [
+       "a and b \\\\  and c and d and e and f"
+      ]
+     },
+     "execution_count": 6,
+     "metadata": {},
+     "output_type": "execute_result"
+    }
+   ],
+   "source": [
+    "And(A,B,C).prove([A,C,B]).proof()"
+   ]
+  },
+  {
+   "cell_type": "code",
+   "execution_count": 7,
+   "metadata": {},
+   "outputs": [
+    {
+     "data": {
+      "text/html": [
+       "<strong id=\"expr\">expr:</strong> <a class=\"ProveItLink\" href=\"__pv_it/5824965cacdde9563e74cccf07df80e295794cd30/expr.ipynb\"><img src=\"__pv_it/5824965cacdde9563e74cccf07df80e295794cd30/expr.png\" style=\"display:inline;vertical-align:middle;\" /></a><br>"
+      ],
+      "text/plain": [
+       "expr: (a or b or c) and (b or c or d) and (d or e or f)"
+      ]
+     },
+     "execution_count": 7,
+     "metadata": {},
+     "output_type": "execute_result"
+    }
+   ],
+   "source": [
+    "And(A,B,C,D,E,F,G).deriveGroup(2,4,[And(A,B,And(C,D),E,F,G),And(A,B,C,D,E,F,G),inBool(A), inBool(B),inBool(C),inBool(D),inBool(E),inBool(F),inBool(G)]).proof()"
+   ]
+  },
+  {
+   "cell_type": "code",
+   "execution_count": 8,
+   "metadata": {},
+   "outputs": [
+    {
+     "data": {
+      "text/html": [
+       "<strong id=\"new_expr\">new_expr:</strong> <a class=\"ProveItLink\" href=\"__pv_it/5824965cacdde9563e74cccf07df80e295794cd30/expr.ipynb\"><img src=\"__pv_it/5824965cacdde9563e74cccf07df80e295794cd30/expr.png\" style=\"display:inline;vertical-align:middle;\" /></a><br>"
+      ],
+      "text/plain": [
+       "new_expr: (a or b or c) and (b or c or d) and (d or e or f)"
+      ]
+     },
+     "execution_count": 8,
+     "metadata": {},
+     "output_type": "execute_result"
+    }
+   ],
+   "source": [
+    "And(A,B,C,D,E).deriveSwap(1,3,[And(A,B,C,D,E), *inBool(A,B,C,D,E)]).proof()"
+   ]
+  },
+  {
+   "cell_type": "code",
+   "execution_count": 9,
+   "metadata": {},
+   "outputs": [
+    {
+     "data": {
+      "text/html": [
+       "<a class=\"ProveItLink\" href=\"__pv_it/4735ca7416649d98c3aac132471605c7128c4bcc0/expr.ipynb\"><img src=\"__pv_it/4735ca7416649d98c3aac132471605c7128c4bcc0/expr.png\" style=\"display:inline;vertical-align:middle;\" /></a>"
+      ],
+      "text/plain": [
+       "(a or b or c) and (b or c \\\\  or d) and (d or e or f)"
+      ]
+     },
+     "execution_count": 9,
+     "metadata": {},
+     "output_type": "execute_result"
+    }
+   ],
+   "source": [
+    "groupSwap"
+   ]
+  },
+  {
+   "cell_type": "code",
+   "execution_count": 10,
+   "metadata": {},
+   "outputs": [
+    {
+     "data": {
+      "text/html": [
+       "<a class=\"ProveItLink\" href=\"__pv_it/5824965cacdde9563e74cccf07df80e295794cd30/expr.ipynb\"><img src=\"__pv_it/5824965cacdde9563e74cccf07df80e295794cd30/expr.png\" style=\"display:inline;vertical-align:middle;\" /></a>"
+      ],
+      "text/plain": [
+       "(a or b or c) and (b or c or d) and (d or e or f)"
+      ]
+     },
+     "execution_count": 10,
+     "metadata": {},
+     "output_type": "execute_result"
+    }
+   ],
+   "source": [
+    "inBool(And(A,B)).prove([inBool(A), inBool(B)]).proof()"
+   ]
+  },
+  {
+   "cell_type": "code",
+   "execution_count": 11,
    "metadata": {},
    "outputs": [],
-   "source": []
-  },
-  {
-   "cell_type": "code",
-   "execution_count": null,
-   "metadata": {},
-   "outputs": [],
-=======
-   "execution_count": 6,
-   "metadata": {},
-   "outputs": [
-    {
-     "data": {
-      "text/html": [
-       "<a class=\"ProveItLink\" href=\"__pv_it/baa12e4b0b47a3f1a4360b0cd630f213a8327a6a0/expr.ipynb\"><img src=\"__pv_it/baa12e4b0b47a3f1a4360b0cd630f213a8327a6a0/expr.png\" style=\"display:inline;vertical-align:middle;\" /></a>"
-      ],
-      "text/plain": [
-       "a and b \\\\  and c and d and e and f"
-      ]
-     },
-     "execution_count": 6,
-     "metadata": {},
-     "output_type": "execute_result"
-    }
-   ],
->>>>>>> a89a0c83
-   "source": [
-    "And(A,B,C).prove([A,C,B]).proof()"
-   ]
-  },
-  {
-   "cell_type": "code",
-<<<<<<< HEAD
-   "execution_count": null,
-   "metadata": {},
-   "outputs": [],
-=======
-   "execution_count": 7,
-   "metadata": {},
-   "outputs": [
-    {
-     "data": {
-      "text/html": [
-       "<strong id=\"expr\">expr:</strong> <a class=\"ProveItLink\" href=\"__pv_it/5824965cacdde9563e74cccf07df80e295794cd30/expr.ipynb\"><img src=\"__pv_it/5824965cacdde9563e74cccf07df80e295794cd30/expr.png\" style=\"display:inline;vertical-align:middle;\" /></a><br>"
-      ],
-      "text/plain": [
-       "expr: (a or b or c) and (b or c or d) and (d or e or f)"
-      ]
-     },
-     "execution_count": 7,
-     "metadata": {},
-     "output_type": "execute_result"
-    }
-   ],
->>>>>>> a89a0c83
-   "source": [
-    "And(A,B,C,D,E,F,G).deriveGroup(2,4,[And(A,B,And(C,D),E,F,G),And(A,B,C,D,E,F,G),inBool(A), inBool(B),inBool(C),inBool(D),inBool(E),inBool(F),inBool(G)]).proof()"
-   ]
-  },
-  {
-   "cell_type": "code",
-<<<<<<< HEAD
-   "execution_count": null,
-   "metadata": {},
-   "outputs": [],
-=======
-   "execution_count": 8,
-   "metadata": {},
-   "outputs": [
-    {
-     "data": {
-      "text/html": [
-       "<strong id=\"new_expr\">new_expr:</strong> <a class=\"ProveItLink\" href=\"__pv_it/5824965cacdde9563e74cccf07df80e295794cd30/expr.ipynb\"><img src=\"__pv_it/5824965cacdde9563e74cccf07df80e295794cd30/expr.png\" style=\"display:inline;vertical-align:middle;\" /></a><br>"
-      ],
-      "text/plain": [
-       "new_expr: (a or b or c) and (b or c or d) and (d or e or f)"
-      ]
-     },
-     "execution_count": 8,
-     "metadata": {},
-     "output_type": "execute_result"
-    }
-   ],
->>>>>>> a89a0c83
-   "source": [
-    "And(A,B,C,D,E).deriveSwap(1,3,[And(A,B,C,D,E), *inBool(A,B,C,D,E)]).proof()"
-   ]
-  },
-  {
-<<<<<<< HEAD
-   "cell_type": "markdown",
-   "metadata": {},
-=======
-   "cell_type": "code",
-   "execution_count": 9,
-   "metadata": {},
-   "outputs": [
-    {
-     "data": {
-      "text/html": [
-       "<a class=\"ProveItLink\" href=\"__pv_it/4735ca7416649d98c3aac132471605c7128c4bcc0/expr.ipynb\"><img src=\"__pv_it/4735ca7416649d98c3aac132471605c7128c4bcc0/expr.png\" style=\"display:inline;vertical-align:middle;\" /></a>"
-      ],
-      "text/plain": [
-       "(a or b or c) and (b or c \\\\  or d) and (d or e or f)"
-      ]
-     },
-     "execution_count": 9,
-     "metadata": {},
-     "output_type": "execute_result"
-    }
-   ],
->>>>>>> a89a0c83
-   "source": [
-    "groupSwap"
-   ]
-  },
-  {
-   "cell_type": "code",
-<<<<<<< HEAD
-   "execution_count": null,
-   "metadata": {},
-   "outputs": [],
-=======
-   "execution_count": 10,
-   "metadata": {},
-   "outputs": [
-    {
-     "data": {
-      "text/html": [
-       "<a class=\"ProveItLink\" href=\"__pv_it/5824965cacdde9563e74cccf07df80e295794cd30/expr.ipynb\"><img src=\"__pv_it/5824965cacdde9563e74cccf07df80e295794cd30/expr.png\" style=\"display:inline;vertical-align:middle;\" /></a>"
-      ],
-      "text/plain": [
-       "(a or b or c) and (b or c or d) and (d or e or f)"
-      ]
-     },
-     "execution_count": 10,
-     "metadata": {},
-     "output_type": "execute_result"
-    }
-   ],
->>>>>>> a89a0c83
-   "source": [
-    "inBool(And(A,B)).prove([inBool(A), inBool(B)]).proof()"
-   ]
-  },
-  {
-   "cell_type": "code",
-<<<<<<< HEAD
-   "execution_count": null,
-=======
-   "execution_count": 11,
->>>>>>> a89a0c83
-   "metadata": {},
-   "outputs": [],
    "source": [
     "inBool(And(A,B,C,D)).prove([inBool(A), inBool(B), inBool(C), inBool(D)]).proof()"
    ]
   },
   {
    "cell_type": "code",
-<<<<<<< HEAD
-   "execution_count": 2,
-=======
    "execution_count": 12,
->>>>>>> a89a0c83
    "metadata": {},
    "outputs": [
     {
@@ -670,11 +291,7 @@
        "9\tassumption\t\t{[not]([not](A) or [not](B))} |= [not]([not](A) or [not](B))"
       ]
      },
-<<<<<<< HEAD
-     "execution_count": 2,
-=======
      "execution_count": 12,
->>>>>>> a89a0c83
      "metadata": {},
      "output_type": "execute_result"
     }
@@ -685,11 +302,7 @@
   },
   {
    "cell_type": "code",
-<<<<<<< HEAD
-   "execution_count": 2,
-=======
    "execution_count": 13,
->>>>>>> a89a0c83
    "metadata": {},
    "outputs": [
     {
@@ -710,11 +323,7 @@
        "2\tassumption\t\t{[not]([not](A) or [not](B))} |= [not]([not](A) or [not](B))"
       ]
      },
-<<<<<<< HEAD
-     "execution_count": 2,
-=======
      "execution_count": 13,
->>>>>>> a89a0c83
      "metadata": {},
      "output_type": "execute_result"
     }
@@ -725,11 +334,7 @@
   },
   {
    "cell_type": "code",
-<<<<<<< HEAD
-   "execution_count": 3,
-=======
    "execution_count": 14,
->>>>>>> a89a0c83
    "metadata": {},
    "outputs": [
     {
@@ -743,80 +348,6 @@
      "data": {
       "text/html": [
        "<table><tr><th>&nbsp;</th><th>step type</th><th>requirements</th><th>statement</th></tr>\n",
-<<<<<<< HEAD
-       "<tr><td>0</td><td>specialization</td><td>1, 2, 3, 21, 4, 5</td><td><span style=\"font-size:20px;\"><a class=\"ProveItLink\" href=\"__pv_it/8cd64382503bec94d402af7a572a28def82b53e70/expr.ipynb\"><img src=\"__pv_it/8cd64382503bec94d402af7a572a28def82b53e70/expr.png\" style=\"display:inline;vertical-align:middle;\" /></a> &#x22A2;&nbsp;<a class=\"ProveItLink\" href=\"__pv_it/064711a8147ab4383481fbdcc34a3365a66936570/expr.ipynb\"><img src=\"__pv_it/064711a8147ab4383481fbdcc34a3365a66936570/expr.png\" style=\"display:inline;vertical-align:middle;\" /></a></span></td></tr>\n",
-       "<tr><td>&nbsp;</td><td colspan=4 style=\"text-align:left\"><span style=\"font-size:20px;\"><a class=\"ProveItLink\" href=\"../../../__pv_it/78af03acba5349fd70398a32ce59bae1da52f0870/expr.ipynb\"><img src=\"../../../__pv_it/78af03acba5349fd70398a32ce59bae1da52f0870/expr.png\" style=\"display:inline;vertical-align:middle;\" /></a> : <a class=\"ProveItLink\" href=\"../../../number/numeral/__pv_it/9176d93c83afa2c995b614976e3cb49207102fa70/expr.ipynb\"><img src=\"../../../number/numeral/__pv_it/9176d93c83afa2c995b614976e3cb49207102fa70/expr.png\" style=\"display:inline;vertical-align:middle;\" /></a>, <a class=\"ProveItLink\" href=\"../../../__pv_it/eb438fefc4bd0ac977777d6dfd3e8a72dfbedbd50/expr.ipynb\"><img src=\"../../../__pv_it/eb438fefc4bd0ac977777d6dfd3e8a72dfbedbd50/expr.png\" style=\"display:inline;vertical-align:middle;\" /></a> : <a class=\"ProveItLink\" href=\"__pv_it/3bf9902b68eb16c350f1cbf3338cf2ecb60afd7e0/expr.ipynb\"><img src=\"__pv_it/3bf9902b68eb16c350f1cbf3338cf2ecb60afd7e0/expr.png\" style=\"display:inline;vertical-align:middle;\" /></a></span></td></tr><tr><td>1</td><td>theorem</td><td></td><td><span style=\"font-size:20px;\"> &#x22A2;&nbsp;<a class=\"ProveItLink\" href=\"__pv_it/0ed74ad620710f73c94fa449837ef34371d0fd920/expr.ipynb\"><img src=\"__pv_it/0ed74ad620710f73c94fa449837ef34371d0fd920/expr.png\" style=\"display:inline;vertical-align:middle;\" /></a></span></td></tr>\n",
-       "<tr><td>&nbsp;</td><td colspan=4 style-\"text-align:left\"><a class=\"ProveItLink\" href=\"_proofs_/demorganslawOrtoAnd.ipynb\">proveit.logic.boolean.conjunction.demorganslawOrtoAnd</a></td></tr><tr><td>2</td><td>theorem</td><td></td><td><span style=\"font-size:20px;\"> &#x22A2;&nbsp;<a class=\"ProveItLink\" href=\"../../../number/numeral/deci/__pv_it/106bf174ef7755d5609db086689abcc208d6bf3d0/expr.ipynb\"><img src=\"../../../number/numeral/deci/__pv_it/106bf174ef7755d5609db086689abcc208d6bf3d0/expr.png\" style=\"display:inline;vertical-align:middle;\" /></a></span></td></tr>\n",
-       "<tr><td>&nbsp;</td><td colspan=4 style-\"text-align:left\"><a class=\"ProveItLink\" href=\"../../../number/numeral/deci/_proofs_/nat3.ipynb\">proveit.number.numeral.deci.nat3</a></td></tr><tr><td>3</td><td>specialization</td><td>6, 7, 8, 9</td><td><span style=\"font-size:20px;\"><a class=\"ProveItLink\" href=\"__pv_it/8cd64382503bec94d402af7a572a28def82b53e70/expr.ipynb\"><img src=\"__pv_it/8cd64382503bec94d402af7a572a28def82b53e70/expr.png\" style=\"display:inline;vertical-align:middle;\" /></a> &#x22A2;&nbsp;<a class=\"ProveItLink\" href=\"__pv_it/acf259ce5cebb7690860de8ba4c37a32b2845ea90/expr.ipynb\"><img src=\"__pv_it/acf259ce5cebb7690860de8ba4c37a32b2845ea90/expr.png\" style=\"display:inline;vertical-align:middle;\" /></a></span></td></tr>\n",
-       "<tr><td>&nbsp;</td><td colspan=4 style=\"text-align:left\"><span style=\"font-size:20px;\"><a class=\"ProveItLink\" href=\"../../../__pv_it/abeee18594afe51bfb1be95d9591fbba24ac53f30/expr.ipynb\"><img src=\"../../../__pv_it/abeee18594afe51bfb1be95d9591fbba24ac53f30/expr.png\" style=\"display:inline;vertical-align:middle;\" /></a> : <a class=\"ProveItLink\" href=\"../__pv_it/46271c8230be96415d662709611f4ed2279d702b0/expr.ipynb\"><img src=\"../__pv_it/46271c8230be96415d662709611f4ed2279d702b0/expr.png\" style=\"display:inline;vertical-align:middle;\" /></a>, <a class=\"ProveItLink\" href=\"../../../__pv_it/07527342713064c87612d00d8557c53d53d5324a0/expr.ipynb\"><img src=\"../../../__pv_it/07527342713064c87612d00d8557c53d53d5324a0/expr.png\" style=\"display:inline;vertical-align:middle;\" /></a> : <a class=\"ProveItLink\" href=\"../../../__pv_it/2cbe72a7ad6f655694dd697106680215e8489b600/expr.ipynb\"><img src=\"../../../__pv_it/2cbe72a7ad6f655694dd697106680215e8489b600/expr.png\" style=\"display:inline;vertical-align:middle;\" /></a>, <a class=\"ProveItLink\" href=\"../../../__pv_it/6840a4fa6c106149dc16a131294d0c5e44f1b0480/expr.ipynb\"><img src=\"../../../__pv_it/6840a4fa6c106149dc16a131294d0c5e44f1b0480/expr.png\" style=\"display:inline;vertical-align:middle;\" /></a> : <a class=\"ProveItLink\" href=\"../../../__pv_it/077b2ff79244fb4582cbe22c6e3356fa92a52f2f0/expr.ipynb\"><img src=\"../../../__pv_it/077b2ff79244fb4582cbe22c6e3356fa92a52f2f0/expr.png\" style=\"display:inline;vertical-align:middle;\" /></a>, <a class=\"ProveItLink\" href=\"../../../__pv_it/cbdfda466482236edba0ce44ac7ef39cda0af7a40/expr.ipynb\"><img src=\"../../../__pv_it/cbdfda466482236edba0ce44ac7ef39cda0af7a40/expr.png\" style=\"display:inline;vertical-align:middle;\" /></a> : <a class=\"ProveItLink\" href=\"../../../__pv_it/985a1bdf1540838275dec15f4ad6de261cca93ce0/expr.ipynb\"><img src=\"../../../__pv_it/985a1bdf1540838275dec15f4ad6de261cca93ce0/expr.png\" style=\"display:inline;vertical-align:middle;\" /></a></span></td></tr><tr><td>4</td><td>theorem</td><td></td><td><span style=\"font-size:20px;\"> &#x22A2;&nbsp;<a class=\"ProveItLink\" href=\"../../../number/numeral/deci/__pv_it/c5d3f2ba07647aec518bec1929b16561d1a340400/expr.ipynb\"><img src=\"../../../number/numeral/deci/__pv_it/c5d3f2ba07647aec518bec1929b16561d1a340400/expr.png\" style=\"display:inline;vertical-align:middle;\" /></a></span></td></tr>\n",
-       "<tr><td>&nbsp;</td><td colspan=4 style-\"text-align:left\"><a class=\"ProveItLink\" href=\"../../../number/numeral/deci/_proofs_/add_1_1.ipynb\">proveit.number.numeral.deci.add_1_1</a></td></tr><tr><td>5</td><td>theorem</td><td></td><td><span style=\"font-size:20px;\"> &#x22A2;&nbsp;<a class=\"ProveItLink\" href=\"../../../number/numeral/deci/__pv_it/21aa4b60034093b61b7d779cdd54bc7d2d51c73e0/expr.ipynb\"><img src=\"../../../number/numeral/deci/__pv_it/21aa4b60034093b61b7d779cdd54bc7d2d51c73e0/expr.png\" style=\"display:inline;vertical-align:middle;\" /></a></span></td></tr>\n",
-       "<tr><td>&nbsp;</td><td colspan=4 style-\"text-align:left\"><a class=\"ProveItLink\" href=\"../../../number/numeral/deci/_proofs_/add_2_1.ipynb\">proveit.number.numeral.deci.add_2_1</a></td></tr><tr><td>6</td><td>theorem</td><td></td><td><span style=\"font-size:20px;\"> &#x22A2;&nbsp;<a class=\"ProveItLink\" href=\"../../set_theory/membership/__pv_it/a49ce01e1a7921a9d6b58e9c03dee6f569af69c80/expr.ipynb\"><img src=\"../../set_theory/membership/__pv_it/a49ce01e1a7921a9d6b58e9c03dee6f569af69c80/expr.png\" style=\"display:inline;vertical-align:middle;\" /></a></span></td></tr>\n",
-       "<tr><td>&nbsp;</td><td colspan=4 style-\"text-align:left\"><a class=\"ProveItLink\" href=\"../../set_theory/membership/_proofs_/exp_set_3.ipynb\">proveit.logic.set_theory.membership.exp_set_3</a></td></tr><tr><td>7</td><td>specialization</td><td>18, 10</td><td><span style=\"font-size:20px;\"><a class=\"ProveItLink\" href=\"__pv_it/8cd64382503bec94d402af7a572a28def82b53e70/expr.ipynb\"><img src=\"__pv_it/8cd64382503bec94d402af7a572a28def82b53e70/expr.png\" style=\"display:inline;vertical-align:middle;\" /></a> &#x22A2;&nbsp;<a class=\"ProveItLink\" href=\"__pv_it/03a5c2b5cc6fc2c3cd686b4bcf84379b893abe210/expr.ipynb\"><img src=\"__pv_it/03a5c2b5cc6fc2c3cd686b4bcf84379b893abe210/expr.png\" style=\"display:inline;vertical-align:middle;\" /></a></span></td></tr>\n",
-       "<tr><td>&nbsp;</td><td colspan=4 style=\"text-align:left\"><span style=\"font-size:20px;\"><a class=\"ProveItLink\" href=\"../../../__pv_it/2cbe72a7ad6f655694dd697106680215e8489b600/expr.ipynb\"><img src=\"../../../__pv_it/2cbe72a7ad6f655694dd697106680215e8489b600/expr.png\" style=\"display:inline;vertical-align:middle;\" /></a> : <a class=\"ProveItLink\" href=\"../../../__pv_it/2cbe72a7ad6f655694dd697106680215e8489b600/expr.ipynb\"><img src=\"../../../__pv_it/2cbe72a7ad6f655694dd697106680215e8489b600/expr.png\" style=\"display:inline;vertical-align:middle;\" /></a></span></td></tr><tr><td>8</td><td>specialization</td><td>18, 11</td><td><span style=\"font-size:20px;\"><a class=\"ProveItLink\" href=\"__pv_it/8cd64382503bec94d402af7a572a28def82b53e70/expr.ipynb\"><img src=\"__pv_it/8cd64382503bec94d402af7a572a28def82b53e70/expr.png\" style=\"display:inline;vertical-align:middle;\" /></a> &#x22A2;&nbsp;<a class=\"ProveItLink\" href=\"__pv_it/fe5c91c77f0659f9ea07a2e3257797875d6868370/expr.ipynb\"><img src=\"__pv_it/fe5c91c77f0659f9ea07a2e3257797875d6868370/expr.png\" style=\"display:inline;vertical-align:middle;\" /></a></span></td></tr>\n",
-       "<tr><td>&nbsp;</td><td colspan=4 style=\"text-align:left\"><span style=\"font-size:20px;\"><a class=\"ProveItLink\" href=\"../../../__pv_it/2cbe72a7ad6f655694dd697106680215e8489b600/expr.ipynb\"><img src=\"../../../__pv_it/2cbe72a7ad6f655694dd697106680215e8489b600/expr.png\" style=\"display:inline;vertical-align:middle;\" /></a> : <a class=\"ProveItLink\" href=\"../../../__pv_it/077b2ff79244fb4582cbe22c6e3356fa92a52f2f0/expr.ipynb\"><img src=\"../../../__pv_it/077b2ff79244fb4582cbe22c6e3356fa92a52f2f0/expr.png\" style=\"display:inline;vertical-align:middle;\" /></a></span></td></tr><tr><td>9</td><td>specialization</td><td>18, 12</td><td><span style=\"font-size:20px;\"><a class=\"ProveItLink\" href=\"__pv_it/8cd64382503bec94d402af7a572a28def82b53e70/expr.ipynb\"><img src=\"__pv_it/8cd64382503bec94d402af7a572a28def82b53e70/expr.png\" style=\"display:inline;vertical-align:middle;\" /></a> &#x22A2;&nbsp;<a class=\"ProveItLink\" href=\"__pv_it/2cec3c732aceb253233bb533d4e43cc3f34f4f660/expr.ipynb\"><img src=\"__pv_it/2cec3c732aceb253233bb533d4e43cc3f34f4f660/expr.png\" style=\"display:inline;vertical-align:middle;\" /></a></span></td></tr>\n",
-       "<tr><td>&nbsp;</td><td colspan=4 style=\"text-align:left\"><span style=\"font-size:20px;\"><a class=\"ProveItLink\" href=\"../../../__pv_it/2cbe72a7ad6f655694dd697106680215e8489b600/expr.ipynb\"><img src=\"../../../__pv_it/2cbe72a7ad6f655694dd697106680215e8489b600/expr.png\" style=\"display:inline;vertical-align:middle;\" /></a> : <a class=\"ProveItLink\" href=\"../../../__pv_it/985a1bdf1540838275dec15f4ad6de261cca93ce0/expr.ipynb\"><img src=\"../../../__pv_it/985a1bdf1540838275dec15f4ad6de261cca93ce0/expr.png\" style=\"display:inline;vertical-align:middle;\" /></a></span></td></tr><tr><td>10</td><td>specialization</td><td>14, 16, 15, 17</td><td><span style=\"font-size:20px;\"><a class=\"ProveItLink\" href=\"__pv_it/8cd64382503bec94d402af7a572a28def82b53e70/expr.ipynb\"><img src=\"__pv_it/8cd64382503bec94d402af7a572a28def82b53e70/expr.png\" style=\"display:inline;vertical-align:middle;\" /></a> &#x22A2;&nbsp;<a class=\"ProveItLink\" href=\"__pv_it/986d2e7ca8eb67a3fbf4b28f256b01dbf875a3f20/expr.ipynb\"><img src=\"__pv_it/986d2e7ca8eb67a3fbf4b28f256b01dbf875a3f20/expr.png\" style=\"display:inline;vertical-align:middle;\" /></a></span></td></tr>\n",
-       "<tr><td>&nbsp;</td><td colspan=4 style=\"text-align:left\"><span style=\"font-size:20px;\"><a class=\"ProveItLink\" href=\"../../../__pv_it/78af03acba5349fd70398a32ce59bae1da52f0870/expr.ipynb\"><img src=\"../../../__pv_it/78af03acba5349fd70398a32ce59bae1da52f0870/expr.png\" style=\"display:inline;vertical-align:middle;\" /></a> : <a class=\"ProveItLink\" href=\"../../../number/numeral/__pv_it/ec23fc7a1b4222a5f4948b495002b97d6fa18c3c0/expr.ipynb\"><img src=\"../../../number/numeral/__pv_it/ec23fc7a1b4222a5f4948b495002b97d6fa18c3c0/expr.png\" style=\"display:inline;vertical-align:middle;\" /></a>, <a class=\"ProveItLink\" href=\"../../../__pv_it/39dbcd3ca0390345b51c6ef7785756419e2c14390/expr.ipynb\"><img src=\"../../../__pv_it/39dbcd3ca0390345b51c6ef7785756419e2c14390/expr.png\" style=\"display:inline;vertical-align:middle;\" /></a> : <a class=\"ProveItLink\" href=\"../../../number/numeral/__pv_it/77d407a64829263cdc16415becd4c2293f77a4bf0/expr.ipynb\"><img src=\"../../../number/numeral/__pv_it/77d407a64829263cdc16415becd4c2293f77a4bf0/expr.png\" style=\"display:inline;vertical-align:middle;\" /></a>, <a class=\"ProveItLink\" href=\"../../../__pv_it/eb438fefc4bd0ac977777d6dfd3e8a72dfbedbd50/expr.ipynb\"><img src=\"../../../__pv_it/eb438fefc4bd0ac977777d6dfd3e8a72dfbedbd50/expr.png\" style=\"display:inline;vertical-align:middle;\" /></a> : <a class=\"ProveItLink\" href=\"__pv_it/47fa43ebc28df30ca42c709a7d123d39f2fac3160/expr.ipynb\"><img src=\"__pv_it/47fa43ebc28df30ca42c709a7d123d39f2fac3160/expr.png\" style=\"display:inline;vertical-align:middle;\" /></a>, <a class=\"ProveItLink\" href=\"../../../__pv_it/077b2ff79244fb4582cbe22c6e3356fa92a52f2f0/expr.ipynb\"><img src=\"../../../__pv_it/077b2ff79244fb4582cbe22c6e3356fa92a52f2f0/expr.png\" style=\"display:inline;vertical-align:middle;\" /></a> : <a class=\"ProveItLink\" href=\"__pv_it/feaa1d0e6d92ad9ead8e5ffd1f92697e3912387a0/expr.ipynb\"><img src=\"__pv_it/feaa1d0e6d92ad9ead8e5ffd1f92697e3912387a0/expr.png\" style=\"display:inline;vertical-align:middle;\" /></a>, <a class=\"ProveItLink\" href=\"../../../__pv_it/9242e69d4f2c65d04fc0527b82418c7c22c6da370/expr.ipynb\"><img src=\"../../../__pv_it/9242e69d4f2c65d04fc0527b82418c7c22c6da370/expr.png\" style=\"display:inline;vertical-align:middle;\" /></a> : <a class=\"ProveItLink\" href=\"__pv_it/e38ece9b8e7dcb2282e79f3a0db99871f7b8b6bd0/expr.ipynb\"><img src=\"__pv_it/e38ece9b8e7dcb2282e79f3a0db99871f7b8b6bd0/expr.png\" style=\"display:inline;vertical-align:middle;\" /></a></span></td></tr><tr><td>11</td><td>specialization</td><td>14, 13, 17</td><td><span style=\"font-size:20px;\"><a class=\"ProveItLink\" href=\"__pv_it/8cd64382503bec94d402af7a572a28def82b53e70/expr.ipynb\"><img src=\"__pv_it/8cd64382503bec94d402af7a572a28def82b53e70/expr.png\" style=\"display:inline;vertical-align:middle;\" /></a> &#x22A2;&nbsp;<a class=\"ProveItLink\" href=\"__pv_it/f0c1dc06e1a7b006dbd5157d3bcf74367cd341560/expr.ipynb\"><img src=\"__pv_it/f0c1dc06e1a7b006dbd5157d3bcf74367cd341560/expr.png\" style=\"display:inline;vertical-align:middle;\" /></a></span></td></tr>\n",
-       "<tr><td>&nbsp;</td><td colspan=4 style=\"text-align:left\"><span style=\"font-size:20px;\"><a class=\"ProveItLink\" href=\"../../../__pv_it/78af03acba5349fd70398a32ce59bae1da52f0870/expr.ipynb\"><img src=\"../../../__pv_it/78af03acba5349fd70398a32ce59bae1da52f0870/expr.png\" style=\"display:inline;vertical-align:middle;\" /></a> : <a class=\"ProveItLink\" href=\"../../../number/numeral/__pv_it/9be8badea4c35b9724062cecc501d17a3158d1d20/expr.ipynb\"><img src=\"../../../number/numeral/__pv_it/9be8badea4c35b9724062cecc501d17a3158d1d20/expr.png\" style=\"display:inline;vertical-align:middle;\" /></a>, <a class=\"ProveItLink\" href=\"../../../__pv_it/39dbcd3ca0390345b51c6ef7785756419e2c14390/expr.ipynb\"><img src=\"../../../__pv_it/39dbcd3ca0390345b51c6ef7785756419e2c14390/expr.png\" style=\"display:inline;vertical-align:middle;\" /></a> : <a class=\"ProveItLink\" href=\"../../../number/numeral/__pv_it/9be8badea4c35b9724062cecc501d17a3158d1d20/expr.ipynb\"><img src=\"../../../number/numeral/__pv_it/9be8badea4c35b9724062cecc501d17a3158d1d20/expr.png\" style=\"display:inline;vertical-align:middle;\" /></a>, <a class=\"ProveItLink\" href=\"../../../__pv_it/eb438fefc4bd0ac977777d6dfd3e8a72dfbedbd50/expr.ipynb\"><img src=\"../../../__pv_it/eb438fefc4bd0ac977777d6dfd3e8a72dfbedbd50/expr.png\" style=\"display:inline;vertical-align:middle;\" /></a> : <a class=\"ProveItLink\" href=\"__pv_it/3438728d591aee9ef6641e969c6d7d27fd605c560/expr.ipynb\"><img src=\"__pv_it/3438728d591aee9ef6641e969c6d7d27fd605c560/expr.png\" style=\"display:inline;vertical-align:middle;\" /></a>, <a class=\"ProveItLink\" href=\"../../../__pv_it/077b2ff79244fb4582cbe22c6e3356fa92a52f2f0/expr.ipynb\"><img src=\"../../../__pv_it/077b2ff79244fb4582cbe22c6e3356fa92a52f2f0/expr.png\" style=\"display:inline;vertical-align:middle;\" /></a> : <a class=\"ProveItLink\" href=\"__pv_it/1da4e2fe7c44632f084fa27ea32e26dc689384c20/expr.ipynb\"><img src=\"__pv_it/1da4e2fe7c44632f084fa27ea32e26dc689384c20/expr.png\" style=\"display:inline;vertical-align:middle;\" /></a>, <a class=\"ProveItLink\" href=\"../../../__pv_it/9242e69d4f2c65d04fc0527b82418c7c22c6da370/expr.ipynb\"><img src=\"../../../__pv_it/9242e69d4f2c65d04fc0527b82418c7c22c6da370/expr.png\" style=\"display:inline;vertical-align:middle;\" /></a> : <a class=\"ProveItLink\" href=\"__pv_it/ec69aa968db64577c82e043f47811b805364b5540/expr.ipynb\"><img src=\"__pv_it/ec69aa968db64577c82e043f47811b805364b5540/expr.png\" style=\"display:inline;vertical-align:middle;\" /></a></span></td></tr><tr><td>12</td><td>specialization</td><td>14, 15, 16, 17</td><td><span style=\"font-size:20px;\"><a class=\"ProveItLink\" href=\"__pv_it/8cd64382503bec94d402af7a572a28def82b53e70/expr.ipynb\"><img src=\"__pv_it/8cd64382503bec94d402af7a572a28def82b53e70/expr.png\" style=\"display:inline;vertical-align:middle;\" /></a> &#x22A2;&nbsp;<a class=\"ProveItLink\" href=\"__pv_it/c948abda081fd2d691427bf4804da2a83b7eea690/expr.ipynb\"><img src=\"__pv_it/c948abda081fd2d691427bf4804da2a83b7eea690/expr.png\" style=\"display:inline;vertical-align:middle;\" /></a></span></td></tr>\n",
-       "<tr><td>&nbsp;</td><td colspan=4 style=\"text-align:left\"><span style=\"font-size:20px;\"><a class=\"ProveItLink\" href=\"../../../__pv_it/78af03acba5349fd70398a32ce59bae1da52f0870/expr.ipynb\"><img src=\"../../../__pv_it/78af03acba5349fd70398a32ce59bae1da52f0870/expr.png\" style=\"display:inline;vertical-align:middle;\" /></a> : <a class=\"ProveItLink\" href=\"../../../number/numeral/__pv_it/77d407a64829263cdc16415becd4c2293f77a4bf0/expr.ipynb\"><img src=\"../../../number/numeral/__pv_it/77d407a64829263cdc16415becd4c2293f77a4bf0/expr.png\" style=\"display:inline;vertical-align:middle;\" /></a>, <a class=\"ProveItLink\" href=\"../../../__pv_it/39dbcd3ca0390345b51c6ef7785756419e2c14390/expr.ipynb\"><img src=\"../../../__pv_it/39dbcd3ca0390345b51c6ef7785756419e2c14390/expr.png\" style=\"display:inline;vertical-align:middle;\" /></a> : <a class=\"ProveItLink\" href=\"../../../number/numeral/__pv_it/ec23fc7a1b4222a5f4948b495002b97d6fa18c3c0/expr.ipynb\"><img src=\"../../../number/numeral/__pv_it/ec23fc7a1b4222a5f4948b495002b97d6fa18c3c0/expr.png\" style=\"display:inline;vertical-align:middle;\" /></a>, <a class=\"ProveItLink\" href=\"../../../__pv_it/eb438fefc4bd0ac977777d6dfd3e8a72dfbedbd50/expr.ipynb\"><img src=\"../../../__pv_it/eb438fefc4bd0ac977777d6dfd3e8a72dfbedbd50/expr.png\" style=\"display:inline;vertical-align:middle;\" /></a> : <a class=\"ProveItLink\" href=\"__pv_it/457dd2749950b255c39680068f2e448ae607c7710/expr.ipynb\"><img src=\"__pv_it/457dd2749950b255c39680068f2e448ae607c7710/expr.png\" style=\"display:inline;vertical-align:middle;\" /></a>, <a class=\"ProveItLink\" href=\"../../../__pv_it/077b2ff79244fb4582cbe22c6e3356fa92a52f2f0/expr.ipynb\"><img src=\"../../../__pv_it/077b2ff79244fb4582cbe22c6e3356fa92a52f2f0/expr.png\" style=\"display:inline;vertical-align:middle;\" /></a> : <a class=\"ProveItLink\" href=\"__pv_it/4fbdcb4671f0f96544ca64362db2c9fec03a54b30/expr.ipynb\"><img src=\"__pv_it/4fbdcb4671f0f96544ca64362db2c9fec03a54b30/expr.png\" style=\"display:inline;vertical-align:middle;\" /></a>, <a class=\"ProveItLink\" href=\"../../../__pv_it/9242e69d4f2c65d04fc0527b82418c7c22c6da370/expr.ipynb\"><img src=\"../../../__pv_it/9242e69d4f2c65d04fc0527b82418c7c22c6da370/expr.png\" style=\"display:inline;vertical-align:middle;\" /></a> : <a class=\"ProveItLink\" href=\"__pv_it/47fa43ebc28df30ca42c709a7d123d39f2fac3160/expr.ipynb\"><img src=\"__pv_it/47fa43ebc28df30ca42c709a7d123d39f2fac3160/expr.png\" style=\"display:inline;vertical-align:middle;\" /></a></span></td></tr><tr><td>13</td><td>theorem</td><td></td><td><span style=\"font-size:20px;\"> &#x22A2;&nbsp;<a class=\"ProveItLink\" href=\"../../../number/numeral/deci/__pv_it/3f15fb519636fc585376b5b502be456d654dd18d0/expr.ipynb\"><img src=\"../../../number/numeral/deci/__pv_it/3f15fb519636fc585376b5b502be456d654dd18d0/expr.png\" style=\"display:inline;vertical-align:middle;\" /></a></span></td></tr>\n",
-       "<tr><td>&nbsp;</td><td colspan=4 style-\"text-align:left\"><a class=\"ProveItLink\" href=\"../../../number/numeral/deci/_proofs_/nat1.ipynb\">proveit.number.numeral.deci.nat1</a></td></tr><tr><td>14</td><td>theorem</td><td></td><td><span style=\"font-size:20px;\"> &#x22A2;&nbsp;<a class=\"ProveItLink\" href=\"../disjunction/__pv_it/cd30baf5ab2620c9803897366acf4394ab8c82330/expr.ipynb\"><img src=\"../disjunction/__pv_it/cd30baf5ab2620c9803897366acf4394ab8c82330/expr.png\" style=\"display:inline;vertical-align:middle;\" /></a></span></td></tr>\n",
-       "<tr><td>&nbsp;</td><td colspan=4 style-\"text-align:left\"><a class=\"ProveItLink\" href=\"../disjunction/_proofs_/eachInBool.ipynb\">proveit.logic.boolean.disjunction.eachInBool</a></td></tr><tr><td>15</td><td>theorem</td><td></td><td><span style=\"font-size:20px;\"> &#x22A2;&nbsp;<a class=\"ProveItLink\" href=\"../../../number/numeral/deci/__pv_it/286f0443dba55bdb259c90cef1db0ca273fac95e0/expr.ipynb\"><img src=\"../../../number/numeral/deci/__pv_it/286f0443dba55bdb259c90cef1db0ca273fac95e0/expr.png\" style=\"display:inline;vertical-align:middle;\" /></a></span></td></tr>\n",
-       "<tr><td>&nbsp;</td><td colspan=4 style-\"text-align:left\"><a class=\"ProveItLink\" href=\"../../../number/numeral/deci/_proofs_/nat2.ipynb\">proveit.number.numeral.deci.nat2</a></td></tr><tr><td>16</td><td>theorem</td><td></td><td><span style=\"font-size:20px;\"> &#x22A2;&nbsp;<a class=\"ProveItLink\" href=\"../../../number/sets/integer/__pv_it/50688835e4f8f7c7ea93ceb53b4c2bc2c084e66a0/expr.ipynb\"><img src=\"../../../number/sets/integer/__pv_it/50688835e4f8f7c7ea93ceb53b4c2bc2c084e66a0/expr.png\" style=\"display:inline;vertical-align:middle;\" /></a></span></td></tr>\n",
-       "<tr><td>&nbsp;</td><td colspan=4 style-\"text-align:left\"><a class=\"ProveItLink\" href=\"../../../number/sets/integer/_proofs_/zeroInNats.ipynb\">proveit.number.sets.integer.zeroInNats</a></td></tr><tr><td>17</td><td>specialization</td><td>18, 19</td><td><span style=\"font-size:20px;\"><a class=\"ProveItLink\" href=\"__pv_it/8cd64382503bec94d402af7a572a28def82b53e70/expr.ipynb\"><img src=\"__pv_it/8cd64382503bec94d402af7a572a28def82b53e70/expr.png\" style=\"display:inline;vertical-align:middle;\" /></a> &#x22A2;&nbsp;<a class=\"ProveItLink\" href=\"__pv_it/a103d9a8c7d1b05ed2ee19e4dcf4fac008acac6f0/expr.ipynb\"><img src=\"__pv_it/a103d9a8c7d1b05ed2ee19e4dcf4fac008acac6f0/expr.png\" style=\"display:inline;vertical-align:middle;\" /></a></span></td></tr>\n",
-       "<tr><td>&nbsp;</td><td colspan=4 style=\"text-align:left\"><span style=\"font-size:20px;\"><a class=\"ProveItLink\" href=\"../../../__pv_it/2cbe72a7ad6f655694dd697106680215e8489b600/expr.ipynb\"><img src=\"../../../__pv_it/2cbe72a7ad6f655694dd697106680215e8489b600/expr.png\" style=\"display:inline;vertical-align:middle;\" /></a> : <a class=\"ProveItLink\" href=\"__pv_it/81f5348b3091344cea8b3feb3b2418fc6f6823d60/expr.ipynb\"><img src=\"__pv_it/81f5348b3091344cea8b3feb3b2418fc6f6823d60/expr.png\" style=\"display:inline;vertical-align:middle;\" /></a></span></td></tr><tr><td>18</td><td>theorem</td><td></td><td><span style=\"font-size:20px;\"> &#x22A2;&nbsp;<a class=\"ProveItLink\" href=\"../negation/__pv_it/d36c8e2aa76ae2dab2b2bccac3cb95030adef6f90/expr.ipynb\"><img src=\"../negation/__pv_it/d36c8e2aa76ae2dab2b2bccac3cb95030adef6f90/expr.png\" style=\"display:inline;vertical-align:middle;\" /></a></span></td></tr>\n",
-       "<tr><td>&nbsp;</td><td colspan=4 style-\"text-align:left\"><a class=\"ProveItLink\" href=\"../negation/_proofs_/operandInBool.ipynb\">proveit.logic.boolean.negation.operandInBool</a></td></tr><tr><td>19</td><td>specialization</td><td>20, 21</td><td><span style=\"font-size:20px;\"><a class=\"ProveItLink\" href=\"__pv_it/8cd64382503bec94d402af7a572a28def82b53e70/expr.ipynb\"><img src=\"__pv_it/8cd64382503bec94d402af7a572a28def82b53e70/expr.png\" style=\"display:inline;vertical-align:middle;\" /></a> &#x22A2;&nbsp;<a class=\"ProveItLink\" href=\"__pv_it/2e8ff58f8bf0e3fd5f386854adbee4ce26fc1d460/expr.ipynb\"><img src=\"__pv_it/2e8ff58f8bf0e3fd5f386854adbee4ce26fc1d460/expr.png\" style=\"display:inline;vertical-align:middle;\" /></a></span></td></tr>\n",
-       "<tr><td>&nbsp;</td><td colspan=4 style=\"text-align:left\"><span style=\"font-size:20px;\"><a class=\"ProveItLink\" href=\"../../../__pv_it/2cbe72a7ad6f655694dd697106680215e8489b600/expr.ipynb\"><img src=\"../../../__pv_it/2cbe72a7ad6f655694dd697106680215e8489b600/expr.png\" style=\"display:inline;vertical-align:middle;\" /></a> : <a class=\"ProveItLink\" href=\"__pv_it/1ee847378f6f4573c91a50669d54b8369fc8bde70/expr.ipynb\"><img src=\"__pv_it/1ee847378f6f4573c91a50669d54b8369fc8bde70/expr.png\" style=\"display:inline;vertical-align:middle;\" /></a></span></td></tr><tr><td>20</td><td>theorem</td><td></td><td><span style=\"font-size:20px;\"> &#x22A2;&nbsp;<a class=\"ProveItLink\" href=\"../__pv_it/1d8cf37f5c705c7f67ba9cbc584342aedfb4c1440/expr.ipynb\"><img src=\"../__pv_it/1d8cf37f5c705c7f67ba9cbc584342aedfb4c1440/expr.png\" style=\"display:inline;vertical-align:middle;\" /></a></span></td></tr>\n",
-       "<tr><td>&nbsp;</td><td colspan=4 style-\"text-align:left\"><a class=\"ProveItLink\" href=\"../_proofs_/inBoolIfTrue.ipynb\">proveit.logic.boolean.inBoolIfTrue</a></td></tr><tr><td>21</td><td>assumption</td><td></td><td><span style=\"font-size:20px;\"><a class=\"ProveItLink\" href=\"__pv_it/8cd64382503bec94d402af7a572a28def82b53e70/expr.ipynb\"><img src=\"__pv_it/8cd64382503bec94d402af7a572a28def82b53e70/expr.png\" style=\"display:inline;vertical-align:middle;\" /></a> &#x22A2;&nbsp;<a class=\"ProveItLink\" href=\"__pv_it/1ee847378f6f4573c91a50669d54b8369fc8bde70/expr.ipynb\"><img src=\"__pv_it/1ee847378f6f4573c91a50669d54b8369fc8bde70/expr.png\" style=\"display:inline;vertical-align:middle;\" /></a></span></td></tr>\n",
-       "</table>"
-      ],
-      "text/plain": [
-       "\tstep type\trequirements\tstatement\n",
-       "0\tspecialization\t1, 2, 3, 21, 4, 5\t{[not]([not](A) or [not](B) or [not](C))} |= A and B and C\n",
-       "\tm : 3, A : (A , B , C)\n",
-       "1\ttheorem\t\t|= forall_{m in Naturals} [forall_{A in BOOLEANS^{m} | [not]([not](A_1) or  ...  or [not](A_m))} (A_1 and  ...  and A_m)]\n",
-       "\tproveit.logic.boolean.conjunction.demorganslawOrtoAnd\n",
-       "2\ttheorem\t\t|= 3 in Naturals\n",
-       "\tproveit.number.numeral.deci.nat3\n",
-       "3\tspecialization\t6, 7, 8, 9\t{[not]([not](A) or [not](B) or [not](C))} |= (A , B , C) in BOOLEANS^{3}\n",
-       "\tS : BOOLEANS, a : A, b : B, c : C\n",
-       "4\ttheorem\t\t|= (1 + 1) = 2\n",
-       "\tproveit.number.numeral.deci.add_1_1\n",
-       "5\ttheorem\t\t|= (2 + 1) = 3\n",
-       "\tproveit.number.numeral.deci.add_2_1\n",
-       "6\ttheorem\t\t|= forall_{S} [forall_{a, b, c in S} ((a , b , c) in S^{3})]\n",
-       "\tproveit.logic.set_theory.membership.exp_set_3\n",
-       "7\tspecialization\t18, 10\t{[not]([not](A) or [not](B) or [not](C))} |= A in BOOLEANS\n",
-       "\tA : A\n",
-       "8\tspecialization\t18, 11\t{[not]([not](A) or [not](B) or [not](C))} |= B in BOOLEANS\n",
-       "\tA : B\n",
-       "9\tspecialization\t18, 12\t{[not]([not](A) or [not](B) or [not](C))} |= C in BOOLEANS\n",
-       "\tA : C\n",
-       "10\tspecialization\t14, 16, 15, 17\t{[not]([not](A) or [not](B) or [not](C))} |= [not](A) in BOOLEANS\n",
-       "\tm : 0, n : 2, A : (), B : [not](A), C : ([not](B) , [not](C))\n",
-       "11\tspecialization\t14, 13, 17\t{[not]([not](A) or [not](B) or [not](C))} |= [not](B) in BOOLEANS\n",
-       "\tm : 1, n : 1, A : ([not](A)), B : [not](B), C : ([not](C))\n",
-       "12\tspecialization\t14, 15, 16, 17\t{[not]([not](A) or [not](B) or [not](C))} |= [not](C) in BOOLEANS\n",
-       "\tm : 2, n : 0, A : ([not](A) , [not](B)), B : [not](C), C : ()\n",
-       "13\ttheorem\t\t|= 1 in Naturals\n",
-       "\tproveit.number.numeral.deci.nat1\n",
-       "14\ttheorem\t\t|= forall_{m, n in Naturals} [forall_{A, B, C | (A_1 or  ...  or A_m or B or C_1 or  ...  or C_n) in BOOLEANS} (B in BOOLEANS)]\n",
-       "\tproveit.logic.boolean.disjunction.eachInBool\n",
-       "15\ttheorem\t\t|= 2 in Naturals\n",
-       "\tproveit.number.numeral.deci.nat2\n",
-       "16\ttheorem\t\t|= 0 in Naturals\n",
-       "\tproveit.number.sets.integer.zeroInNats\n",
-       "17\tspecialization\t18, 19\t{[not]([not](A) or [not](B) or [not](C))} |= ([not](A) or [not](B) or [not](C)) in BOOLEANS\n",
-       "\tA : [not](A) or [not](B) or [not](C)\n",
-       "18\ttheorem\t\t|= forall_{A | [not](A) in BOOLEANS} (A in BOOLEANS)\n",
-       "\tproveit.logic.boolean.negation.operandInBool\n",
-       "19\tspecialization\t20, 21\t{[not]([not](A) or [not](B) or [not](C))} |= [not]([not](A) or [not](B) or [not](C)) in BOOLEANS\n",
-       "\tA : [not]([not](A) or [not](B) or [not](C))\n",
-       "20\ttheorem\t\t|= forall_{A | A} (A in BOOLEANS)\n",
-       "\tproveit.logic.boolean.inBoolIfTrue\n",
-       "21\tassumption\t\t{[not]([not](A) or [not](B) or [not](C))} |= [not]([not](A) or [not](B) or [not](C))"
-      ]
-     },
-     "execution_count": 3,
-=======
        "<tr><td>0</td><td>specialization</td><td>1, 2</td><td><span style=\"font-size:20px;\"> &#x22A2;&nbsp;<a class=\"ProveItLink\" href=\"__pv_it/a9e718e251f915d4ceee90af6867080678bc77320/expr.ipynb\"><img src=\"__pv_it/a9e718e251f915d4ceee90af6867080678bc77320/expr.png\" style=\"display:inline;vertical-align:middle;\" /></a></span></td></tr>\n",
        "<tr><td>&nbsp;</td><td colspan=4 style=\"text-align:left\"><span style=\"font-size:20px;\"><a class=\"ProveItLink\" href=\"../../../__pv_it/2cbe72a7ad6f655694dd697106680215e8489b600/expr.ipynb\"><img src=\"../../../__pv_it/2cbe72a7ad6f655694dd697106680215e8489b600/expr.png\" style=\"display:inline;vertical-align:middle;\" /></a> : <a class=\"ProveItLink\" href=\"__pv_it/b9b30d42e46c70a7ae2f89d5368fad7375cbd43c0/expr.ipynb\"><img src=\"__pv_it/b9b30d42e46c70a7ae2f89d5368fad7375cbd43c0/expr.png\" style=\"display:inline;vertical-align:middle;\" /></a></span></td></tr><tr><td>1</td><td>axiom</td><td></td><td><span style=\"font-size:20px;\"> &#x22A2;&nbsp;<a class=\"ProveItLink\" href=\"../__pv_it/04576f2f89fdf94b2e1520e8f4ab361286daf7f30/expr.ipynb\"><img src=\"../__pv_it/04576f2f89fdf94b2e1520e8f4ab361286daf7f30/expr.png\" style=\"display:inline;vertical-align:middle;\" /></a></span></td></tr>\n",
        "<tr><td>&nbsp;</td><td colspan=4 style-\"text-align:left\"><a class=\"ProveItLink\" href=\"../_axioms_.ipynb#eqTrueIntro\">proveit.logic.boolean.eqTrueIntro</a></td></tr><tr><td>2</td><td>specialization</td><td>3, 4, 5, 6, 7</td><td><span style=\"font-size:20px;\"> &#x22A2;&nbsp;<a class=\"ProveItLink\" href=\"__pv_it/b9b30d42e46c70a7ae2f89d5368fad7375cbd43c0/expr.ipynb\"><img src=\"__pv_it/b9b30d42e46c70a7ae2f89d5368fad7375cbd43c0/expr.png\" style=\"display:inline;vertical-align:middle;\" /></a></span></td></tr>\n",
@@ -848,7 +379,6 @@
       ]
      },
      "execution_count": 14,
->>>>>>> a89a0c83
      "metadata": {},
      "output_type": "execute_result"
     }
@@ -858,10 +388,6 @@
    ]
   },
   {
-<<<<<<< HEAD
-   "cell_type": "markdown",
-   "metadata": {},
-=======
    "cell_type": "code",
    "execution_count": 15,
    "metadata": {},
@@ -882,18 +408,12 @@
      "output_type": "execute_result"
     }
    ],
->>>>>>> a89a0c83
    "source": [
     "## Axioms"
    ]
   },
   {
    "cell_type": "code",
-<<<<<<< HEAD
-   "execution_count": null,
-   "metadata": {},
-   "outputs": [],
-=======
    "execution_count": 16,
    "metadata": {},
    "outputs": [
@@ -939,18 +459,12 @@
      "output_type": "execute_result"
     }
    ],
->>>>>>> a89a0c83
    "source": [
     "Equals(And(TRUE, TRUE), TRUE).prove().proof()"
    ]
   },
   {
    "cell_type": "code",
-<<<<<<< HEAD
-   "execution_count": null,
-   "metadata": {},
-   "outputs": [],
-=======
    "execution_count": 17,
    "metadata": {},
    "outputs": [
@@ -990,18 +504,12 @@
      "output_type": "execute_result"
     }
    ],
->>>>>>> a89a0c83
    "source": [
     "Equals(And(TRUE, FALSE), FALSE).prove().proof()"
    ]
   },
   {
    "cell_type": "code",
-<<<<<<< HEAD
-   "execution_count": null,
-   "metadata": {},
-   "outputs": [],
-=======
    "execution_count": 18,
    "metadata": {},
    "outputs": [
@@ -1047,20 +555,12 @@
      "output_type": "execute_result"
     }
    ],
->>>>>>> a89a0c83
    "source": [
     "Equals(And(FALSE, TRUE), FALSE).prove().proof()"
    ]
   },
   {
    "cell_type": "code",
-<<<<<<< HEAD
-   "execution_count": null,
-   "metadata": {},
-   "outputs": [],
-   "source": [
-    "Equals(And(FALSE, FALSE), FALSE).prove().proof()"
-=======
    "execution_count": 19,
    "metadata": {},
    "outputs": [
@@ -1152,18 +652,11 @@
    ],
    "source": [
     "And(TRUE, Or(TRUE, FALSE), FALSE).evaluation([FALSE]).proof()"
->>>>>>> a89a0c83
    ]
   },
   {
    "cell_type": "code",
    "execution_count": null,
-<<<<<<< HEAD
-   "metadata": {},
-   "outputs": [],
-   "source": [
-    "inBool(A).prove([inBool(And(A,B))]).proof()"
-=======
    "metadata": {},
    "outputs": [],
    "source": []
@@ -1198,7 +691,6 @@
    ],
    "source": [
     "And(TRUE, TRUE).prove().proof()"
->>>>>>> a89a0c83
    ]
   },
   {
@@ -1231,19 +723,13 @@
     }
    ],
    "source": [
-<<<<<<< HEAD
-    "inBool(B).prove([inBool(And(A,B))]).proof()"
-=======
     "Not(And(TRUE, FALSE)).prove().proof()"
->>>>>>> a89a0c83
    ]
   },
   {
    "cell_type": "code",
    "execution_count": 23,
    "metadata": {},
-<<<<<<< HEAD
-=======
    "outputs": [
     {
      "data": {
@@ -2303,7 +1789,6 @@
    "cell_type": "code",
    "execution_count": 52,
    "metadata": {},
->>>>>>> a89a0c83
    "outputs": [],
    "source": [
     "%end demonstrations"
