--- conflicted
+++ resolved
@@ -219,11 +219,7 @@
    "name": "python",
    "nbconvert_exporter": "python",
    "pygments_lexer": "ipython3",
-<<<<<<< HEAD
    "version": "3.7.3"
-=======
-   "version": "3.7.0"
->>>>>>> 2f7c9a0d
   }
  },
  "nbformat": 4,
