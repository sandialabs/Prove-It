--- conflicted
+++ resolved
@@ -219,12 +219,8 @@
    "metadata": {},
    "outputs": [],
    "source": [
-<<<<<<< HEAD
-    "commutation = Forall((A, B), Equals(And(A, B), And(B, A)), domain = Booleans)"
-=======
     "eachInBool = Forall((m, n), Forall((AA, B, CC), inBool(B), conditions=inBool(And(iterA1m, B, iterC1n))),\n",
     "                    domain=Naturals)"
->>>>>>> e6a7e2a4
    ]
   },
   {
@@ -369,8 +365,6 @@
    "execution_count": null,
    "metadata": {},
    "outputs": [],
-<<<<<<< HEAD
-=======
    "source": [
     "leftwardCommute = Forall((l, m, n), Forall((AA,BB,C,DD), And(iterA1l, C, iterB1m,iterD1n),\n",
     "                                            conditions=[And(iterA1l, iterB1m, C, iterD1n)]), \n",
@@ -428,7 +422,6 @@
    "execution_count": null,
    "metadata": {},
    "outputs": [],
->>>>>>> e6a7e2a4
    "source": [
     "%end theorems"
    ]
