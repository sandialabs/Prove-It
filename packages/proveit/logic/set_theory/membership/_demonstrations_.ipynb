{
 "cells": [
  {
   "cell_type": "markdown",
   "metadata": {},
   "source": [
    "Demonstrations for context <a class=\"ProveItLink\" href=\"_context_.ipynb\">proveit.logic.set_theory.membership</a>\n",
    "========"
   ]
  },
  {
   "cell_type": "code",
   "execution_count": null,
   "metadata": {},
   "outputs": [],
   "source": [
    "import proveit\n",
<<<<<<< HEAD
    "from proveit import ExprList, Literal\n",
    "from proveit.logic import EmptySet, Equals, Forall, InSet, Not, NotInSet\n",
=======
    "from proveit import ExprTuple\n",
    "from proveit.logic import Forall, Not, Equals, InSet, NotInSet, EmptySet\n",
>>>>>>> 85e8cf32
    "import proveit._common_\n",
    "from proveit._common_ import a, i, x, A, B, C, D, E, F, G, H, I, S\n",
    "from proveit.number import zero, one, two, three, four, five, six, seven, eight, nine, num, Len, Exp\n",
    "from proveit.number import Integers, Naturals, NaturalsPos, Reals, RealsNeg, RealsPos\n",
    "from proveit.number.sets.number_set import NumberSet\n",
    "%begin demonstrations"
   ]
  },
  {
   "cell_type": "markdown",
   "metadata": {},
   "source": [
    "# Membership $\\in$\n",
    "### UNDER CONSTRUCTION"
   ]
  },
  {
   "cell_type": "markdown",
   "metadata": {},
   "source": [
    "<div style=\"line-height:1.4; font-size:14pt\">\n",
    "\n",
    "<a href='#introduction'>Introduction</a><br>\n",
    "<a href='#simple_expressions'>Simple Expressions involving Membership $(\\in)$</a><br>\n",
    "<a href='#common_attributes'>Common Attributes of a Membership $(\\in)$ Expression</a><br>\n",
    "<a href='#axioms'>Axioms</a><br>\n",
    "<a href='#further_demonstrations'>Further Demonstrations</a><br>\n",
    "    <ol>\n",
    "        <li><a href='#demo01'>$(x\\in A)\\wedge(A\\subset B)\\Rightarrow (x\\in B)$</a></li>\n",
    "        <li><a href='#demo02'>$\\forall_{x\\in A}(x\\in B) \\Rightarrow (A \\subseteq B)$</a></li>\n",
    "        <li><a href='#demo03'>$(x\\in B)\\wedge(A\\supset B)\\Rightarrow (x\\in A)$</a></li>\n",
    "    </ol>\n",
    "\n",
    "</div>\n"
   ]
  },
  {
   "cell_type": "markdown",
   "metadata": {},
   "source": [
    "## Introduction <a id='introduction'></a>"
   ]
  },
  {
   "cell_type": "markdown",
   "metadata": {},
   "source": [
    "<font size=4>Set membership (*e.g.*, $x \\in S$) (along with the related concepts of subset $\\subset, \\subseteq$, and superset $\\supset, \\supseteq$), is often critical in proofs, either as a goal in itself or as a condition or assumption appearing in a proof. For example, one might need to define a variable $x$ to be a natural number, $x \\in \\mathbb{N}$, to be used in a particulat context, or we might want to prove that a number resides (or doesn't reside) in a particular set, for example that $\\sqrt{2} \\not\\in \\mathbb{Q}$.<br>\n",
    "This ``_demonstrations_`` notebook explores such membership expressions and related methods. (Set containment expressions involving $\\subset$, $\\subseteq$, $\\supset$, etc., are explored more thoroughly in their own ``_demonstrations_`` notebook in ``proveit.logic.set_theory.containment``)</font>"
   ]
  },
  {
   "cell_type": "markdown",
   "metadata": {},
   "source": [
    "## Simple Expressions Involving Membership ($\\in$, $\\not\\in$)<a id='simple_expressions'></a>"
   ]
  },
  {
   "cell_type": "markdown",
   "metadata": {},
   "source": [
    "<font size=4>It is straightforward to construct membership expressions. Here are some basic examples of such expressions:</font>"
   ]
  },
  {
   "cell_type": "code",
   "execution_count": null,
   "metadata": {},
   "outputs": [],
   "source": [
    "# set membership\n",
    "InSet(x, S)"
   ]
  },
  {
   "cell_type": "code",
   "execution_count": null,
   "metadata": {},
   "outputs": [],
   "source": [
    "NotInSet(x, EmptySet)"
   ]
  },
  {
   "cell_type": "code",
   "execution_count": null,
   "metadata": {},
   "outputs": [],
   "source": [
    "InSet(two, Naturals)"
   ]
  },
  {
   "cell_type": "code",
   "execution_count": null,
   "metadata": {},
   "outputs": [],
   "source": [
    "NotInSet(num(-4), NaturalsPos)"
   ]
  },
  {
   "cell_type": "code",
   "execution_count": null,
   "metadata": {},
   "outputs": [],
   "source": []
  },
  {
   "cell_type": "code",
   "execution_count": null,
   "metadata": {},
   "outputs": [],
   "source": [
    "InSet(ExprTuple(x), Exp(S, zero)).prove([Equals(Len(ExprTuple(x)),zero)]).proof()"
   ]
  },
  {
   "cell_type": "code",
   "execution_count": null,
   "metadata": {},
   "outputs": [],
   "source": [
    "InSet(ExprTuple(A),Exp(S,one)).prove([InSet(A,S)]).proof()"
   ]
  },
  {
   "cell_type": "code",
   "execution_count": null,
   "metadata": {},
   "outputs": [],
   "source": [
    "InSet(ExprTuple(A,B),Exp(S,two)).prove([InSet(A,S), InSet(B,S)]).proof()"
   ]
  },
  {
   "cell_type": "code",
   "execution_count": null,
   "metadata": {},
   "outputs": [],
   "source": [
    "InSet(ExprTuple(A,B,C),Exp(S,three)).prove([InSet(A,S), InSet(B,S),InSet(C,S)]).proof()"
   ]
  },
  {
   "cell_type": "code",
   "execution_count": null,
   "metadata": {},
   "outputs": [],
   "source": [
    "InSet(ExprTuple(A,B,C, D),Exp(S,four)).prove([InSet(A,S), InSet(B,S),InSet(C,S), InSet(D,S)]).proof()"
   ]
  },
  {
   "cell_type": "code",
   "execution_count": null,
   "metadata": {},
   "outputs": [],
   "source": [
    "InSet(ExprTuple(A,B,C, D, E),Exp(S,five)).prove([InSet(A,S), InSet(B,S),InSet(C,S), InSet(D,S), InSet(E,S)]).proof()"
   ]
  },
  {
   "cell_type": "code",
   "execution_count": null,
   "metadata": {},
   "outputs": [],
   "source": [
    "InSet(ExprTuple(A,B,C, D, E, F),Exp(S,six)).prove([InSet(A,S), InSet(B,S),InSet(C,S), InSet(D,S), InSet(E,S), InSet(F,S)]).proof()"
   ]
  },
  {
   "cell_type": "code",
   "execution_count": null,
   "metadata": {},
   "outputs": [],
   "source": [
    "InSet(ExprTuple(A,B,C, D, E, F, G),Exp(S,seven)).prove([InSet(A,S), InSet(B,S),InSet(C,S), InSet(D,S), InSet(E,S), InSet(F,S), InSet(G,S)]).proof()"
   ]
  },
  {
   "cell_type": "code",
   "execution_count": null,
   "metadata": {},
   "outputs": [],
   "source": [
    "InSet(ExprTuple(A,B,C, D, E, F, G, H),Exp(S,eight)).prove([InSet(A,S), InSet(B,S),InSet(C,S), InSet(D,S), InSet(E,S), InSet(F,S), InSet(G,S), InSet(H,S)]).proof()"
   ]
  },
  {
   "cell_type": "code",
   "execution_count": null,
   "metadata": {},
   "outputs": [],
   "source": [
    "InSet(ExprTuple(A,B,C, D, E, F, G, H, I),Exp(S,nine)).prove([InSet(A,S), InSet(B,S),InSet(C,S), InSet(D,S), InSet(E,S), InSet(F,S), InSet(G,S), InSet(H,S), InSet(I,S)]).proof()"
   ]
  },
  {
   "cell_type": "code",
   "execution_count": null,
   "metadata": {},
   "outputs": [],
   "source": [
    "Not(InSet(x,S)).prove([NotInSet(x,S)]).proof()"
   ]
  },
  {
   "cell_type": "code",
   "execution_count": null,
   "metadata": {},
   "outputs": [],
   "source": [
    "NotInSet(x,S).prove([Not(InSet(x,S))]).proof()"
   ]
  },
  {
   "cell_type": "code",
   "execution_count": null,
   "metadata": {},
   "outputs": [],
   "source": [
    "exampleMembership = InSet(a, Naturals)"
   ]
  },
  {
   "cell_type": "code",
   "execution_count": null,
   "metadata": {},
   "outputs": [],
   "source": [
    "exampleMembership.element"
   ]
  },
  {
   "cell_type": "code",
   "execution_count": null,
   "metadata": {},
   "outputs": [],
   "source": [
    "exampleMembership.deduceInBool()"
   ]
  },
  {
   "cell_type": "code",
   "execution_count": null,
   "metadata": {},
   "outputs": [],
   "source": [
    "La = Literal('a')"
   ]
  },
  {
   "cell_type": "code",
   "execution_count": null,
   "metadata": {},
   "outputs": [],
   "source": [
    "exampleNumberSetA = NumberSet('A', r'A', proveit.logic.set_theory.membership)"
   ]
  },
  {
   "cell_type": "code",
   "execution_count": null,
   "metadata": {},
   "outputs": [],
   "source": [
    "%end demonstrations"
   ]
  }
 ],
 "metadata": {
  "kernelspec": {
   "display_name": "Python 3",
   "language": "python",
   "name": "python3"
  }
 },
 "nbformat": 4,
 "nbformat_minor": 0
}<|MERGE_RESOLUTION|>--- conflicted
+++ resolved
@@ -15,13 +15,8 @@
    "outputs": [],
    "source": [
     "import proveit\n",
-<<<<<<< HEAD
-    "from proveit import ExprList, Literal\n",
-    "from proveit.logic import EmptySet, Equals, Forall, InSet, Not, NotInSet\n",
-=======
     "from proveit import ExprTuple\n",
     "from proveit.logic import Forall, Not, Equals, InSet, NotInSet, EmptySet\n",
->>>>>>> 85e8cf32
     "import proveit._common_\n",
     "from proveit._common_ import a, i, x, A, B, C, D, E, F, G, H, I, S\n",
     "from proveit.number import zero, one, two, three, four, five, six, seven, eight, nine, num, Len, Exp\n",
