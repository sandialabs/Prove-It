{
 "cells": [
  {
   "cell_type": "markdown",
   "metadata": {},
   "source": [
    "Demonstrations for context <a class=\"ProveItLink\" href=\"_context_.ipynb\">proveit.logic.set_theory.comprehension</a>\n",
    "========"
   ]
  },
  {
   "cell_type": "code",
   "execution_count": null,
   "metadata": {},
   "outputs": [],
   "source": [
    "import proveit\n",
    "%begin demonstrations"
   ]
  },
  {
   "cell_type": "code",
   "execution_count": null,
   "metadata": {},
   "outputs": [],
   "source": [
<<<<<<< HEAD
    "from proveit.logic import Equals, Forall, InSet, SetOfAll, NotEquals\n",
    "from proveit._common_ import a, b\n",
    "from proveit.number import Integers, NaturalsPos, Rationals, Reals, frac, zero, two"
=======
    "from proveit.logic import Forall, SetOfAll, NotEquals\n",
    "from proveit._common_ import a, b\n",
    "from proveit.number import Integers, Reals, frac, zero"
>>>>>>> c9f8aad2
   ]
  },
  {
   "cell_type": "markdown",
   "metadata": {},
   "source": [
<<<<<<< HEAD
    "Just some formatting checks below.  Nothing important.  Remove them when we put in something serious. SetOfAll having some styling/formatting error when we try to construct comprehensions using more than one instance var."
=======
    "Just some formatting checks below.  Nothing important.  Remove them when we put in something serious."
>>>>>>> c9f8aad2
   ]
  },
  {
   "cell_type": "code",
   "execution_count": null,
   "metadata": {},
   "outputs": [],
   "source": [
<<<<<<< HEAD
    "# The following works when it appears within the axiomatic definition of Rationals\n",
    "# but not here when just using the rhs of the definition\n",
    "# Equals(\n",
    "#         Rationals,\n",
    "#         SetOfAll([a, b],\n",
    "#                  frac(a, b),\n",
    "#                  conditions=[NotEquals(b, zero)],\n",
    "#                  domain=Integers\n",
    "#         ))"
=======
    "SetOfAll((a, b), frac(a, b), conditions=[NotEquals(b, zero)], domain=Integers)"
>>>>>>> c9f8aad2
   ]
  },
  {
   "cell_type": "code",
   "execution_count": null,
   "metadata": {},
   "outputs": [],
   "source": [
<<<<<<< HEAD
    "# SetOfAll([a, b],\n",
    "#          frac(a, b),\n",
    "#          conditions=[NotEquals(b, zero)], domain=Integers)"
=======
    "SetOfAll((a, b), frac(a, b), conditions=[NotEquals(b, zero)], domains=(Integers, Reals))"
>>>>>>> c9f8aad2
   ]
  },
  {
   "cell_type": "code",
   "execution_count": null,
   "metadata": {},
   "outputs": [],
   "source": [
<<<<<<< HEAD
    "# something like this, with a single instance variable, seems to work:\n",
    "SetOfAll(a, frac(a, b), conditions=[InSet(b, NaturalsPos)], domain=Integers)"
   ]
  },
  {
   "cell_type": "code",
   "execution_count": null,
   "metadata": {},
   "outputs": [],
   "source": [
    "# but multiple instance variables seems to cause a problem\n",
    "# leading to a dictionary key error for 'instance_vars' related to styling/formatting\n",
    "# SetOfAll((a, b), frac(a, b), conditions=[NotEquals(b, zero)], domain=Integers)"
=======
    "Forall((a, b), frac(a, b), domains=(Integers, Reals))"
>>>>>>> c9f8aad2
   ]
  },
  {
   "cell_type": "code",
   "execution_count": null,
   "metadata": {},
   "outputs": [],
   "source": [
    "%end demonstrations"
   ]
  }
 ],
 "metadata": {
  "kernelspec": {
   "display_name": "Python 3",
   "language": "python",
   "name": "python3"
  }
 },
 "nbformat": 4,
 "nbformat_minor": 0
}<|MERGE_RESOLUTION|>--- conflicted
+++ resolved
@@ -24,26 +24,16 @@
    "metadata": {},
    "outputs": [],
    "source": [
-<<<<<<< HEAD
-    "from proveit.logic import Equals, Forall, InSet, SetOfAll, NotEquals\n",
-    "from proveit._common_ import a, b\n",
-    "from proveit.number import Integers, NaturalsPos, Rationals, Reals, frac, zero, two"
-=======
     "from proveit.logic import Forall, SetOfAll, NotEquals\n",
     "from proveit._common_ import a, b\n",
     "from proveit.number import Integers, Reals, frac, zero"
->>>>>>> c9f8aad2
    ]
   },
   {
    "cell_type": "markdown",
    "metadata": {},
    "source": [
-<<<<<<< HEAD
-    "Just some formatting checks below.  Nothing important.  Remove them when we put in something serious. SetOfAll having some styling/formatting error when we try to construct comprehensions using more than one instance var."
-=======
     "Just some formatting checks below.  Nothing important.  Remove them when we put in something serious."
->>>>>>> c9f8aad2
    ]
   },
   {
@@ -52,19 +42,7 @@
    "metadata": {},
    "outputs": [],
    "source": [
-<<<<<<< HEAD
-    "# The following works when it appears within the axiomatic definition of Rationals\n",
-    "# but not here when just using the rhs of the definition\n",
-    "# Equals(\n",
-    "#         Rationals,\n",
-    "#         SetOfAll([a, b],\n",
-    "#                  frac(a, b),\n",
-    "#                  conditions=[NotEquals(b, zero)],\n",
-    "#                  domain=Integers\n",
-    "#         ))"
-=======
     "SetOfAll((a, b), frac(a, b), conditions=[NotEquals(b, zero)], domain=Integers)"
->>>>>>> c9f8aad2
    ]
   },
   {
@@ -73,13 +51,7 @@
    "metadata": {},
    "outputs": [],
    "source": [
-<<<<<<< HEAD
-    "# SetOfAll([a, b],\n",
-    "#          frac(a, b),\n",
-    "#          conditions=[NotEquals(b, zero)], domain=Integers)"
-=======
     "SetOfAll((a, b), frac(a, b), conditions=[NotEquals(b, zero)], domains=(Integers, Reals))"
->>>>>>> c9f8aad2
    ]
   },
   {
@@ -88,23 +60,7 @@
    "metadata": {},
    "outputs": [],
    "source": [
-<<<<<<< HEAD
-    "# something like this, with a single instance variable, seems to work:\n",
-    "SetOfAll(a, frac(a, b), conditions=[InSet(b, NaturalsPos)], domain=Integers)"
-   ]
-  },
-  {
-   "cell_type": "code",
-   "execution_count": null,
-   "metadata": {},
-   "outputs": [],
-   "source": [
-    "# but multiple instance variables seems to cause a problem\n",
-    "# leading to a dictionary key error for 'instance_vars' related to styling/formatting\n",
-    "# SetOfAll((a, b), frac(a, b), conditions=[NotEquals(b, zero)], domain=Integers)"
-=======
     "Forall((a, b), frac(a, b), domains=(Integers, Reals))"
->>>>>>> c9f8aad2
    ]
   },
   {
