{
 "cells": [
  {
   "cell_type": "markdown",
   "metadata": {},
   "source": [
    "Axioms for context <a href=\"_context_.ipynb\" class=\"ProveItLink\">proveit.logic.set_theory.enumeration</a>\n",
    "========"
   ]
  },
  {
   "cell_type": "code",
   "execution_count": null,
   "metadata": {},
   "outputs": [],
   "source": [
    "import proveit\n",
    "# Automation is not needed when building axiom expressions:\n",
    "proveit.defaults.automation = False # This will speed things up.\n",
    "from proveit._common_ import n, x\n",
    "from proveit.logic import Forall, Equals, InSet, Set\n",
    "from proveit.core_expr_types._common_ import y_1_to_n\n",
    "from proveit.logic.set_theory._common_ import x_equals_any_y\n",
    "from proveit.number import Naturals\n",
    "%begin axioms"
   ]
  },
  {
   "cell_type": "markdown",
   "metadata": {},
   "source": [
    "#### Membership in an enumerated set is the same as being equal to at least one of the elements of the enumeration:"
   ]
  },
  {
   "cell_type": "code",
   "execution_count": null,
   "metadata": {},
   "outputs": [],
   "source": [
<<<<<<< HEAD
    "enumSetDef = Forall(\n",
    "    l,\n",
    "    Forall((x, yIter1l), \n",
    "           Equals(InSet(x, Set(yIter1l)), x_equals_any_y)),\n",
    "    domain=Naturals)"
=======
    "enumSetDef = Forall(n, Forall((x, y_1_to_n), \n",
    "                              Equals(InSet(x, Set(y_1_to_n)), \n",
    "                                     x_equals_any_y)),\n",
    "                   domain=Naturals)"
>>>>>>> c9f8aad2
   ]
  },
  {
   "cell_type": "code",
   "execution_count": null,
   "metadata": {},
   "outputs": [],
   "source": [
    "#\n",
    "# might need an axiom here:\n",
    "# if 2 enum sets are SetEquiv then they are equal\n",
    "# see some hard-copy notes/comments from project meeting 2/07/2020"
   ]
  },
  {
   "cell_type": "code",
   "execution_count": null,
   "metadata": {},
   "outputs": [],
   "source": []
  },
  {
   "cell_type": "code",
   "execution_count": null,
   "metadata": {},
   "outputs": [],
   "source": [
    "%end axioms"
   ]
  },
  {
   "cell_type": "code",
   "execution_count": null,
   "metadata": {},
   "outputs": [],
   "source": []
  }
 ],
 "metadata": {
  "kernelspec": {
   "display_name": "Python 3",
   "language": "python",
   "name": "python3"
  }
 },
 "nbformat": 4,
 "nbformat_minor": 0
}<|MERGE_RESOLUTION|>--- conflicted
+++ resolved
@@ -38,18 +38,10 @@
    "metadata": {},
    "outputs": [],
    "source": [
-<<<<<<< HEAD
-    "enumSetDef = Forall(\n",
-    "    l,\n",
-    "    Forall((x, yIter1l), \n",
-    "           Equals(InSet(x, Set(yIter1l)), x_equals_any_y)),\n",
-    "    domain=Naturals)"
-=======
     "enumSetDef = Forall(n, Forall((x, y_1_to_n), \n",
     "                              Equals(InSet(x, Set(y_1_to_n)), \n",
     "                                     x_equals_any_y)),\n",
     "                   domain=Naturals)"
->>>>>>> c9f8aad2
    ]
   },
   {
