{
 "cells": [
  {
   "cell_type": "markdown",
   "metadata": {},
   "source": [
    "Demonstrations for context <a class=\"ProveItLink\" href=\"_context_.ipynb\">proveit.logic.set_theory.containment</a>\n",
    "========"
   ]
  },
  {
   "cell_type": "code",
   "execution_count": null,
   "metadata": {},
   "outputs": [],
   "source": [
    "import proveit\n",
    "from proveit import ProofFailure\n",
    "from proveit._common_ import x, y, A, B, C, D, E, F, X, Y, AA\n",
    "from proveit.logic import Equals, Forall, Implies, InSet, Not, NotInSet, Set\n",
    "from proveit.logic import (Intersect, NotProperSubset, NotSubset,\n",
    "                           NotSubsetEq, NotSuperset, NotSupersetEq,\n",
    "                           ProperSubset, ProperSuperset, Subset, SubsetEq,\n",
    "                           SubsetProper, Superset, SupersetEq)\n",
    "from proveit.number import zero, one, two, three, four, five\n",
    "from proveit.number import (Integers, Naturals, NaturalsPos, Reals,\n",
    "                            RealsNeg, RealsPos)\n",
    "from proveit.number.sets.real._theorems_ import intsInReals\n",
    "from proveit.logic.set_theory.containment._axioms_ import (\n",
    "        notSubsetDef, subsetDef, subsetEqDef, supersetDef, supersetEqDef)\n",
    "from proveit.logic.set_theory.containment._theorems_ import (\n",
    "        foldNotSubsetEq, foldSupsetEq, reverseSubset)\n",
    "%begin demonstrations"
   ]
  },
  {
   "cell_type": "markdown",
   "metadata": {},
   "source": [
    "# Containment $\\in$, $\\subset$, $\\subseteq$, $\\supset$, $\\supseteq$"
   ]
  },
  {
   "cell_type": "markdown",
   "metadata": {},
   "source": [
    "<div style=\"line-height:1.4; font-size:14pt\">\n",
    "\n",
    "<a href='#introduction'>Introduction</a><br>\n",
    "<a href='#simple_expressions'>Simple Expressions involving Membership $(\\in)$, Subsets $(\\subset, \\subseteq)$, and Supersets $(\\supset, \\supseteq )$</a><br>\n",
    "<a href='#common_attributes'>Common Attributes of the Subset $(\\subseteq)$ Expression</a><br>\n",
    "<a href='#axioms'>Axioms</a><br>\n",
    "<a href='#theorems_and_conjectures'>Theorems & Conjectures</a><br>\n",
    "<a href='#further_demonstrations'>Further Demonstrations</a><br>\n",
    "    <ol>\n",
    "        <li><a href='#demo01'>$(x\\in A)\\wedge(A\\subset B)\\Rightarrow (x\\in B)$</a></li>\n",
    "        <li><a href='#demo02'>$\\forall_{x\\in A}(x\\in B) \\Rightarrow (A \\subseteq B)$</a></li>\n",
    "        <li><a href='#demo03'>$(x\\in B)\\wedge(A\\supset B)\\Rightarrow (x\\in A)$</a></li>\n",
    "        <li><a href='#demo04'>$\\forall_{x\\in Y}(x\\in X) \\Rightarrow (X \\supseteq Y)$</a></li>\n",
    "        <li><a href='#demo05'>Folding and Unfolding the Definitions of $\\not\\subseteq$ and $\\not\\supseteq$</a>\n",
    "        <li><a href='#demo06'>Containment Reversals (such as $A \\subset B \\Rightarrow B \\supset A$)</a></li>\n",
    "        <li><a href='#demo07'>Deducing $\\{1, 3\\} \\subset \\{1, 2, 3, 4, 5\\}$</a></li>\n",
    "        <li><a href='#demo08'>Manually Proving $\\{1, 3, 5\\} \\subseteq \\{1, 2, 3, 4, 5\\}$</a></li>\n",
    "    </ol>\n",
    "<a href='#miscellaneous_testing'>Miscellaneous Testing</a><br>\n",
    "</div>\n"
   ]
  },
  {
   "cell_type": "markdown",
   "metadata": {},
   "source": [
    "## Introduction <a id='introduction'></a>"
   ]
  },
  {
   "cell_type": "markdown",
   "metadata": {},
   "source": [
    "<font size=3>Set membership (*e.g.*, $x \\in S$), subset ($A \\subset B$), and superset ($B \\supset A$) concepts are often critical in proofs, either as goals in themselves or as conditions or assumptions appearing in a proof. This ``_demonstrations_`` notebook explores subset ($\\subset$, $\\subseteq$), and superset ($\\supset$, $\\supseteq$) expressions and related methods. (Set membership ($\\in$) itself is explored more thoroughly in its own ``_demonstrations_`` notebook in the ``proveit.logic.set_theory.membership`` context.)</font>"
   ]
  },
  {
   "cell_type": "markdown",
   "metadata": {},
   "source": [
    "## Simple Expressions Involving Membership ($\\in$), Subsets ($\\subset$, $\\subseteq$), and Supersets ($\\supset$, $\\supseteq$) <a id='simple_expressions'></a>"
   ]
  },
  {
   "cell_type": "markdown",
   "metadata": {},
   "source": [
    "<font size=3>It is straightforward to construct membership, subset, and superset expressions. Here are some basic examples of such expressions:</font>"
   ]
  },
  {
   "cell_type": "code",
   "execution_count": null,
   "metadata": {},
   "outputs": [],
   "source": [
    "# a simple set membership claim\n",
    "InSet(x, A)"
   ]
  },
  {
   "cell_type": "code",
   "execution_count": null,
   "metadata": {},
   "outputs": [],
   "source": [
    "# proper subset claims, 3 different options\n",
    "example_1, example_2, example_3 = Subset(A, B), SubsetProper(A, B), ProperSubset(A, B)"
   ]
  },
  {
   "cell_type": "code",
   "execution_count": null,
   "metadata": {},
   "outputs": [],
   "source": [
    "# improper subset\n",
    "SubsetEq(B, C)"
   ]
  },
  {
   "cell_type": "code",
   "execution_count": null,
   "metadata": {},
   "outputs": [],
   "source": [
    "# proper superset\n",
    "ProperSuperset(C, B)"
   ]
  },
  {
   "cell_type": "code",
   "execution_count": null,
   "metadata": {},
   "outputs": [],
   "source": [
    "# improper superset\n",
    "SupersetEq(C, B)"
   ]
  },
  {
   "cell_type": "code",
   "execution_count": null,
   "metadata": {},
   "outputs": [],
   "source": [
    "# not a proper subset\n",
    "NotProperSubset(D, E)"
   ]
  },
  {
   "cell_type": "code",
   "execution_count": null,
   "metadata": {},
   "outputs": [],
   "source": [
    "# not a subset\n",
    "NotSubsetEq(D, E)"
   ]
  },
  {
   "cell_type": "code",
   "execution_count": null,
   "metadata": {},
   "outputs": [],
   "source": [
    "# not a proper superset\n",
    "NotSuperset(D, E)"
   ]
  },
  {
   "cell_type": "code",
   "execution_count": null,
   "metadata": {},
   "outputs": [],
   "source": [
    "# not a superset\n",
    "NotSupersetEq(D, E)"
   ]
  },
  {
   "cell_type": "markdown",
   "metadata": {},
   "source": [
    "<font size=3>At the time of this writing, portions of Prove-It code might still have the more ambiguous `Subset` notation or terminology, but in general we will use `SubsetEq()` to form general or “improper” subset expressions (*e.g.*, $A \\subseteq$ B) and `ProperSubset()` or `SubsetProper()` to form “proper” or “strict” subset expressions (such as $A \\subset$ B), with similar notation used for the negations.</font>"
   ]
  },
  {
   "cell_type": "markdown",
   "metadata": {},
   "source": [
    "## Common Attributes of a Subset expression <a id='common_attributes'></a>"
   ]
  },
  {
   "cell_type": "markdown",
   "metadata": {},
   "source": [
    "<font size=3>Let's define a simple example subset expression, $(A \\cap B) \\subseteq B$, and look at some of its attributes. (The results should be similar for proper subset ($\\subset$) and the various supersets ($\\supset$, $\\supseteq$) and their negations.)</font>"
   ]
  },
  {
   "cell_type": "code",
   "execution_count": null,
   "metadata": {},
   "outputs": [],
   "source": [
    "# define a subset expression\n",
    "A_intersect_B_subset_of_B = SubsetEq(Intersect(A, B), B)"
   ]
  },
  {
   "cell_type": "markdown",
   "metadata": {},
   "source": [
    "<font size=3>We can look at the construction of such an expression by calling <font style=\"font-family:courier\">exprInfo()</font> to see the tabular representation of the expression's underlying directed acyclic graph (DAG) representation:</font>"
   ]
  },
  {
   "cell_type": "code",
   "execution_count": null,
   "metadata": {},
   "outputs": [],
   "source": [
    "A_intersect_B_subset_of_B.exprInfo()"
   ]
  },
  {
   "cell_type": "markdown",
   "metadata": {},
   "source": [
    "<font size=3>We can access the left-hand and right-hand sides of such expressions, as well as the specific operator:</font>"
   ]
  },
  {
   "cell_type": "code",
   "execution_count": null,
   "metadata": {},
   "outputs": [],
   "source": [
    "A_intersect_B_subset_of_B.lhs"
   ]
  },
  {
   "cell_type": "code",
   "execution_count": null,
   "metadata": {},
   "outputs": [],
   "source": [
    "A_intersect_B_subset_of_B.rhs"
   ]
  },
  {
   "cell_type": "code",
   "execution_count": null,
   "metadata": {},
   "outputs": [],
   "source": [
    "A_intersect_B_subset_of_B.operator"
   ]
  },
  {
   "cell_type": "markdown",
   "metadata": {},
   "source": [
    "<font size=3>We can get both sides of the expression simultaneously (the operands of the $\\subseteq$ operator) as a tuple of expressions. We can also get a list of the variables and a separate list of the *free* variables in the expression (of course, in this expression, all the variables are also free variables):</font>"
   ]
  },
  {
   "cell_type": "code",
   "execution_count": null,
   "metadata": {},
   "outputs": [],
   "source": [
    "A_intersect_B_subset_of_B.operands"
   ]
  },
  {
   "cell_type": "code",
   "execution_count": null,
   "metadata": {},
   "outputs": [],
   "source": [
    "A_intersect_B_subset_of_B.usedVars()"
   ]
  },
  {
   "cell_type": "code",
   "execution_count": null,
   "metadata": {},
   "outputs": [],
   "source": [
    "A_intersect_B_subset_of_B.freeVars()"
   ]
  },
  {
   "cell_type": "markdown",
   "metadata": {},
   "source": [
    "<font size=3>By the way, notice that our expression $(A \\cap B) \\subseteq B$ is always true, and Prove-It can automatically prove this:</font>"
   ]
  },
  {
   "cell_type": "code",
   "execution_count": null,
   "metadata": {},
   "outputs": [],
   "source": [
    "A_intersect_B_subset_of_B_known_truth = A_intersect_B_subset_of_B.prove()"
   ]
  },
  {
   "cell_type": "markdown",
   "metadata": {},
   "source": [
    "<font size=3>A peek at the proof shows that Prove-It has applied the ``foldSubsetEq`` theorem:<br>\n",
    "> $\\forall_{A,B} \\left([\\forall_{x\\in A}(x\\in B)] \\implies (A \\subseteq B)\\right)$<br>\n",
    "    \n",
    "by using a suitable specialization to get something like this:<br>\n",
    "> $[\\forall_{x\\in A\\cap B}(x\\in B)] \\implies ((A\\cap B) \\subseteq B)$<br>\n",
    "\n",
    "See Line 3 in the proof below for the ``foldSubsetEq`` theorem, then Line 1 for the specialization step.</font>"
   ]
  },
  {
   "cell_type": "code",
   "execution_count": null,
   "metadata": {},
   "outputs": [],
   "source": [
    "A_intersect_B_subset_of_B_known_truth.proof()"
   ]
  },
  {
   "cell_type": "markdown",
   "metadata": {},
   "source": [
    "<font size=3>And we can ``unfold()`` the subset expression to produce an equivalent known truth in terms of set memberships. Notice here that the ``unfold()`` process *automatically* produces a Known Truth instead of just another expression (and it would have done this even if we had not previously proven the expression to be true):</font>"
   ]
  },
  {
   "cell_type": "code",
   "execution_count": null,
   "metadata": {},
   "outputs": [],
   "source": [
    "# the original expression\n",
    "A_intersect_B_subset_of_B"
   ]
  },
  {
   "cell_type": "code",
   "execution_count": null,
   "metadata": {},
   "outputs": [],
   "source": [
    "# unfold to express in terms of set memberships\n",
    "A_intersect_B_subset_of_B.unfold()"
   ]
  },
  {
   "cell_type": "markdown",
   "metadata": {},
   "source": [
    "## Axioms <a id='axioms'></a>"
   ]
  },
  {
   "cell_type": "markdown",
   "metadata": {},
   "source": [
    "<font size=3>The ``axioms`` for containment establish the basic definitions of subset ($\\subseteq$), proper subset ($\\subset$), proper superset ($\\supset$), *etc.* A few of the axioms are shown below as illustrations (the rest can be accessed on the [containment axioms](./_axioms_.ipynb) page.)</font>"
   ]
  },
  {
   "cell_type": "code",
   "execution_count": null,
   "metadata": {},
   "outputs": [],
   "source": [
    "# def of (non-proper) subset\n",
    "subsetEqDef"
   ]
  },
  {
   "cell_type": "code",
   "execution_count": null,
   "metadata": {},
   "outputs": [],
   "source": [
    "# def of (proper) subset\n",
    "subsetDef"
   ]
  },
  {
   "cell_type": "code",
   "execution_count": null,
   "metadata": {},
   "outputs": [],
   "source": [
    "# def of (non-proper) superset\n",
    "supersetEqDef"
   ]
  },
  {
   "cell_type": "code",
   "execution_count": null,
   "metadata": {},
   "outputs": [],
   "source": [
    "# negation of (proper) subset\n",
    "notSubsetDef"
   ]
  },
  {
   "cell_type": "markdown",
   "metadata": {},
   "source": [
    "## Theorems & Conjectures<a id='theorems_and_conjectures'></a>"
   ]
  },
  {
   "cell_type": "markdown",
   "metadata": {},
   "source": [
    "<font size=3>The `logic/set_theory/containment` context already has a substantial number of related theorems and conjectures established, covering a wide range of containment-related concepts, most of which would typically be used implicitly behind-the-scenes when utilizing the various related containment class methods instead of being used directly and explicitly in theorem form. The theorems and conjectures cover topics such as transitivity of containment relations, folding/unfolding of containment definitions, relaxation of strict containments, and containment claims being Boolean. Some illustrative examples of the theorems are shown below, and the remainder can be found in the [containment theorems notebook](./\\_theorems\\_.ipynb).</font>"
   ]
  },
  {
   "cell_type": "code",
   "execution_count": null,
   "metadata": {},
   "outputs": [],
   "source": [
    "from proveit.logic.set_theory.containment._theorems_ import (\n",
    "        unfoldSubsetEq, foldSubsetEq, subsetEqReflexive, reverseSupsetEq,\n",
    "        relaxSubset, transitivitySubsetEqSubsetEq, subsetInBool)"
   ]
  },
  {
   "cell_type": "code",
   "execution_count": null,
   "metadata": {},
   "outputs": [],
   "source": [
    "# if A is a (non-strict) subset of B, then\n",
    "# every element of A is also an element of B\n",
    "unfoldSubsetEq"
   ]
  },
  {
   "cell_type": "code",
   "execution_count": null,
   "metadata": {},
   "outputs": [],
   "source": [
    "# if every element of A is also an element of B,\n",
    "# then A is a (non-strict) subset of B\n",
    "foldSubsetEq"
   ]
  },
  {
   "cell_type": "code",
   "execution_count": null,
   "metadata": {},
   "outputs": [],
   "source": [
    "# a set is always a (non-strict) subset of itself\n",
    "subsetEqReflexive"
   ]
  },
  {
   "cell_type": "code",
   "execution_count": null,
   "metadata": {},
   "outputs": [],
   "source": [
    "# supersets and subsets are related to each other in the\n",
    "# expected way\n",
    "reverseSupsetEq"
   ]
  },
  {
   "cell_type": "code",
   "execution_count": null,
   "metadata": {},
   "outputs": [],
   "source": [
    "# we can \"relax\" a strict subset claim into an improper subset claim\n",
    "relaxSubset"
   ]
  },
  {
   "cell_type": "code",
   "execution_count": null,
   "metadata": {},
   "outputs": [],
   "source": [
    "# the subset relation is transitive\n",
    "transitivitySubsetEqSubsetEq"
   ]
  },
  {
   "cell_type": "code",
   "execution_count": null,
   "metadata": {},
   "outputs": [],
   "source": [
    "# a subset claim is a Boolean\n",
    "subsetInBool"
   ]
  },
  {
   "cell_type": "markdown",
   "metadata": {},
   "source": [
    "## Demonstrations <a id='further_demonstrations'></a>"
   ]
  },
  {
   "cell_type": "markdown",
   "metadata": {},
   "source": [
    "<div style=\"width: 90%; border: 5px solid green; padding: 10px; margin: 0px;\"><a id='demo01'></a><font size=4><font size=4><b>1.</b> Some subset relationships among standard numerical sets, deducing some standard memberships, and deriving $\\{x\\in A, A \\subseteq B\\} \\vdash x\\in B$.</font></div><br>\n",
    "<font size=3>We begin with some simple expressions involving well-known numerical sets. Many standard subset and membership relationships involving common numerical sets are available as theorems, with many such theorems automatically imported and utilized. For example:</font>"
   ]
  },
  {
   "cell_type": "code",
   "execution_count": null,
   "metadata": {},
   "outputs": [],
   "source": [
    "Subset(NaturalsPos, Naturals).prove()"
   ]
  },
  {
   "cell_type": "code",
   "execution_count": null,
   "metadata": {},
   "outputs": [],
   "source": [
    "Subset(Naturals, Integers).prove()"
   ]
  },
  {
   "cell_type": "code",
   "execution_count": null,
   "metadata": {},
   "outputs": [],
   "source": [
    "Subset(NaturalsPos, Integers).prove()"
   ]
  },
  {
   "cell_type": "code",
   "execution_count": null,
   "metadata": {},
   "outputs": [],
   "source": [
    "InSet(one, Naturals).prove()"
   ]
  },
  {
   "cell_type": "markdown",
   "metadata": {},
   "source": [
    "<font size=3>Given that $1 \\in \\mathbb{N}$ and $\\mathbb{N} \\subset \\mathbb{Z}$, we should be able to show that $1 \\in \\mathbb{Z}$, and Prove-It can do this automatically:</font>"
   ]
  },
  {
   "cell_type": "code",
   "execution_count": null,
   "metadata": {},
   "outputs": [],
   "source": [
    "oneIsAnInteger = InSet(one, Integers).prove()"
   ]
  },
  {
   "cell_type": "markdown",
   "metadata": {},
   "source": [
    "<font size=3>In the detailed proof of that conclusion, Prove-It specializes the ``unfoldSubsetEq`` theorem<br>\n",
    "> $\\forall_{A,B\\rvert A\\subseteq B} \\left[ \\forall_{x \\in A} (x \\in B) \\right]$\n",
    "    \n",
    "to eliminate both universal quantifiers by instantiating $A$ to $\\mathbb{N^{+}}$, $B$ to $\\mathbb{Z}$, and $x$ to $1$. The theorem appears in Line 1 in the proof below. The ''fold'' and ''unfold'' language often appears in theorems that ''fold'' or ''unfold'' axiomatic definitions, and here in the cases of subsets ($\\subseteq$) and supersets ($\\supseteq$) move between set-containment versus element-membership notation.<br/>\n",
    "Notice also the ``relaxSubset`` theorem cited on line 4 and specialized on line 2, illustrating the use of another containment-related theorem in the proof process.\n",
    "</font>"
   ]
  },
  {
   "cell_type": "code",
   "execution_count": null,
   "metadata": {},
   "outputs": [],
   "source": [
    "oneIsAnInteger.proof()"
   ]
  },
  {
   "cell_type": "markdown",
   "metadata": {},
   "source": [
    "<font size=3>As an exercise, we can obtain the result more generally for arbitrary sets $X$ and $Y$ any time we assume $X \\subseteq Y$ and $x \\in X$:\n",
    "</font>"
   ]
  },
  {
   "cell_type": "code",
   "execution_count": null,
   "metadata": {},
   "outputs": [],
   "source": [
    "# Define some conditions\n",
    "xInX, xSubsetEqOfy, xInY = InSet(x, X), SubsetEq(X, Y), InSet(x, Y)"
   ]
  },
  {
   "cell_type": "code",
   "execution_count": null,
   "metadata": {},
   "outputs": [],
   "source": [
    "# bundle the first 2 conditions into a list of assumptions\n",
    "demo_01_assumptions = [xInX, xSubsetEqOfy]"
   ]
  },
  {
   "cell_type": "code",
   "execution_count": null,
   "metadata": {},
   "outputs": [],
   "source": [
    "# prove set membership based on the assumptions\n",
    "xInYKT = xInY.prove(demo_01_assumptions)"
   ]
  },
  {
   "cell_type": "markdown",
   "metadata": {},
   "source": [
    "<font size=3>As an extra step, we can also re-express that result in terms of implications:\n",
    "</font>"
   ]
  },
  {
   "cell_type": "code",
   "execution_count": null,
   "metadata": {},
   "outputs": [],
   "source": [
    "xInYKT.asImplication(hypothesis=SubsetEq(X, Y))"
   ]
  },
  {
   "cell_type": "code",
   "execution_count": null,
   "metadata": {},
   "outputs": [],
   "source": [
    "xInYKT.asImplication(hypothesis=InSet(x, X))"
   ]
  },
  {
   "cell_type": "markdown",
   "metadata": {},
   "source": [
    "<div style=\"width: 90%; border: 5px solid green; padding: 10px; margin: 0px;\"><a id='demo02'></a><font size=4><font size=4><b>2.</b> $\\forall_{x\\in A}(x\\in B) \\Rightarrow (A \\subseteq B)$.</font></div><br>\n",
    "<font size=\"3\">When we know that $x$ is in $B$ whenever $x$ is in $A$, we have $A \\subseteq B$. That is a theorem in Prove-It that can be specialized to prove a subset relationship for two arbitrary sets given the right conditions:</font>"
   ]
  },
  {
   "cell_type": "code",
   "execution_count": null,
   "metadata": {},
   "outputs": [],
   "source": [
    "# define our conclusion\n",
    "CSubsetOfD = SubsetEq(C, D)"
   ]
  },
  {
   "cell_type": "code",
   "execution_count": null,
   "metadata": {},
   "outputs": [],
   "source": [
    "# define our assumption (or perhaps this would be proven elsewhere first)\n",
    "demo_02_assumptions = [Forall(x, InSet(x,D), C)]"
   ]
  },
  {
   "cell_type": "code",
   "execution_count": null,
   "metadata": {},
   "outputs": [],
   "source": [
    "# prove the conclusion from the assumptions\n",
    "CSubsetOfD.prove(demo_02_assumptions)"
   ]
  },
  {
   "cell_type": "markdown",
   "metadata": {},
   "source": [
    "<font size=4>And we can re-express that known truth as a logical implication:</font>"
   ]
  },
  {
   "cell_type": "code",
   "execution_count": null,
   "metadata": {},
   "outputs": [],
   "source": [
    "CSubsetOfD.prove(demo_02_assumptions).asImplication(*demo_02_assumptions)"
   ]
  },
  {
   "cell_type": "markdown",
   "metadata": {},
   "source": [
    "<font size=3>Or we could have proven the implication form directly (shown here with new set variables $E$ and $F$ so as not to simply derive from the previous result):</font>"
   ]
  },
  {
   "cell_type": "code",
   "execution_count": null,
   "metadata": {},
   "outputs": [],
   "source": [
    "anImplication = Implies(Forall(x, InSet(x,F), E),SubsetEq(E,F))"
   ]
  },
  {
   "cell_type": "code",
   "execution_count": null,
   "metadata": {},
   "outputs": [],
   "source": [
    "anImplication.prove()"
   ]
  },
  {
   "cell_type": "markdown",
   "metadata": {},
   "source": [
    "<div style=\"width: 90%; border: 5px solid green; padding: 10px; margin: 0px;\"><a id='demo03'></a><font size=4><b>3.</b> $(x\\in B) \\wedge (A \\supset B) \\Rightarrow (x \\in A)$.</font></div><br>\n",
    "<font size=3>This is a variant of <a href='#demo01'>Demo (1)</a> above. When we know that $x$ is in $B$ and $A$ contains $B$, then $x$ must also be in $A$.<br>\n",
    "Let's define some useful expressions, let Prove-It prove the implication, then look at the proof:</font>"
   ]
  },
  {
   "cell_type": "code",
   "execution_count": null,
   "metadata": {},
   "outputs": [],
   "source": [
    "# define some expressions\n",
    "xInA, xInB, ASupersetOfB = InSet(x, A), InSet(x, B), Superset(A, B)"
   ]
  },
  {
   "cell_type": "code",
   "execution_count": null,
   "metadata": {},
   "outputs": [],
   "source": [
    "# establish the Known Truth\n",
    "xInA_kt = xInA.prove([xInB, ASupersetOfB])"
   ]
  },
  {
   "cell_type": "markdown",
   "metadata": {},
   "source": [
    "<a id='demo03'></a><font size=3>In the proof, we see the relaxation theorem taking $A \\supset B$ to $A \\supseteq B$, and then the reversal theorem taking $A \\supseteq B$ to $B \\subseteq A$, then proceeding as it would for the example in <a href='#demo01'>Demo (1)</a> earlier:</font>"
   ]
  },
  {
   "cell_type": "code",
   "execution_count": null,
   "metadata": {},
   "outputs": [],
   "source": [
    "# take a look at the proof:\n",
    "xInA_kt.proof()"
   ]
  },
  {
   "cell_type": "markdown",
   "metadata": {},
   "source": [
    "<font size=3>As in <a href=\"#demo01\">Demo 1</a>, we can re-express our known truth as a logical implication:</font>"
   ]
  },
  {
   "cell_type": "code",
   "execution_count": null,
   "metadata": {},
   "outputs": [],
   "source": [
    "# our known truth\n",
    "xInA_kt"
   ]
  },
  {
   "cell_type": "code",
   "execution_count": null,
   "metadata": {},
   "outputs": [],
   "source": [
    "# one option for the implication\n",
    "xInA_kt.asImplication(hypothesis=xInB)"
   ]
  },
  {
   "cell_type": "code",
   "execution_count": null,
   "metadata": {},
   "outputs": [],
   "source": [
    "# another option for the implication\n",
    "xInA_kt.asImplication(hypothesis=ASupersetOfB)"
   ]
  },
  {
   "cell_type": "markdown",
   "metadata": {},
   "source": [
    "<div style=\"width: 90%; border: 5px solid green; padding: 10px; margin: 0px;\"><a id='demo04'></a><font size=4><b>4.</b> $\\forall_{x\\in Y}(x\\in X) \\Rightarrow (X \\supseteq Y)$</font>.</div><br>\n",
    "<font size=3>When we know that $x$ is in $X$ whenever $x$ is in $Y$, we have $X \\supseteq Y$ (<i>i.e.</i>, $X$ contains $Y$ or $X$ is a superset of $Y$). That is a theorem in Prove-It that can be specialized to prove a containment or superset relationship for two arbitrary sets given the right conditions:</font>"
   ]
  },
  {
   "cell_type": "code",
   "execution_count": null,
   "metadata": {},
   "outputs": [],
   "source": [
    "# our foldSupsetEq theorem\n",
    "foldSupsetEq"
   ]
  },
  {
   "cell_type": "code",
   "execution_count": null,
   "metadata": {},
   "outputs": [],
   "source": [
    "# specialize the foldSupsetEq theorem\n",
    "foldSupsetEqSpec = foldSupsetEq.specialize({A:X, B:Y})"
   ]
  },
  {
   "cell_type": "code",
   "execution_count": null,
   "metadata": {},
   "outputs": [],
   "source": [
    "# then we can even generalize back into universal X and Y\n",
    "foldSupsetEqSpec.generalize([X, Y])"
   ]
  },
  {
   "cell_type": "markdown",
   "metadata": {},
   "source": [
    "<font size=3>Alternatively we can prove the rhs of the implication given the antecedent as an assumption.</font>"
   ]
  },
  {
   "cell_type": "code",
   "execution_count": null,
   "metadata": {},
   "outputs": [],
   "source": [
    "# peel off our desired conclusion:\n",
    "XSupersetOfY = foldSupsetEqSpec.rhs"
   ]
  },
  {
   "cell_type": "code",
   "execution_count": null,
   "metadata": {},
   "outputs": [],
   "source": [
    "# prove our conclusion based on the antecedent\n",
    "XSupersetOfYKT = XSupersetOfY.prove([Forall(x, InSet(x, X), domain=Y)])"
   ]
  },
  {
   "cell_type": "markdown",
   "metadata": {},
   "source": [
    "<font size=3>And we can take a quick look at the simple proof, which also involves a specialization of that ``foldSupsetEq`` theorem and an application of *modus ponens:*</font>"
   ]
  },
  {
   "cell_type": "code",
   "execution_count": null,
   "metadata": {},
   "outputs": [],
   "source": [
    "XSupersetOfYKT.proof()"
   ]
  },
  {
   "cell_type": "markdown",
   "metadata": {},
   "source": [
    "<div style=\"width: 90%; border: 5px solid green; padding: 10px; margin: 0px;\"><a id='demo05'></a><font size = 4><b>5.</b> Folding and Unfolding the Definitions of $\\not\\subseteq$ and $\\not\\supseteq$</font>.</font></div><br/>\n",
    "<font size=3>$\\not\\subseteq$ is axiomatically defined by $\\forall_{A, B} (A\\not\\subseteq B) = \\neg(A \\subseteq B)$, and we have theorems to automatically fold and unfold the definition, allowing us to express and use the definition in a variety of ways. For example, we can automatically derive the statements that $\\{C\\not\\subseteq D\\} \\vdash \\neg(C\\subseteq D)$, and $\\{\\neg(C\\subseteq D)\\} \\vdash C\\not\\subseteq D$</font>"
   ]
  },
  {
   "cell_type": "code",
   "execution_count": null,
   "metadata": {},
   "outputs": [],
   "source": [
    "# unfold the definition to produce a new known truth\n",
    "NotSubsetEq(C, D).unfold([NotSubsetEq(C, D)])"
   ]
  },
  {
   "cell_type": "code",
   "execution_count": null,
   "metadata": {},
   "outputs": [],
   "source": [
    "# or automatically fold the definition when deriving the alternative known truth\n",
    "NotSubsetEqKT = NotSubsetEq(C, D).prove([Not(SubsetEq(C, D))])"
   ]
  },
  {
   "cell_type": "markdown",
   "metadata": {},
   "source": [
    "<font size=3>In the proof for that second derivation, we see the use of the ``foldNotSubsetEq`` theorem, which we can manually invoke and specialize to accomplish the same thing:</font>"
   ]
  },
  {
   "cell_type": "code",
   "execution_count": null,
   "metadata": {},
   "outputs": [],
   "source": [
    "# the theorem\n",
    "foldNotSubsetEq"
   ]
  },
  {
   "cell_type": "code",
   "execution_count": null,
   "metadata": {},
   "outputs": [],
   "source": [
    "# specialization\n",
    "foldNotSubsetEqSpec = foldNotSubsetEq.specialize({A:C, B:D}, assumptions=[Not(SubsetEq(C, D))])"
   ]
  },
  {
   "cell_type": "markdown",
   "metadata": {},
   "source": [
    "<font size=3>We can look at the proof resulting from the earlier automated ``prove()`` approach and see the same steps reflected in the automation:</font>"
   ]
  },
  {
   "cell_type": "code",
   "execution_count": null,
   "metadata": {},
   "outputs": [],
   "source": [
    "NotSubsetEqKT.proof()"
   ]
  },
  {
   "cell_type": "markdown",
   "metadata": {},
   "source": [
    "<font size=3>And of course we have similar fold and unfold theorems for the negated superset or negated containment relation $\\not\\supseteq$. For example:</font>"
   ]
  },
  {
   "cell_type": "code",
   "execution_count": null,
   "metadata": {},
   "outputs": [],
   "source": [
    "# unfold the definition to produce a new known truth\n",
    "NotSupersetEq(C, D).unfold([NotSupersetEq(C, D)])"
   ]
  },
  {
   "cell_type": "code",
   "execution_count": null,
   "metadata": {},
   "outputs": [],
   "source": [
    "# or automatically fold the definition when deriving the alternative known truth\n",
    "NotSupersetEqKT = NotSupersetEq(C, D).prove([Not(SupersetEq(C, D))])"
   ]
  },
  {
   "cell_type": "markdown",
   "metadata": {},
   "source": [
    "<div style=\"width: 90%; border: 5px solid green; padding: 10px; margin: 0px;\"><a id='demo06'></a><font size=4><b>6.</b> Containment Reversals (such as $A \\subset B \\Rightarrow B \\supset A$).</font></div><br/>\n",
    "<font size=3>All of the standard containment reversals are available as individual theorems (such as $A \\subset B \\Rightarrow B \\supset A$ or $C \\supseteq D \\Rightarrow D \\subseteq C$) in the set_theory context, and we can easily apply them to re-express containment expressions in a desired direction.\n",
    "</font>"
   ]
  },
  {
   "cell_type": "markdown",
   "metadata": {},
   "source": [
    "<font size=3>We have a theorem, ``intsInReals``, that the integers are a proper subset of the reals: $\\mathbb{Z} \\subset \\mathbb{R}$:\n",
    "</font>"
   ]
  },
  {
   "cell_type": "code",
   "execution_count": null,
   "metadata": {},
   "outputs": [],
   "source": [
    "intsInReals"
   ]
  },
  {
   "cell_type": "markdown",
   "metadata": {},
   "source": [
    "<font size=3>We also have a general theorem, ``reverseSubset``, that allows us to convert a proper subset claim into the equivalent proper superset claim:\n",
    "</font>"
   ]
  },
  {
   "cell_type": "code",
   "execution_count": null,
   "metadata": {},
   "outputs": [],
   "source": [
    "reverseSubset"
   ]
  },
  {
   "cell_type": "markdown",
   "metadata": {},
   "source": [
    "<font size=3>We can create the equivalent superset expression, $\\mathbb{R} \\supset \\mathbb{Z}$, then have Prove-It establish the claim as a known truth based on the subset relation known truth. The proof uses the ``reverseSubset`` theorem as we would expect:\n",
    "</font>"
   ]
  },
  {
   "cell_type": "code",
   "execution_count": null,
   "metadata": {},
   "outputs": [],
   "source": [
    "realsContainIntegers_kt = Superset(Reals, Integers).prove()"
   ]
  },
  {
   "cell_type": "code",
   "execution_count": null,
   "metadata": {},
   "outputs": [],
   "source": [
    "realsContainIntegers_kt.proof()"
   ]
  },
  {
   "cell_type": "markdown",
   "metadata": {},
   "source": [
    "<div style=\"width: 90%; border: 5px solid green; padding: 10px; margin: 0px;\"><a id='demo07'></a><font size=4><b>7.</b> Deducing $\\{1, 3\\} \\subset \\{1, 2, 3, 4, 5\\}$</font></div><br/>\n",
    "<font size=3>For a variety of finite enumerated sets, represented by the <span style=\"font-family:courier;\">Set</span> class in the <span style=\"font-family:courier;\">set_theory/enumeration</span> context, membership and containment claims can be proven with just a little effort. For example, we can define two enumerated Sets as shown below:\n",
    "</font>"
   ]
  },
  {
   "cell_type": "code",
   "execution_count": null,
   "metadata": {},
   "outputs": [],
   "source": [
    "set_13, set_12345 = Set(one, three), Set(one, two, three, four, five)"
   ]
  },
  {
   "cell_type": "markdown",
   "metadata": {},
   "source": [
    "<font size=3>and define the proper subset relationship between them:\n",
    "</font>"
   ]
  },
  {
   "cell_type": "code",
   "execution_count": null,
   "metadata": {},
   "outputs": [],
   "source": [
    "set_13_properSubset_set_12345 = ProperSubset(set_12345, set_13)"
   ]
  },
  {
   "cell_type": "markdown",
   "metadata": {},
   "source": [
    "<font size=3>If we ask Prove-It to prove the proper subset relationship automatically, we run into some difficulty:\n",
    "</font>"
   ]
  },
  {
   "cell_type": "code",
   "execution_count": null,
   "metadata": {},
   "outputs": [],
   "source": [
    "try:\n",
    "    set_13_properSubset_set_12345.prove()\n",
    "    assert False, \"Expecting a Proof Failure; should not make it to this point.\"\n",
    "except ProofFailure as e:\n",
    "    print(\"Proof Failure: {}\".format(e))"
   ]
  },
  {
   "cell_type": "markdown",
   "metadata": {},
   "source": [
    "<font size=3>But the enumerated Set class has some special machinery to help us out:\n",
    "</font>"
   ]
  },
  {
   "cell_type": "code",
   "execution_count": null,
   "metadata": {},
   "outputs": [],
   "source": [
    "set_12345.deduceEnumProperSubset(subset=set_13)"
   ]
  },
  {
   "cell_type": "markdown",
   "metadata": {},
   "source": [
    "<font size=3>And a membership claim such as $2\\in\\{1, 2, 3, 4, 5\\}$ can be proven automatically:\n",
    "</font>"
   ]
  },
  {
   "cell_type": "code",
   "execution_count": null,
   "metadata": {},
   "outputs": [],
   "source": [
    "InSet(two, set_12345).prove()"
   ]
  },
  {
   "cell_type": "markdown",
   "metadata": {},
   "source": [
    "<font size=3>Enumerated Sets and related axioms, theorems, conjectures, and methods are discussed in much more detail in the set_theory/enumeration context and the [enumeration demonstrations page](../enumeration/\\_demonstrations\\_.ipynb) page.\n",
    "</font>"
   ]
  },
  {
   "cell_type": "markdown",
   "metadata": {},
   "source": [
    "<div style=\"width: 90%; border: 5px solid green; padding: 10px; margin: 0px;\"><a id='demo08'></a><font size=4><b>8.</b> Manually Proving $\\{1, 3, 5\\} \\subseteq \\{1, 2, 3, 4, 5\\}$</font></div><br/>\n",
    "<font size=3><p>Although the enumerated <span style=\"font-family:courier;\">Set</span> class has machinery to make subset deductions fairly easy (as seen above in <a href=\"#demo07\">Demo 7</a>), it can be a useful exercise to consider a more manual approach. So let's consider a possible alternative effort to prove that $\\{1, 3, 5\\} \\subseteq \\{1, 2, 3, 4, 5\\}$.</p></font>"
   ]
  },
  {
   "cell_type": "markdown",
   "metadata": {},
   "source": [
    "<font size=3>We begin by defining our enumerated Sets and the subset relationship:</font>"
   ]
  },
  {
   "cell_type": "code",
   "execution_count": null,
   "metadata": {},
   "outputs": [],
   "source": [
    "set_135, set_12345 = Set(one, three, five), Set(one, two, three, four, five)"
   ]
  },
  {
   "cell_type": "code",
   "execution_count": null,
   "metadata": {},
   "outputs": [],
   "source": [
    "demo_08_subset = SubsetEq(set_135, set_12345)"
   ]
  },
  {
   "cell_type": "markdown",
   "metadata": {},
   "source": [
    "<font size=3>Prove-It will not automatically prove the relationship for us:</font>"
   ]
  },
  {
   "cell_type": "code",
   "execution_count": null,
   "metadata": {},
   "outputs": [],
   "source": [
    "try:\n",
    "    demo_08_subset.prove()\n",
    "    assert False, \"Expecting a Proof Failure. Should not get to this point.\"\n",
    "except ProofFailure as e:\n",
    "    print(\"Proof Failure: {}\".format(e))"
   ]
  },
  {
   "cell_type": "markdown",
   "metadata": {},
   "source": [
    "<font size=3>Instead of utilizing the direct <span style=\"font-family:courier\">Set.deduceEnumSubsetEq()</span> method, however, consider the <span style=\"font-family:courier\">subsetEqDef</span> axiom, which provides a definition of what it means to say that one set is a (non-strict) subset of another:</font>"
   ]
  },
  {
   "cell_type": "code",
   "execution_count": null,
   "metadata": {},
   "outputs": [],
   "source": [
    "from proveit.logic.set_theory.containment._axioms_ import subsetEqDef\n",
    "subsetEqDef"
   ]
  },
  {
   "cell_type": "markdown",
   "metadata": {},
   "source": [
    "<font size=3>We can specialize the <span style=\"font-family:courier\">subsetEqDef</span> axiom for our particular case:</font>"
   ]
  },
  {
   "cell_type": "code",
   "execution_count": null,
   "metadata": {},
   "outputs": [],
   "source": [
    "subsetEqDefSpecialized = subsetEqDef.specialize(\n",
    "        {A:set_135, B:set_12345})"
   ]
  },
  {
   "cell_type": "markdown",
   "metadata": {},
   "source": [
    "<font size=3>If we can prove the rhs of that specialized form, we can use the equality to conclude the lhs. To get there, we consider the <span style=\"font-family:courier;\">equivalence()</span> method for set membership, which unfolds a set membership claim into a disjunction of equalities, like this:</font>"
   ]
  },
  {
   "cell_type": "code",
   "execution_count": null,
   "metadata": {},
   "outputs": [],
   "source": [
    "InSmallerSetDef = InSet(x, set_135).equivalence()"
   ]
  },
  {
   "cell_type": "code",
   "execution_count": null,
   "metadata": {},
   "outputs": [],
   "source": [
    "InLargerSetDef = InSet(x, set_12345).equivalence()"
   ]
  },
  {
   "cell_type": "markdown",
   "metadata": {},
   "source": [
    "<font size=3>We can show that the smaller disjunction $((x=1)\\lor (x=3)\\lor (x=5))$ logically implies the larger disjunction $((x=1)\\lor (x=2)\\lor (x=3)\\lor (x=4)\\lor (x=5))$, and thus that membership in $\\{1, 3, 5\\}$ implies membership in $\\{1, 2, 3, 4, 5\\}$. To get there, we proceed as follows:</font>"
   ]
  },
  {
   "cell_type": "code",
   "execution_count": null,
   "metadata": {},
   "outputs": [],
   "source": [
    "# notice we can grab the disjunction expressions from the equivalence expressions above:\n",
    "display(InSmallerSetDef.rhs)\n",
    "display(InLargerSetDef.rhs)"
   ]
  },
  {
   "cell_type": "markdown",
   "metadata": {},
   "source": [
    "<font size=3>We use the Or.concludeViaSome method to show that the smaller conjunction allows the derivation of the larger conjunction:</font>"
   ]
  },
  {
   "cell_type": "code",
   "execution_count": null,
   "metadata": {},
   "outputs": [],
   "source": [
    "small_disj_gives_larger_disj = InLargerSetDef.rhs.concludeViaSome(\n",
    "        InSmallerSetDef.rhs, assumptions=[InSmallerSetDef.rhs])"
   ]
  },
  {
   "cell_type": "markdown",
   "metadata": {},
   "source": [
    "<font size=3>Then re-express that known truth as an implication:</font>"
   ]
  },
  {
   "cell_type": "code",
   "execution_count": null,
   "metadata": {},
   "outputs": [],
   "source": [
    "small_disj_implies_larger_disj = small_disj_gives_larger_disj.asImplication(\n",
    "        hypothesis=InSmallerSetDef.rhs)"
   ]
  },
  {
   "cell_type": "markdown",
   "metadata": {},
   "source": [
    "<font size=3>Now we use our earlier equivalence definitions to back-substitute:</font>"
   ]
  },
  {
   "cell_type": "code",
   "execution_count": null,
   "metadata": {},
   "outputs": [],
   "source": [
    "small_membership_implies_larger_disj = InSmallerSetDef.subLeftSideInto(small_disj_implies_larger_disj)"
   ]
  },
  {
   "cell_type": "code",
   "execution_count": null,
   "metadata": {},
   "outputs": [],
   "source": [
    "InLargerSetDef.subLeftSideInto(small_membership_implies_larger_disj)"
   ]
  },
  {
   "cell_type": "markdown",
   "metadata": {},
   "source": [
    "<font size=3>This gives Prove-It all it needs to prove the rhs of our earlier specialized axiom, $\\forall_{x\\in\\{1, 3, 5\\} } (x\\in\\{1, 2, 3, 4, 5\\})$:</font>"
   ]
  },
  {
   "cell_type": "code",
   "execution_count": null,
   "metadata": {},
   "outputs": [],
   "source": [
    "subsetEqDefSpecializedRHS_kt = subsetEqDefSpecialized.rhs.prove()"
   ]
  },
  {
   "cell_type": "markdown",
   "metadata": {},
   "source": [
    "<font size=3>And finally we can substitute in for that universally quantified expression our desired subset expression:</font>"
   ]
  },
  {
   "cell_type": "code",
   "execution_count": null,
   "metadata": {},
   "outputs": [],
   "source": [
    "subsetEqDefSpecialized.subLeftSideInto(subsetEqDefSpecializedRHS_kt)"
   ]
  },
  {
   "cell_type": "markdown",
   "metadata": {},
   "source": [
    "<font size=3><i>Et voila!</i> Although a bit effortful, and although Prove-It can accomplish the same deduction automatically in this case, the exercise is useful in illustrating a number of typically steps and strategies, including an interplay between manual steps and automation, the specialization of axioms and theorems, and the use of substitutions (in this case via <span style=\"font-family:courier;\">subLeftSideInto()</span>) between established known truths.</font>"
   ]
  },
  {
   "cell_type": "markdown",
   "metadata": {},
   "source": [
    "## Miscellaneous Testing\n",
    "<font size=3>The material below was developed to test various containment-related methods. Some of this material could be integrated into the `_demonstrations_` page eventually and/or deleted as development continues.</font>"
   ]
  },
  {
   "cell_type": "markdown",
   "metadata": {},
   "source": [
    "### Some Example `Sets` For Testing"
   ]
  },
  {
   "cell_type": "code",
   "execution_count": null,
   "metadata": {},
   "outputs": [],
   "source": [
    "from proveit.number import one, two, three, four, five, six, seven\n",
    "# define some enumerated Sets for use in testing, containing literals\n",
    "set_123, set_12345, set_1234567 = (\n",
    "        Set(one, two , three),\n",
    "        Set(one, two , three, four, five),\n",
    "        Set(one, two , three, four, five, six, seven))"
   ]
  },
  {
   "cell_type": "code",
   "execution_count": null,
   "metadata": {},
   "outputs": [],
   "source": [
    "from proveit._common_ import a, b, c, d, e\n",
    "# define some enumerated Sets for use in testing, containing variables\n",
    "set_abc, set_abcde = (\n",
    "        Set(a, b, c),\n",
    "        Set(a, b, c, d, e))"
   ]
  },
  {
   "cell_type": "code",
   "execution_count": null,
   "metadata": {},
   "outputs": [],
   "source": [
    "# recall some other basic sets already defined:\n",
    "Integers, Naturals, NaturalsPos, Reals"
   ]
  },
  {
   "cell_type": "markdown",
   "metadata": {},
   "source": [
    "### Testing the `ProperSubset` class methods\n",
    "<br/>\n",
    "<font size =3>The <span style=\"font-family=courier\">ProperSubset</span> class has the following class methods:<br/>\n",
    "    <div style=\"width: 50%; border: 1px solid green; padding: 5px; margin: 20px; background-color: gainsboro; font-family:courier\">deriveReversed(self, assumptions=USE_DEFAULTS)<br/>\n",
    "    deriveRelaxed(self, assumptions=USE_DEFAULTS)<br/>\n",
    "    applyTransitivity(self, other, assumptions=USE_DEFAULTS)<br/>\n",
    "    deduceInBool(self, assumptions=USE_DEFAULTS)</div>\n",
    "</font>"
   ]
  },
  {
   "cell_type": "code",
   "execution_count": null,
   "metadata": {},
   "outputs": [],
   "source": [
    "# define a few proper subset relations for testing\n",
    "set_123_properSubset_set_12345, set_12345_properSubset_set_1234567 = (\n",
    "        ProperSubset(set_123, set_12345),\n",
    "        ProperSubset(set_12345, set_1234567))"
   ]
  },
  {
   "cell_type": "code",
   "execution_count": null,
   "metadata": {},
   "outputs": [],
   "source": [
    "# define a few proper subset relations for testing\n",
    "set_abc_properSubset_set_abcde =ProperSubset(set_abc, set_abcde)"
   ]
  },
  {
   "cell_type": "markdown",
   "metadata": {},
   "source": [
    "### `ProperSubset.deriveReversed()`"
   ]
  },
  {
   "cell_type": "code",
   "execution_count": null,
   "metadata": {},
   "outputs": [],
   "source": [
    "# if A is a proper subset of B, then B is a proper superset of A\n",
    "set_12345.deduceEnumProperSubset(subset=set_123)\n",
    "set_123_properSubset_set_12345.deriveReversed()"
   ]
  },
  {
   "cell_type": "code",
   "execution_count": null,
   "metadata": {},
   "outputs": [],
   "source": [
    "set_abcde.deduceEnumProperSubset(subset=set_abc, assumptions=[NotInSet(d, set_abc)])\n",
    "set_abc_properSubset_set_abcde.deriveReversed(assumptions=[NotInSet(d, set_abc)])"
   ]
  },
  {
   "cell_type": "markdown",
   "metadata": {},
   "source": [
    "### `ProperSubset.deriveRelaxed()`"
   ]
  },
  {
   "cell_type": "code",
   "execution_count": null,
   "metadata": {},
   "outputs": [],
   "source": [
    "set_123_properSubset_set_12345.deriveRelaxed()"
   ]
  },
  {
   "cell_type": "code",
   "execution_count": null,
   "metadata": {},
   "outputs": [],
   "source": [
    "set_abc_properSubset_set_abcde.deriveRelaxed(assumptions=[NotInSet(d, set_abc)])"
   ]
  },
  {
   "cell_type": "code",
   "execution_count": null,
   "metadata": {},
   "outputs": [],
   "source": [
    "# deriveRelaxed() method only works for actual proper subsets.\n",
    "# If the proper subset is not true or not provably true, deriveRelaxed() will fail:\n",
    "try:\n",
    "    ProperSubset(Set(a, b), Set(a, b, c)).deriveRelaxed()\n",
    "    assert False, \"Expecting a ProofFailure. Should not make it to this point.\"\n",
    "except ProofFailure as e:\n",
    "    print(\"Proof Failure: {}\".format(e))"
   ]
  },
  {
   "cell_type": "code",
   "execution_count": null,
   "metadata": {},
   "outputs": [],
   "source": [
    "# But if we first establish the proper subset as a known truth\n",
    "# (with the appropriate assumptions), then we can relax as expected:\n",
    "Set(a, b, c).deduceEnumProperSubset(subset=Set(a, b), assumptions=[NotInSet(c, Set(a, b))])\n",
    "ProperSubset(Set(a, b), Set(a, b, c)).deriveRelaxed(assumptions=[NotInSet(c, Set(a, b))])"
   ]
  },
  {
   "cell_type": "markdown",
   "metadata": {},
   "source": [
    "### `ProperSubset.applyTransitivity()`"
   ]
  },
  {
   "cell_type": "code",
   "execution_count": null,
   "metadata": {},
   "outputs": [],
   "source": [
    "# establish a proper subset judgement:\n",
    "set_12345.deduceEnumProperSubset(subset=set_123)"
   ]
  },
  {
   "cell_type": "code",
   "execution_count": null,
   "metadata": {},
   "outputs": [],
   "source": [
    "# establish a related proper subset judgement:\n",
    "set_1234567.deduceEnumProperSubset(subset=set_12345)"
   ]
  },
  {
   "cell_type": "code",
   "execution_count": null,
   "metadata": {},
   "outputs": [],
   "source": [
    "# use transitivity to go from first set to 3rd set:\n",
    "set_123_properSubset_set_12345.applyTransitivity(set_12345_properSubset_set_1234567)"
   ]
  },
  {
   "cell_type": "code",
   "execution_count": null,
   "metadata": {},
   "outputs": [],
   "source": [
    "# This process can work more generally.\n",
    "# First define some set relations for convenience:\n",
    "A_properSubset_B, B_subsetEq_C, B_equals_D, C_supersetEq_B, F_superset_B = (\n",
    "    ProperSubset(A, B), SubsetEq(B, C), Equals(B, D),\n",
    "    SupersetEq(C, B), ProperSuperset(F, B))"
   ]
  },
  {
   "cell_type": "code",
   "execution_count": null,
   "metadata": {},
   "outputs": [],
   "source": [
    "A_properSubset_B.applyTransitivity(\n",
    "    B_subsetEq_C, assumptions=[ProperSubset(A, B), SubsetEq(B, C)])"
   ]
  },
  {
   "cell_type": "code",
   "execution_count": null,
   "metadata": {},
   "outputs": [],
   "source": [
    "# transitivity when other relation is an equality\n",
    "A_properSubset_B.applyTransitivity(\n",
    "        B_equals_D, assumptions=[A_properSubset_B, B_equals_D])"
   ]
  },
  {
   "cell_type": "code",
   "execution_count": null,
   "metadata": {},
   "outputs": [],
   "source": [
    "# transitivity when other relation is a SupersetEq\n",
    "# ProperSubset(A, B) and SupersetEq(C, B)?\n",
    "A_properSubset_B.applyTransitivity(\n",
    "        C_supersetEq_B, assumptions=[A_properSubset_B, C_supersetEq_B])"
   ]
  },
  {
   "cell_type": "code",
   "execution_count": null,
   "metadata": {},
   "outputs": [],
   "source": [
    "# transitivity when other relation is a Superse\n",
    "# SubsetEq(A, B) and ProperSuperset(F, B)?\n",
    "A_properSubset_B.applyTransitivity(\n",
    "        F_superset_B, assumptions=[A_properSubset_B, F_superset_B])"
   ]
  },
  {
   "cell_type": "markdown",
   "metadata": {},
   "source": [
    "### `ProperSubset.deduceInBool()`"
   ]
  },
  {
   "cell_type": "code",
   "execution_count": null,
   "metadata": {},
   "outputs": [],
   "source": [
    "# Proper subset claims are Boolean\n",
    "A_properSubset_B.deduceInBool()"
   ]
  },
  {
   "cell_type": "code",
   "execution_count": null,
   "metadata": {},
   "outputs": [],
   "source": [
    "# Proper subset claims are Boolean\n",
    "set_abc_properSubset_set_abcde.deduceInBool()"
   ]
  },
  {
   "cell_type": "markdown",
   "metadata": {},
   "source": [
    "### Testing the `SubsetEq` class methods\n",
    "<br/>\n",
    "<font size =3>The <span style=\"font-family=courier\">SubsetEq</span> class has the following class methods:<br/>\n",
    "    <div style=\"width: 50%; border: 1px solid green; padding: 5px; margin: 20px; background-color: gainsboro; font-family:courier;\">\n",
    "    <ul>\n",
    "    <li>deriveReversed(self, assumptions=USE_DEFAULTS)</li>\n",
    "    <li>conclude(self, assumptions=USE_DEFAULTS)</li>\n",
    "    <li>concludeViaEquality(self, assumptions)</li>\n",
    "    <li>unfold(self, elemInstanceVar=x, assumptions=USE_DEFAULTS)</li>\n",
    "    <li>deriveSupsersetMembership(self, element, assumptions=USE_DEFAULTS)</li>\n",
    "    <li>concludeAsFolded(self, elemInstanceVar=x, assumptions=USE_DEFAULTS)</li>\n",
    "    <li>applyTransitivity(self, other, assumptions=USE_DEFAULTS)</li>\n",
    "    <li>deduceInBool(self, assumptions=USE_DEFAULTS)</li>\n",
    "    </ul>\n",
    "    </div>\n",
    "</font>"
   ]
  },
  {
   "cell_type": "markdown",
   "metadata": {},
   "source": [
    "### `SubsetEq.deriveReversed()`"
   ]
  },
  {
   "cell_type": "code",
   "execution_count": null,
   "metadata": {},
   "outputs": [],
   "source": [
    "set_13, set_1234 = Set(one, three), Set(one, two, three, four)"
   ]
  },
  {
   "cell_type": "code",
   "execution_count": null,
   "metadata": {},
   "outputs": [],
   "source": [
    "# Needs to already know or be able to prove the SubsetEq before\n",
    "# deriving the reverse:\n",
    "try:\n",
    "    SubsetEq(set_13, set_1234).deriveReversed()\n",
    "    assert False, \"ProofFailure expected. Should not make it to this point.\"\n",
    "except ProofFailure as e:\n",
    "    print(\"Proof Failure: {}\".format(e))"
   ]
  },
  {
   "cell_type": "code",
   "execution_count": null,
   "metadata": {},
   "outputs": [],
   "source": [
    "# but if we establish the SubsetEq manually first, works fine:\n",
    "set_1234.deduceEnumSubsetEq(subset=set_13)\n",
    "SubsetEq(set_13, set_1234).deriveReversed()"
   ]
  },
  {
   "cell_type": "code",
   "execution_count": null,
   "metadata": {},
   "outputs": [],
   "source": [
    "# shouldn't work with variables until we supply more info\n",
    "try:\n",
    "    SubsetEq(set_abc, set_abcde).deriveReversed()\n",
    "    assert False, \"Expecting a ProofFailure. Should not make it to this point.\"\n",
    "except ProofFailure as e:\n",
    "    print(\"Proof Failure: {}\".format(e))"
   ]
  },
  {
   "cell_type": "code",
   "execution_count": null,
   "metadata": {},
   "outputs": [],
   "source": [
    "# OK once we have enough info about the variables\n",
    "SubsetEq(set_abc, set_abcde).deriveReversed(assumptions=[NotInSet(d, set_abc)])"
   ]
  },
  {
   "cell_type": "markdown",
   "metadata": {},
   "source": [
    "### `SubsetEq.conclude()`"
   ]
  },
  {
   "cell_type": "code",
   "execution_count": null,
   "metadata": {},
   "outputs": [],
   "source": [
    "SubsetEq(Set(one, two, four), Set(one, two, three, four, five))"
   ]
  },
  {
   "cell_type": "code",
   "execution_count": null,
   "metadata": {},
   "outputs": [],
   "source": [
    "# very simple things working OK\n",
    "SubsetEq(Set(one, two, four), Set(one, two, four)).conclude()"
   ]
  },
  {
   "cell_type": "code",
   "execution_count": null,
   "metadata": {},
   "outputs": [],
   "source": [
    "# very simple things working OK\n",
    "SubsetEq(A, A).conclude()"
   ]
  },
  {
   "cell_type": "code",
   "execution_count": null,
   "metadata": {},
   "outputs": [],
   "source": [
    "# but having trouble with other simple things, which seems related\n",
    "# to calling the concludeAsFolded() method:\n",
    "try:\n",
    "    SubsetEq(Set(one, two, four), Set(one, two, three, four, five)).conclude()\n",
    "    assert False, \"Expecting a ProofFailure. Should not make it to this point.\"\n",
    "except ProofFailure as e:\n",
    "    print(\"Proof Failure: {}\".format(e))"
   ]
  },
  {
   "cell_type": "code",
   "execution_count": null,
   "metadata": {},
   "outputs": [],
   "source": [
    "set_135 = Set(one, three, five)\n",
    "set_12345 = Set(one, two, three, four, five)\n",
    "example_forall = Forall(\n",
    "        x,\n",
    "        Implies(InSet(x, set_135), InSet(x, set_12345)),\n",
    "        domain=set_135)"
   ]
  },
  {
   "cell_type": "code",
   "execution_count": null,
   "metadata": {},
   "outputs": [],
   "source": [
    "# apparently, the only domain that has the necessary 'foldAsForall'\n",
    "# is the set of Booleans?\n",
    "try:\n",
    "    example_forall.concludeAsFolded()\n",
    "    assert False, \"Expecting AttributeError; should not make it to this point.\"\n",
    "except AttributeError as e:\n",
    "    print(\"Attribute Error: {}\".format(e))"
   ]
  },
  {
   "cell_type": "code",
   "execution_count": null,
   "metadata": {},
   "outputs": [],
   "source": [
    "from proveit.logic import NotEquals, SetOfAll\n",
    "non_zero_ints = SetOfAll(x, x, conditions=[NotEquals(x, zero)], domain=Integers)"
   ]
  },
  {
   "cell_type": "code",
   "execution_count": null,
   "metadata": {},
   "outputs": [],
   "source": [
    "# Some issue here involving SetOfAll sets not yet understood.\n",
    "# SubsetEq(non_zero_ints, Integers).conclude()"
   ]
  },
  {
   "cell_type": "markdown",
   "metadata": {},
   "source": [
    "### `SubsetEq.concludeViaEquality()`"
   ]
  },
  {
   "cell_type": "code",
   "execution_count": null,
   "metadata": {},
   "outputs": [],
   "source": [
    "SubsetEq(A, A).concludeViaEquality()"
   ]
  },
  {
   "cell_type": "code",
   "execution_count": null,
   "metadata": {},
   "outputs": [],
   "source": [
    "SubsetEq(Set(a, one, b), Set(a, one, b)).concludeViaEquality()"
   ]
  },
  {
   "cell_type": "markdown",
   "metadata": {},
   "source": [
    "### `SubsetEq.unfold()`"
   ]
  },
  {
   "cell_type": "code",
   "execution_count": null,
   "metadata": {},
   "outputs": [],
   "source": [
    "SubsetEq(set_123, set_12345).unfold()"
   ]
  },
  {
   "cell_type": "code",
   "execution_count": null,
   "metadata": {},
   "outputs": [],
   "source": [
    "# Works, but often have to explicitly pre-establish that\n",
    "# the subsetEq relationship is actually true\n",
    "Set(a, one, b, c).deduceEnumSubsetEq(subset=Set(a, one, b))\n",
    "SubsetEq(Set(a, one, b), Set(a, one, b, c)).unfold()"
   ]
  },
  {
   "cell_type": "markdown",
   "metadata": {},
   "source": [
    "### `SubsetEq.deriveSupersetMembership()`"
   ]
  },
  {
   "cell_type": "code",
   "execution_count": null,
   "metadata": {},
   "outputs": [],
   "source": [
    "# given a known subsetEq relationship, and an element in the\n",
    "# subset, derive the element as being in the superset\n",
    "SubsetEq(set_123, set_12345).deriveSupersetMembership(two)"
   ]
  },
  {
   "cell_type": "code",
   "execution_count": null,
   "metadata": {},
   "outputs": [],
   "source": [
    "SubsetEq(Set(a, one, b), Set(a, one, b, c)).deriveSupersetMembership(a)"
   ]
  },
  {
   "cell_type": "code",
   "execution_count": null,
   "metadata": {},
   "outputs": [],
   "source": [
    "# and this works more generally, where we can assume an elem in the subset\n",
    "from proveit._common_ import f\n",
    "Set(a, b, c, d).deduceEnumSubsetEq(subset=set_abc)\n",
    "SubsetEq(Set(a, b, c), Set(a, b, c, d)).deriveSupersetMembership(f, assumptions=[InSet(f, set_abc)])"
   ]
  },
  {
   "cell_type": "markdown",
   "metadata": {},
   "source": [
    "### `SubsetEq.concludeAsFolded()`"
   ]
  },
  {
   "cell_type": "code",
   "execution_count": null,
   "metadata": {},
   "outputs": [],
   "source": [
    "from proveit._common_ import g\n",
    "SubsetEq(Set(b, g), Set(b, d, g)).concludeAsFolded(\n",
    "        assumptions=[Forall(x, InSet(x, Set(b, d, g)), domain=Set(b, g))])"
   ]
  },
  {
   "cell_type": "markdown",
   "metadata": {},
   "source": [
    "### `SubsetEq.applyTransitivity()`"
   ]
  },
  {
   "cell_type": "code",
   "execution_count": null,
   "metadata": {},
   "outputs": [],
   "source": [
    "# establish a subsetEq judgement:\n",
    "set_123_subsetEq_set_12345 = set_12345.deduceEnumSubsetEq(subset=set_123)"
   ]
  },
  {
   "cell_type": "code",
   "execution_count": null,
   "metadata": {},
   "outputs": [],
   "source": [
    "# establish a related proper subset judgement:\n",
    "set_12345_subsetEq_set_1234567 = set_1234567.deduceEnumProperSubset(subset=set_12345)"
   ]
  },
  {
   "cell_type": "code",
   "execution_count": null,
   "metadata": {},
   "outputs": [],
   "source": [
    "# use transitivity to go from first set to 3rd set\n",
    "# (even though using expressions, the expressions have to be true or provable)\n",
    "SubsetEq(set_123, set_12345).applyTransitivity(SubsetEq(set_12345, set_1234567))"
   ]
  },
  {
   "cell_type": "code",
   "execution_count": null,
   "metadata": {},
   "outputs": [],
   "source": [
    "# this process can work more generally:\n",
    "A_subsetEq_B, B_subsetEq_C, B_equals_D, D_equals_B, C_supersetEq_B, F_superset_B = (\n",
    "    SubsetEq(A, B), SubsetEq(B, C), Equals(B, D), Equals(D, B),\n",
    "    SupersetEq(C, B), Superset(F, B))"
   ]
  },
  {
   "cell_type": "code",
   "execution_count": null,
   "metadata": {},
   "outputs": [],
   "source": [
    "A_subsetEq_B.applyTransitivity(\n",
    "        B_subsetEq_C, assumptions=[A_subsetEq_B, B_subsetEq_C])"
   ]
  },
  {
   "cell_type": "code",
   "execution_count": null,
   "metadata": {},
   "outputs": [],
   "source": [
    "A_subsetEq_B.applyTransitivity(\n",
    "        B_equals_D, assumptions=[A_subsetEq_B, B_equals_D])"
   ]
  },
  {
   "cell_type": "code",
   "execution_count": null,
   "metadata": {},
   "outputs": [],
   "source": [
    "A_subsetEq_B.applyTransitivity(\n",
    "        D_equals_B, assumptions=[A_subsetEq_B, D_equals_B])"
   ]
  },
  {
   "cell_type": "code",
   "execution_count": null,
   "metadata": {},
   "outputs": [],
   "source": [
    "# SubsetEq(A, B) and SupersetEq(C, B)?\n",
    "A_subsetEq_B.applyTransitivity(\n",
    "        C_supersetEq_B, assumptions=[A_subsetEq_B, C_supersetEq_B])"
   ]
  },
  {
   "cell_type": "code",
   "execution_count": null,
   "metadata": {},
   "outputs": [],
   "source": [
    "# SubsetEq(A, B) and Superset(F, B)?\n",
    "A_subsetEq_B.applyTransitivity(\n",
    "        F_superset_B, assumptions=[A_subsetEq_B, F_superset_B])"
   ]
  },
  {
   "cell_type": "markdown",
   "metadata": {},
   "source": [
    "### `SubsetEq.deduceInBool()`"
   ]
  },
  {
   "cell_type": "code",
   "execution_count": null,
   "metadata": {},
   "outputs": [],
   "source": [
    "# A subsetEq B should be a Boolean\n",
    "SubsetEq(A, B).deduceInBool()"
   ]
  },
  {
   "cell_type": "code",
   "execution_count": null,
   "metadata": {},
   "outputs": [],
   "source": [
    "SubsetEq(Set(a, b, c), Set(a, b, c, d)).deduceInBool()"
   ]
  },
  {
   "cell_type": "markdown",
   "metadata": {},
   "source": [
    "### Testing the `ProperSuperset` class methods\n",
    "<br/>\n",
    "<font size =3>The <span style=\"font-family=courier\">ProperSuperset</span> class has the following class methods:<br/>\n",
    "    <div style=\"width: 70%; border: 1px solid green; padding: 5px; margin: 20px; background-color: gainsboro; font-family:courier\">\n",
    "        <ul>\n",
    "            <li>deriveReversed(self, assumptions=USE_DEFAULTS)</li>\n",
    "            <li>deriveRelaxed(self, assumptions=USE_DEFAULTS)</li>\n",
    "            <li>applyTransitivity(self, other, assumptions=USE_DEFAULTS)</li>\n",
    "            <li>deduceInBool(self, assumptions=USE_DEFAULTS)</li>\n",
    "        </ul>\n",
    "    </div>\n",
    "</font>"
   ]
  },
  {
   "cell_type": "code",
   "execution_count": null,
   "metadata": {},
   "outputs": [],
   "source": [
    "# define a few proper supersetset relations for testing\n",
    "set_13, set_134, set_1346 = (\n",
    "    Set(one, three), Set(one, three, four), Set(one, three, four, six))\n",
    "set_134_properSuperset_set_13, set_1346_properSuperset_set_134 = (\n",
    "        ProperSuperset(set_134, set_13), ProperSuperset(set_1346, set_134))"
   ]
  },
  {
   "cell_type": "code",
   "execution_count": null,
   "metadata": {},
   "outputs": [],
   "source": [
    "# define a few proper supersetset relations for testing\n",
    "from proveit._common_ import g\n",
    "set_bc, set_bcf, set_bcdfg = Set(b, c), Set(b, c, f), Set(b, c, d, f, g)\n",
    "set_bcf_properSuperset_set_bc, set_bcdfg_properSuperset_set_bcf = (\n",
    "        ProperSuperset(set_bcf, set_bc), ProperSuperset(set_bcdfg, set_bcf))"
   ]
  },
  {
   "cell_type": "code",
   "execution_count": null,
   "metadata": {},
   "outputs": [],
   "source": [
    "# define a few subset relations for testing (when a reverse is desired)\n",
    "from proveit._common_ import g\n",
    "set_bc, set_bcf, set_bcdfg = Set(b, c), Set(b, c, f), Set(b, c, d, f, g)\n",
    "set_bc_properSubset_set_bcf, set_bcf_subsetEq_set_bcdfg = (\n",
    "        ProperSubset(set_bc, set_bcf), SubsetEq(set_bcf, set_bcdfg))"
   ]
  },
  {
   "cell_type": "markdown",
   "metadata": {},
   "source": [
    "### `ProperSuperset.deriveReversed()`"
   ]
  },
  {
   "cell_type": "code",
   "execution_count": null,
   "metadata": {},
   "outputs": [],
   "source": [
    "# if A is a proper superset of B, then B is a proper superset of A\n",
    "set_1346_properSuperset_set_134.deriveReversed(\n",
    "    assumptions=[set_1346_properSuperset_set_134])"
   ]
  },
  {
   "cell_type": "code",
   "execution_count": null,
   "metadata": {},
   "outputs": [],
   "source": [
    "set_bcdfg_properSuperset_set_bcf.deriveReversed(\n",
    "    assumptions=[set_bcdfg_properSuperset_set_bcf])"
   ]
  },
  {
   "cell_type": "markdown",
   "metadata": {},
   "source": [
    "### `ProperSuperset.deriveRelaxed()`"
   ]
  },
  {
   "cell_type": "code",
   "execution_count": null,
   "metadata": {},
   "outputs": [],
   "source": [
    "set_1346_properSuperset_set_134.deriveRelaxed(\n",
    "    assumptions=[set_1346_properSuperset_set_134])"
   ]
  },
  {
   "cell_type": "code",
   "execution_count": null,
   "metadata": {},
   "outputs": [],
   "source": [
    "set_bcdfg_properSuperset_set_bcf.deriveRelaxed(\n",
    "    assumptions=[set_bcdfg_properSuperset_set_bcf])"
   ]
  },
  {
   "cell_type": "markdown",
   "metadata": {},
   "source": [
    "### `ProperSuperset.applyTransitivity()`"
   ]
  },
  {
   "cell_type": "code",
   "execution_count": null,
   "metadata": {},
   "outputs": [],
   "source": [
    "# establish a ProperSubset judgement: \n",
    "set_13_properSubset_set_12345 = set_12345.deduceEnumProperSubset(subset=set_13)"
   ]
  },
  {
   "cell_type": "code",
   "execution_count": null,
   "metadata": {},
   "outputs": [],
   "source": [
    "# establish the ProperSuperset relation by reversing:\n",
    "set_12345_ProperSuperset_set_13 = set_13_properSubset_set_12345.deriveReversed()"
   ]
  },
  {
   "cell_type": "code",
   "execution_count": null,
   "metadata": {},
   "outputs": [],
   "source": [
    "# establish a related proper subset judgement:\n",
    "set_12345_ProperSubset_set_1234567 = set_1234567.deduceEnumProperSubset(subset=set_12345)"
   ]
  },
  {
   "cell_type": "code",
   "execution_count": null,
   "metadata": {},
   "outputs": [],
   "source": [
    "# establish the ProperSuperset relation by reversing:\n",
    "set_1234567_ProperSuperset_set_12345 = set_12345_ProperSubset_set_1234567.deriveReversed()"
   ]
  },
  {
   "cell_type": "code",
   "execution_count": null,
   "metadata": {},
   "outputs": [],
   "source": [
    "# use transitivity to go from largest set to smallest set\n",
    "# (even though using expressions, the expressions have to be true or provable)\n",
    "set_1234567_ProperSuperset_set_12345.applyTransitivity(set_12345_ProperSuperset_set_13.expr)"
   ]
  },
  {
   "cell_type": "code",
   "execution_count": null,
   "metadata": {},
   "outputs": [],
   "source": [
    "# this process can work more generally:\n",
    "A_properSuperset_B, B_properSuperset_C, B_equals_D, C_properSubset_B, C_subsetEq_D = (\n",
    "    ProperSuperset(A, B), ProperSuperset(B, C), Equals(B, D),\n",
    "    ProperSubset(C, B), SubsetEq(C, D))"
   ]
  },
  {
   "cell_type": "code",
   "execution_count": null,
   "metadata": {},
   "outputs": [],
   "source": [
    "A_properSuperset_B.applyTransitivity(\n",
    "        B_properSuperset_C, assumptions=[A_properSuperset_B, B_properSuperset_C])"
   ]
  },
  {
   "cell_type": "code",
   "execution_count": null,
   "metadata": {},
   "outputs": [],
   "source": [
    "A_properSuperset_B.applyTransitivity(\n",
    "        B_equals_D, assumptions=[A_properSuperset_B, B_equals_D])"
   ]
  },
  {
   "cell_type": "code",
   "execution_count": null,
   "metadata": {},
   "outputs": [],
   "source": [
    "A_properSuperset_B.applyTransitivity(\n",
    "        D_equals_B, assumptions=[A_properSuperset_B, D_equals_B])"
   ]
  },
  {
   "cell_type": "code",
   "execution_count": null,
   "metadata": {},
   "outputs": [],
   "source": [
    "## Now need to try calling when the other needs reversed\n",
    "A_properSuperset_B.applyTransitivity(\n",
    "        C_properSubset_B, assumptions=[A_properSuperset_B, C_properSubset_B])"
   ]
  },
  {
   "cell_type": "markdown",
   "metadata": {},
   "source": [
    "### Testing the `SupersetEq` class methods\n",
    "<br/>\n",
    "<font size =3>The <span style=\"font-family=courier\">SupersetEq</span> class has the following class methods:<br/>\n",
    "    <div style=\"width: 50%; border: 1px solid green; padding: 5px; margin: 20px; background-color: gainsboro; font-family:courier\">\n",
    "        <ul>\n",
    "            <li>deriveReversed(self, assumptions=USE_DEFAULTS)</li>\n",
    "            <li>conclude(self, assumptions=USE_DEFAULTS)</li>\n",
    "            <li>concludeViaEquality(self, assumptions)</li>\n",
    "            <li>unfold(self, elemInstanceVar=x, assumptions=USE_DEFAULTS)</li>\n",
    "            <li>deriveSupsersetMembership(self, element, assumptions=USE_DEFAULTS)</li>\n",
    "            <li>concludeAsFolded(self, elemInstanceVar=x, assumptions=USE_DEFAULTS)</li>\n",
    "            <li>applyTransitivity(self, other, assumptions=USE_DEFAULTS)</li>\n",
    "            <li>deduceInBool(self, assumptions=USE_DEFAULTS) ????</li>\n",
    "        </ul>\n",
    "    </div>\n",
    "</font>"
   ]
  },
  {
   "cell_type": "code",
   "execution_count": null,
   "metadata": {},
   "outputs": [],
   "source": [
    "# define a few proper subset relations for testing\n",
    "set_13, set_134, set_1346 = Set(one, three), Set(one, three, four), Set(one, three, four, six)\n",
    "set_134_supersetEq_set_13, set_1346_supersetEq_set_134 = (\n",
    "        SupersetEq(set_134, set_13), SupersetEq(set_1346, set_134))"
   ]
  },
  {
   "cell_type": "code",
   "execution_count": null,
   "metadata": {},
   "outputs": [],
   "source": [
    "# define a few proper subset relations for testing\n",
    "from proveit._common_ import g\n",
    "set_bc, set_bcf, set_bcdfg = Set(b, c), Set(b, c, f), Set(b, c, d, f, g)\n",
    "set_bcf_supersetEq_set_bc, set_bcdfg_supersetEq_set_bcf = (\n",
    "        SupersetEq(set_bcf, set_bc), SupersetEq(set_bcdfg, set_bcf))"
   ]
  },
  {
   "cell_type": "markdown",
   "metadata": {},
   "source": [
    "### `SupersetEq.deriveReversed()`"
   ]
  },
  {
   "cell_type": "code",
   "execution_count": null,
   "metadata": {},
   "outputs": [],
   "source": [
    "# if A is a supersetEq of B, then B is a subsetEq of A\n",
    "set_1346.deduceEnumSubsetEq(subset=set_134)\n",
    "set_1346_supersetEq_set_134.deriveReversed()"
   ]
  },
  {
   "cell_type": "code",
   "execution_count": null,
   "metadata": {},
   "outputs": [],
   "source": [
    "set_bcdfg_supersetEq_set_bcf.deriveReversed(assumptions=[set_bcdfg_supersetEq_set_bcf])"
   ]
  },
  {
   "cell_type": "markdown",
   "metadata": {},
   "source": [
    "### `SupersetEq.conclude()`"
   ]
  },
  {
   "cell_type": "code",
   "execution_count": null,
   "metadata": {},
   "outputs": [],
   "source": [
    "set_134.deduceEnumSubsetEq(subset = set_13)\n",
    "set_134_supersetEq_set_13.conclude()"
   ]
  },
  {
   "cell_type": "code",
   "execution_count": null,
   "metadata": {},
   "outputs": [],
   "source": [
    "set_bcf_supersetEq_set_bc.conclude(assumptions=[SubsetEq(set_bc, set_bcf)])"
   ]
  },
  {
   "cell_type": "markdown",
   "metadata": {},
   "source": [
    "### `SupersetEq.concludeViaEquality()`"
   ]
  },
  {
   "cell_type": "code",
   "execution_count": null,
   "metadata": {},
   "outputs": [],
   "source": [
    "SupersetEq(B, B).concludeViaEquality()"
   ]
  },
  {
   "cell_type": "code",
   "execution_count": null,
   "metadata": {},
   "outputs": [],
   "source": [
    "SupersetEq(Set(b, two, d), Set(b, two, d)).concludeViaEquality()"
   ]
  },
  {
   "cell_type": "markdown",
   "metadata": {},
   "source": [
    "### `SupersetEq.unfold()`"
   ]
  },
  {
   "cell_type": "code",
   "execution_count": null,
   "metadata": {},
   "outputs": [],
   "source": [
    "SupersetEq(set_1346, set_134).unfold()"
   ]
  },
  {
   "cell_type": "code",
   "execution_count": null,
   "metadata": {},
   "outputs": [],
   "source": [
    "# Works, but often have to explicitly pre-establish that\n",
    "# the supersetEq relationship is actually true\n",
    "a1b_subsetEq_a1bc = Set(a, one, b, c).deduceEnumSubsetEq(subset=Set(a, one, b))\n",
    "# a1b_subsetEq_a1bc.deriveReversed()\n",
    "SupersetEq(Set(a, one, b, c), Set(a, one, b)).unfold()"
   ]
  },
  {
   "cell_type": "markdown",
   "metadata": {},
   "source": [
    "### `SupersetEq.deriveSupersetMembership()`"
   ]
  },
  {
   "cell_type": "code",
   "execution_count": null,
   "metadata": {},
   "outputs": [],
   "source": [
    "# given a known supersetEq relationship, and an element in the\n",
    "# subset, derive the element as being in the superset\n",
    "SupersetEq(set_12345, set_123).deriveSupersetMembership(two)"
   ]
  },
  {
   "cell_type": "code",
   "execution_count": null,
   "metadata": {},
   "outputs": [],
   "source": [
    "SupersetEq(Set(a, one, b, c), Set(a, one, b)).deriveSupersetMembership(a)"
   ]
  },
  {
   "cell_type": "code",
   "execution_count": null,
   "metadata": {},
   "outputs": [],
   "source": [
    "# and this works more generally, where we can assume an elem in the subset\n",
    "from proveit._common_ import f\n",
    "Set(a, b, c, d).deduceEnumSubsetEq(subset=set_abc)\n",
    "SupersetEq(Set(a, b, c, d), Set(a, b, c)).deriveSupersetMembership(f, assumptions=[InSet(f, set_abc)])"
   ]
  },
  {
   "cell_type": "markdown",
   "metadata": {},
   "source": [
    "### `SupersetEq.concludeAsFolded()`"
   ]
  },
  {
   "cell_type": "code",
   "execution_count": null,
   "metadata": {},
   "outputs": [],
   "source": [
    "SupersetEq(Set(b, d, g), Set(b, g)).concludeAsFolded(\n",
    "        assumptions=[Forall(x, InSet(x, Set(b, d, g)), domain=Set(b, g))])"
   ]
  },
  {
   "cell_type": "markdown",
   "metadata": {},
   "source": [
    "### `SupersetEq.applyTransitivity()`"
   ]
  },
  {
   "cell_type": "code",
   "execution_count": null,
   "metadata": {},
   "outputs": [],
   "source": [
    "# establish a SubsetEq judgement: \n",
    "set_13_subsetEq_set_12345 = set_12345.deduceEnumSubsetEq(subset=set_13)"
   ]
  },
  {
   "cell_type": "code",
   "execution_count": null,
   "metadata": {},
   "outputs": [],
   "source": [
    "# establish the supersetEq relation by reversing:\n",
    "set_12345_supersetEq_set_13 = set_13_subsetEq_set_12345.deriveReversed()"
   ]
  },
  {
   "cell_type": "code",
   "execution_count": null,
   "metadata": {},
   "outputs": [],
   "source": [
    "set_12345_supersetEq_set_13.expr"
   ]
  },
  {
   "cell_type": "code",
   "execution_count": null,
   "metadata": {},
   "outputs": [],
   "source": [
<<<<<<< HEAD
    "# establish a related proper subset judgement:\n",
    "set_12345_subsetEq_set_1234567 = set_1234567.deduceEnumSubsetEq(subset=set_12345)"
=======
    "SubsetEq(A,B).prove([Forall(x, InSet(x,B), domain=A)]).proof()"
>>>>>>> c9f8aad2
   ]
  },
  {
   "cell_type": "code",
   "execution_count": null,
   "metadata": {},
   "outputs": [],
   "source": [
<<<<<<< HEAD
    "set_1234567_supersetEq_set_12345 = set_12345_subsetEq_set_1234567.deriveReversed()"
=======
    "Implies(Forall(x, InSet(x,B), domain=A),SubsetEq(A,B)).prove().proof()"
>>>>>>> c9f8aad2
   ]
  },
  {
   "cell_type": "code",
   "execution_count": null,
   "metadata": {},
   "outputs": [],
   "source": [
    "# use transitivity to go from largest set to smallest set\n",
    "# (even though using expressions, the expressions have to be true or provable)\n",
    "set_1234567_supersetEq_set_12345.applyTransitivity(set_12345_supersetEq_set_13.expr)"
   ]
  },
  {
   "cell_type": "code",
   "execution_count": null,
   "metadata": {},
   "outputs": [],
   "source": [
<<<<<<< HEAD
    "# this process can work more generally:\n",
    "A_supersetEq_B, B_supersetEq_C, B_equals_D, C_properSubset_B, D_subsetEq_B = (\n",
    "        SupersetEq(A, B), SupersetEq(B, C), Equals(B, D), ProperSubset(C, B), SubsetEq(D, B))"
=======
    "SupersetEq(A, B).prove([Forall(x, InSet(x,A), domain=B)]).proof()"
>>>>>>> c9f8aad2
   ]
  },
  {
   "cell_type": "code",
   "execution_count": null,
   "metadata": {},
   "outputs": [],
   "source": [
    "A_supersetEq_B.applyTransitivity(\n",
    "        B_supersetEq_C, assumptions=[A_supersetEq_B, B_supersetEq_C])"
   ]
  },
  {
   "cell_type": "code",
   "execution_count": null,
   "metadata": {},
   "outputs": [],
   "source": [
    "A_supersetEq_B.applyTransitivity(\n",
    "        B_equals_D, assumptions=[A_supersetEq_B, B_equals_D])"
   ]
  },
  {
   "cell_type": "code",
   "execution_count": null,
   "metadata": {},
   "outputs": [],
   "source": [
    "A_supersetEq_B.applyTransitivity(\n",
    "        D_equals_B, assumptions=[A_supersetEq_B, D_equals_B])"
   ]
  },
  {
   "cell_type": "code",
   "execution_count": null,
   "metadata": {},
   "outputs": [],
   "source": [
    "A_supersetEq_B.applyTransitivity(\n",
    "        C_properSubset_B, assumptions=[A_supersetEq_B, C_properSubset_B])"
   ]
  },
  {
   "cell_type": "code",
   "execution_count": null,
   "metadata": {},
   "outputs": [],
   "source": [
    "A_supersetEq_B.applyTransitivity(\n",
    "        D_subsetEq_B, assumptions=[A_supersetEq_B, D_subsetEq_B])"
   ]
  },
  {
   "cell_type": "code",
   "execution_count": null,
   "metadata": {},
   "outputs": [],
   "source": [
    "# And this shouldn't work if no transitive relation:\n",
    "try:\n",
    "    A_supersetEq_B.applyTransitivity(\n",
    "        SubsetEq(B, D), assumptions=[A_supersetEq_B, SubsetEq(B, D)])\n",
    "    assert False, \"Expecting a ValueError. Should not make it to this point.\"\n",
    "except ValueError as e:\n",
    "    print(\"Value Error: {}\".format(e))\n",
    "    "
   ]
  },
  {
   "cell_type": "markdown",
   "metadata": {},
   "source": [
    "### `Superset.deduceInBool()`"
   ]
  },
  {
   "cell_type": "code",
   "execution_count": null,
   "metadata": {},
   "outputs": [],
   "source": [
    "# Proper subset claims are Boolean\n",
    "A_supersetEq_B.deduceInBool()"
   ]
  },
  {
   "cell_type": "code",
   "execution_count": null,
   "metadata": {},
   "outputs": [],
   "source": [
    "# Proper subset claims are Boolean\n",
    "set_abc_properSubset_set_abcde.deduceInBool()"
   ]
  },
  {
   "cell_type": "markdown",
   "metadata": {},
   "source": [
    "### Testing the `NotProperSubset` and `NotSubsetEq` class methods\n",
    "<br/>\n",
    "<font size =3>The <span style=\"font-family=courier\">NotProperSubset</span> class has the following class methods:<br/>\n",
    "    <div style=\"width: 50%; border: 1px solid green; padding: 5px; margin: 20px; background-color: gainsboro; font-family:courier;\">\n",
    "    <ul>\n",
    "    <li>deriveSideEffects(self, knownTruth)</li>\n",
    "    <li>conclude(self, assumptions=USE_DEFAULTS)</li>\n",
    "    <li>unfold(self, assumptions=USE_DEFAULTS)</li>\n",
    "    <li>concludeAsFolded(self, assumptions=USE_DEFAULTS)</li>\n",
    "    <li>deduceInBool(self, assumptions=USE_DEFAULTS)</li>\n",
    "    </ul>\n",
    "    </div>\n",
    "</font>"
   ]
  },
  {
   "cell_type": "code",
   "execution_count": null,
   "metadata": {},
   "outputs": [],
   "source": [
    "display(set_1234)\n",
    "display(set_123)\n",
    "NPS_kt = NotProperSubset(set_1234, set_123).prove(assumptions=[NotProperSubset(set_1234, set_123)])"
   ]
  },
  {
   "cell_type": "markdown",
   "metadata": {},
   "source": [
    "### `NotProperSubset.deriveSideEffects()`"
   ]
  },
  {
   "cell_type": "code",
   "execution_count": null,
   "metadata": {},
   "outputs": [],
   "source": [
    "# Not quite clear how to test the deriveSideEffects() method\n",
    "# NotProperSubset(set_1234, set_123).deriveSideEffects(NPS_kt)"
   ]
  },
  {
   "cell_type": "markdown",
   "metadata": {},
   "source": [
    "### `NotProperSubset.conclude()`, `NotSubsetEq.conclude()`\n",
    "\n",
    "<font size=3>The <span style=\"font-family:courier;\">conclude()</span> method, called on a NotProperSubset expression such as $A\\not\\subset B$, derives the NotProperSubset as a known truth from the unfolded Not(ProperSubset()) relationship $\\neg(A\\subset B)$, if the unfolded version is known or assumed to be true. This works similarly for a NotSubsetEq expression.</font>"
   ]
  },
  {
   "cell_type": "code",
   "execution_count": null,
   "metadata": {},
   "outputs": [],
   "source": [
    "NotProperSubset(set_1234, set_123).conclude(assumptions=[Not(ProperSubset(set_1234, set_123))])"
   ]
  },
  {
   "cell_type": "code",
   "execution_count": null,
   "metadata": {},
   "outputs": [],
   "source": [
    "NotSubsetEq(set_1234, set_123).conclude(assumptions=[Not(SubsetEq(set_1234, set_123))])"
   ]
  },
  {
   "cell_type": "markdown",
   "metadata": {},
   "source": [
    "### `NotProperSubset.unfold()`, `NotSubsetEq.unfold()`\n",
    "\n",
    "<font size=3>The <span style=\"font-family:courier;\">unfold()</span> method, called on a NotProperSubset expression such as $A\\not\\subset B$, derives the “unfolded” version $\\neg(A\\subset B)$ as a known truth, if the original (self) folded version is known or assumed to be true. The method works similarly for NotSubsetEq expressions.</font>"
   ]
  },
  {
   "cell_type": "code",
   "execution_count": null,
   "metadata": {},
   "outputs": [],
   "source": [
    "NotProperSubset(set_1234, set_123).unfold(assumptions=[NotProperSubset(set_1234, set_123)])"
   ]
  },
  {
   "cell_type": "code",
   "execution_count": null,
   "metadata": {},
   "outputs": [],
   "source": [
    "NotProperSubset(B, A).unfold(assumptions=[NotProperSubset(B, A)])"
   ]
  },
  {
   "cell_type": "code",
   "execution_count": null,
   "metadata": {},
   "outputs": [],
   "source": [
    "NotSubsetEq(set_1234, set_123).unfold(assumptions=[NotSubsetEq(set_1234, set_123)])"
   ]
  },
  {
   "cell_type": "code",
   "execution_count": null,
   "metadata": {},
   "outputs": [],
   "source": [
    "NotSubsetEq(B, A).unfold(assumptions=[NotSubsetEq(B, A)])"
   ]
  },
  {
   "cell_type": "markdown",
   "metadata": {},
   "source": [
    "### `NotProperSubset.concludeAsFolded()`, `NotSubsetEq.concludeAsFolded()`\n",
    "\n",
    "<font size=3>The <span style=\"font-family:courier;\">concludeAsFolded()</span> method, called on a NotProperSubset expression such as $A\\not\\subset B$, derives the (self) “folded” version $A\\not\\subset B$, from the unfolded version $\\neg(A\\subset B)$ being known or assumed to be true. This method is also being called from the <span style=\"font-family:courier;\">conclude()</span> method. The method works similarly for the NotSubsetEq class.</font>"
   ]
  },
  {
   "cell_type": "code",
   "execution_count": null,
   "metadata": {},
   "outputs": [],
   "source": [
    "NotProperSubset(set_1234, set_123).concludeAsFolded(assumptions=[Not(ProperSubset(set_1234, set_123))])"
   ]
  },
  {
   "cell_type": "code",
   "execution_count": null,
   "metadata": {},
   "outputs": [],
   "source": [
    "NotSubsetEq(set_1234, set_123).concludeAsFolded(assumptions=[Not(SubsetEq(set_1234, set_123))])"
   ]
  },
  {
   "cell_type": "markdown",
   "metadata": {},
   "source": [
    "### `NotProperSubset.deduceInBool()`, `NotSubsetEq.deduceInBool()`\n",
    "\n",
    "<font size=3>The <span style=\"font-family:courier;\">deduceInBool()</span> method, called on a NotProperSubset expression such as $A\\not\\subset B$, derives the fact that $A\\not\\subset B \\in \\mathbb{B}$ --- i.e. such subset claims are Boolean. The method works similarly for the NotSubsetEq class.</font>"
   ]
  },
  {
   "cell_type": "code",
   "execution_count": null,
   "metadata": {},
   "outputs": [],
   "source": [
    "# NotProperSubset claims (correct or not) are Boolean:\n",
    "NotProperSubset(A, B).deduceInBool()"
   ]
  },
  {
   "cell_type": "code",
   "execution_count": null,
   "metadata": {},
   "outputs": [],
   "source": [
    "NotProperSubset(Set(a, b, c, d), Set(a, b, c)).deduceInBool()"
   ]
  },
  {
   "cell_type": "code",
   "execution_count": null,
   "metadata": {},
   "outputs": [],
   "source": [
    "# NotSubsetEq claims (correct or not) are Boolean:\n",
    "NotSubsetEq(A, B).deduceInBool()"
   ]
  },
  {
   "cell_type": "code",
   "execution_count": null,
   "metadata": {},
   "outputs": [],
   "source": [
    "NotSubsetEq(Set(a, b, c), Set(a, b, c, d)).deduceInBool()"
   ]
  },
  {
   "cell_type": "markdown",
   "metadata": {},
   "source": [
    "### Testing Some Subset/Superset Automation\n",
    "\n",
    "<font size=3>A number of basic subset/superset identities (such as containment reversals, relaxations, and transitivity) should be accessible through automation. The following cells test the proof automation for a variety of these simple containment identities.</font>"
   ]
  },
  {
   "cell_type": "code",
   "execution_count": null,
   "metadata": {},
   "outputs": [],
   "source": [
    "# subset reversal to superset\n",
    "Superset(B,A).prove([Subset(A,B)])"
   ]
  },
  {
   "cell_type": "code",
   "execution_count": null,
   "metadata": {},
   "outputs": [],
   "source": [
    "# subsetEq reversal to supersetEq\n",
    "SupersetEq(B,A).prove([SubsetEq(A,B)])"
   ]
  },
  {
   "cell_type": "code",
   "execution_count": null,
   "metadata": {},
   "outputs": [],
   "source": [
    "# superset reversal to subset\n",
    "Subset(B,A).prove([Superset(A,B)])"
   ]
  },
  {
   "cell_type": "code",
   "execution_count": null,
   "metadata": {},
   "outputs": [],
   "source": [
    "# supersetEq reversal to subsetEq\n",
    "SubsetEq(B,A).prove([SupersetEq(A,B)])"
   ]
  },
  {
   "cell_type": "code",
   "execution_count": null,
   "metadata": {},
   "outputs": [],
   "source": [
    "# subset relaxation to subsetEq\n",
    "SubsetEq(A,B).prove([Subset(A,B)])"
   ]
  },
  {
   "cell_type": "code",
   "execution_count": null,
   "metadata": {},
   "outputs": [],
   "source": [
    "# superset relaxation to supersetEq\n",
    "SupersetEq(A,B).prove([Superset(A,B)])"
   ]
  },
  {
   "cell_type": "code",
   "execution_count": null,
   "metadata": {},
   "outputs": [],
   "source": [
    "# equality relax to subsetEq\n",
    "SubsetEq(A,B).prove([Equals(A, B)])"
   ]
  },
  {
   "cell_type": "code",
   "execution_count": null,
   "metadata": {},
   "outputs": [],
   "source": [
    "# equality relax to supersetEq\n",
    "SupersetEq(A,B).prove([Equals(A,B)])"
   ]
  },
  {
   "cell_type": "code",
   "execution_count": null,
   "metadata": {},
   "outputs": [],
   "source": [
    "%end demonstrations"
   ]
  },
  {
   "cell_type": "code",
   "execution_count": null,
   "metadata": {},
   "outputs": [],
   "source": []
  }
 ],
 "metadata": {
  "kernelspec": {
   "display_name": "Python 3",
   "language": "python",
   "name": "python3"
  }
 },
 "nbformat": 4,
 "nbformat_minor": 0
}<|MERGE_RESOLUTION|>--- conflicted
+++ resolved
@@ -2595,25 +2595,17 @@
    "metadata": {},
    "outputs": [],
    "source": [
-<<<<<<< HEAD
     "# establish a related proper subset judgement:\n",
     "set_12345_subsetEq_set_1234567 = set_1234567.deduceEnumSubsetEq(subset=set_12345)"
-=======
-    "SubsetEq(A,B).prove([Forall(x, InSet(x,B), domain=A)]).proof()"
->>>>>>> c9f8aad2
-   ]
-  },
-  {
-   "cell_type": "code",
-   "execution_count": null,
-   "metadata": {},
-   "outputs": [],
-   "source": [
-<<<<<<< HEAD
+   ]
+  },
+  {
+   "cell_type": "code",
+   "execution_count": null,
+   "metadata": {},
+   "outputs": [],
+   "source": [
     "set_1234567_supersetEq_set_12345 = set_12345_subsetEq_set_1234567.deriveReversed()"
-=======
-    "Implies(Forall(x, InSet(x,B), domain=A),SubsetEq(A,B)).prove().proof()"
->>>>>>> c9f8aad2
    ]
   },
   {
@@ -2633,13 +2625,9 @@
    "metadata": {},
    "outputs": [],
    "source": [
-<<<<<<< HEAD
     "# this process can work more generally:\n",
     "A_supersetEq_B, B_supersetEq_C, B_equals_D, C_properSubset_B, D_subsetEq_B = (\n",
     "        SupersetEq(A, B), SupersetEq(B, C), Equals(B, D), ProperSubset(C, B), SubsetEq(D, B))"
-=======
-    "SupersetEq(A, B).prove([Forall(x, InSet(x,A), domain=B)]).proof()"
->>>>>>> c9f8aad2
    ]
   },
   {
