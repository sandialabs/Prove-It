--- conflicted
+++ resolved
@@ -21,13 +21,9 @@
     "from proveit.core_expr_types import A_1_to_m\n",
     "from proveit.logic import Boolean, TRUE, FALSE, in_bool, Implies, Not, And, Or, Forall, XOr\n",
     "from proveit.logic import Equals, NotEquals, InSet\n",
-<<<<<<< HEAD
     "from proveit import A, B, C, P, Q, PofA, QofA\n",
-    "from proveit.logic import PofTrue, PofFalse, QimplPofTrue, QimplPofFalse"
-=======
     "from proveit.logic import PofTrue, PofFalse, QimplPofTrue, QimplPofFalse\n",
-    "from proveit.numbers import NaturalPos"
->>>>>>> 6f78626e
+    "from proveit.numbers import NaturalPos\n"
    ]
   },
   {
