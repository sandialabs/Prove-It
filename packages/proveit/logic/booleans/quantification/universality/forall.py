--- conflicted
+++ resolved
@@ -230,8 +230,6 @@
             unbundled = unbundled.conclude_as_folded(assumptions)
             return unbundled.bundle(assumptions=assumptions)
         return self.domain.fold_as_forall(self, assumptions)
-<<<<<<< HEAD
-=======
     
     def conclude_via_domain_inclusion(self, superset_domain,
                                       assumptions=USE_DEFAULTS):
@@ -253,7 +251,6 @@
         return inclusive_universal_quantification.instantiate(
                 {x:_x, P_op:_P_op, A:superset_domain, B:self.domain},
                 assumptions=assumptions).derive_consequent(assumptions)
->>>>>>> 1ab683fb
 
     def bundle(self, num_levels=2, *, assumptions=USE_DEFAULTS):
         '''
