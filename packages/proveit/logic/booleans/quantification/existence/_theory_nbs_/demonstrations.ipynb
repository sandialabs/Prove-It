{
 "cells": [
  {
   "cell_type": "markdown",
   "metadata": {},
   "source": [
    "Demonstrations for the theory of <a class=\"ProveItLink\" href=\"theory.ipynb\">proveit.logic.booleans.quantification.existence</a>\n",
    "========"
   ]
  },
  {
   "cell_type": "code",
   "execution_count": null,
   "metadata": {},
   "outputs": [],
   "source": [
    "import proveit\n",
    "%begin demonstrations\n",
    "\n",
    "from proveit import a, b, c, x, defaults, Px, Rx\n",
    "from proveit.logic import Exists, Equals, Not, NotEquals\n",
    "from proveit.numbers import one, two, three, four, five, Add, greater_eq, Integer, LessEq, NaturalPos"
   ]
  },
  {
   "cell_type": "code",
   "execution_count": null,
   "metadata": {},
   "outputs": [],
   "source": [
    "eval_2p3 = Add(two, three).evaluation()"
   ]
  },
  {
   "cell_type": "code",
   "execution_count": null,
   "metadata": {},
   "outputs": [],
   "source": [
    "exists_a_b_st_sum_is_5 = Exists((a, b), Equals(Add(a, b), five)).conclude_via_example((two, three))"
   ]
  },
  {
   "cell_type": "code",
   "execution_count": null,
   "metadata": {},
   "outputs": [],
   "source": [
    "Exists((a, b), Equals(Add(a, b), five), domain=NaturalPos).conclude_via_example((two, three))"
   ]
  },
  {
   "cell_type": "markdown",
   "metadata": {},
   "source": [
<<<<<<< HEAD
    "#### Testing `NotExists().conclude_via_forall()` for Multiple Cases"
   ]
  },
  {
   "cell_type": "code",
   "execution_count": null,
   "metadata": {},
   "outputs": [],
   "source": [
    "from proveit import x, P, Function\n",
    "from proveit.logic import Forall, Not, NotExists\n",
    "from proveit.numbers import zero, greater_eq"
=======
    "### Testing"
>>>>>>> a22f6fc7
   ]
  },
  {
   "cell_type": "markdown",
   "metadata": {},
   "source": [
<<<<<<< HEAD
    "#### Deriving $\\not\\exists_{x}\\big(\\lnot P(x)\\big)$ via $\\forall_{x}\\big(P(x)\\big)$"
=======
    "#### Generate some existential test cases, each quite simple but varying across the collection in terms of the presence/absence of explicit conditions and domain(s)."
>>>>>>> a22f6fc7
   ]
  },
  {
   "cell_type": "code",
   "execution_count": null,
   "metadata": {},
   "outputs": [],
   "source": [
<<<<<<< HEAD
    "Px = Function(P, x)\n",
    "forall_x_Px_assumption = Forall(x, Px)"
=======
    "# some Exists() expressions\n",
    "exists_test_exprs = [\n",
    "    Exists((a, b), Equals(Add(a, b), five)), # no conditions at all\n",
    "    Exists((a, b), Equals(Add(a, b), five), domain=NaturalPos), # single domain spec\n",
    "    Exists((a, b), Equals(Add(a, b), five), domains=[NaturalPos, Integer]), # two domains\n",
    "    Exists((a, b), Equals(Add(a, b), five), conditions = [LessEq(a, five), LessEq(b, five)]), # explicit conditions\n",
    "    Exists((a, b), Equals(Add(a, b), five), conditions = [LessEq(a, five), LessEq(b, five)], domain = Integer), # conditions + domain\n",
    "    Exists((a, b, c), LessEq(Add(a, b, c), five), conditions = [greater_eq(a, one), greater_eq(b, one), greater_eq(c, one)], domain = Integer), # conditions + domain\n",
    "    Exists(x, Px), # archetype case\n",
    "    Exists((a, b), Not(Equals(Add(a, b), five))), # no conditions at all\n",
    "    Exists((a, b), Not(Equals(Add(a, b), five)), domain = NaturalPos), # single domain spec\n",
    "    Exists((a, b), Not(Equals(Add(a, b), five)), domains = [NaturalPos, Integer]), # two domains\n",
    "    Exists((a, b), Not(Equals(Add(a, b), five)), conditions = [LessEq(a, five), LessEq(b, five)]), # explicit conditions\n",
    "    Exists((a, b), Not(Equals(Add(a, b), five)), conditions = [LessEq(a, five), LessEq(b, five)], domain = Integer), # conditions + domain\n",
    "    Exists(x, Not(Rx)) # archetype case\n",
    "]"
>>>>>>> a22f6fc7
   ]
  },
  {
   "cell_type": "code",
   "execution_count": null,
   "metadata": {},
   "outputs": [],
   "source": [
<<<<<<< HEAD
    "noteexists_x_st_not_Px_to_prove = NotExists(x, Not(Px))"
=======
    "# check to verify these look correct\n",
    "for i, expr in enumerate(exists_test_exprs):\n",
    "    display(i, expr)"
>>>>>>> a22f6fc7
   ]
  },
  {
   "cell_type": "code",
   "execution_count": null,
   "metadata": {},
   "outputs": [],
   "source": [
<<<<<<< HEAD
    "noteexists_x_st_not_Px_to_prove.conclude_via_forall(assumptions = (forall_x_Px_assumption,))"
   ]
  },
  {
   "cell_type": "markdown",
   "metadata": {},
   "source": [
    "#### Deriving $\\not\\exists_{x | Q(x)}\\big(\\lnot P(x)\\big)$ via $\\forall_{x | Q(x)}\\big(P(x)\\big)$"
=======
    "# add this as a default assumption so later judgments work out:\n",
    "defaults.assumptions = [Exists(x, Px), Exists(x, Not(Rx))]"
>>>>>>> a22f6fc7
   ]
  },
  {
   "cell_type": "code",
   "execution_count": null,
   "metadata": {},
   "outputs": [],
   "source": [
<<<<<<< HEAD
    "forall_x_Px_with_condition_assumption = Forall(x, Px, conditions = [greater_eq(x, zero)])"
=======
    "# some Exists() judgments\n",
    "exists_test_judgments = [\n",
    "    exists_test_exprs[0].conclude_via_example((two, three)),\n",
    "    exists_test_exprs[1].conclude_via_example((two, three)),\n",
    "    exists_test_exprs[2].conclude_via_example((two, three)),\n",
    "    exists_test_exprs[3].conclude_via_example((two, three)),\n",
    "    exists_test_exprs[4].conclude_via_example((two, three)),\n",
    "    exists_test_exprs[5].conclude_via_example((one, two, one)),\n",
    "    exists_test_exprs[6].prove(), # proof by assumption\n",
    "    exists_test_exprs[7].conclude_via_example((two, four)),\n",
    "    exists_test_exprs[8].conclude_via_example((two, four)),\n",
    "    exists_test_exprs[9].conclude_via_example((two, four)),\n",
    "    exists_test_exprs[10].conclude_via_example((two, four)),\n",
    "    exists_test_exprs[11].conclude_via_example((two, four)),\n",
    "    exists_test_exprs[12].prove() # proof by assumption\n",
    "]"
>>>>>>> a22f6fc7
   ]
  },
  {
   "cell_type": "code",
   "execution_count": null,
   "metadata": {},
   "outputs": [],
   "source": [
<<<<<<< HEAD
    "noteexists_x_st_not_Px_with_condition_to_prove = NotExists(x, Not(Px), conditions = [greater_eq(x, zero)])"
   ]
  },
  {
   "cell_type": "code",
   "execution_count": null,
   "metadata": {},
   "outputs": [],
   "source": [
    "noteexists_x_st_not_Px_with_condition_to_prove.conclude_via_forall(assumptions = [forall_x_Px_with_condition_assumption])"
=======
    "# check to verify the judgments look correct and as-expected:\n",
    "for j in exists_test_judgments:\n",
    "    display(j)"
>>>>>>> a22f6fc7
   ]
  },
  {
   "cell_type": "markdown",
   "metadata": {},
   "source": [
<<<<<<< HEAD
    "#### Deriving $\\not\\exists_{x}\\big(P(x)\\big)$ via $\\forall_{x}\\big(\\lnot P(x)\\big)$"
   ]
  },
  {
   "cell_type": "code",
   "execution_count": null,
   "metadata": {},
   "outputs": [],
   "source": [
    "forall_x_not_Px_assumption = Forall(x, Not(Px))"
   ]
  },
  {
   "cell_type": "code",
   "execution_count": null,
   "metadata": {},
   "outputs": [],
   "source": [
    "noteexists_x_st_Px_to_prove = NotExists(x, Px)"
=======
    "#### Now a test of the Exists().unfold() method"
>>>>>>> a22f6fc7
   ]
  },
  {
   "cell_type": "code",
   "execution_count": null,
   "metadata": {},
   "outputs": [],
   "source": [
<<<<<<< HEAD
    "noteexists_x_st_Px_to_prove.conclude_via_forall(assumptions = [forall_x_not_Px_assumption])"
=======
    "for j in exists_test_judgments:\n",
    "    display(j.unfold())"
>>>>>>> a22f6fc7
   ]
  },
  {
   "cell_type": "markdown",
   "metadata": {},
   "source": [
<<<<<<< HEAD
    "#### Deriving $\\not\\exists_{x|Q(x)}\\big(P(x)\\big)$ via $\\forall_{x|Q(x)}\\big(\\lnot P(x)\\big)$"
   ]
  },
  {
   "cell_type": "code",
   "execution_count": null,
   "metadata": {},
   "outputs": [],
   "source": [
    "forall_x_not_Px_with_condition_assumption = Forall(x, Not(Px), conditions = [greater_eq(x, zero)])"
   ]
  },
  {
   "cell_type": "code",
   "execution_count": null,
   "metadata": {},
   "outputs": [],
   "source": [
    "noteexists_x_st_Px_with_condition_to_prove = NotExists(x, Px, conditions = [greater_eq(x, zero)])"
=======
    "#### Testing the Exists().definition() method"
>>>>>>> a22f6fc7
   ]
  },
  {
   "cell_type": "code",
   "execution_count": null,
   "metadata": {},
   "outputs": [],
   "source": [
<<<<<<< HEAD
    "noteexists_x_st_Px_with_condition_to_prove.conclude_via_forall(assumptions = [forall_x_not_Px_with_condition_assumption])"
=======
    "# we can do this on the exprs or the judgments\n",
    "for j in exists_test_exprs:\n",
    "    display(j.definition())"
>>>>>>> a22f6fc7
   ]
  },
  {
   "cell_type": "code",
   "execution_count": null,
   "metadata": {},
   "outputs": [],
   "source": [
    "%end demonstrations"
   ]
  }
 ],
 "metadata": {
  "kernelspec": {
   "display_name": "Python 3",
   "language": "python",
   "name": "python3"
  }
 },
 "nbformat": 4,
 "nbformat_minor": 0
}<|MERGE_RESOLUTION|>--- conflicted
+++ resolved
@@ -53,45 +53,22 @@
    "cell_type": "markdown",
    "metadata": {},
    "source": [
-<<<<<<< HEAD
-    "#### Testing `NotExists().conclude_via_forall()` for Multiple Cases"
-   ]
-  },
-  {
-   "cell_type": "code",
-   "execution_count": null,
-   "metadata": {},
-   "outputs": [],
-   "source": [
-    "from proveit import x, P, Function\n",
-    "from proveit.logic import Forall, Not, NotExists\n",
-    "from proveit.numbers import zero, greater_eq"
-=======
     "### Testing"
->>>>>>> a22f6fc7
-   ]
-  },
-  {
-   "cell_type": "markdown",
-   "metadata": {},
-   "source": [
-<<<<<<< HEAD
-    "#### Deriving $\\not\\exists_{x}\\big(\\lnot P(x)\\big)$ via $\\forall_{x}\\big(P(x)\\big)$"
-=======
+   ]
+  },
+  {
+   "cell_type": "markdown",
+   "metadata": {},
+   "source": [
     "#### Generate some existential test cases, each quite simple but varying across the collection in terms of the presence/absence of explicit conditions and domain(s)."
->>>>>>> a22f6fc7
-   ]
-  },
-  {
-   "cell_type": "code",
-   "execution_count": null,
-   "metadata": {},
-   "outputs": [],
-   "source": [
-<<<<<<< HEAD
-    "Px = Function(P, x)\n",
-    "forall_x_Px_assumption = Forall(x, Px)"
-=======
+   ]
+  },
+  {
+   "cell_type": "code",
+   "execution_count": null,
+   "metadata": {},
+   "outputs": [],
+   "source": [
     "# some Exists() expressions\n",
     "exists_test_exprs = [\n",
     "    Exists((a, b), Equals(Add(a, b), five)), # no conditions at all\n",
@@ -108,54 +85,35 @@
     "    Exists((a, b), Not(Equals(Add(a, b), five)), conditions = [LessEq(a, five), LessEq(b, five)], domain = Integer), # conditions + domain\n",
     "    Exists(x, Not(Rx)) # archetype case\n",
     "]"
->>>>>>> a22f6fc7
-   ]
-  },
-  {
-   "cell_type": "code",
-   "execution_count": null,
-   "metadata": {},
-   "outputs": [],
-   "source": [
-<<<<<<< HEAD
-    "noteexists_x_st_not_Px_to_prove = NotExists(x, Not(Px))"
-=======
+   ]
+  },
+  {
+   "cell_type": "code",
+   "execution_count": null,
+   "metadata": {},
+   "outputs": [],
+   "source": [
     "# check to verify these look correct\n",
     "for i, expr in enumerate(exists_test_exprs):\n",
     "    display(i, expr)"
->>>>>>> a22f6fc7
-   ]
-  },
-  {
-   "cell_type": "code",
-   "execution_count": null,
-   "metadata": {},
-   "outputs": [],
-   "source": [
-<<<<<<< HEAD
-    "noteexists_x_st_not_Px_to_prove.conclude_via_forall(assumptions = (forall_x_Px_assumption,))"
-   ]
-  },
-  {
-   "cell_type": "markdown",
-   "metadata": {},
-   "source": [
-    "#### Deriving $\\not\\exists_{x | Q(x)}\\big(\\lnot P(x)\\big)$ via $\\forall_{x | Q(x)}\\big(P(x)\\big)$"
-=======
+   ]
+  },
+  {
+   "cell_type": "code",
+   "execution_count": null,
+   "metadata": {},
+   "outputs": [],
+   "source": [
     "# add this as a default assumption so later judgments work out:\n",
     "defaults.assumptions = [Exists(x, Px), Exists(x, Not(Rx))]"
->>>>>>> a22f6fc7
-   ]
-  },
-  {
-   "cell_type": "code",
-   "execution_count": null,
-   "metadata": {},
-   "outputs": [],
-   "source": [
-<<<<<<< HEAD
-    "forall_x_Px_with_condition_assumption = Forall(x, Px, conditions = [greater_eq(x, zero)])"
-=======
+   ]
+  },
+  {
+   "cell_type": "code",
+   "execution_count": null,
+   "metadata": {},
+   "outputs": [],
+   "source": [
     "# some Exists() judgments\n",
     "exists_test_judgments = [\n",
     "    exists_test_exprs[0].conclude_via_example((two, three)),\n",
@@ -172,118 +130,52 @@
     "    exists_test_exprs[11].conclude_via_example((two, four)),\n",
     "    exists_test_exprs[12].prove() # proof by assumption\n",
     "]"
->>>>>>> a22f6fc7
-   ]
-  },
-  {
-   "cell_type": "code",
-   "execution_count": null,
-   "metadata": {},
-   "outputs": [],
-   "source": [
-<<<<<<< HEAD
-    "noteexists_x_st_not_Px_with_condition_to_prove = NotExists(x, Not(Px), conditions = [greater_eq(x, zero)])"
-   ]
-  },
-  {
-   "cell_type": "code",
-   "execution_count": null,
-   "metadata": {},
-   "outputs": [],
-   "source": [
-    "noteexists_x_st_not_Px_with_condition_to_prove.conclude_via_forall(assumptions = [forall_x_Px_with_condition_assumption])"
-=======
+   ]
+  },
+  {
+   "cell_type": "code",
+   "execution_count": null,
+   "metadata": {},
+   "outputs": [],
+   "source": [
     "# check to verify the judgments look correct and as-expected:\n",
     "for j in exists_test_judgments:\n",
     "    display(j)"
->>>>>>> a22f6fc7
-   ]
-  },
-  {
-   "cell_type": "markdown",
-   "metadata": {},
-   "source": [
-<<<<<<< HEAD
-    "#### Deriving $\\not\\exists_{x}\\big(P(x)\\big)$ via $\\forall_{x}\\big(\\lnot P(x)\\big)$"
-   ]
-  },
-  {
-   "cell_type": "code",
-   "execution_count": null,
-   "metadata": {},
-   "outputs": [],
-   "source": [
-    "forall_x_not_Px_assumption = Forall(x, Not(Px))"
-   ]
-  },
-  {
-   "cell_type": "code",
-   "execution_count": null,
-   "metadata": {},
-   "outputs": [],
-   "source": [
-    "noteexists_x_st_Px_to_prove = NotExists(x, Px)"
-=======
+   ]
+  },
+  {
+   "cell_type": "markdown",
+   "metadata": {},
+   "source": [
     "#### Now a test of the Exists().unfold() method"
->>>>>>> a22f6fc7
-   ]
-  },
-  {
-   "cell_type": "code",
-   "execution_count": null,
-   "metadata": {},
-   "outputs": [],
-   "source": [
-<<<<<<< HEAD
-    "noteexists_x_st_Px_to_prove.conclude_via_forall(assumptions = [forall_x_not_Px_assumption])"
-=======
+   ]
+  },
+  {
+   "cell_type": "code",
+   "execution_count": null,
+   "metadata": {},
+   "outputs": [],
+   "source": [
     "for j in exists_test_judgments:\n",
     "    display(j.unfold())"
->>>>>>> a22f6fc7
-   ]
-  },
-  {
-   "cell_type": "markdown",
-   "metadata": {},
-   "source": [
-<<<<<<< HEAD
-    "#### Deriving $\\not\\exists_{x|Q(x)}\\big(P(x)\\big)$ via $\\forall_{x|Q(x)}\\big(\\lnot P(x)\\big)$"
-   ]
-  },
-  {
-   "cell_type": "code",
-   "execution_count": null,
-   "metadata": {},
-   "outputs": [],
-   "source": [
-    "forall_x_not_Px_with_condition_assumption = Forall(x, Not(Px), conditions = [greater_eq(x, zero)])"
-   ]
-  },
-  {
-   "cell_type": "code",
-   "execution_count": null,
-   "metadata": {},
-   "outputs": [],
-   "source": [
-    "noteexists_x_st_Px_with_condition_to_prove = NotExists(x, Px, conditions = [greater_eq(x, zero)])"
-=======
+   ]
+  },
+  {
+   "cell_type": "markdown",
+   "metadata": {},
+   "source": [
     "#### Testing the Exists().definition() method"
->>>>>>> a22f6fc7
-   ]
-  },
-  {
-   "cell_type": "code",
-   "execution_count": null,
-   "metadata": {},
-   "outputs": [],
-   "source": [
-<<<<<<< HEAD
-    "noteexists_x_st_Px_with_condition_to_prove.conclude_via_forall(assumptions = [forall_x_not_Px_with_condition_assumption])"
-=======
+   ]
+  },
+  {
+   "cell_type": "code",
+   "execution_count": null,
+   "metadata": {},
+   "outputs": [],
+   "source": [
     "# we can do this on the exprs or the judgments\n",
     "for j in exists_test_exprs:\n",
     "    display(j.definition())"
->>>>>>> a22f6fc7
    ]
   },
   {
