{
 "cells": [
  {
   "cell_type": "markdown",
   "metadata": {},
   "source": [
    "Demonstrations for the theory of <a class=\"ProveItLink\" href=\"theory.ipynb\">proveit.logic.booleans.quantification.existence</a>\n",
    "========"
   ]
  },
  {
   "cell_type": "code",
   "execution_count": null,
   "metadata": {},
   "outputs": [],
   "source": [
    "import proveit\n",
    "%begin demonstrations\n",
    "\n",
<<<<<<< HEAD
    "from proveit import a, b, x, y, Px, Py, Qx, Qy\n",
    "from proveit.logic import Exists, NotExists, Equals\n",
    "from proveit.numbers import Add, two, three, five, NaturalPos"
=======
    "from proveit import a, b, c, x, defaults, Px, Rx\n",
    "from proveit.logic import Exists, Equals, Not, NotEquals\n",
    "from proveit.numbers import one, two, three, four, five, Add, greater_eq, Integer, LessEq, NaturalPos"
>>>>>>> 6f78626e
   ]
  },
  {
   "cell_type": "markdown",
   "metadata": {},
   "source": [
    "## Definitions"
   ]
  },
  {
   "cell_type": "code",
   "execution_count": null,
   "metadata": {},
   "outputs": [],
   "source": [
    "from proveit.logic.booleans.quantification.existence import exists_def\n",
    "exists_def"
   ]
  },
  {
   "cell_type": "code",
   "execution_count": null,
   "metadata": {},
   "outputs": [],
   "source": [
    "exists_def.substitution(Exists(y, Qy))"
   ]
  },
  {
   "cell_type": "code",
   "execution_count": null,
   "metadata": {},
   "outputs": [],
   "source": [
    "from proveit.logic.booleans.quantification.existence import not_exists_def\n",
    "not_exists_def"
   ]
  },
  {
   "cell_type": "code",
   "execution_count": null,
   "metadata": {},
   "outputs": [],
   "source": [
    "not_exists_def.substitution(NotExists(y, Qy))"
   ]
  },
  {
   "cell_type": "code",
   "execution_count": null,
   "metadata": {},
   "outputs": [],
   "source": []
  },
  {
   "cell_type": "markdown",
   "metadata": {},
   "source": [
    "## Conclude existence by example"
   ]
  },
  {
   "cell_type": "code",
   "execution_count": null,
   "metadata": {},
   "outputs": [],
   "source": [
    "Exists(x, Px).conclude_via_example(Py, assumptions=[Py])"
   ]
  },
  {
   "cell_type": "code",
   "execution_count": null,
   "metadata": {},
   "outputs": [],
   "source": []
  },
  {
   "cell_type": "code",
   "execution_count": null,
   "metadata": {},
   "outputs": [],
   "source": [
    "eval_2p3 = Add(two, three).evaluation()"
   ]
  },
  {
   "cell_type": "code",
   "execution_count": null,
   "metadata": {},
   "outputs": [],
   "source": [
    "exists_a_b_st_sum_is_5 = Exists((a, b), Equals(Add(a, b), five)).conclude_via_example((two, three))"
   ]
  },
  {
   "cell_type": "code",
   "execution_count": null,
   "metadata": {},
   "outputs": [],
   "source": [
    "Exists((a, b), Equals(Add(a, b), five), domain=NaturalPos).conclude_via_example((two, three))"
   ]
  },
  {
   "cell_type": "markdown",
   "metadata": {},
   "source": [
    "### Testing"
   ]
  },
  {
   "cell_type": "markdown",
   "metadata": {},
   "source": [
    "#### Generate some existential test cases, each quite simple but varying across the collection in terms of the presence/absence of explicit conditions and domain(s)."
   ]
  },
  {
   "cell_type": "code",
   "execution_count": null,
   "metadata": {},
   "outputs": [],
   "source": [
    "# some Exists() expressions\n",
    "exists_test_exprs = [\n",
    "    Exists((a, b), Equals(Add(a, b), five)), # no conditions at all\n",
    "    Exists((a, b), Equals(Add(a, b), five), domain=NaturalPos), # single domain spec\n",
    "    Exists((a, b), Equals(Add(a, b), five), domains=[NaturalPos, Integer]), # two domains\n",
    "    Exists((a, b), Equals(Add(a, b), five), conditions = [LessEq(a, five), LessEq(b, five)]), # explicit conditions\n",
    "    Exists((a, b), Equals(Add(a, b), five), conditions = [LessEq(a, five), LessEq(b, five)], domain = Integer), # conditions + domain\n",
    "    Exists((a, b, c), LessEq(Add(a, b, c), five), conditions = [greater_eq(a, one), greater_eq(b, one), greater_eq(c, one)], domain = Integer), # conditions + domain\n",
    "    Exists(x, Px), # archetype case\n",
    "    Exists((a, b), Not(Equals(Add(a, b), five))), # no conditions at all\n",
    "    Exists((a, b), Not(Equals(Add(a, b), five)), domain = NaturalPos), # single domain spec\n",
    "    Exists((a, b), Not(Equals(Add(a, b), five)), domains = [NaturalPos, Integer]), # two domains\n",
    "    Exists((a, b), Not(Equals(Add(a, b), five)), conditions = [LessEq(a, five), LessEq(b, five)]), # explicit conditions\n",
    "    Exists((a, b), Not(Equals(Add(a, b), five)), conditions = [LessEq(a, five), LessEq(b, five)], domain = Integer), # conditions + domain\n",
    "    Exists(x, Not(Rx)) # archetype case\n",
    "]"
   ]
  },
  {
   "cell_type": "code",
   "execution_count": null,
   "metadata": {},
   "outputs": [],
   "source": [
    "# check to verify these look correct\n",
    "for i, expr in enumerate(exists_test_exprs):\n",
    "    display(i, expr)"
   ]
  },
  {
   "cell_type": "code",
   "execution_count": null,
   "metadata": {},
   "outputs": [],
   "source": [
    "# add this as a default assumption so later judgments work out:\n",
    "defaults.assumptions = [Exists(x, Px), Exists(x, Not(Rx))]"
   ]
  },
  {
   "cell_type": "code",
   "execution_count": null,
   "metadata": {},
   "outputs": [],
   "source": [
    "# some Exists() judgments\n",
    "exists_test_judgments = [\n",
    "    exists_test_exprs[0].conclude_via_example((two, three)),\n",
    "    exists_test_exprs[1].conclude_via_example((two, three)),\n",
    "    exists_test_exprs[2].conclude_via_example((two, three)),\n",
    "    exists_test_exprs[3].conclude_via_example((two, three)),\n",
    "    exists_test_exprs[4].conclude_via_example((two, three)),\n",
    "    exists_test_exprs[5].conclude_via_example((one, two, one)),\n",
    "    exists_test_exprs[6].prove(), # proof by assumption\n",
    "    exists_test_exprs[7].conclude_via_example((two, four)),\n",
    "    exists_test_exprs[8].conclude_via_example((two, four)),\n",
    "    exists_test_exprs[9].conclude_via_example((two, four)),\n",
    "    exists_test_exprs[10].conclude_via_example((two, four)),\n",
    "    exists_test_exprs[11].conclude_via_example((two, four)),\n",
    "    exists_test_exprs[12].prove() # proof by assumption\n",
    "]"
   ]
  },
  {
   "cell_type": "code",
   "execution_count": null,
   "metadata": {},
   "outputs": [],
   "source": [
    "# check to verify the judgments look correct and as-expected:\n",
    "for j in exists_test_judgments:\n",
    "    display(j)"
   ]
  },
  {
   "cell_type": "markdown",
   "metadata": {},
   "source": [
    "#### Now a test of the Exists().unfold() method"
   ]
  },
  {
   "cell_type": "code",
   "execution_count": null,
   "metadata": {},
   "outputs": [],
   "source": [
    "for j in exists_test_judgments:\n",
    "    display(j.unfold())"
   ]
  },
  {
   "cell_type": "markdown",
   "metadata": {},
   "source": [
    "#### Testing the Exists().definition() method"
   ]
  },
  {
   "cell_type": "code",
   "execution_count": null,
   "metadata": {},
   "outputs": [],
   "source": [
    "# we can do this on the exprs or the judgments\n",
    "for j in exists_test_exprs:\n",
    "    display(j.definition())"
   ]
  },
  {
   "cell_type": "code",
   "execution_count": null,
   "metadata": {},
   "outputs": [],
   "source": [
    "%end demonstrations"
   ]
  },
  {
   "cell_type": "code",
   "execution_count": null,
   "metadata": {},
   "outputs": [],
   "source": []
  }
 ],
 "metadata": {
  "kernelspec": {
   "display_name": "Python 3 (ipykernel)",
   "language": "python",
   "name": "python3"
  }
 },
 "nbformat": 4,
 "nbformat_minor": 0
}<|MERGE_RESOLUTION|>--- conflicted
+++ resolved
@@ -17,15 +17,9 @@
     "import proveit\n",
     "%begin demonstrations\n",
     "\n",
-<<<<<<< HEAD
-    "from proveit import a, b, x, y, Px, Py, Qx, Qy\n",
-    "from proveit.logic import Exists, NotExists, Equals\n",
-    "from proveit.numbers import Add, two, three, five, NaturalPos"
-=======
-    "from proveit import a, b, c, x, defaults, Px, Rx\n",
-    "from proveit.logic import Exists, Equals, Not, NotEquals\n",
-    "from proveit.numbers import one, two, three, four, five, Add, greater_eq, Integer, LessEq, NaturalPos"
->>>>>>> 6f78626e
+    "from proveit import a, b, c, x, y, Px, Py, Qx, Qy, Rx\n",
+    "from proveit.logic import Not, Exists, NotExists, Equals, NotEquals\n",
+    "from proveit.numbers import one, two, three, four, five, Add, greater_eq, Integer, LessEq, NaturalPos\n"
    ]
   },
   {
