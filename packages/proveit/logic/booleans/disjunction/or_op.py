from proveit import (Expression, Literal, Operation, defaults, USE_DEFAULTS,
                     ProofFailure, InnerExpr, UnusableProof,
                     prover, relation_prover, equality_prover, 
                     SimplificationDirectives, TransRelUpdater)
from proveit import A, B, C, D, m, n
from proveit.logic.booleans.booleans import in_bool
from proveit.abstract_algebra.generic_methods import (apply_commutation_thm, apply_association_thm,
    apply_disassociation_thm, group_commutation, group_commute)


class Or(Operation):
    # The operator of the Or operation
    _operator_ = Literal(
        string_format='or',
        latex_format=r'\lor',
        theory=__file__)

    _simplification_directives_ = SimplificationDirectives(
        ungroup=True)

    # used to avoid infinite recursion inside of unary_reduction
    trivial_disjunctions = set()

    def __init__(self, *operands, styles=None):
        '''
        Or together any number of operands: A or B or C
        '''
        Operation.__init__(self, Or._operator_, operands, styles=None)
        # deduce trivial disjunctive equivalances with 0 or 1 operand
        # avoid infinite recursion by storing previously encountered
        # expressions
        if self in Or.trivial_disjunctions:
            return
        operands = self.operands
        if operands.num_entries() == 0:
            Or.trivial_disjunctions.add(self)
            try:
                from proveit.logic.booleans.disjunction import empty_disjunction
            except BaseException:
                pass  # empty_disjunction not initially defined when doing a clean rebuild
        if operands.is_single():
            operand = operands[0]
            try:
                Or.trivial_disjunctions.add(self)
                in_bool(operand).prove(automation=False)
                self.unary_reduction()
            except BaseException:
                pass

    @prover
    def conclude(self, **defaults_config):
        '''
        Try to automatically conclude this disjunction.  If any of its
        operands have pre-existing proofs, it will be proven via the
        or_if_any theorem.  Otherwise, a reduction proof will be
        attempted (evaluating the operands).
        '''
        from . import true_or_true, true_or_false, false_or_true
        if self in {true_or_true.expr, true_or_false.expr, false_or_true.expr}:
            # should be proven via one of the imported theorems as a
            # simple special case
            return self.prove()
        # Prove that the disjunction is true by proving that ANY of its
        # operands is true.   In the first attempt, don't use automation
        # to prove any of the operands so that  we don't waste time
        # trying to prove operands when we already know one to be true.
        use_automation_possibilities = (
                [False, True] if defaults.automation else [False])
        for use_automation_for_operand in use_automation_possibilities:
            proven_operand_indices = []
            for _k, operand in enumerate(self.operands):
                try:
                    operand.prove(automation=use_automation_for_operand)
                    proven_operand_indices.append(_k)
                    # possible way to prove it:
                    self.conclude_via_example(operand)
                except ProofFailure:
                    pass
            if self.operands.is_double() and len(proven_operand_indices) > 0:
                # One or both of the two operands were known to be true
                # (without automation).   Try a possibly simpler proof
                # than conclude_via_example.
                try:
                    if len(proven_operand_indices) == 2:
                        return self.conclude_via_both()
                    elif proven_operand_indices[0] == 0:
                        return self.conclude_via_only_left()
                    else:
                        return self.conclude_via_only_right()
                except BaseException:
                    pass
            if len(proven_operand_indices) > 0:
                try:
                    # proven using conclude_via_example above
                    # (unless or_if[Any,Left,Right] was not a usable
                    # theorem, in which case this will fail and we
                    # can simply try the default below)
                    return self.prove(automation=False)
                except UnusableProof:
                    # or_if[Any,Left,Right] must not have been a usable
                    # theorem; use the default below.
                    break

        raise ProofFailure(self, defaults.assumptions,
                "Or.conclude() has failed to find a proof for the "
                "disjunction: ({})".format(self))

    def side_effects(self, judgment):
        '''
        Side-effect derivations to attempt automatically.
        '''
        from proveit.logic import Not
        if self.operands.is_double():
            if self.operands[1] == Not(self.operands[0]):
                # (A or not(A)) is an unfolded Boolean
                return  # stop to avoid infinite recursion.
        yield self.derive_in_bool

    def negation_side_effects(self, judgment):
        '''
        Side-effect derivations to attempt automatically for Not(A or B or .. or .. Z).
        '''
        from proveit.logic import Not, And
        if self.operands.num_entries() == 0:
            return  # No side-effects needed for [Or]()
        yield self.derive_in_bool  # A or B or .. or .. Z in Boolean
        if self.operands.is_double():  # Not(A or B)
            yield self.deduce_not_left_if_neither  # Not(A)
            yield self.deduce_not_right_if_neither  # Not(B)
        # implemented by JML on 7/2/19
        # If all of the operands are negated call the conjunction form of
        # DeMorgan's
        if all(isinstance(operand, Not) for operand in self.operands):
            demorgan_and = And(*[operand.operand for operand in self.operands])
            yield demorgan_and.conclude_via_demorgans

    def in_bool_side_effects(self, judgment):
        '''
        From (A or B or .. or Z) in Boolean deduce (A in Boolean), (B in Boolean), ...
        (Z in Boolean).
        '''
        from proveit import ExprRange
        for _i in range(self.operands.num_entries()):
            if not isinstance(self.operands[_i], ExprRange):
                yield lambda : self.deduce_part_in_bool(_i)

    @prover
    def conclude_negation(self, **defaults_config):
        from . import false_or_false_negated, neither_intro, not_or_if_not_any
        from . import empty_disjunction
        if self == false_or_false_negated.operand:
            return false_or_false_negated  # the negation of (FALSE or FALSE)
        elif self.operands.num_entries() == 0:
            return empty_disjunction
        elif self.operands.is_double():
            return neither_intro.instantiate(
                {A: self.operands[0], B: self.operands[1]})
        else:
            _A = self.operands
            _m = _A.num_elements()
            return not_or_if_not_any.instantiate({m: _m, A: _A}, auto_simplify=False)
            # we turn auto_simplification off because proveit knows that Not(A) is true,
            # as a result, it simplifies A to be False during auto_simplification

    @prover
    def conclude_via_both(self, **defaults_config):
        from . import or_if_both
        assert self.operands.is_double()
        return or_if_both.instantiate(
            {A: self.operands[0], B: self.operands[1]})

    @prover
    def conclude_via_only_left(self, **defaults_config):
        from . import or_if_only_left
        assert self.operands.is_double()
        return or_if_only_left.instantiate(
            {A: self.operands[0], B: self.operands[1]})

    @prover
    def conclude_via_left(self, **defaults_config):
        '''
        From A being (or assumed) True, conclude that (A V B) is True.
        '''
        from . import or_if_left
        assert self.operands.is_double()
        return or_if_left.instantiate(
            {A: self.operands[0], B: self.operands[1]})

    @prover
    def conclude_via_only_right(self, **defaults_config):
        from . import or_if_only_right
        assert self.operands.is_double()
        return or_if_only_right.instantiate(
            {A: self.operands[0], B: self.operands[1]})

    @prover
    def conclude_via_demorgans(self, **defaults_config):
        '''
        # created by JML 6/28/19
        From A and B and C conclude Not(Not(A) or Not(B) or Not(C))
        '''
        from . import demorgans_law_and_to_or, demorgans_law_and_to_or_bin
        if self.operands.is_double():
            return demorgans_law_and_to_or_bin.instantiate(
                {A: self.operands[0], B: self.operands[1]})
        else:
            _A = self.operands
            _m = _A.num_elements()
            return demorgans_law_and_to_or.instantiate({m: _m, A: _A})

    @prover
    def derive_right_if_not_left(self, **defaults_config):
        '''
        From (A or B) derive and return B assuming Not(A), in_bool(B).
        '''
        from . import right_if_not_left
        assert self.operands.is_double
        left_operand, right_operand = self.operands
        return right_if_not_left.instantiate(
            {A: left_operand, B: right_operand})

    @prover
    def derive_left_if_not_right(self, **defaults_config):
        '''
        From (A or B) derive and return A assuming in_bool(A), Not(B).
        '''
        from . import left_if_not_right
        assert self.operands.is_double()
        left_operand, right_operand = self.operands
        return left_if_not_right.instantiate(
            {A: left_operand, B: right_operand})

    @prover
    def derive_via_singular_dilemma(self, conclusion, **defaults_config):
        '''
        From (A or B) as self, and assuming A => C, B => C, and A and B
        are Boolean, derive and return the conclusion, C.
        '''
        from . import (singular_constructive_dilemma,
                       singular_constructive_multi_dilemma)
        if self.operands.is_double():
            return singular_constructive_dilemma.instantiate(
                {A: self.operands[0], B: self.operands[1], C: conclusion},
                preserve_expr=conclusion)
        _A = self.operands
        _m = _A.num_elements()
        return singular_constructive_multi_dilemma.instantiate(
                {m: _m, A: _A, C: conclusion}, preserve_expr=conclusion)

    @prover
    def derive_via_multi_dilemma(self, conclusion, **defaults_config):
        '''
        From (A or B) as self, and assuming A => C, B => D, and
        A, B, C, and D are Boolean, derive and return the conclusion,
        C or D.
        '''
        from . import (constructive_dilemma, destructive_dilemma,
                       constructive_multi_dilemma, destructive_multi_dilemma)
        from proveit.logic import Not, Or
        from proveit import ExprTuple
        assert (isinstance(conclusion, Or) and
                (conclusion.operands.num_entries()
                == self.operands.num_entries())), \
                ("derive_via_multi_dilemma requires conclusion to be a "
                 "disjunction, the same number of operands as self.")
        with defaults.temporary() as temp_defaults:
            # temp_defaults.preserve_expr(conclusion)
            temp_defaults.preserved_exprs = defaults.preserved_exprs.union([conclusion])
            # Check for destructive versus constructive dilemma cases.
            if all(isinstance(operand, Not) for operand in self.operands) and all(
                    isinstance(operand, Not) for operand in conclusion.operands):
                # destructive case.
                if self.operands.is_double() and destructive_dilemma.is_usable():
                    # From Not(C) or Not(D), A => C, B => D, conclude
                    # Not(A) or Not(B)
                    return destructive_dilemma.instantiate(
                        {C: self.operands[0].operand,
                         D: self.operands[1].operand,
                         A: conclusion.operands[0].operand,
                         B: conclusion.operands[1].operand})
                elif destructive_multi_dilemma.is_usable():
                    # raise NotImplementedError("Generalized destructive
                    # multi-dilemma not implemented yet.")
                    # Iterated destructive case.
                    # From (Not(A) or Not(B) or Not(C)
                    # or Not(D)) as self
                    negated_operands_self = [
                        operand.operand for operand in self.operands]
                    negated_operands_conc = [
                        operand.operand for operand in conclusion.operands]
                    _A = ExprTuple(*negated_operands_self)
                    _B = ExprTuple(*negated_operands_conc)
                    _m = _A.num_elements()
                    return destructive_multi_dilemma.instantiate(
                            {m: _m, A: _A, B: _B})
            # constructive case.
            if self.operands.is_double():
                # From (A or B), A => C, B => D, conclude C or D.
                return constructive_dilemma.instantiate(
                    {A: self.operands[0],
                     B: self.operands[1],
                     C: conclusion.operands[0],
                     D: conclusion.operands[1]})
            #raise NotImplementedError("Generalized constructive multi-dilemma not implemented yet.")
            _A = self.operands
            _B = conclusion.operands
            _m = _A.num_elements()
            return constructive_multi_dilemma.instantiate(
                    {m: _m, A: _A, B: _B})

    @prover
    def derive_via_dilemma(self, conclusion, **defaults_config):
        '''
        If the conclusion is also an Or operation with the same number
        of operands as self, try derive_via_multi_dilemma.  Otherwise,
        or if that fails, try derive_via_singular_dilemma.
        '''
        if (isinstance(conclusion, Or) and
                (conclusion.operands.num_entries() ==
                 self.operands.num_entries())):
            try:
                return self.derive_via_multi_dilemma(conclusion)
            except ProofFailure:
                pass
        return self.derive_via_singular_dilemma(conclusion)

    @prover
    def deduce_left_in_bool(self, **defaults_config):
        '''
        Deduce A in Boolean from (A or B) in Boolean.
        '''
        from . import left_in_bool
        if self.operands.is_double():
            return left_in_bool.instantiate(
                {A: self.operands[0], B: self.operands[1]})

    @prover
    def deduce_right_in_bool(self, **defaults_config):
        '''
        Deduce B in Boolean from (A or B) in Boolean.
        '''
        from . import right_in_bool
        if self.operands.is_double():
            return right_in_bool.instantiate(
                {A: self.operands[0], B: self.operands[1]})

    @prover
    def deduce_part_in_bool(self, index_or_expr, **defaults_config):
        '''
        Deduce X in Boolean from (A or B or .. or X or .. or Z) in Boolean
        provided X by expression or index number.
        '''
        from . import each_is_bool
        idx = index_or_expr if isinstance(
            index_or_expr, int) else list(
            self.operands).index(index_or_expr)
        if idx < 0 or idx >= self.operands.num_entries():
            raise IndexError("Operand out of range: " + str(idx))
        if self.operands.is_double():
            if idx == 0:
                return self.deduce_left_in_bool()
            elif idx == 1:
                return self.deduce_right_in_bool()
        _A, _B, _C = (self.operands[:idx], self.operands[idx],
                      self.operands[idx + 1:])
        _m = _A.num_elements()
        _n = _C.num_elements()
        return each_is_bool.instantiate(
                {m: _m, n: _n, A: _A, B: _B, C: _C})

    @prover
    def deduce_not_left_if_neither(self, **defaults_config):
        '''
        Deduce not(A) assuming not(A or B) where self is (A or B).
        '''
        from . import not_left_if_neither
        assert self.operands.is_double()
        left_operand, right_operand = self.operands
        return not_left_if_neither.instantiate(
            {A: left_operand, B: right_operand})

    @prover
    def deduce_not_right_if_neither(self, **defaults_config):
        '''
        Deduce not(B) assuming not(A or B) where self is (A or B).
        '''
        from . import not_right_if_neither
        assert self.operands.is_double()
        left_operand, right_operand = self.operands
        return not_right_if_neither.instantiate(
            {A: left_operand, B: right_operand})


    @equality_prover('shallow_simplified', 'shallow_simplify')
    def shallow_simplification(self, *, must_evaluate=False,
                               **defaults_config):
        '''
        Attempt to determine whether this disjunction, with
        simplified operands, evaluates to TRUE or FALSE under the given
        assumptions.  If all operands have simplified to FALSE,
        the disjunction is FALSE.  If any of the operands have
        simplified to TRUE, the disjunction may be TRUE (if the
        other operands are provably Boolean).
        If it can't be evaluated, and must_evaluate is False,
        ungroup nested disjunctions if that is an active
        simplification direction.  Also, if applicable, perform 
        a unary reduction: Or(A) = A.
        '''
        from proveit.logic import (Equals, FALSE, TRUE, EvaluationError,
                                   is_irreducible_value)
        # load in truth-table evaluations
        from . import or_t_t, or_t_f, or_f_t, or_f_f
        if self.operands.num_entries() == 0:
            from proveit.logic.booleans.disjunction import \
                empty_disjunction_eval
            # Or() = FALSE
            return empty_disjunction_eval
<<<<<<< HEAD

=======
        
        # Check whether or not all of the operands are FALSE
        # or any are TRUE.
>>>>>>> 31d823fa
        all_are_false = True
        for operand in self.operands:
            if operand != FALSE:
                all_are_false = False
            if operand == TRUE:
<<<<<<< HEAD
                # If any simplified operand is FALSE, the conjunction
                # may only evaluate to FALSE if it can be evaluated.
                self.prove()
                return Equals(self, TRUE).prove()
        # If no simplified operand is FALSE, it may only evaluate to
        # FALSE if it can be evaluated.
        if not all_are_false:
            # Can't evaluate the disjunction if no operand was
            # TRUE but they aren't all FALSE.
            raise EvaluationError(self)
        self.disprove()
        return Equals(self, FALSE).prove()

    """
    @equality_prover('evaluated', 'evaluate')
    def evaluation(self, **defaults_config):
        '''
        Attempt to determine whether this disjunction evaluates
        to true or false under the given assumptions.  If automation
        is false, it will only succeed if the evaluation is already
        known.  If automation and minimal_automation are True, it will
        only rely upon known evaluations of the operands to determine
        whether to try to prove or disprove the disjunction.
        '''
        from proveit.logic import TRUE, SimplificationError
        # load in truth-table evaluations
        from . import or_t_t, or_t_f, or_f_t, or_f_f
        if self.operands.num_entries() == 0:
            from proveit.logic.booleans.disjunction import \
                empty_disjunction_eval
            # Or() = TRUE
            return empty_disjunction_eval

        # First just see if it has a known evaluation.
        try:
            return Operation.evaluation(self, automation=False)
        except SimplificationError as e:
            if not defaults.automation:
                raise e

        # Depending upon evaluations of operands, we will either
        # attempt to prove or disprove this conjunction.
        if defaults.minimal_automation:
            # Only do non-automated evaluations of operands
            # if minimal_automation is True.
            operand_automations = (False,)
        else:
            # First try non-automated operand evaluation, then
            # automated only if necessary.
            operand_automations = (False, True)
        for operand_automation in operand_automations:
            operands_evals = []
            for operand in self.operands:
                try:
                    operand_eval = operand.evaluation(
                            automation=operand_automations)
                    operands_evals.append(operand_eval.rhs)
                except BaseException:
                    operands_evals.append(None)
            if TRUE in operands_evals:
                # If any operand is true, the disjunction may
                # only evaluate to true if it can be evaluated.
                self.prove()
                break
            elif None not in operands_evals:
                # If no operand is true and all the evaluations
                # are known, the conjunction may only evaluate
                # to false if it can be evaluated.
                self.disprove()
                break

        # If we had any success proving or disproving this conjunction
        # there should be a known evaluation now.
        return Operation.evaluation(self, automation=False)
    """

    @equality_prover('shallow_simplified', 'shallow_simplify')
    def shallow_simplification(self, **defaults_config):
        '''
        Return the "And(a) = a" simplification if applicable,
        or the default reflexive equality otherwise.
        '''
=======
                # If any simplified operand is TRUE, the disjunction 
                # may only evaluate to TRUE if it can be evaluated.
                # Only use automation here if 'must_evaluate' is True.
                self.conclude(automation=must_evaluate)
                return Equals(self, TRUE).prove()

        # If all of the operands are FALSE, we can prove that the
        # conjunction is equal to FALSE.
        if all_are_false:
            self.conclude_negation()
            return Equals(self, FALSE).prove()
        
        if must_evaluate:
            if not all(is_irreducible_value(operand) for 
                       operand in self.operands):
                # The simplification of the operands may not have
                # worked hard enough.  Let's work harder if we
                # must evaluate.
                for operand in self.operands:
                    if not is_irreducible_value(operand):
                        operand.evaluation()
                return self.evaluation()
            # Can't evaluate the conjunction if no operand was
            # FALSE but they aren't all TRUE.
            raise EvaluationError(self)
        
>>>>>>> 31d823fa
        if self.operands.is_single():
            # Or(A) = A
            return self.unary_reduction()

        expr = self
        # for convenience updating our equation
        eq = TransRelUpdater(expr)

        if Or._simplification_directives_.ungroup:
            # ungroup the expression (disassociate nested disjunctions).
            _n = 0
            length = expr.operands.num_entries() - 1
            # loop through all operands
            while _n < length:
                operand = expr.operands[_n]
                if isinstance(operand, Or):
                    # if it is grouped, ungroup it
                    expr = eq.update(expr.disassociation(
                            _n, auto_simplify=False))
                length = expr.operands.num_entries()
                _n += 1

        return Expression.shallow_simplification(self)

    @prover
    def derive_contradiction(self, **defaults_config):
        r'''
        From (A or B), and assuming not(A) and not(B),
        derive and return FALSE.
        '''
        from . import binary_or_contradiction, or_contradiction
        if self.operands.is_double():
            return binary_or_contradiction.instantiate(
                {A: self.operands[0], B: self.operands[1]})
        else:
            _A = self.operands
            _m = self.operands.num_elements()
            return or_contradiction.instantiate({m: _m, A: _A}, auto_simplify=False)

    @prover
    def affirm_via_contradiction(self, conclusion, **defaults_config):
        '''
        From (A or B), derive the conclusion provided that the negated
        conclusion implies not(A) and not(B), and the conclusion is a
        Boolean.
        '''
        from proveit.logic.booleans.implication import affirm_via_contradiction
        return affirm_via_contradiction(self, conclusion)

    @prover
    def deny_via_contradiction(self, conclusion, **defaults_config):
        '''

        From (A or B), derive the negated conclusion provided that the
        conclusion implies both not(A) and not(B), and the conclusion
        is a Boolean.
        '''
        from proveit.logic.booleans.implication import deny_via_contradiction
        return deny_via_contradiction(self, conclusion)

    @relation_prover
    def deduce_in_bool(self, **defaults_config):
        '''
        Attempt to deduce, then return, that this 'or' expression
        is in the set of BOOLEANS.
        '''
        from . import binary_closure, closure
        if self.operands.is_double():
            return binary_closure.instantiate(
                {A: self.operands[0], B: self.operands[1]},
                preserve_expr=self)
        else:
            _A = self.operands
            _m = _A.num_elements()
            return closure.instantiate(
                {m: _m, A: _A}, preserve_expr=self)

    @prover
    def conclude_via_example(self, true_operand, **defaults_config):
        '''
        From one true operand, conclude that this 'or' expression is true.
        Requires all of the operands to be in the set of BOOLEANS.
        '''
        from . import or_if_any, or_if_left, or_if_right
        index = self.operands.index(true_operand)
        if self.operands.is_double():
            if index == 0:
                return or_if_left.instantiate(
                    {A: self.operands[0], B: self.operands[1]})
            elif index == 1:
                return or_if_right.instantiate(
                    {A: self.operands[0], B: self.operands[1]})
        _A, _B, _C = (self.operands[:index], self.operands[index],
                      self.operands[index + 1:])
        _m = _A.num_elements()
        _n = _C.num_elements()
        return or_if_any.instantiate({m: _m, n: _n, A: _A, B: _B, C: _C})

    @prover
    def conclude_via_some(self, subset_disjunction, **defaults_config):
        '''
        From some true (or assumed true) disjunctive subset of the
        operands, conclude that this 'or' expression is true. This is
        similar to the conclude_via_example method above. For example,
        we might have a disjunction such as:
            example_disj = A V B V C V D,
        where we know (or assume) that B V D is true. We could call
            example_disj.conclude_via_some(B V D, assumptions=[B V D]),
        which will return
            {B V D} |– A V B V C V D
        '''
        # Check that the subset_disjunction is an instance of OR
        if not isinstance(subset_disjunction, Or):
            raise TypeError(('subset_disjunction arg should be '
                             'a disjunction (Or)'))
        # Check that each of the operands in subset_disjunction occur as
        # operands in self (otherwise throw a ValueError).
        self_operands = self.operands
        subset_operands = subset_disjunction.operands
        unexpected_operands = list(set(subset_operands) - set(self_operands))
        if len(unexpected_operands) != 0:
            raise ValueError('the disjunctive subset (subset_disjunction) you '
                             'provided contains unexpected items: {}'.
                             format(unexpected_operands))
        # collect the operands not present in the proffered subset
        # (in using set() we are (temporarily) assuming no repeated operands)
        # and let's assume we get a non-empty set
        complementary_operands = list(
            set(self_operands) - set(subset_operands))
        if len(complementary_operands) == 1:
            complementary_disjunction = complementary_operands[0]
        else:
            complementary_disjunction = Or(*complementary_operands)
        # the following produces a permutated, associated version of the
        # original disjunction
        binary_disjunction = (
            Or(subset_disjunction, complementary_disjunction)
            .conclude_via_left()
        )
        # remove the extra parentheses (not yet un-permuting)
        permuted_disjunction = (
            binary_disjunction.disassociate(0).disassociate(-1)
        )

        return self.conclude_via_permutation(permuted_disjunction)

    @prover
    def conclude_via_permutation(self, permuted_disjunction,
                                 **defaults_config):
        '''
        From some true (or assumed true) but permutated version of this
        'or' expression, conclude that this 'or' expression is true.
        For example, let this_or = A V B V C V D
        and let perm_of_this_or = S |- B V A V C V D.
        From perm_of_this_or, conclude this_or, using the following:
        this_or.conclude_via_permuation(perm_of_this_or, assumptions = S),
        which will return S |– A V B V C V D.
        '''

        # Check that the permuted_disjunction is an instance of OR
        # perm_disj_expr = permuted_disjunction.expr
        if not isinstance(permuted_disjunction.expr, Or):
            raise TypeError(('permuted_disjunction arg should be '
                             'a disjunction (Or)'))
        # Check that each of the operands in subset_disjunction occur as
        # operands in self (otherwise throw a ValueError).
        self_operands = self.operands
        perm_operands = permuted_disjunction.operands
        unexpected_operands = list(set(perm_operands) - set(self_operands))
        if len(unexpected_operands) != 0:
            raise ValueError('the permuted disjunction (permuted_disjunction) '
                             'you provided contains unexpected items: {}'.
                             format(unexpected_operands))

        # NOTICE we are assuming no repetition of operands and that
        # len(perm_operands) = self_operands.num_entries()

        for _i in range(self_operands.num_entries()):
            # update the operands list each time for the permuting version
            perm_operands = permuted_disjunction.operands
            temp_operand = self_operands[_i]
            _j = perm_operands.index(temp_operand)
            equiv_permuted_disjunction = (
                permuted_disjunction.commutation(_j, _i)
            )
            permuted_disjunction = (
                equiv_permuted_disjunction
                .sub_right_side_into(permuted_disjunction)
            )

        return permuted_disjunction

    @equality_prover('unary_reduced', 'unary_reduce')
    def unary_reduction(self, **defaults_config):
        '''
        For the degenerate case of Or(A), where A is Boolean, derive
        and return |–[V](A) = A. For example, calling
            Or(A).unary_reduction([in_bool(A)])
        will return:
            {A in Bool} |– [V](A) = A
        '''
        from proveit.logic.booleans.disjunction import \
            unary_or_reduction
        if not self.operands.is_single():
            raise ValueError("Or.unary_reduction: expression must have only a "
                             "single operand in order to invoke the "
                             "unary_or_reduction theorem.")
        operand = self.operands[0]
        return unary_or_reduction.instantiate({A: operand})

    @equality_prover('commuted', 'commute')
    def commutation(self, init_idx=None, final_idx=None, **defaults_config):
        '''
        Given Boolean operands, deduce that this expression is equal to
        a form in which the operand
        at index init_idx has been moved to final_idx.
        For example, (A or B or ... or Y or Z) = (A or ... or Y or B or Z)
        via init_idx = 1 and final_idx = -2.
        '''
        from . import (commutation, leftward_commutation,
                                 rightward_commutation)
        return apply_commutation_thm(
            self, init_idx, final_idx, commutation,
            leftward_commutation, rightward_commutation)

    @equality_prover('group_commuted', 'group_commute')
    def group_commutation(self, init_idx, final_idx, length,
                          disassociate=True, **defaults_config):
        '''
        Given Boolean operands, deduce that this expression is equal
        to a form in which the operands at indices
        [init_idx, init_idx+length) have been moved to
        [final_idx, final_idx+length). It will do this by performing
        association first. If disassociate is True, it will be
        disassociated afterward. For example, the call
        Or(A,B,C,D).group_commutation(0, 1, length=2,
                                 assumptions=in_bool(A,B,C,D))
        will conceptually follow the steps:
        (1) associates 2 elements (i.e. length = 2) starting at index 0
            to obtain (A V B) V C V D
        (2) removes the element to be commuted to obtain C V D
        (3) inserts the element to be commuted at the desire index 1 to
            obtain C V (A V B) V D
        (4) then disassociates to obtain C V A V B V D
        (5) eventually producing the output:
            {A in Bool, ..., D in Bool} |-
            (A V B V C V D) = (C V A V B V D)
        '''
        return group_commutation(
            self, init_idx, final_idx, length, disassociate)

    @prover
    def commute(self, init_idx=None, final_idx=None, **defaults_config):
        '''
        From self, derive and return a form in which the operand
        at index init_idx has been moved to final_idx.
        For example, given (A or B or ... or Y or Z) derive (A or ... or Y or B or Z)
        via init_idx = 1 and final_idx = -2.
        '''
        from . import commute, leftward_commute, rightward_commute
        return apply_commutation_thm(
            self, init_idx, final_idx, commute,
            leftward_commute, rightward_commute)

    @prover
    def group_commute(self, init_idx, final_idx, length, disassociate=True,
                      **defaults_config):
        '''
        Given self, deduce and return a form in which the operands
        at indices [init_idx, init_idx+length) have been moved to [final_idx. final_idx+length).
        It will do this by performing association first.  If disassocate is True, it
        will be disassociated afterwards.
        '''
        return group_commute(
            self, init_idx,  final_idx, length, disassociate)

    @equality_prover('associated', 'associate')
    def association(self, start_idx, length, **defaults_config):
        '''
        Given Boolean operands, deduce that this expression is equal to a form in which operands in the
        range [start_idx, start_idx+length) are grouped together.
        For example, (A or B or ... or Y or Z) = (A or B ... or (L or ... or M) or ... or Y or Z)
        '''
        from . import association
        return apply_association_thm(
            self, start_idx, length, association)

    @prover
    def associate(self, start_idx, length, **defaults_config):
        '''
        From self, derive and return a form in which operands in the
        range [start_idx, start_idx+length) are grouped together.
        For example, from (A or B or ... or Y or Z) derive
        (A or B ... or (L or ... or M) or ... or Y or Z).
        '''
        from . import associate
        return apply_association_thm(
            self, start_idx, length, associate)

    @equality_prover('disassociated', 'disassociate')
    def disassociation(self, idx, **defaults_config):
        '''
        Given Boolean operands, deduce that this expression is equal to
        a form in which the operand at index idx is no longer grouped
        together.
        For example,
            (A or B ... or (L or ... or M) or ... or Y or Z) =
            (A or B or ... or Y or Z)
        '''
        from . import disassociation
        return apply_disassociation_thm(self, idx, disassociation)

    @prover
    def disassociate(self, idx, **defaults_config):
        '''
        From self, derive and return a form in which the operand
        at the given index is ungrouped.
        For example, from
            (A or B ... or (L or ... or M) or ... or Y or Z)
        derive (A or B or ... or Y or Z).
        '''
        from . import disassociate
        return apply_disassociation_thm(self, idx, disassociate)<|MERGE_RESOLUTION|>--- conflicted
+++ resolved
@@ -1,6 +1,6 @@
 from proveit import (Expression, Literal, Operation, defaults, USE_DEFAULTS,
                      ProofFailure, InnerExpr, UnusableProof,
-                     prover, relation_prover, equality_prover, 
+                     prover, relation_prover, equality_prover,
                      SimplificationDirectives, TransRelUpdater)
 from proveit import A, B, C, D, m, n
 from proveit.logic.booleans.booleans import in_bool
@@ -403,7 +403,7 @@
         other operands are provably Boolean).
         If it can't be evaluated, and must_evaluate is False,
         ungroup nested disjunctions if that is an active
-        simplification direction.  Also, if applicable, perform 
+        simplification direction.  Also, if applicable, perform
         a unary reduction: Or(A) = A.
         '''
         from proveit.logic import (Equals, FALSE, TRUE, EvaluationError,
@@ -415,103 +415,15 @@
                 empty_disjunction_eval
             # Or() = FALSE
             return empty_disjunction_eval
-<<<<<<< HEAD
-
-=======
-        
+
         # Check whether or not all of the operands are FALSE
         # or any are TRUE.
->>>>>>> 31d823fa
         all_are_false = True
         for operand in self.operands:
             if operand != FALSE:
                 all_are_false = False
             if operand == TRUE:
-<<<<<<< HEAD
-                # If any simplified operand is FALSE, the conjunction
-                # may only evaluate to FALSE if it can be evaluated.
-                self.prove()
-                return Equals(self, TRUE).prove()
-        # If no simplified operand is FALSE, it may only evaluate to
-        # FALSE if it can be evaluated.
-        if not all_are_false:
-            # Can't evaluate the disjunction if no operand was
-            # TRUE but they aren't all FALSE.
-            raise EvaluationError(self)
-        self.disprove()
-        return Equals(self, FALSE).prove()
-
-    """
-    @equality_prover('evaluated', 'evaluate')
-    def evaluation(self, **defaults_config):
-        '''
-        Attempt to determine whether this disjunction evaluates
-        to true or false under the given assumptions.  If automation
-        is false, it will only succeed if the evaluation is already
-        known.  If automation and minimal_automation are True, it will
-        only rely upon known evaluations of the operands to determine
-        whether to try to prove or disprove the disjunction.
-        '''
-        from proveit.logic import TRUE, SimplificationError
-        # load in truth-table evaluations
-        from . import or_t_t, or_t_f, or_f_t, or_f_f
-        if self.operands.num_entries() == 0:
-            from proveit.logic.booleans.disjunction import \
-                empty_disjunction_eval
-            # Or() = TRUE
-            return empty_disjunction_eval
-
-        # First just see if it has a known evaluation.
-        try:
-            return Operation.evaluation(self, automation=False)
-        except SimplificationError as e:
-            if not defaults.automation:
-                raise e
-
-        # Depending upon evaluations of operands, we will either
-        # attempt to prove or disprove this conjunction.
-        if defaults.minimal_automation:
-            # Only do non-automated evaluations of operands
-            # if minimal_automation is True.
-            operand_automations = (False,)
-        else:
-            # First try non-automated operand evaluation, then
-            # automated only if necessary.
-            operand_automations = (False, True)
-        for operand_automation in operand_automations:
-            operands_evals = []
-            for operand in self.operands:
-                try:
-                    operand_eval = operand.evaluation(
-                            automation=operand_automations)
-                    operands_evals.append(operand_eval.rhs)
-                except BaseException:
-                    operands_evals.append(None)
-            if TRUE in operands_evals:
-                # If any operand is true, the disjunction may
-                # only evaluate to true if it can be evaluated.
-                self.prove()
-                break
-            elif None not in operands_evals:
-                # If no operand is true and all the evaluations
-                # are known, the conjunction may only evaluate
-                # to false if it can be evaluated.
-                self.disprove()
-                break
-
-        # If we had any success proving or disproving this conjunction
-        # there should be a known evaluation now.
-        return Operation.evaluation(self, automation=False)
-    """
-
-    @equality_prover('shallow_simplified', 'shallow_simplify')
-    def shallow_simplification(self, **defaults_config):
-        '''
-        Return the "And(a) = a" simplification if applicable,
-        or the default reflexive equality otherwise.
-        '''
-=======
-                # If any simplified operand is TRUE, the disjunction 
+                # If any simplified operand is TRUE, the disjunction
                 # may only evaluate to TRUE if it can be evaluated.
                 # Only use automation here if 'must_evaluate' is True.
                 self.conclude(automation=must_evaluate)
@@ -522,9 +434,9 @@
         if all_are_false:
             self.conclude_negation()
             return Equals(self, FALSE).prove()
-        
+
         if must_evaluate:
-            if not all(is_irreducible_value(operand) for 
+            if not all(is_irreducible_value(operand) for
                        operand in self.operands):
                 # The simplification of the operands may not have
                 # worked hard enough.  Let's work harder if we
@@ -536,8 +448,7 @@
             # Can't evaluate the conjunction if no operand was
             # FALSE but they aren't all TRUE.
             raise EvaluationError(self)
-        
->>>>>>> 31d823fa
+
         if self.operands.is_single():
             # Or(A) = A
             return self.unary_reduction()
