{
 "cells": [
  {
   "cell_type": "markdown",
   "metadata": {},
   "source": [
    "Demonstrations for the theory of <a class=\"ProveItLink\" href=\"theory.ipynb\">proveit.logic.booleans.disjunction</a>\n",
    "========\n",
    "\n",
    "In our system, logical disjunction may be applied to any statement or non-statement.  Non-statements are treated as logically false in a disjunction.  That is, $A \\lor B$ should be taken to mean \"$A$ is a true statement or $B$ is a true statement\"."
   ]
  },
  {
   "cell_type": "code",
   "execution_count": null,
   "metadata": {},
   "outputs": [],
   "source": [
    "import proveit\n",
    "from proveit import defaults, ProofFailure\n",
    "from proveit import A, B, C, D, E,F,G,H,I,J,K,L, m\n",
    "#from proveit.numbers import num, NaturalPos\n",
    "from proveit.logic import Boolean, in_bool, InSet, Or, And, TRUE, FALSE, Not, Implies, Equals\n",
    "from proveit.logic.booleans.disjunction import closure\n",
    "%begin demonstrations"
   ]
  },
  {
   "cell_type": "markdown",
   "metadata": {},
   "source": [
<<<<<<< HEAD
    "## Binary disjunction definition, folding, and unfolding"
=======
    "destructive_dilemma"
   ]
  },
  {
   "cell_type": "code",
   "execution_count": null,
   "metadata": {},
   "outputs": [],
   "source": [
    "Or(Not(C), Not(D)).derive_via_dilemma(\n",
    "    Or(Not(A), Not(B)),\n",
    "    assumptions=[Or(Not(C), Not(D)), Implies(A, C), Implies(B, D),\n",
    "                 in_bool(A), in_bool(B), in_bool(C), in_bool(D)])"
>>>>>>> 6f78626e
   ]
  },
  {
   "cell_type": "code",
   "execution_count": null,
   "metadata": {},
   "outputs": [],
   "source": [
<<<<<<< HEAD
    "from proveit.logic.booleans.disjunction import binary_disjunction_def\n",
    "binary_disjunction_def"
=======
    "Or(Not(A), Not(B), Not(C), Not(D)).derive_via_dilemma(\n",
    "        Or(Not(H), Not(I), Not(J), Not(K)),\n",
    "        assumptions=[Or(Not(A), Not(B), Not(C), Not(D)),\n",
    "                     Implies(H,A), Implies(I,B), Implies(J,C), Implies(K,D),\n",
    "                     in_bool(A), in_bool(B), in_bool(C), in_bool(D), in_bool(H), in_bool(I), in_bool(J), in_bool(K)])"
>>>>>>> 6f78626e
   ]
  },
  {
   "cell_type": "code",
   "execution_count": null,
   "metadata": {},
   "outputs": [],
   "source": [
    "Or(B, D).definition()"
   ]
  },
  {
   "cell_type": "code",
   "execution_count": null,
   "metadata": {},
   "outputs": [],
   "source": [
    "Or(A, D).conclude_as_folded(assumptions=[Implies(Not(A), D)])"
   ]
  },
  {
   "cell_type": "code",
   "execution_count": null,
   "metadata": {},
   "outputs": [],
   "source": [
    "Or(B, C).unfold(assumptions=[Or(B, C)])"
   ]
  },
  {
   "cell_type": "code",
   "execution_count": null,
   "metadata": {},
   "outputs": [],
   "source": [
    "%end demonstrations"
   ]
  },
  {
   "cell_type": "code",
   "execution_count": null,
   "metadata": {},
   "outputs": [],
   "source": []
  }
 ],
 "metadata": {
  "kernelspec": {
   "display_name": "Python 3 (ipykernel)",
   "language": "python",
   "name": "python3"
  }
 },
 "nbformat": 4,
 "nbformat_minor": 0
}<|MERGE_RESOLUTION|>--- conflicted
+++ resolved
@@ -29,10 +29,7 @@
    "cell_type": "markdown",
    "metadata": {},
    "source": [
-<<<<<<< HEAD
     "## Binary disjunction definition, folding, and unfolding"
-=======
-    "destructive_dilemma"
    ]
   },
   {
@@ -41,29 +38,8 @@
    "metadata": {},
    "outputs": [],
    "source": [
-    "Or(Not(C), Not(D)).derive_via_dilemma(\n",
-    "    Or(Not(A), Not(B)),\n",
-    "    assumptions=[Or(Not(C), Not(D)), Implies(A, C), Implies(B, D),\n",
-    "                 in_bool(A), in_bool(B), in_bool(C), in_bool(D)])"
->>>>>>> 6f78626e
-   ]
-  },
-  {
-   "cell_type": "code",
-   "execution_count": null,
-   "metadata": {},
-   "outputs": [],
-   "source": [
-<<<<<<< HEAD
     "from proveit.logic.booleans.disjunction import binary_disjunction_def\n",
     "binary_disjunction_def"
-=======
-    "Or(Not(A), Not(B), Not(C), Not(D)).derive_via_dilemma(\n",
-    "        Or(Not(H), Not(I), Not(J), Not(K)),\n",
-    "        assumptions=[Or(Not(A), Not(B), Not(C), Not(D)),\n",
-    "                     Implies(H,A), Implies(I,B), Implies(J,C), Implies(K,D),\n",
-    "                     in_bool(A), in_bool(B), in_bool(C), in_bool(D), in_bool(H), in_bool(I), in_bool(J), in_bool(K)])"
->>>>>>> 6f78626e
    ]
   },
   {
@@ -99,6 +75,31 @@
    "metadata": {},
    "outputs": [],
    "source": [
+    "Or(Not(C), Not(D)).derive_via_dilemma(\n",
+    "    Or(Not(A), Not(B)),\n",
+    "    assumptions=[Or(Not(C), Not(D)), Implies(A, C), Implies(B, D),\n",
+    "                 in_bool(A), in_bool(B), in_bool(C), in_bool(D)])"
+   ]
+  },
+  {
+   "cell_type": "code",
+   "execution_count": null,
+   "metadata": {},
+   "outputs": [],
+   "source": [
+    "Or(Not(A), Not(B), Not(C), Not(D)).derive_via_dilemma(\n",
+    "        Or(Not(H), Not(I), Not(J), Not(K)),\n",
+    "        assumptions=[Or(Not(A), Not(B), Not(C), Not(D)),\n",
+    "                     Implies(H,A), Implies(I,B), Implies(J,C), Implies(K,D),\n",
+    "                     in_bool(A), in_bool(B), in_bool(C), in_bool(D), in_bool(H), in_bool(I), in_bool(J), in_bool(K)])"
+   ]
+  },
+  {
+   "cell_type": "code",
+   "execution_count": null,
+   "metadata": {},
+   "outputs": [],
+   "source": [
     "%end demonstrations"
    ]
   },
