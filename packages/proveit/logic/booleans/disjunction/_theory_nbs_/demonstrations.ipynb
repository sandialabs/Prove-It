{
 "cells": [
  {
   "cell_type": "markdown",
   "metadata": {},
   "source": [
    "Demonstrations for the theory of <a class=\"ProveItLink\" href=\"theory.ipynb\">proveit.logic.booleans.disjunction</a>\n",
    "========"
   ]
  },
  {
   "cell_type": "code",
   "execution_count": null,
   "metadata": {},
   "outputs": [],
   "source": [
    "import proveit\n",
    "from proveit import defaults\n",
    "from proveit import A, B, C, D, E,F,G,H,I,J,K,L, m\n",
    "from proveit.numbers import num, NaturalPos\n",
    "from proveit.logic import Boolean, in_bool, InSet, Or, And, TRUE, FALSE, Not, Implies, Equals\n",
    "from proveit.logic.booleans.disjunction import closure, each_is_bool\n",
    "%begin demonstrations"
   ]
  },
  {
   "cell_type": "code",
   "execution_count": null,
   "metadata": {},
   "outputs": [],
   "source": [
<<<<<<< HEAD
    "# TEST CASE TO REPRODUCE DISSOCIATION ERROR"
=======
    "#defaults.debug = True"
>>>>>>> 2be75162
   ]
  },
  {
   "cell_type": "code",
   "execution_count": null,
   "metadata": {},
   "outputs": [],
   "source": [
<<<<<<< HEAD
    "expr = And(A, B, Or(A,B,C,D)).operands[2].association(0, length=2, assumptions=[And(A, B, Or(A,B,C,D))], preserve_all=True).rhs"
=======
    "Not(Or(A, B, C)).deduce_in_bool(assumptions=[Not(A), Not(B), Not(C)], auto_simplify=False)"
>>>>>>> 2be75162
   ]
  },
  {
   "cell_type": "code",
   "execution_count": null,
   "metadata": {},
   "outputs": [],
   "source": [
<<<<<<< HEAD
    "new_expr = expr.commutation(0, 1, assumptions=[And(A, B, Or(A,B,C,D))], preserve_all=True).rhs"
=======
    "Not(Or(A, B, C)).deduce_in_bool(assumptions=[Not(A), Not(B), Not(C)])"
>>>>>>> 2be75162
   ]
  },
  {
   "cell_type": "code",
   "execution_count": null,
   "metadata": {},
   "outputs": [],
   "source": [
<<<<<<< HEAD
    "new_expr.disassociation(1, assumptions=[And(A, B, Or(A,B,C,D))])"
   ]
  },
  {
   "cell_type": "code",
   "execution_count": null,
   "metadata": {},
   "outputs": [],
   "source": []
  },
  {
   "cell_type": "code",
   "execution_count": null,
   "metadata": {},
   "outputs": [],
   "source": []
  },
  {
   "cell_type": "code",
   "execution_count": null,
   "metadata": {},
   "outputs": [],
   "source": [
=======
>>>>>>> 2be75162
    "closure"
   ]
  },
  {
   "cell_type": "code",
   "execution_count": null,
   "metadata": {},
   "outputs": [],
   "source": [
    "closure_spec = closure.instantiate({m:m}, assumptions=[InSet(m, NaturalPos)])"
   ]
  },
  {
   "cell_type": "code",
   "execution_count": null,
   "metadata": {},
   "outputs": [],
   "source": [
    "closure.instantiate({m:num(4), A:C}, num_forall_eliminations=1)"
   ]
  },
  {
   "cell_type": "code",
   "execution_count": null,
   "metadata": {},
   "outputs": [],
   "source": [
    "demo1 = closure.instantiate({m:num(4), A:[A, B, C, D]}, assumptions=[in_bool(A), in_bool(B), in_bool(C), in_bool(D)])"
   ]
  },
  {
   "cell_type": "code",
   "execution_count": null,
   "metadata": {},
   "outputs": [],
   "source": [
    "demo1.element.deduce_part_in_bool(1, assumptions=[demo1.expr])"
   ]
  },
  {
   "cell_type": "code",
   "execution_count": null,
   "metadata": {},
   "outputs": [],
   "source": [
    "each_is_bool"
   ]
  },
  {
   "cell_type": "code",
   "execution_count": null,
   "metadata": {},
   "outputs": [],
   "source": []
  },
  {
   "cell_type": "code",
   "execution_count": null,
   "metadata": {},
   "outputs": [],
   "source": [
    "Or(TRUE, TRUE).prove()"
   ]
  },
  {
   "cell_type": "code",
   "execution_count": null,
   "metadata": {},
   "outputs": [],
   "source": [
    "Or(TRUE, FALSE).prove()"
   ]
  },
  {
   "cell_type": "code",
   "execution_count": null,
   "metadata": {},
   "outputs": [],
   "source": [
    "Or(FALSE, TRUE).prove()"
   ]
  },
  {
   "cell_type": "code",
   "execution_count": null,
   "metadata": {},
   "outputs": [],
   "source": [
    "Not(Or(FALSE, FALSE)).prove()"
   ]
  },
  {
   "cell_type": "code",
   "execution_count": null,
   "metadata": {},
   "outputs": [],
   "source": [
    "Or(A, B).prove(assumptions=[A, B])"
   ]
  },
  {
   "cell_type": "code",
   "execution_count": null,
   "metadata": {},
   "outputs": [],
   "source": [
    "Or(A, B).prove(assumptions=[A, Not(B)])"
   ]
  },
  {
   "cell_type": "code",
   "execution_count": null,
   "metadata": {},
   "outputs": [],
   "source": [
    "Or(A, B).prove(assumptions=[B, Not(A)])"
   ]
  },
  {
   "cell_type": "code",
   "execution_count": null,
   "metadata": {},
   "outputs": [],
   "source": [
    "Not(Or(A, B)).prove(assumptions=[Not(A), Not(B)])"
   ]
  },
  {
   "cell_type": "code",
   "execution_count": null,
   "metadata": {},
   "outputs": [],
   "source": [
    "Or(A, B).derive_contradiction(assumptions=[Not(A), Not(B), Or(A, B)])"
   ]
  },
  {
   "cell_type": "code",
   "execution_count": null,
   "metadata": {},
   "outputs": [],
   "source": [
    "Or(A, B).derive_left_if_not_right(assumptions=[in_bool(A), in_bool(B), Not(B), Or(A, B)])"
   ]
  },
  {
   "cell_type": "code",
   "execution_count": null,
   "metadata": {},
   "outputs": [],
   "source": [
    "Or(A, B).derive_right_if_not_left(assumptions=[*in_bool(A, B), Not(A), Or(A, B)])"
   ]
  },
  {
   "cell_type": "code",
   "execution_count": null,
   "metadata": {},
   "outputs": [],
   "source": [
    "Or(A, B).derive_via_dilemma(C, assumptions=[Or(A, B), in_bool(B), Implies(A, C), Implies(B, C), in_bool(A), Implies(A, Or(C, D)), Implies(B, Or(C, D))])"
   ]
  },
  {
   "cell_type": "code",
   "execution_count": null,
   "metadata": {},
   "outputs": [],
   "source": [
    "Or(A, B, C, D).derive_via_dilemma(E, assumptions=[Or(A, B, C, D), Implies(A, E), Implies(B, E), Implies(C, E), Implies(D, E), in_bool(A), in_bool(B), in_bool(C), in_bool(D)])"
   ]
  },
  {
   "cell_type": "code",
   "execution_count": null,
   "metadata": {},
   "outputs": [],
   "source": [
    "Or(A, B).prove(assumptions=[in_bool(B), A, in_bool(A)])"
   ]
  },
  {
   "cell_type": "code",
   "execution_count": null,
   "metadata": {},
   "outputs": [],
   "source": [
    "Or(A, B).prove(assumptions=[in_bool(A), in_bool(B), B])"
   ]
  },
  {
   "cell_type": "code",
   "execution_count": null,
   "metadata": {},
   "outputs": [],
   "source": [
    "Or(C, D).derive_via_dilemma(Or(C, D), assumptions=[Or(A, B), Or(C, D), Implies(A, C), Implies(A, C), Implies(B, D), in_bool(A), in_bool(B), in_bool(C), in_bool(D)])"
   ]
  },
  {
   "cell_type": "code",
   "execution_count": null,
   "metadata": {},
   "outputs": [],
   "source": [
    "Or(A, B, C, D).derive_via_multi_dilemma(Or(H, I, J, K), assumptions=[Or(A, B, C, D), Implies(A, H), Implies(B, I), Implies(C, J), Implies(D, K), in_bool(A), in_bool(B), in_bool(C), in_bool(D), in_bool(H), in_bool(I), in_bool(J), in_bool(K)])"
   ]
  },
  {
   "cell_type": "code",
   "execution_count": null,
   "metadata": {},
   "outputs": [],
   "source": [
    "Or(A, B, C, D).derive_via_dilemma(Or(H, I, J, K), assumptions=[Or(A, B, C, D), Implies(A, H), Implies(B, I), Implies(C, J), Implies(D, K),in_bool(A), in_bool(B), in_bool(C), in_bool(D), in_bool(H), in_bool(I), in_bool(J), in_bool(K)])"
   ]
  },
  {
   "cell_type": "code",
   "execution_count": null,
   "metadata": {},
   "outputs": [],
   "source": [
    "Or(H, I, J, K).deduce_part_in_bool(2, assumptions=[Or(H, I, J, K)])"
   ]
  },
  {
   "cell_type": "markdown",
   "metadata": {},
   "source": [
    "destructive_dilemma"
   ]
  },
  {
   "cell_type": "code",
   "execution_count": null,
   "metadata": {},
   "outputs": [],
   "source": [
    "Or(Not(C), Not(D)).derive_via_dilemma(Or(Not(A), Not(B)), assumptions=[Or(Not(C), Not(D)), Implies(A, C), Implies(B, D), in_bool(A), in_bool(B), in_bool(C), in_bool(D)])"
   ]
  },
  {
   "cell_type": "code",
   "execution_count": null,
   "metadata": {},
   "outputs": [],
   "source": [
    "Or(Not(A), Not(B), Not(C), Not(D)).derive_via_dilemma(Or(Not(H), Not(I), Not(J), Not(K)), assumptions=[Or(Not(A), Not(B), Not(C), Not(D)),Implies(A,H), Implies(B,I), Implies(C,J), Implies(D,K),in_bool(A), in_bool(B), in_bool(C), in_bool(D), in_bool(H), in_bool(I), in_bool(J), in_bool(K)])"
   ]
  },
  {
   "cell_type": "code",
   "execution_count": null,
   "metadata": {},
   "outputs": [],
   "source": [
    "Not(A).prove(assumptions=[Not(Or(A, B))])"
   ]
  },
  {
   "cell_type": "code",
   "execution_count": null,
   "metadata": {},
   "outputs": [],
   "source": [
    "Not(B).prove(assumptions=[Not(Or(A, B))])"
   ]
  },
  {
   "cell_type": "code",
   "execution_count": null,
   "metadata": {},
   "outputs": [],
   "source": [
    "reduction = Or(A).unary_reduction(assumptions=[in_bool(A)])"
   ]
  },
  {
   "cell_type": "code",
   "execution_count": null,
   "metadata": {},
   "outputs": [],
   "source": [
    "in_bool(B).prove(assumptions=[in_bool(Or(A, B, C))])"
   ]
  },
  {
   "cell_type": "code",
   "execution_count": null,
   "metadata": {},
   "outputs": [],
   "source": [
    "Or(A, B, C).prove(assumptions=[A, in_bool(A), in_bool(B), in_bool(C)])"
   ]
  },
  {
   "cell_type": "code",
   "execution_count": null,
   "metadata": {},
   "outputs": [],
   "source": [
    "Not(Or(A, B, C)).prove(assumptions=[Not(A), Not(B), Not(C)])"
   ]
  },
  {
   "cell_type": "code",
   "execution_count": null,
   "metadata": {},
   "outputs": [],
   "source": [
    "Or(A,B,C).derive_contradiction(assumptions=[Or(A,B,C), Not(A), Not(B), Not(C)])"
   ]
  },
  {
   "cell_type": "code",
   "execution_count": null,
   "metadata": {},
   "outputs": [],
   "source": [
    "group_c_d = Or(A,B,C,D,E,F,G).associate(2,length=2,assumptions=[Or(A,B,Or(C,D),E,F,G),Or(A,B,C,D,E,F,G),in_bool(A), in_bool(B),in_bool(C),in_bool(D),in_bool(E),in_bool(F),in_bool(G)])"
   ]
  },
  {
   "cell_type": "code",
   "execution_count": null,
   "metadata": {},
   "outputs": [],
   "source": [
    "group_c_d.disassociate(2, assumptions=[group_c_d.expr])"
   ]
  },
  {
   "cell_type": "code",
   "execution_count": null,
   "metadata": {},
   "outputs": [],
   "source": [
    "Or(A,B,C,D,E).commutation(1,3, assumptions=in_bool(A,B,C,D,E))"
   ]
  },
  {
   "cell_type": "code",
   "execution_count": null,
   "metadata": {},
   "outputs": [],
   "source": [
    "Or(A,B,C,D,E).commutation(-1,0, assumptions=in_bool(A,B,C,D,E))"
   ]
  },
  {
   "cell_type": "code",
   "execution_count": null,
   "metadata": {},
   "outputs": [],
   "source": [
    "Or(A,B,C,D,E,F,G,H,I).commute(3, 5, assumptions=[Or(A,B,C,D,E,F,G,H,I), *in_bool(A,B,C,D,E,F,G,H,I)])"
   ]
  },
  {
   "cell_type": "code",
   "execution_count": null,
   "metadata": {},
   "outputs": [],
   "source": [
    "Or(A,B,C,D,E,F,G,H,I).commute(6, 3, assumptions=[Or(A,B,C,D,E,F,G,H,I), *in_bool(A,B,C,D,E,F,G,H,I)])"
   ]
  },
  {
   "cell_type": "code",
   "execution_count": null,
   "metadata": {},
   "outputs": [],
   "source": [
    "Or(A,B,C,D,E,F,G,H,I).group_commute(0, 3, length=2, assumptions=[Or(A,B,C,D,E,F,G,H,I), *in_bool(A,B,C,D,E,F,G,H,I)])"
   ]
  },
  {
   "cell_type": "code",
   "execution_count": null,
   "metadata": {},
   "outputs": [],
   "source": [
    "Or(A,B,C,D).group_commute(0, 1, length=2, assumptions=[Or(A,B,C,D)])"
   ]
  },
  {
   "cell_type": "code",
   "execution_count": null,
   "metadata": {},
   "outputs": [],
   "source": [
    "Or(A,B,C,D).group_commutation(1, 0, length=2, assumptions=in_bool(A,B,C,D))"
   ]
  },
  {
   "cell_type": "code",
   "execution_count": null,
   "metadata": {},
   "outputs": [],
   "source": [
    "And(A, B, Or(A,B,C,D)).inner_expr().operands[2].group_commutation(0, 1, length=2, assumptions=in_bool(A,B,C,D))"
   ]
  },
  {
   "cell_type": "code",
   "execution_count": null,
   "metadata": {},
   "outputs": [],
   "source": []
  },
  {
   "cell_type": "code",
   "execution_count": null,
   "metadata": {},
   "outputs": [],
   "source": []
  },
  {
   "cell_type": "code",
   "execution_count": null,
   "metadata": {},
   "outputs": [],
   "source": [
    "And(A, B, Or(A,B,C,D)).operands[2].group_commutation(0, 1, length=2, assumptions=[And(A, B, Or(A,B,C,D))], auto_simplify=False)"
   ]
  },
  {
   "cell_type": "code",
   "execution_count": null,
   "metadata": {},
   "outputs": [],
   "source": [
    "And(A, B, Or(A,B,C,D)).inner_expr().operands[2].group_commute(0, 1, length=2, assumptions=[And(A, B, Or(A,B,C,D))], auto_simplify=False)"
   ]
  },
  {
   "cell_type": "code",
   "execution_count": null,
   "metadata": {},
   "outputs": [],
   "source": [
    "Or(A,B,C,D,E,F,G,H).derive_in_bool(assumptions=in_bool(A,B,C,D,E,F,G,H))"
   ]
  },
  {
   "cell_type": "markdown",
   "metadata": {},
   "source": [
    "true_eval"
   ]
  },
  {
   "cell_type": "code",
   "execution_count": null,
   "metadata": {},
   "outputs": [],
   "source": [
    "Or(FALSE,FALSE,TRUE,FALSE,FALSE).evaluation()"
   ]
  },
  {
   "cell_type": "code",
   "execution_count": null,
   "metadata": {},
   "outputs": [],
   "source": [
    "Or(A,B,TRUE,C,D).evaluation(assumptions=[in_bool(A), in_bool(B), in_bool(C), in_bool(D)])"
   ]
  },
  {
   "cell_type": "markdown",
   "metadata": {},
   "source": [
    "false_eval"
   ]
  },
  {
   "cell_type": "code",
   "execution_count": null,
   "metadata": {},
   "outputs": [],
   "source": [
    "Equals(Or(A,B,C,D),FALSE).prove(assumptions=[Equals(A,FALSE), Equals(B,FALSE),Equals(C,FALSE),Equals(D,FALSE)])"
   ]
  },
  {
   "cell_type": "code",
   "execution_count": null,
   "metadata": {},
   "outputs": [],
   "source": [
    "in_bool(Or(A,B)).prove(assumptions=[in_bool(A), in_bool(B)])"
   ]
  },
  {
   "cell_type": "code",
   "execution_count": null,
   "metadata": {},
   "outputs": [],
   "source": [
    "in_bool(Or(A,B,C,D)).prove(assumptions=[in_bool(A), in_bool(B), in_bool(C), in_bool(D)])"
   ]
  },
  {
   "cell_type": "code",
   "execution_count": null,
   "metadata": {},
   "outputs": [],
   "source": [
    "Or(A,B).prove(assumptions=[Not(And(Not(A), Not(B)))])"
   ]
  },
  {
   "cell_type": "code",
   "execution_count": null,
   "metadata": {},
   "outputs": [],
   "source": [
    "Or(A, B, C).prove(assumptions=[Not(And(Not(A),Not(B),Not(C)))])"
   ]
  },
  {
   "cell_type": "code",
   "execution_count": null,
   "metadata": {},
   "outputs": [],
   "source": [
    "%end demonstrations"
   ]
  },
  {
   "cell_type": "code",
   "execution_count": null,
   "metadata": {},
   "outputs": [],
   "source": []
  }
 ],
 "metadata": {
  "kernelspec": {
   "display_name": "Python 3",
   "language": "python",
   "name": "python3"
  }
 },
 "nbformat": 4,
 "nbformat_minor": 0
}<|MERGE_RESOLUTION|>--- conflicted
+++ resolved
@@ -29,71 +29,83 @@
    "metadata": {},
    "outputs": [],
    "source": [
-<<<<<<< HEAD
     "# TEST CASE TO REPRODUCE DISSOCIATION ERROR"
-=======
+   ]
+  },
+  {
+   "cell_type": "code",
+   "execution_count": null,
+   "metadata": {},
+   "outputs": [],
+   "source": [
+    "expr = And(A, B, Or(A,B,C,D)).operands[2].association(0, length=2, assumptions=[And(A, B, Or(A,B,C,D))], preserve_all=True).rhs"
+   ]
+  },
+  {
+   "cell_type": "code",
+   "execution_count": null,
+   "metadata": {},
+   "outputs": [],
+   "source": [
+    "new_expr = expr.commutation(0, 1, assumptions=[And(A, B, Or(A,B,C,D))], preserve_all=True).rhs"
+   ]
+  },
+  {
+   "cell_type": "code",
+   "execution_count": null,
+   "metadata": {},
+   "outputs": [],
+   "source": [
+    "new_expr.disassociation(1, assumptions=[And(A, B, Or(A,B,C,D))])"
+   ]
+  },
+  {
+   "cell_type": "code",
+   "execution_count": null,
+   "metadata": {},
+   "outputs": [],
+   "source": []
+  },
+  {
+   "cell_type": "code",
+   "execution_count": null,
+   "metadata": {},
+   "outputs": [],
+   "source": []
+  },
+  {
+   "cell_type": "code",
+   "execution_count": null,
+   "metadata": {},
+   "outputs": [],
+   "source": [
     "#defaults.debug = True"
->>>>>>> 2be75162
-   ]
-  },
-  {
-   "cell_type": "code",
-   "execution_count": null,
-   "metadata": {},
-   "outputs": [],
-   "source": [
-<<<<<<< HEAD
-    "expr = And(A, B, Or(A,B,C,D)).operands[2].association(0, length=2, assumptions=[And(A, B, Or(A,B,C,D))], preserve_all=True).rhs"
-=======
+   ]
+  },
+  {
+   "cell_type": "code",
+   "execution_count": null,
+   "metadata": {},
+   "outputs": [],
+   "source": [
     "Not(Or(A, B, C)).deduce_in_bool(assumptions=[Not(A), Not(B), Not(C)], auto_simplify=False)"
->>>>>>> 2be75162
-   ]
-  },
-  {
-   "cell_type": "code",
-   "execution_count": null,
-   "metadata": {},
-   "outputs": [],
-   "source": [
-<<<<<<< HEAD
-    "new_expr = expr.commutation(0, 1, assumptions=[And(A, B, Or(A,B,C,D))], preserve_all=True).rhs"
-=======
+   ]
+  },
+  {
+   "cell_type": "code",
+   "execution_count": null,
+   "metadata": {},
+   "outputs": [],
+   "source": [
     "Not(Or(A, B, C)).deduce_in_bool(assumptions=[Not(A), Not(B), Not(C)])"
->>>>>>> 2be75162
-   ]
-  },
-  {
-   "cell_type": "code",
-   "execution_count": null,
-   "metadata": {},
-   "outputs": [],
-   "source": [
-<<<<<<< HEAD
-    "new_expr.disassociation(1, assumptions=[And(A, B, Or(A,B,C,D))])"
-   ]
-  },
-  {
-   "cell_type": "code",
-   "execution_count": null,
-   "metadata": {},
-   "outputs": [],
-   "source": []
-  },
-  {
-   "cell_type": "code",
-   "execution_count": null,
-   "metadata": {},
-   "outputs": [],
-   "source": []
-  },
-  {
-   "cell_type": "code",
-   "execution_count": null,
-   "metadata": {},
-   "outputs": [],
-   "source": [
-=======
->>>>>>> 2be75162
+   ]
+  },
+  {
+   "cell_type": "code",
+   "execution_count": null,
+   "metadata": {},
+   "outputs": [],
+   "source": [
     "closure"
    ]
   },
