{
 "cells": [
  {
   "cell_type": "markdown",
   "metadata": {},
   "source": [
    "Theorems (or conjectures) for the theory of <a class=\"ProveItLink\" href=\"theory.ipynb\">proveit.logic.booleans.disjunction</a>\n",
    "========"
   ]
  },
  {
   "cell_type": "code",
   "execution_count": null,
   "metadata": {},
   "outputs": [],
   "source": [
    "import proveit\n",
    "# Prepare this notebook for defining the theorems of a theory:\n",
    "%theorems_notebook # Keep this at the top following 'import proveit'.\n",
    "from proveit import Lambda, ExprRange, IndexedVar\n",
    "from proveit import i, j, k, l, m, n, A, B, C, D, E, P, Pk\n",
    "from proveit.logic import (Or, TRUE, FALSE, Forall, Exists, Implies, Not, in_bool, \n",
    "                           And, Boolean, Equals, Set)\n",
    "from proveit.core_expr_types import A_k, A_1_to_l, A_1_to_m, B_1_to_m, C_1_to_m, C_1_to_n, D_1_to_n\n",
    "from proveit.numbers import Natural, NaturalPos, Add, Exp, one, LessEq, Integer, Interval\n",
    "%begin theorems"
   ]
  },
  {
   "cell_type": "markdown",
   "metadata": {},
   "source": [
    "### Direct by definition"
   ]
  },
  {
   "cell_type": "code",
   "execution_count": null,
   "metadata": {},
   "outputs": [],
   "source": [
    "unfold_or = Forall((A, B), Implies(Not(A), B), condition=Or(A, B))"
   ]
  },
  {
   "cell_type": "code",
   "execution_count": null,
   "metadata": {},
   "outputs": [],
   "source": [
    "fold_or = Forall((A, B), Or(A, B), condition=Implies(Not(A), B))"
   ]
  },
  {
   "cell_type": "code",
   "execution_count": null,
   "metadata": {},
   "outputs": [],
   "source": []
  },
  {
   "cell_type": "code",
   "execution_count": null,
   "metadata": {},
   "outputs": [],
   "source": [
    "or_if_left = Forall((A, B), Or(A, B), condition=A)"
   ]
  },
  {
   "cell_type": "code",
   "execution_count": null,
   "metadata": {},
   "outputs": [],
   "source": [
    "or_if_right = Forall((A, B), Or(A, B), condition=B)"
   ]
  },
  {
   "cell_type": "markdown",
   "metadata": {},
   "source": [
    "### Truth table for disjunction:"
   ]
  },
  {
   "cell_type": "code",
   "execution_count": null,
   "metadata": {},
   "outputs": [],
   "source": [
    "or_t_t = Equals(Or(TRUE, TRUE), TRUE)"
   ]
  },
  {
   "cell_type": "code",
   "execution_count": null,
   "metadata": {},
   "outputs": [],
   "source": [
    "or_t_f = Equals(Or(TRUE, FALSE), TRUE)"
   ]
  },
  {
   "cell_type": "code",
   "execution_count": null,
   "metadata": {},
   "outputs": [],
   "source": [
    "or_f_t = Equals(Or(FALSE, TRUE), TRUE)"
   ]
  },
  {
   "cell_type": "code",
   "execution_count": null,
   "metadata": {},
   "outputs": [],
   "source": [
    "or_f_f = Equals(Or(FALSE, FALSE), FALSE)"
   ]
  },
  {
   "cell_type": "code",
   "execution_count": null,
   "metadata": {},
   "outputs": [],
   "source": [
    "true_or_true = Or(TRUE, TRUE)"
   ]
  },
  {
   "cell_type": "code",
   "execution_count": null,
   "metadata": {},
   "outputs": [],
   "source": [
    "true_or_false = Or(TRUE, FALSE)"
   ]
  },
  {
   "cell_type": "code",
   "execution_count": null,
   "metadata": {},
   "outputs": [],
   "source": [
    "false_or_true = Or(FALSE, TRUE)"
   ]
  },
  {
   "cell_type": "code",
   "execution_count": null,
   "metadata": {},
   "outputs": [],
   "source": [
    "false_or_false_negated = Not(Or(FALSE, FALSE))"
   ]
  },
  {
   "cell_type": "code",
   "execution_count": null,
   "metadata": {},
   "outputs": [],
   "source": []
  },
  {
   "cell_type": "code",
   "execution_count": null,
   "metadata": {},
   "outputs": [],
   "source": [
    "excluded_middle = Forall(A, Or(A, Not(A)))"
   ]
  },
  {
   "cell_type": "code",
   "execution_count": null,
   "metadata": {},
   "outputs": [],
   "source": []
  },
  {
   "cell_type": "code",
   "execution_count": null,
   "metadata": {},
   "outputs": [],
   "source": [
    "neither_intro = Forall((A, B), Not(Or(A, B)), conditions=[Not(A), Not(B)])"
   ]
  },
  {
   "cell_type": "code",
   "execution_count": null,
   "metadata": {},
   "outputs": [],
   "source": [
    "not_left_if_neither = Forall((A, B), Not(A), conditions=(Not(Or(A, B))))"
   ]
  },
  {
   "cell_type": "code",
   "execution_count": null,
   "metadata": {},
   "outputs": [],
   "source": [
    "not_right_if_neither = Forall((A, B), Not(B), conditions=(Not(Or(A, B))))"
   ]
  },
  {
   "cell_type": "code",
   "execution_count": null,
   "metadata": {},
   "outputs": [],
   "source": [
    "binary_or_contradiction = Forall((A, B), Implies(Or(A, B), FALSE), conditions=(Not(A), Not(B)))"
   ]
  },
  {
   "cell_type": "code",
   "execution_count": null,
   "metadata": {},
   "outputs": [],
   "source": [
    "left_if_not_right = Forall((A, B), A, conditions=(Or(A, B), Not(B)))"
   ]
  },
  {
   "cell_type": "code",
   "execution_count": null,
   "metadata": {},
   "outputs": [],
   "source": [
    "right_if_not_left = Forall((A, B), B, conditions=(Or(A, B), Not(A)))"
   ]
  },
  {
   "cell_type": "code",
   "execution_count": null,
   "metadata": {},
   "outputs": [],
   "source": [
    "singular_constructive_dilemma = Forall((A, B), Forall(C, C, conditions=[Implies(A, C), Implies(B, C)]), \n",
    "                                       conditions=[Or(A, B)])"
   ]
  },
  {
   "cell_type": "code",
   "execution_count": null,
   "metadata": {},
   "outputs": [],
   "source": [
    "constructive_dilemma = Forall((A, B, C, D), Implies(Or(A, B), Or(C, D)), \n",
    "                             conditions=[Implies(A, C), Implies(B, D)])"
   ]
  },
  {
   "cell_type": "code",
   "execution_count": null,
   "metadata": {},
   "outputs": [],
   "source": [
<<<<<<< HEAD
    "destructive_dilemma = Forall((A, B, C, D), Implies(Or(Not(C), Not(D)), Or(Not(A), Not(B))), \n",
    "                            conditions=[Implies(A, C), Implies(B, D)])"
=======
    "destructive_multi_dilemma = \\\n",
    "    Forall(m,\n",
    "           Forall((A_1_to_m, B_1_to_m), \n",
    "                  Or(ExprRange(i, Not(IndexedVar(A,i)), one, m)), \n",
    "                  domain=Boolean, \n",
    "                  conditions=[Or(ExprRange(i, Not(IndexedVar(B,i)), \n",
    "                                           one, m)), \n",
    "                              ExprRange(i,Implies(IndexedVar(A, i), \n",
    "                                                  IndexedVar(B, i)),\n",
    "                                   one,m)]), \n",
    "           domain=Natural)"
>>>>>>> 6f78626e
   ]
  },
  {
   "cell_type": "code",
   "execution_count": null,
   "metadata": {},
   "outputs": [],
   "source": [
    "commute = Forall((A, B), Or(B, A), conditions=[Or(A, B)])"
   ]
  },
  {
   "cell_type": "code",
   "execution_count": null,
   "metadata": {},
   "outputs": [],
   "source": [
    "commutation = Forall((A, B), Equals(Or(A, B), Or(B, A)))"
   ]
  },
  {
   "cell_type": "markdown",
   "metadata": {},
   "source": [
    "Regardless of what $A$ and $B$ are, $A \\lor B$ is Boolean by our definitions and should be \n",
    "interpretted to mean \"$A$ is a true statement or $B$ is a true statement\"."
   ]
  },
  {
   "cell_type": "code",
   "execution_count": null,
   "metadata": {},
   "outputs": [],
   "source": [
    "binary_closure = Forall((A, B), in_bool(Or(A, B)))"
   ]
  },
  {
   "cell_type": "code",
   "execution_count": null,
   "metadata": {},
   "outputs": [],
   "source": [
    "demorgans_law_and_to_or_bin = Forall((A,B), Or(A,B), \n",
    "                                conditions=[Not(And(Not(A), Not(B)))])"
   ]
  },
  {
   "cell_type": "code",
   "execution_count": null,
   "metadata": {},
   "outputs": [],
   "source": []
  },
  {
   "cell_type": "markdown",
   "metadata": {},
   "source": [
    "### Multi-disjunction"
   ]
  },
  {
   "cell_type": "code",
   "execution_count": null,
   "metadata": {},
   "outputs": [],
   "source": [
    "unfold_multi_or = Forall(m, Forall(A_1_to_m, Exists(k, A_k, domain=Interval(one, m)), \n",
    "                                   condition=Or(A_1_to_m)), \n",
    "                         domain=Natural)"
   ]
  },
  {
   "cell_type": "code",
   "execution_count": null,
   "metadata": {},
   "outputs": [],
   "source": [
    "fold_multi_or = Forall(m, Forall(A_1_to_m, Implies(Exists(k, A_k, domain=Interval(one, m)), \n",
    "                                                   Or(A_1_to_m))),\n",
    "                       domain=Natural)"
   ]
  },
  {
   "cell_type": "code",
   "execution_count": null,
   "metadata": {},
   "outputs": [],
   "source": []
  },
  {
   "cell_type": "code",
   "execution_count": null,
   "metadata": {},
   "outputs": [],
   "source": [
    "empty_disjunction_eval = Equals(Or(), FALSE)"
   ]
  },
  {
   "cell_type": "code",
   "execution_count": null,
   "metadata": {},
   "outputs": [],
   "source": [
    "unary_or_lemma = Forall(A, (Equals(Or(A), Or(FALSE, A))))"
   ]
  },
  {
   "cell_type": "code",
   "execution_count": null,
   "metadata": {},
   "outputs": [],
   "source": [
    "unary_or_reduction = Forall(A, Equals(Or(A), A), domain = Boolean)"
   ]
  },
  {
   "cell_type": "code",
   "execution_count": null,
   "metadata": {},
   "outputs": [],
   "source": [
    "singular_constructive_multi_dilemma = \\\n",
    "    Forall(m, \n",
    "           Forall(A_1_to_m,\n",
    "                  Forall(C, C,\n",
    "                         conditions=[ExprRange(i, Implies(IndexedVar(A,i),\n",
    "                                                          C), \n",
    "                                          one, m)]),\n",
    "                  conditions=[Or(A_1_to_m)]),\n",
    "           domain = Natural)"
   ]
  },
  {
   "cell_type": "code",
   "execution_count": null,
   "metadata": {},
   "outputs": [],
   "source": [
    "constructive_multi_dilemma = \\\n",
    "    Forall(m, \n",
    "           Forall((A_1_to_m, B_1_to_m), \n",
    "                  Or(B_1_to_m),\n",
    "                  conditions=[Or(A_1_to_m), \n",
    "                              ExprRange(i,Implies(IndexedVar(A,i), \n",
    "                                                  IndexedVar(B,i)),\n",
    "                                   one, m)]),\n",
    "           domain = Natural)"
   ]
  },
  {
   "cell_type": "code",
   "execution_count": null,
   "metadata": {},
   "outputs": [],
   "source": [
    "destructive_multi_dilemma = \\\n",
    "    Forall(m,\n",
    "           Forall((A_1_to_m, B_1_to_m), \n",
    "                  Or(ExprRange(i, Not(IndexedVar(B,i)), one, m)), \n",
    "                  conditions=[Or(ExprRange(i, Not(IndexedVar(A,i)), \n",
    "                                           one, m)), \n",
    "                              ExprRange(i,Implies(IndexedVar(A, i), \n",
    "                                                  IndexedVar(B, i)),\n",
    "                                   one,m)]), \n",
    "           domain=Natural)"
   ]
  },
  {
   "cell_type": "code",
   "execution_count": null,
   "metadata": {},
   "outputs": [],
   "source": []
  },
  {
   "cell_type": "code",
   "execution_count": null,
   "metadata": {},
   "outputs": [],
   "source": [
    "or_if_any = Forall((m, n), \n",
    "                 Forall((A_1_to_m, B, C_1_to_n),\n",
    "                        Or(A_1_to_m, B, C_1_to_n),\n",
    "                        conditions=[B]),\n",
    "                 domain=Natural)"
   ]
  },
  {
   "cell_type": "code",
   "execution_count": null,
   "metadata": {},
   "outputs": [],
   "source": [
    "not_or_if_not_any = \\\n",
    "    Forall(m, Forall(A_1_to_m, Not(Or(A_1_to_m)),\n",
    "                     conditions=[ExprRange(i, Not(IndexedVar(A, i)),\n",
    "                                           one, m)]),\n",
    "           domain=Natural)"
   ]
  },
  {
   "cell_type": "code",
   "execution_count": null,
   "metadata": {},
   "outputs": [],
   "source": [
    "# As long as there is at least one operand then \"if all then any.\"\n",
    "any_if_all = \\\n",
    "    Forall(m, Forall(A_1_to_m, Or(A_1_to_m),\n",
    "                     conditions=[A_1_to_m]),\n",
    "           domain=NaturalPos)"
   ]
  },
  {
   "cell_type": "code",
   "execution_count": null,
   "metadata": {},
   "outputs": [],
   "source": [
    "or_contradiction = \\\n",
    "    Forall(m, Forall(A_1_to_m, FALSE, \n",
    "                     conditions=(Or(A_1_to_m), \n",
    "                                 ExprRange(i, Not(IndexedVar(A, i)),\n",
    "                                           one, m))),\n",
    "           domain=Natural)"
   ]
  },
  {
   "cell_type": "code",
   "execution_count": null,
   "metadata": {},
   "outputs": [],
   "source": []
  },
  {
   "cell_type": "code",
   "execution_count": null,
   "metadata": {},
   "outputs": [],
   "source": [
    "true_eval = Forall((m, n), \n",
    "                  Forall((A_1_to_m, C_1_to_n), \n",
    "                         Equals(Or(A_1_to_m, TRUE, C_1_to_n), TRUE)),\n",
    "                  domain=Natural)"
   ]
  },
  {
   "cell_type": "code",
   "execution_count": null,
   "metadata": {},
   "outputs": [],
   "source": [
    "false_eval = Forall(m, Forall(A_1_to_m, \n",
    "                             Equals(Or(A_1_to_m), FALSE), \n",
    "                             domain=Set(FALSE)),\n",
    "                   domain=Natural)"
   ]
  },
  {
   "cell_type": "code",
   "execution_count": null,
   "metadata": {},
   "outputs": [],
   "source": [
    "closure = Forall(m, Forall(A_1_to_m, \n",
    "                           in_bool(Or(A_1_to_m))),\n",
    "                 domain=NaturalPos)"
   ]
  },
  {
   "cell_type": "code",
   "execution_count": null,
   "metadata": {},
   "outputs": [],
   "source": [
    "demorgans_law_and_to_or = \\\n",
    "    Forall(m, Forall(A_1_to_m, Or(A_1_to_m), \n",
    "                     condition=Not(And(ExprRange(i, Not(IndexedVar(A,i)), one, m)))),\n",
    "           domain=Natural)"
   ]
  },
  {
   "cell_type": "code",
   "execution_count": null,
   "metadata": {},
   "outputs": [],
   "source": [
    "leftward_commutation = \\\n",
    "    Forall((l, m, n),\n",
    "           Forall((A_1_to_l,B_1_to_m,C,D_1_to_n), \n",
    "                  Equals(Or(A_1_to_l, B_1_to_m, C, D_1_to_n), \n",
    "                         Or(A_1_to_l, C, B_1_to_m, D_1_to_n)) \\\n",
    "                  .with_wrapping_at(2)), \n",
    "           domain=Natural)"
   ]
  },
  {
   "cell_type": "code",
   "execution_count": null,
   "metadata": {},
   "outputs": [],
   "source": [
    "rightward_commutation = \\\n",
    "    Forall((l, m, n),\n",
    "           Forall((A_1_to_l,B,C_1_to_m,D_1_to_n), \n",
    "                  Equals(Or(A_1_to_l, B, C_1_to_m, D_1_to_n), \n",
    "                         Or(A_1_to_l, C_1_to_m, B, D_1_to_n)) \\\n",
    "                  .with_wrapping_at(2)),\n",
    "           domain = Natural)"
   ]
  },
  {
   "cell_type": "code",
   "execution_count": null,
   "metadata": {},
   "outputs": [],
   "source": [
    "rightward_commute = \\\n",
    "    Forall((l, m, n), \n",
    "           Forall((A_1_to_l,B,C_1_to_m,D_1_to_n), \n",
    "                  Or(A_1_to_l, C_1_to_m, B, D_1_to_n),\n",
    "                  conditions=[Or(A_1_to_l, B, C_1_to_m, D_1_to_n)]),\n",
    "           domain=Natural)"
   ]
  },
  {
   "cell_type": "code",
   "execution_count": null,
   "metadata": {},
   "outputs": [],
   "source": [
    "leftward_commute = \\\n",
    "    Forall((l, m, n), \n",
    "           Forall((A_1_to_l,B_1_to_m,C,D_1_to_n), \n",
    "                  Or(A_1_to_l, C, B_1_to_m,D_1_to_n),\n",
    "                  conditions=[Or(A_1_to_l, B_1_to_m, C, D_1_to_n)]),\n",
    "           domain=Natural)"
   ]
  },
  {
   "cell_type": "code",
   "execution_count": null,
   "metadata": {},
   "outputs": [],
   "source": [
    "association = \\\n",
    "    Forall((l,m,n), \n",
    "           Forall((A_1_to_l,B_1_to_m,C_1_to_n), \n",
    "                  Equals(Or(A_1_to_l, B_1_to_m, C_1_to_n),\n",
    "                         Or(A_1_to_l, Or(B_1_to_m), C_1_to_n)) \\\n",
    "                  .with_wrapping_at(2)),\n",
    "           domain=Natural)"
   ]
  },
  {
   "cell_type": "code",
   "execution_count": null,
   "metadata": {},
   "outputs": [],
   "source": [
    "disassociation = \\\n",
    "    Forall((l,m,n), \n",
    "           Forall((A_1_to_l,B_1_to_m,C_1_to_n), \n",
    "                  Equals(Or(A_1_to_l, Or(B_1_to_m), C_1_to_n),\n",
    "                         Or(A_1_to_l, B_1_to_m, C_1_to_n)) \\\n",
    "                  .with_wrapping_at(2)),\n",
    "           domain=Natural)"
   ]
  },
  {
   "cell_type": "code",
   "execution_count": null,
   "metadata": {},
   "outputs": [],
   "source": [
    "associate = \\\n",
    "    Forall((l,m,n), \n",
    "           Forall((A_1_to_l,B_1_to_m,C_1_to_n), \n",
    "                  Or(A_1_to_l, Or(B_1_to_m), C_1_to_n),\n",
    "                  conditions=[Or(A_1_to_l, B_1_to_m, C_1_to_n)]),\n",
    "           domain=Natural)"
   ]
  },
  {
   "cell_type": "code",
   "execution_count": null,
   "metadata": {},
   "outputs": [],
   "source": [
    "disassociate = \\\n",
    "    Forall((l,m,n), \n",
    "           Forall((A_1_to_l,B_1_to_m,C_1_to_n), \n",
    "                  Or(A_1_to_l, B_1_to_m, C_1_to_n),\n",
    "                  conditions=[Or(A_1_to_l, Or(B_1_to_m), C_1_to_n)]),\n",
    "           domain=Natural)"
   ]
  },
  {
   "cell_type": "code",
   "execution_count": null,
   "metadata": {},
   "outputs": [],
   "source": [
    "disjunction_eq_quantification = Forall(\n",
    "    (i, j), Forall(P, Equals(Or(ExprRange(k, Pk, i, j)),\n",
    "                             Exists(k, Pk, domain=Interval(i,j))),\n",
    "                   conditions=[LessEq(i, Add(j, one))]),\n",
    "    domain=Integer)"
   ]
  },
  {
   "cell_type": "code",
   "execution_count": null,
   "metadata": {},
   "outputs": [],
   "source": [
    "disjunction_from_quantification = Forall(\n",
    "    (i, j), Forall(P, Implies(Exists(k, Pk, domain=Interval(i,j)), \n",
    "                              Or(ExprRange(k, Pk, i, j))),\n",
    "                   conditions=[LessEq(i, Add(j, one))]),\n",
    "    domain=Integer)"
   ]
  },
  {
   "cell_type": "code",
   "execution_count": null,
   "metadata": {},
   "outputs": [],
   "source": [
    "quantification_from_disjunction = Forall(\n",
    "    (i, j), Forall(P, Implies(Or(ExprRange(k, Pk, i, j)),\n",
    "                              Exists(k, Pk, domain=Interval(i,j)))),\n",
    "    domain=Integer)"
   ]
  },
  {
   "cell_type": "code",
   "execution_count": null,
   "metadata": {},
   "outputs": [],
   "source": [
    "%end theorems"
   ]
  },
  {
   "cell_type": "code",
   "execution_count": null,
   "metadata": {},
   "outputs": [],
   "source": []
  }
 ],
 "metadata": {
  "kernelspec": {
   "display_name": "Python 3 (ipykernel)",
   "language": "python",
   "name": "python3"
  }
 },
 "nbformat": 4,
 "nbformat_minor": 0
}<|MERGE_RESOLUTION|>--- conflicted
+++ resolved
@@ -258,22 +258,8 @@
    "metadata": {},
    "outputs": [],
    "source": [
-<<<<<<< HEAD
     "destructive_dilemma = Forall((A, B, C, D), Implies(Or(Not(C), Not(D)), Or(Not(A), Not(B))), \n",
     "                            conditions=[Implies(A, C), Implies(B, D)])"
-=======
-    "destructive_multi_dilemma = \\\n",
-    "    Forall(m,\n",
-    "           Forall((A_1_to_m, B_1_to_m), \n",
-    "                  Or(ExprRange(i, Not(IndexedVar(A,i)), one, m)), \n",
-    "                  domain=Boolean, \n",
-    "                  conditions=[Or(ExprRange(i, Not(IndexedVar(B,i)), \n",
-    "                                           one, m)), \n",
-    "                              ExprRange(i,Implies(IndexedVar(A, i), \n",
-    "                                                  IndexedVar(B, i)),\n",
-    "                                   one,m)]), \n",
-    "           domain=Natural)"
->>>>>>> 6f78626e
    ]
   },
   {
@@ -434,8 +420,8 @@
     "destructive_multi_dilemma = \\\n",
     "    Forall(m,\n",
     "           Forall((A_1_to_m, B_1_to_m), \n",
-    "                  Or(ExprRange(i, Not(IndexedVar(B,i)), one, m)), \n",
-    "                  conditions=[Or(ExprRange(i, Not(IndexedVar(A,i)), \n",
+    "                  Or(ExprRange(i, Not(IndexedVar(A,i)), one, m)), \n",
+    "                  conditions=[Or(ExprRange(i, Not(IndexedVar(B,i)), \n",
     "                                           one, m)), \n",
     "                              ExprRange(i,Implies(IndexedVar(A, i), \n",
     "                                                  IndexedVar(B, i)),\n",
