from proveit import asExpression, defaults, USE_DEFAULTS, ProofFailure
from proveit import Literal, Operation, Lambda, ArgumentExtractionError
from proveit import TransitiveRelation, TransitivityException
from proveit.logic.irreducible_value import isIrreducibleValue
from proveit._common_ import A, B, P, Q, f, n, x, y, z

class Equals(TransitiveRelation):
    # operator of the Equals operation
    _operator_ = Literal(stringFormat='=', context=__file__)        
    
    # Map Expressions to sets of KnownTruths of equalities that involve
    # the Expression on the left hand or right hand side.
    knownEqualities = dict()

    # Map each Expression/Assumptions combination to a single
    # knownEquality deemed to effect a simplification of the inner
    # expression on the rhs according to some canonical method of
    # simplification determined by each operation. For example, the
    # Expression expr = Floor(Add(x, two)) under the assumption that x
    # is a Real, would have dictionary key (expr, (InSet(x, Real))) with
    # an eventual value of something like |- expr = Floor(x) + two.
    known_simplifications = dict()

    # Specific simplifications that simplify the inner expression to 
    # IrreducibleValue objects.
    known_evaluation_sets = dict()
        
    # Record found inversions.  See the invert method.
    # Maps (lambda_map, rhs) pairs to a list of
    # (known_equality, inversion) pairs, recording previous results
    # of the invert method for future reference.
    inversions = dict()
    
    # Record the Equals objects being initialized (to avoid infinite
    # recursion while automatically deducing an equality is in Booleans).
    initializing = set()

    def __init__(self, a, b):
        TransitiveRelation.__init__(self, Equals._operator_, a, b)
        '''
        # May be better not to be proactive but we need to see if this
        # breaks anything.
        if self not in Equals.initializing:
            Equals.initializing.add(self)
            try:
                self.deduceInBool() # proactively prove (a=b) in Booleans.
            except:
                # may fail before the relevent _axioms_ have been generated
                pass # and that's okay            
            Equals.initializing.remove(self)
        '''
    
    def sideEffects(self, knownTruth):
        '''
        Record the knownTruth in Equals.knownEqualities, associated from
        the left hand side and the right hand side.  This information
        may be useful for concluding new equations via transitivity. 
        If the right hand side is an "irreducible value" (see 
        isIrreducibleValue), also record it in
        Equals.known_evaluation_sets for use when the evaluation
        method is called.   Some side-effects derivations are also
        attempted depending upon the form of this equality.
        If the rhs is an "irreducible value" (see isIrreducibleValue),
        also record the knownTruth in the Equals.known_simplifications
        and Equals.known_evaluation_sets dictionaries, for use when the
        simplification or evaluation method is called. The key for the
        known_simplifications dictionary is the specific *combination*
        of the lhs expression along with the assumptions in the form
        (expr, tuple(sorted(assumptions))); the key for the
        known_evaluation_sets dictionary is just the lhs expression
        without the specific assumptions. Some side-effects
        derivations are also attempted depending upon the form of this
        equality.
        '''
        from proveit.logic.boolean._common_ import TRUE, FALSE
        Equals.knownEqualities.setdefault(self.lhs, set()).add(knownTruth)
        Equals.knownEqualities.setdefault(self.rhs, set()).add(knownTruth)

        if isIrreducibleValue(self.rhs):
            assumptions_sorted = sorted(knownTruth.assumptions,
                                        key=lambda expr : hash(expr))
            lhsKey = (self.lhs, tuple(assumptions_sorted))
            # n.b.: the values in the known_simplifications
            # dictionary consist of single KnownTruths not sets
            Equals.known_simplifications[lhsKey]=knownTruth
            Equals.known_evaluation_sets.setdefault(
                    self.lhs, set()).add(knownTruth)

        if (self.lhs != self.rhs):
            # automatically derive the reversed form which is equivalent
            yield self.deriveReversed
        if self.rhs == FALSE:
            try:
                self.lhs.prove(automation=False)
                # derive FALSE given lhs=FALSE and lhs.
                yield self.deriveContradiction
            except ProofFailure:
                pass
            # Use this form after merging in 'Expression.proven' commite:
            #if self.lhs.proven(): # If lhs is proven using default assumptions.
            #    # derive FALSE given lhs=FALSE and lhs.
            #    yield self.deriveContradiction
        if self.rhs in (TRUE, FALSE):
            # automatically derive A from A=TRUE or Not(A) from A=FALSE
            yield self.deriveViaBooleanEquality
        if hasattr(self.lhs, 'equalitySideEffects'):
            for sideEffect in self.lhs.equalitySideEffects(knownTruth):
                yield sideEffect
        
    def negationSideEffects(self, knownTruth):
        '''
        Side-effect derivations to attempt automatically for a negated
        equation.        
        '''
        yield self.deduceNotEquals # A != B from not(A=B)
                
    def conclude(self, assumptions):
        '''
        Attempt to conclude the equality various ways:
        simple reflexivity (x=x), via an evaluation (if one side is an
        irreducible), or via transitivity.
        '''
        from proveit.logic import TRUE, FALSE, Implies, Iff
        if self.lhs==self.rhs:
            # Trivial x=x
            return self.concludeViaReflexivity()
        if self.lhs or self.rhs in (TRUE, FALSE):
            try:
                # Try to conclude as TRUE or FALSE.
                return self.concludeBooleanEquality(assumptions)
            except ProofFailure:
                pass
        if isIrreducibleValue(self.rhs):
            try:
                evaluation = self.lhs.evaluation(assumptions)
                if evaluation.rhs != self.rhs:
                    raise ProofFailure(self, assumptions,
                        "Does not match with evaluation: %s"%str(evaluation))
                return evaluation
<<<<<<< HEAD
            except EvaluationError as e:
                raise ProofFailure(self, assumptions, "Evaluation error: %s"%e.message)
=======
            except SimplificationError as e:
                raise ProofFailure(self, assumptions,
                        "Evaluation error: %s"%e.message)
>>>>>>> 79e3b7db
        elif isIrreducibleValue(self.lhs):
            try:
                evaluation = self.rhs.evaluation(assumptions)
                if evaluation.rhs != self.lhs:
                    raise ProofFailure(self, assumptions,
                        "Does not match with evaluation: %s"%str(evaluation))
                return evaluation.deriveReversed()
<<<<<<< HEAD
            except EvaluationError as e:
                raise ProofFailure(self, assumptions, "Evaluation error: %s"%e.message)
        if hasattr(self.lhs, 'deduceEquality'):
            # Try the 'deduceEquality' method if there is one.
            try:
                eq = self.lhs.deduceEquality(self, assumptions)
            except ProofFailure:
                eq = None
            if eq is not None:
                if eq.expr != self:
                    raise ValueError("'deduceEquality' not implemented "
                                     "correctly; must deduce the 'equality' "
                                     "that it is given if it can: "
                                     "'%s' != '%s'"%(eq.expr, self))
                return eq
=======
            except SimplificationError as e:
                raise ProofFailure(self, assumptions,
                        "Evaluation error: %s"%e.message)
>>>>>>> 79e3b7db
        try:
            Implies(self.lhs, self.rhs).prove(assumptions, automation=False)
            Implies(self.rhs, self.lhs).prove(assumptions, automation=False)
            # lhs => rhs and rhs => lhs, so attempt to prove
            # lhs = rhs via lhs <=> rhs
            # which works when they can both be proven to be Booleans.
            try:
                return Iff(self.lhs, self.rhs).deriveEquality(assumptions)
            except:
                from proveit.logic.boolean.implication._theorems_ import (
                        eqFromMutualImpl)
                return eqFromMutualImpl.specialize(
                        {A:self.lhs, B:self.rhs}, assumptions=assumptions)
        except ProofFailure:
            pass
        
        """
        # Use concludeEquality if available
        if hasattr(self.lhs, 'concludeEquality'):
            return self.lhs.concludeEquality(assumptions)
        if hasattr(self.rhs, 'concludeEquality'):
            return self.rhs.concludeEquality(assumptions)
        """
        # Use a breadth-first search approach to find the shortest
        # path to get from one end-point to the other.
        return TransitiveRelation.conclude(self, assumptions)
                
    @staticmethod
    def WeakRelationClass():
        return Equals # = is the strong and weak form of equality,
    @staticmethod
    def StrongRelationClass():
        return Equals # = is the strong and weak form of equality,
    
    def knownRelationsFromLeft(expr, assumptionsSet):
        '''
        For each KnownTruth that is an Equals involving the given expression on
        the left hand side, yield the KnownTruth and the right hand side.
        '''
        for knownTruth in Equals.knownEqualities.get(expr, frozenset()):
            if knownTruth.lhs == expr:
                if knownTruth.isSufficient(assumptionsSet):
                    yield (knownTruth, knownTruth.rhs)
    
    @staticmethod
    def knownRelationsFromRight(expr, assumptionsSet):
        '''
        For each KnownTruth that is an Equals involving the given expression on
        the right hand side, yield the KnownTruth and the left hand side.
        '''
        for knownTruth in Equals.knownEqualities.get(expr, frozenset()):
            if knownTruth.rhs == expr:
                if knownTruth.isSufficient(assumptionsSet):
                    yield (knownTruth, knownTruth.lhs)
            
    def concludeViaReflexivity(self, assumptions=USE_DEFAULTS):
        '''
        Prove and return self of the form x = x.
        '''
        from ._axioms_ import equalsReflexivity
        assert self.lhs == self.rhs
        return equalsReflexivity.specialize({x:self.lhs})
                
    def deriveReversed(self, assumptions=USE_DEFAULTS):
        '''
        From x = y derive y = x.  This derivation is an automatic side-effect.
        '''
        from ._theorems_ import equalsReversal
        return equalsReversal.specialize({x:self.lhs, y:self.rhs}, assumptions=assumptions)
    
    def reversed(self):
        '''
        Return an Equals expression with the right side and left side reversed
        from this one.  This is not a derivation: see deriveReversed().
        '''
        return Equals(self.rhs, self.lhs)
    
    def deduceNotEquals(self, assumptions=USE_DEFAULTS):
        r'''
        Deduce x != y assuming not(x = y), where self is x=y.
        '''
        from .not_equals import NotEquals
        return NotEquals(self.lhs, self.rhs).concludeAsFolded(assumptions)

    def deduceNegated(self, i, assumptions=USE_DEFAULTS):
        from proveit.logic.boolean.conjunction._theorems_ import falsifiedAndIfNotRight, falsifiedAndIfNotLeft, falsifiedAndIfNeither
        if i == 0:
            # Deduce Not(A and B) from Not(A).
            return falsifiedAndIfNotRight.specialize({A: self.operands[0], B: self.operands[1]}, assumptions=assumptions)
        if i == 1:
            return falsifiedAndIfNotLeft.specialize({A: self.operands[0], B: self.operands[1]}, assumptions=assumptions)
        else:
            return falsifiedAndIfNeither.specialize({A: self.operands[0], B: self.operands[1]}, assumptions=assumptions)
                        
    def applyTransitivity(self, other, assumptions=USE_DEFAULTS):
        '''
        From x = y (self) and y = z (other) derive and return x = z.
        Also works more generally as long as there is a common side to the equations.
        If "other" is not an equality, reverse roles and call 'applyTransitivity'
        from the "other" side.
        '''
        from ._axioms_ import equalsTransitivity
        other = asExpression(other)
        if not isinstance(other, Equals):
            # If the other relation is not "Equals", call from the "other" side.
            return other.applyTransitivity(self, assumptions)
        otherEquality = other
        # We can assume that y=x will be a KnownTruth if x=y is a KnownTruth because it is derived as a side-effect.
        if self.rhs == otherEquality.lhs:
            return equalsTransitivity.specialize({x:self.lhs, y:self.rhs, z:otherEquality.rhs}, assumptions=assumptions)
        elif self.rhs == otherEquality.rhs:
            return equalsTransitivity.specialize({x:self.lhs, y:self.rhs, z:otherEquality.lhs}, assumptions=assumptions)
        elif self.lhs == otherEquality.lhs:
            return equalsTransitivity.specialize({x:self.rhs, y:self.lhs, z:otherEquality.rhs}, assumptions=assumptions)
        elif self.lhs == otherEquality.rhs:
            return equalsTransitivity.specialize({x:self.rhs, y:self.lhs, z:otherEquality.lhs}, assumptions=assumptions)
        else:
            raise TransitivityException(self, assumptions, 'Transitivity cannot be applied unless there is something in common in the equalities: %s vs %s'%(str(self), str(other)))
        
    def deriveViaBooleanEquality(self, assumptions=USE_DEFAULTS):
        '''
        From A = TRUE derive A, or from A = FALSE derive Not(A).  This derivation
        is an automatic side-effect.
        Note, see deriveStmtEqTrue or Not.equateNegatedToFalse for the reverse process.
        '''
        from proveit.logic import TRUE, FALSE        
        from proveit.logic.boolean._axioms_ import eqTrueElim
        from proveit.logic import Not
        if self.rhs == TRUE:
            return eqTrueElim.specialize({A:self.lhs}, assumptions=assumptions) # A
        elif self.rhs == FALSE:
            return Not(self.lhs).concludeViaFalsifiedNegation(assumptions=assumptions) # Not(A)
        
    def deriveContradiction(self, assumptions=USE_DEFAULTS):
        '''
        From A=FALSE, and assuming A, derive FALSE.
        '''
        from proveit.logic import FALSE        
        from ._theorems_ import contradictionViaFalsification
        if self.rhs == FALSE:
            return contradictionViaFalsification.specialize({A:self.lhs}, assumptions=assumptions)
        raise ValueError('Equals.deriveContradiction is only applicable if the right-hand-side is FALSE')
    
    def affirmViaContradiction(self, conclusion, assumptions=USE_DEFAULTS):
        '''
        From (A=FALSE), derive the conclusion provided that the negated conclusion
        implies both (A=FALSE) as well as A, and the conclusion is a Boolean.
        '''
        from proveit.logic.boolean.implication import affirmViaContradiction
        return affirmViaContradiction(self, conclusion, assumptions)

    def denyViaContradiction(self, conclusion, assumptions=USE_DEFAULTS):
        '''
        From (A=FALSE), derive the negated conclusion provided that the conclusion
        implies both (A=FALSE) as well as A, and the conclusion is a Boolean.
        '''
        from proveit.logic.boolean.implication import denyViaContradiction
        return denyViaContradiction(self, conclusion, assumptions)
    
    def concludeBooleanEquality(self, assumptions=USE_DEFAULTS):
        '''
        Prove and return self of the form (A=TRUE) assuming A, A=FALSE assuming Not(A), [Not(A)=FALSE] assuming A.
        '''
        from proveit.logic import TRUE, FALSE, Not        
        from proveit.logic.boolean._axioms_ import eqTrueIntro
        if self.rhs == TRUE:
            return eqTrueIntro.specialize({A:self.lhs}, assumptions=assumptions)
        elif self.rhs == FALSE:
            if isinstance(self.lhs, Not):
                evaluation = self.lhs.evaluation(assumptions=assumptions)
                if evaluation.rhs == self.rhs:
                    return evaluation
            else:
                return Not(self.lhs).equateNegatedToFalse(assumptions)
        elif self.lhs == TRUE or self.lhs == FALSE:
            return Equals(self.rhs, self.lhs).concludeBooleanEquality(assumptions).deriveReversed(assumptions)
        raise ProofFailure(self, assumptions, "May only conclude via boolean equality if one side of the equality is TRUE or FALSE")
    
    def deriveIsInSingleton(self, assumptions=USE_DEFAULTS):
        '''
        From (x = y), derive (x in {y}).
        '''
        from proveit.logic.set_theory.enumeration._theorems_ import foldSingleton
        return foldSingleton.specialize({x:self.lhs, y:self.rhs}, assumptions=assumptions)
    
    @staticmethod
    def _lambdaExpr(lambda_map, expr_being_replaced, assumptions=USE_DEFAULTS):
        from proveit import ExprRange, InnerExpr
        if isinstance(lambda_map, InnerExpr):
            lambda_map = lambda_map.repl_lambda()
        if not isinstance(lambda_map, Lambda):
            # as a default, do a global replacement
            lambda_map = Lambda.globalRepl(lambda_map, expr_being_replaced)
        if len(lambda_map.parameters) != 1:
            raise ValueError("When substituting, expecting a single "
                             "'lambda_map' parameter entry which may "
                             "be a single parameter or a range; got "
                             "%s as 'lambda_map'"%lambda_map)
        if isinstance(lambda_map.parameters[0], ExprRange):
            from proveit.number import one
            if lambda_map.parameters[0].start_index != one:
                raise ValueError("When substituting a range, expecting "
                                 "the 'lambda_map' parameter range to "
                                 "have a starting index of 1; got "
                                 "%s as 'lambda_map'"%lambda_map)                      
        return lambda_map
    
    def substitution(self, lambda_map, assumptions=USE_DEFAULTS):
        '''
        From x = y, and given f(x), derive f(x)=f(y).
        f(x) is provided via lambdaMap as a Lambda expression or an 
        object that returns a Lambda expression when calling lambdaMap()
        (see proveit.lambda_map, proveit.lambda_map.SubExprRepl in
        particular), or, if neither of those, an expression to upon
        which to perform a global replacement of self.lhs.
        '''
        from proveit import ExprRange
        from ._axioms_ import substitution
        
        lambda_map = Equals._lambdaExpr(lambda_map, self.lhs, assumptions)
        
        if isinstance(lambda_map.parameters[0], ExprRange):
            # We must use operands_substitution for ExprTuple
            # substitution.
            from proveit.core_expr_types.operations._axioms_ import \
                operands_substitution
            from proveit.number import one
            assert lambda_map.parameters[0].start_index == one
            n_sub = lambda_map.parameters[0].end_index
            return operands_substitution.instantiate(
                    {n:n_sub, f:lambda_map, x:self.lhs, y:self.rhs}, 
                    assumptions=assumptions)
        # Regular single-operand substitution:
        return substitution.instantiate({f:lambda_map, x:self.lhs, y:self.rhs}, 
                                        assumptions=assumptions)
        
    def subLeftSideInto(self, lambda_map, assumptions=USE_DEFAULTS):
        '''
        From x = y, and given P(y), derive P(x) assuming P(y).  
        P(x) is provided via lambdaMap as a Lambda expression or an 
        object that returns a Lambda expression when calling lambdaMap()
        (see proveit.lambda_map, proveit.lambda_map.SubExprRepl in
        particular), or, if neither of those, an expression to upon
        which to perform a global replacement of self.rhs.
        '''
        from proveit import ExprRange
        from ._theorems_ import subLeftSideInto
        from ._theorems_ import substituteTruth, substituteInTrue, substituteFalsehood, substituteInFalse
        from proveit.logic import TRUE, FALSE
        lambda_map = Equals._lambdaExpr(lambda_map, self.rhs)
        
        if isinstance(lambda_map.parameters[0], ExprRange):
            # We must use sub_in_left_operands for ExprTuple
            # substitution.
            from proveit.logic.equality._theorems_ import \
                sub_in_left_operands
            from proveit.number import one
            assert lambda_map.parameters[0].start_index == one
            n_sub = lambda_map.parameters[0].end_index
            return sub_in_left_operands.instantiate(
                    {n:n_sub, P:lambda_map, x:self.lhs, y:self.rhs}, 
                    assumptions=assumptions)
        
        try:
            # try some alternative proofs that may be shorter, if they 
            # are usable
            if self.rhs == TRUE: 
                # substituteTruth may provide a shorter proof option
                substituteTruth.specialize({x:self.lhs, P:lambda_map}, 
                                           assumptions=assumptions)
            elif self.lhs == TRUE: 
                # substituteInTrue may provide a shorter proof option
                substituteInTrue.specialize({x:self.rhs, P:lambda_map}, 
                                            assumptions=assumptions)            
            elif self.rhs == FALSE: 
                # substituteFalsehood may provide a shorter proof option
                substituteFalsehood.specialize({x:self.lhs, P:lambda_map}, 
                                               assumptions=assumptions)            
            elif self.lhs == FALSE: 
                # substituteInFalse may provide a shorter proof option
                substituteInFalse.specialize({x:self.rhs, P:lambda_map}, 
                                             assumptions=assumptions)           
        except:
            pass 
        return subLeftSideInto.specialize(
                {x:self.lhs, y:self.rhs, P:lambda_map}, 
                assumptions=assumptions)
        
    def subRightSideInto(self, lambda_map, assumptions=USE_DEFAULTS):
        '''
        From x = y, and given P(x), derive P(y) assuming P(x).  
        P(x) is provided via lambdaMap as a Lambda expression or an 
        object that returns a Lambda expression when calling lambdaMap()
        (see proveit.lambda_map, proveit.lambda_map.SubExprRepl in
        particular), or, if neither of those, an expression to upon
        which to perform a global replacement of self.lhs.
        '''
        from proveit import ExprRange
        from ._theorems_ import subRightSideInto
        from ._theorems_ import substituteTruth, substituteInTrue, substituteFalsehood, substituteInFalse
        from proveit.logic import TRUE, FALSE
        lambda_map = Equals._lambdaExpr(lambda_map, self.lhs)
        
        if isinstance(lambda_map.parameters[0], ExprRange):
            # We must use sub_in_right_operands for ExprTuple
            # substitution.
            from proveit.logic.equality._theorems_ import \
                sub_in_right_operands
            from proveit.number import one
            assert lambda_map.parameters[0].start_index == one
            n_sub = lambda_map.parameters[0].end_index
            return sub_in_right_operands.instantiate(
                    {n:n_sub, P:lambda_map, x:self.lhs, y:self.rhs}, 
                    assumptions=assumptions)        
        
        try:
            # try some alternative proofs that may be shorter, if they are usable
            if self.lhs == TRUE: 
                # substituteTruth may provide a shorter proof options
                substituteTruth.specialize({x:self.rhs, P:lambda_map}, 
                                           assumptions=assumptions)
            elif self.rhs == TRUE: 
                # substituteInTrue may provide a shorter proof options
                substituteInTrue.specialize({x:self.lhs, P:lambda_map}, 
                                            assumptions=assumptions)            
            elif self.lhs == FALSE: 
                # substituteFalsehood may provide a shorter proof options
                substituteFalsehood.specialize({x:self.rhs, P:lambda_map}, 
                                               assumptions=assumptions)            
            elif self.rhs == FALSE: 
                # substituteInFalse may provide a shorter proof options
                substituteInFalse.specialize({x:self.lhs, P:lambda_map}, 
                                             assumptions=assumptions)            
        except:
            pass
        return subRightSideInto.specialize(
                {x:self.lhs, y:self.rhs, P:lambda_map}, 
                assumptions=assumptions)
        
    def deriveRightViaEquivalence(self, assumptions=USE_DEFAULTS):
        '''
        From A = B, derive B (the Right-Hand-Side) assuming A.
        '''
        from ._theorems_ import rhsViaEquivalence
        return rhsViaEquivalence.specialize({P:self.lhs, Q:self.rhs}, assumptions=assumptions)

    def deriveLeftViaEquivalence(self, assumptions=USE_DEFAULTS):
        '''
        From A = B, derive A (the Right-Hand-Side) assuming B.
        '''
        from ._theorems_ import lhsViaEquivalence
        return lhsViaEquivalence.specialize({P:self.lhs, Q:self.rhs}, assumptions=assumptions)
    
    def otherSide(self, expr):
        '''
        Returns the 'other' side of the of the equation if the given expr is on one side.
        '''
        if expr == self.lhs:
            return self.rhs
        elif expr == self.rhs:
            return self.lhs
        raise ValueError('The given expression is expected to be one of the sides of the equation')
        
    def deduceInBool(self, assumptions=USE_DEFAULTS):
        '''
        Deduce and return that this equality statement is in the set of Booleans.
        '''
        from ._axioms_ import equalityInBool
        return equalityInBool.specialize({x:self.lhs, y:self.rhs})
        
    def evaluation(self, assumptions=USE_DEFAULTS, automation=True):
        '''
        Given operands that may be evaluated to irreducible values that
        may be compared, or if there is a known evaluation of this
        equality, derive and return this expression equated to
        TRUE or FALSE.
        '''
        if automation:
            if self.lhs == self.rhs:
                # prove equality is true by reflexivity
                return evaluateTruth(self.prove().expr, assumptions=[])
            if isIrreducibleValue(self.lhs) and isIrreducibleValue(self.rhs):
                # Irreducible values must know how to evaluate the equality
                # between each other, where appropriate.
                return self.lhs.evalEquality(self.rhs)
            return TransitiveRelation.evaluation(self, assumptions)
        return Operation.evaluation(self, assumptions, automation)

    
    @staticmethod
    def invert(lambda_map, rhs, assumptions=USE_DEFAULTS):
        '''
        Given some x -> f(x) map and a right-hand-side, find the
        x for which f(x) = rhs amongst known equalities under the
        given assumptions.  Return this x if one is found; return
        None otherwise.
        '''
        assumptionsSet = set(defaults.checkedAssumptions(assumptions)) 
        if (lambda_map, rhs) in Equals.inversions:
            # Previous solution(s) exist.  Use one if the assumptions are sufficient.
            for known_equality, inversion in Equals.inversions[(lambda_map, rhs)]:
                if known_equality.isSufficient(assumptionsSet):
                    return inversion
        # The mapping may be a trivial identity: f(x) = f(x)
        try:
            x = lambda_map.extractArgument(rhs)
            # Found a trivial inversion.  Store it for future reference.
            known_equality = Equals(rhs, rhs).prove()
            Equals.inversions.setdefault((lambda_map, rhs), []).append((known_equality, x))
            return x # Return the found inversion.
        except ArgumentExtractionError:
            pass # well, it was worth a try
        # Search among known relations for a solution.
        for known_equality, lhs in Equals.knownRelationsFromRight(rhs, assumptionsSet):
            try:
                x = lambda_map.extractArgument(lhs)
                # Found an inversion.  Store it for future reference.
                Equals.inversions.setdefault((lambda_map, rhs), []).append((known_equality, x))
                return x # Return the found inversion.
            except ArgumentExtractionError:
                pass # not a match.  keep looking.
        raise InversionError("No inversion found to map %s onto %s"%(str(lambda_map), str(rhs)))
    
def reduceOperands(innerExpr, inPlace=True, mustEvaluate=False, assumptions=USE_DEFAULTS):
    '''
    Attempt to return an InnerExpr object that is provably equivalent to
    the given innerExpr but with simplified operands at the 
    inner-expression level. 
    If inPlace is True, the top-level expression must be a KnownTruth
    and the simplified KnownTruth is derived instead of an equivalence
    relation.
    If mustEvaluate is True, the simplified
    operands must be irreducible values (see isIrreducibleValue).
    '''
    # Any of the operands that can be simplified must be replaced with 
    # their simplification.
    from proveit import InnerExpr, ExprRange
    assert isinstance(innerExpr, InnerExpr), \
        "Expecting 'innerExpr' to be of type 'InnerExpr'"
    inner = innerExpr.exprHierarchy[-1]
    substitutions = []
    while True:
        allReduced = True
        for operand in inner.operands:
            if (not isIrreducibleValue(operand) and 
                    not isinstance(operand, ExprRange)):
                # The operand isn't already irreducible, so try to
                # simplify it.
                if mustEvaluate:
                    operandEval = operand.evaluation(assumptions=assumptions)
                else:
                    operandEval = operand.simplification(assumptions=assumptions)
                if mustEvaluate and not isIrreducibleValue(operandEval.rhs):
                    msg = 'Evaluations expected to be irreducible values'
                    raise SimplificationError(msg)
                if operandEval.lhs != operandEval.rhs:
                    # Compose map to replace all instances of the 
                    # operand within the inner expression.
                    global_repl = Lambda.globalRepl(inner, operand)
                    lambdaMap = innerExpr.repl_lambda().compose(global_repl)
                    # substitute in the evaluated value
                    if inPlace:
                        subbed = operandEval.subRightSideInto(lambdaMap)
                        innerExpr = InnerExpr(subbed, innerExpr.innerExprPath)
                    else:
                        sub = operandEval.substitution(lambdaMap)
                        innerExpr = InnerExpr(sub.rhs, innerExpr.innerExprPath)
                        substitutions.append(sub)
                    allReduced = False
                    # Start over since there may have been multiple 
                    # substitutions:
                    break
        if allReduced: break # done!
        inner = innerExpr.exprHierarchy[-1]
    
    if not inPlace and len(substitutions)>1:
        # When there have been multiple substitutions, apply
        # transtivity over the chain of substitutions to equate the
        # end-points.
        Equals.applyTransitivities(substitutions, assumptions)
    return innerExpr

"""
def concludeViaReduction(expr, assumptions):
    '''
    Attempts to prove that the given expression is TRUE under the
    given assumptions via evaluating that the expression is equal to true.
    Returns the resulting KnownTruth if successful.
    '''
    from proveit.lambda_map import SubExprRepl
    if not isinstance(expr, Operation):
        # Can only really do reduction on an Operation.  But we can
        # try to do a proof by evaluation.
        expr.evaluation(assumptions)
        return expr.prove(assumptions)
    # reduce the operands
    reducedExpr = reduceOperands(expr, assumptions)
    # prove the reduced version
    knownTruth = reducedExpr.prove(assumptions)
    # now rebuild the original via subLeftSideInto (for a shorter proof than substitutions)
    for k, operand in enumerate(expr.operands):
        # for each operand, replace it with the original
        subExprRepl = SubExprRepl(knownTruth).operands[k]
        knownTruth = operand.evaluation(assumptions=assumptions).subLeftSideInto(subExprRepl, assumptions)
    assert knownTruth.expr == expr, 'Equivalence substitutions did not work out as they should have'
    return knownTruth
"""
            
def defaultSimplification(innerExpr, inPlace=False, mustEvaluate=False,
                          operandsOnly=False, assumptions=USE_DEFAULTS, 
                          automation=True):
    '''
    Default attempt to simplify the given inner expression under the 
    given assumptions.  If successful, returns a KnownTruth (using a 
    subset of the given assumptions) that expresses an equality between 
    the expression (on the left) and one with a simplified form for the 
    "inner" part (in some canonical sense determined by the Operation).
    If inPlace is True, the top-level expression must be a KnownTruth
    and the simplified KnownTruth is derived instead of an equivalence
    relation.
    If mustEvaluate=True, the simplified form must be an irreducible 
    value (see isIrreducibleValue).  Specifically, this method checks to
    see if an appropriate simplification/evaluation has already been 
    proven.  If not, but if it is an Operation, call the 
    simplification/evaluation method on all operands, make these 
    substitions, then call simplification/evaluation on the expression 
    with operands substituted for simplified forms.  It also treats, 
    as a special case, evaluating the expression to be true if it is in 
    the set of assumptions [also see KnownTruth.evaluation and 
    evaluateTruth].  If operandsOnly = True, only simplify the operands
    of the inner expression.
    '''
    # among other things, convert any assumptions=None
    # to assumptions=() to avoid len(None) errors
    assumptions = defaults.checkedAssumptions(assumptions)

    from proveit.logic import TRUE, FALSE
    from proveit.logic.boolean._axioms_ import trueAxiom
    topLevel = innerExpr.exprHierarchy[0]
    inner = innerExpr.exprHierarchy[-1]
    if operandsOnly:
        # Just do the reduction of the operands at the level below the 
        # "inner expression"
        reducedInnerExpr = reduceOperands(innerExpr, inPlace, mustEvaluate, 
                                          assumptions)
        if inPlace:
            try:
                return reducedInnerExpr.exprHierarchy[0].prove(assumptions, 
                                                               automation=False)
            except:
                assert False
        try:
            eq = Equals(topLevel, reducedInnerExpr.exprHierarchy[0])
            return eq.prove(assumptions, automation=False)
        except:
            assert False
    def innerSimplification(innerEquivalence):
        if inPlace:
            return innerEquivalence.subRightSideInto(innerExpr, 
                                                      assumptions=assumptions)
        return innerEquivalence.substitution(innerExpr, 
                                              assumptions=assumptions)
    if isIrreducibleValue(inner):
        return Equals(inner, inner).prove()
    assumptionsSet = set(defaults.checkedAssumptions(assumptions))
    
    # See if the expression is already known to be true as a special
    # case.
    try:
        inner.prove(assumptionsSet, automation=False)
        trueEval = evaluateTruth(inner, assumptionsSet) # A=TRUE given A
        if inner==topLevel:
            if inPlace: return trueAxiom
            else: return trueEval
        return innerSimplification(trueEval)
    except:
        pass
    # See if the negation of the expression is already known to be true 
    # as a special case.
    try:
        inner.disprove(assumptionsSet, automation=False)
        falseEval = evaluateFalsehood(inner, assumptionsSet) # A=FALSE given Not(A)
        return innerSimplification(falseEval)
    except:
        pass

    # ================================================================ #
    # See if the expression already has a proven simplification        #
    # ================================================================ #

    # construct the key for the known_simplifications dictionary
    assumptions_sorted = sorted(assumptions, key=lambda expr : hash(expr))
    known_simplifications_key = (inner, tuple(assumptions_sorted))

    if (mustEvaluate and inner in Equals.known_evaluation_sets):
        evaluations = Equals.known_evaluation_sets[inner]
        candidates = []
        for knownTruth in evaluations:
            if knownTruth.isSufficient(assumptionsSet):
                # Found existing evaluation suitable for the assumptions
                candidates.append(knownTruth)
        if len(candidates) >= 1:
            # Return the "best" candidate with respect to fewest number
            # of steps.
            min_key = lambda knownTruth: knownTruth.proof().numSteps()
            simplification = min(candidates, key=min_key)
            return innerSimplification(simplification)

    elif (not mustEvaluate and
          known_simplifications_key in Equals.known_simplifications):
        simplification = Equals.known_simplifications[known_simplifications_key]
        return innerSimplification(simplification)

    # ================================================================ #
    
    if not automation:
        msg = 'Unknown evaluation (without automation): ' + str(inner)
        raise SimplificationError(msg)
                
    # See if the expression is equal to something that has an evaluation
    # or is already known to be true.
    if inner in Equals.knownEqualities:
        for knownEq in Equals.knownEqualities[inner]:
            try:
                if knownEq.isSufficient(assumptionsSet):
                    if inPlace: 
                        # Should first substitute in the known 
                        # equivalence then simplify that.
                        if inner == knownEq.lhs:
                            knownEq.subRightSideInto(innerExpr, assumptions)
                        elif inner == knownEq.rhs:
                            knownEq.subLeftSideInto(innerExpr, assumptions)
                    # Use mustEvaluate=True.  Simply being equal to 
                    # something simplified isn't necessarily the 
                    # appropriate simplification for "inner" itself.
                    alt_inner = knownEq.otherSide(inner).innerExpr()
                    equivSimp = \
                        defaultSimplification(alt_inner,  inPlace=inPlace, 
                                            mustEvaluate=True, 
                                            assumptions=assumptions, 
                                            automation=False)
                    if inPlace:
                        # Returns KnownTruth with simplification:
                        return equivSimp 
                    innerEquiv = knownEq.applyTransitivity(equivSimp, 
                                                           assumptions)
                    if inner == topLevel: return innerEquiv
                    return innerEquiv.substitution(innerExpr, 
                                                    assumptions=assumptions)
            except SimplificationError:
                pass     
    # try to simplify via reduction
    if not isinstance(inner, Operation):
        if mustEvaluate:
            raise SimplificationError('Unknown evaluation: ' + str(inner))
        else:
            # don't know how to simplify, so keep it the same
            return innerSimplification(Equals(inner, inner).prove())
    reducedInnerExpr = reduceOperands(innerExpr, inPlace, mustEvaluate, 
                                      assumptions)
    if reducedInnerExpr == innerExpr:
        if mustEvaluate:
            # Since it wasn't irreducible to begin with, it must change 
            # in order to evaluate.
            raise SimplificationError('Unable to evaluate: ' + str(inner))
        else:
            raise SimplificationError('Unable to simplify: ' + str(inner))
    # evaluate/simplify the reduced inner expression
    inner = reducedInnerExpr.exprHierarchy[-1]
    if mustEvaluate:
        innerEquiv = inner.evaluation(assumptions)
    else:
        innerEquiv = inner.simplification(assumptions)
    value = innerEquiv.rhs
    if value == TRUE:
        # Attempt to evaluate via proving the expression;
        # This should result in a shorter proof if allowed
        # (e.g., if theorems are usable).
        try:
            evaluateTruth(inner, assumptions)
        except:
            pass
    if value == FALSE:
        # Attempt to evaluate via disproving the expression;
        # This should result in a shorter proof if allowed
        # (e.g., if theorems are usable).
        try:
            evaluateFalsehood(inner, assumptions)
        except:
            pass
    reducedSimplification = innerSimplification(innerEquiv)
    if inPlace:
        simplification = reducedSimplification
    else:
        # Via transitivity, go from the original expression to the 
        # reduced expression (simplified inner operands) and then the 
        # final simplification (simplified inner expression).
        reduced_top_level = reducedInnerExpr.exprHierarchy[0]
        eq1 = Equals(topLevel, reduced_top_level)
        eq1.prove(assumptions, automation=False)
        eq2 = Equals(reduced_top_level, reducedSimplification.rhs)
        eq2.prove(assumptions, automation=False)
        simplification = eq1.applyTransitivity(eq2, assumptions)
    if not inPlace and topLevel==inner:
        # Store direct simplifications in the known_simplifications
        # dictionary for next time.
        Equals.known_simplifications[known_simplifications_key] = simplification
        if isIrreducibleValue(value):
            # also store it in the known_evaluation_sets dictionary for
            # next time, since it evaluated to an irreducible value.
            Equals.known_evaluation_sets.setdefault(
                    topLevel, set()).add(simplification)
    return simplification

def evaluateTruth(expr, assumptions):
    '''
    Attempts to prove that the given expression equals TRUE under
    the given assumptions via proving the expression.
    Returns the resulting KnownTruth evaluation if successful.
    '''
    from proveit.logic import TRUE
    return Equals(expr, TRUE).prove(assumptions)

def evaluateFalsehood(expr, assumptions):
    '''
    Attempts to prove that the given expression equals FALSE under
    the given assumptions via disproving the expression.
    Returns the resulting KnownTruth evaluation if successful.
    '''
    from proveit.logic import FALSE
    return Equals(expr, FALSE).prove(assumptions)

class SimplificationError(Exception):
    def __init__(self, message):
        self.message = message
    def __str__(self):
        return self.message

class EvaluationError(Exception):
    def __init__(self, expr, assumptions):
        self.message = ("Evaluation of %s under assumptions %s is not known"
                        %(expr, assumptions))
    def __str__(self):
        return self.message

class InversionError(Exception):
    def __init__(self, message):
        self.message = message
    def __str__(self):
        return self.message<|MERGE_RESOLUTION|>--- conflicted
+++ resolved
@@ -137,14 +137,9 @@
                     raise ProofFailure(self, assumptions,
                         "Does not match with evaluation: %s"%str(evaluation))
                 return evaluation
-<<<<<<< HEAD
             except EvaluationError as e:
-                raise ProofFailure(self, assumptions, "Evaluation error: %s"%e.message)
-=======
-            except SimplificationError as e:
-                raise ProofFailure(self, assumptions,
-                        "Evaluation error: %s"%e.message)
->>>>>>> 79e3b7db
+                raise ProofFailure(self, assumptions, 
+                                   "Evaluation error: %s"%e.message)
         elif isIrreducibleValue(self.lhs):
             try:
                 evaluation = self.rhs.evaluation(assumptions)
@@ -152,9 +147,9 @@
                     raise ProofFailure(self, assumptions,
                         "Does not match with evaluation: %s"%str(evaluation))
                 return evaluation.deriveReversed()
-<<<<<<< HEAD
             except EvaluationError as e:
-                raise ProofFailure(self, assumptions, "Evaluation error: %s"%e.message)
+                raise ProofFailure(self, assumptions, 
+                                   "Evaluation error: %s"%e.message)
         if hasattr(self.lhs, 'deduceEquality'):
             # Try the 'deduceEquality' method if there is one.
             try:
@@ -168,11 +163,6 @@
                                      "that it is given if it can: "
                                      "'%s' != '%s'"%(eq.expr, self))
                 return eq
-=======
-            except SimplificationError as e:
-                raise ProofFailure(self, assumptions,
-                        "Evaluation error: %s"%e.message)
->>>>>>> 79e3b7db
         try:
             Implies(self.lhs, self.rhs).prove(assumptions, automation=False)
             Implies(self.rhs, self.lhs).prove(assumptions, automation=False)
