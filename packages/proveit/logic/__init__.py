--- conflicted
+++ resolved
@@ -4,26 +4,12 @@
 from .boolean import And, Or, Not, Implies, Iff, compose, concludeViaImplication
 from .boolean import inBool
 from .boolean import Forall, Exists, NotExists
-<<<<<<< HEAD
-from .set_theory import EmptySet, InSet, Membership, NotInSet, Nonmembership
-from .set_theory import NotProperSubset, NotSubset, NotSubsetEq, NotSuperset, NotSupersetEq
-from .set_theory import NotProperSuperset
-from .set_theory import ProperSubset, ProperSuperset
-from .set_theory import Set, Subset, SubsetEq, SubsetProper
-from .set_theory import StrictSuperset, Superset, SupersetEq, SupersetProper
-from .set_theory import Card, Difference, Disjoint, Distinct, Intersect
-from .set_theory import SetEquiv, SetNotEquiv
-from .set_theory import Union, SetOfAll
-from .equality import Equals, NotEquals
-from .equality import reduceOperands, defaultSimplification, evaluateTruth, SimplificationError
-=======
 from .set_theory import EmptySet
 from .set_theory import InSet, NotInSet, Membership, Nonmembership
 from .set_theory import Set, SubsetEq, SupersetEq, Subset, Superset, NotSubsetEq, NotSupersetEq
 from .set_theory import Union, Intersect, Difference, SetOfAll, Disjoint, Distinct, Card
-from .equality import (Equals, NotEquals, reduceOperands, defaultSimplification, 
+from .equality import (Equals, NotEquals, reduceOperands, defaultSimplification,
                        evaluateTruth, SimplificationError, EvaluationError)
->>>>>>> c9f8aad2
 from .irreducible_value import IrreducibleValue, isIrreducibleValue
 
 #from mapping.mappingOps import Domain, CoDomain
