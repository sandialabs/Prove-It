{
 "cells": [
  {
   "cell_type": "markdown",
   "metadata": {},
   "source": [
    "Theorems (or conjectures) for the theory of <a class=\"ProveItLink\" href=\"theory.ipynb\">proveit.logic.sets.functions.images</a>\n",
    "========"
   ]
  },
  {
   "cell_type": "code",
   "execution_count": null,
   "metadata": {},
   "outputs": [],
   "source": [
    "import proveit\n",
    "# Prepare this notebook for defining the theorems of a theory:\n",
    "%theorems_notebook # Keep this at the top following 'import proveit'.\n",
    "\n",
    "from proveit import f, A, B, S\n",
<<<<<<< HEAD
    "from proveit.logic import Forall, SubsetEq, Functions#, image_of_set"
=======
    "from proveit.logic import Forall, SubsetEq, Functions, Image"
>>>>>>> 379afbe6
   ]
  },
  {
   "cell_type": "code",
   "execution_count": null,
   "metadata": {},
   "outputs": [],
   "source": [
    "%begin theorems"
   ]
  },
  {
   "cell_type": "code",
   "execution_count": null,
   "metadata": {},
   "outputs": [],
   "source": [
<<<<<<< HEAD
    "# function_image_is_within_codomain = Forall(\n",
    "#     (A, B, S), Forall(\n",
    "#         f, SubsetEq(image_of_set(f, S), B),\n",
    "#         domain=Functions(A, B)),\n",
    "#     condition=SubsetEq(S, A))"
=======
    "function_image_is_within_codomain = Forall(\n",
    "    (A, B, S), Forall(\n",
    "        f, SubsetEq(Image(f, S), B),\n",
    "        domain=Functions(A, B)),\n",
    "    condition=SubsetEq(S, A))"
>>>>>>> 379afbe6
   ]
  },
  {
   "cell_type": "code",
   "execution_count": null,
   "metadata": {},
   "outputs": [],
   "source": [
    "%end theorems"
   ]
  }
 ],
 "metadata": {
  "kernelspec": {
   "display_name": "Python 3",
   "language": "python",
   "name": "python3"
  }
 },
 "nbformat": 4,
 "nbformat_minor": 0
}<|MERGE_RESOLUTION|>--- conflicted
+++ resolved
@@ -19,11 +19,7 @@
     "%theorems_notebook # Keep this at the top following 'import proveit'.\n",
     "\n",
     "from proveit import f, A, B, S\n",
-<<<<<<< HEAD
-    "from proveit.logic import Forall, SubsetEq, Functions#, image_of_set"
-=======
     "from proveit.logic import Forall, SubsetEq, Functions, Image"
->>>>>>> 379afbe6
    ]
   },
   {
@@ -41,19 +37,11 @@
    "metadata": {},
    "outputs": [],
    "source": [
-<<<<<<< HEAD
-    "# function_image_is_within_codomain = Forall(\n",
-    "#     (A, B, S), Forall(\n",
-    "#         f, SubsetEq(image_of_set(f, S), B),\n",
-    "#         domain=Functions(A, B)),\n",
-    "#     condition=SubsetEq(S, A))"
-=======
     "function_image_is_within_codomain = Forall(\n",
     "    (A, B, S), Forall(\n",
     "        f, SubsetEq(Image(f, S), B),\n",
     "        domain=Functions(A, B)),\n",
     "    condition=SubsetEq(S, A))"
->>>>>>> 379afbe6
    ]
   },
   {
