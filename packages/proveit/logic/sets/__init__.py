from .membership import InSet, NotInSet, SetMembership, SetNonmembership
from .enumeration import Set
# StrictSubset and SubsetProper are aliases for ProperSubset.
# StrictSuperset and SupersetProper are aliases for ProperSuperset.
from .inclusion import (
    SubsetEq, NotSubsetEq, ProperSubset, StrictSubset, SubsetProper,
    NotProperSubset, superset_eq, not_superset_eq, proper_superset,
    not_proper_superset)
from .equivalence import SetEquiv, SetNotEquiv
from .unification import Union, UnionAll
from .intersection import Intersect, IntersectAll
from .subtraction import Difference
from .comprehension import SetOfAll
from .k_power_set import KPowerSet
from .power_set import PowerSet, KElemSubsets
from .cartesian_products import CartProd, CartExp
from .disjointness import Disjoint, Distinct
from .cardinality import Card
<<<<<<< HEAD
from .functions import (Functions, Injections, Restriction, Surjections,
                        Bijections, Image, InvImage)
=======
from .partitions import Partitions
from .functions import (Functions, Injections, Surjections, Bijections, 
                        Image, InvImage)
>>>>>>> e87d1029

def is_infinite_set(expr):
    if hasattr(expr, 'is_infinite_set'):
        return expr.is_infinite_set()
    if isinstance(expr, Set):
        return False # finite set
    raise NotImplementedError(
            "%s not known to be an infinite set with simple checks."%expr)

# KEEP THE FOLLOWING IN __init__.py FOR THEORY PACKAGES.
#  Make additions above, or add to sys.modules[__name__].__dict__ below.
# This allows us to import common expression, axioms, and theorems of
# the theory package directly from the package.
import sys
from proveit._core_.theory import TheoryPackage
sys.modules[__name__] = TheoryPackage(__name__, __file__, locals())<|MERGE_RESOLUTION|>--- conflicted
+++ resolved
@@ -16,14 +16,9 @@
 from .cartesian_products import CartProd, CartExp
 from .disjointness import Disjoint, Distinct
 from .cardinality import Card
-<<<<<<< HEAD
+from .partitions import Partitions
 from .functions import (Functions, Injections, Restriction, Surjections,
                         Bijections, Image, InvImage)
-=======
-from .partitions import Partitions
-from .functions import (Functions, Injections, Surjections, Bijections, 
-                        Image, InvImage)
->>>>>>> e87d1029
 
 def is_infinite_set(expr):
     if hasattr(expr, 'is_infinite_set'):
