--- conflicted
+++ resolved
@@ -6,7 +6,7 @@
 class InSet(InClass):
     '''
     Set membership is a special case of class membership, so we'll
-    derive from InClass for code re-use.  The operators are distinct 
+    derive from InClass for code re-use.  The operators are distinct
     (though the formatting is the same).
     '''
     # operator of the InSet operation
@@ -37,18 +37,17 @@
         from .not_in_set import NotInSet
         return NotInSet(self.element, self.domain).conclude_as_folded()
 
-<<<<<<< HEAD
     @prover
     def conclude(self, **defaults_config):
         '''
-        Attempt to conclude that the element is in the domain.  First, 
+        Attempt to conclude that the element is in the domain.  First,
         see if it is known to be contained in a known subset of the
-        domain.  Next, check if the element has a known simplification; 
+        domain.  Next, check if the element has a known simplification;
         if so, try to derive membership via this simplification.
         If there isn't a known simplification, next try to call
         the 'self.domain.membership_object.conclude(..)' method to prove
         the membership.  If that fails, try simplifying the element
-        again, this time using automation to push the simplification 
+        again, this time using automation to push the simplification
         through if possible.
         '''
         from proveit.logic import Equals, SubsetEq
@@ -118,8 +117,6 @@
             # the 'membership_object' if there is one.
             if hasattr(self, 'membership_object'):
                 return self.membership_object.conclude()
-=======
->>>>>>> c21bd6c5
 
 class SetMembership(ClassMembership):
     def __init__(self, element, domain):
