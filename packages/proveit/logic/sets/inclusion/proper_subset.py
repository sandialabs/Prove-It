--- conflicted
+++ resolved
@@ -51,13 +51,10 @@
     def conclude(self, **defaults_config):
         '''
         '''
-<<<<<<< HEAD
         #print("Entering the ProperSubset.conclude() method!")                   # for testing; delete later
         raise ProofFailure(self, defaults.assumptions,
                        "ProperSubset.conclude() not implemented.")
-=======
->>>>>>> 5e12168a
-    
+
     @prover
     def unfold(self, **defaults_config):
         '''
@@ -68,7 +65,7 @@
         unfolded = unfold_proper_subset.instantiate(
             {A: self.operands[0], B: self.operands[1]})
         return unfolded.inner_expr().operands[0].with_mimicked_style(self)
-    
+
     @prover
     def derive_relaxed(self, **defaults_config):
         '''
