{
 "cells": [
  {
   "cell_type": "markdown",
   "metadata": {},
   "source": [
    "Common expressions for context <a href=\"_context_.ipynb\" class=\"ProveItLink\">proveit.logic</a>\n",
    "========"
   ]
  },
  {
   "cell_type": "code",
   "execution_count": null,
   "metadata": {},
   "outputs": [],
   "source": [
    "import proveit\n",
    "# Automation is not needed when only building common expressions:\n",
    "proveit.defaults.automation = False # This will speed things up.\n",
<<<<<<< HEAD
    "from proveit import Lambda, Iter, Indexed, varIter, Function\n",
    "from proveit._common_ import f, g, i, j, k, l, m, n, x, y, aa, bb, cc, xx, yy, zz\n",
    "from proveit._common_ import P, R, AA, BB, CC, DD, Q, QQ, RR, fx, gx\n",
=======
    "from proveit import Function\n",
    "from proveit._common_ import fx, gx, P, Q\n",
>>>>>>> c9f8aad2
    "from proveit.logic import TRUE, FALSE, Implies, Equals\n",
    "%begin common"
   ]
  },
  {
   "cell_type": "code",
   "execution_count": null,
   "metadata": {},
   "outputs": [],
   "source": [
<<<<<<< HEAD
    "iterA1l = varIter(AA, one, l)"
   ]
  },
  {
   "cell_type": "code",
   "execution_count": null,
   "metadata": {},
   "outputs": [],
   "source": [
    "iterA1m = varIter(AA, one, m)"
   ]
  },
  {
   "cell_type": "code",
   "execution_count": null,
   "metadata": {},
   "outputs": [],
   "source": [
    "iterB1m = varIter(BB, one, m)"
   ]
  },
  {
   "cell_type": "code",
   "execution_count": null,
   "metadata": {},
   "outputs": [],
   "source": [
    "iterB1n = varIter(BB, one, n)"
   ]
  },
  {
   "cell_type": "code",
   "execution_count": null,
   "metadata": {},
   "outputs": [],
   "source": [
    "iterC1n = varIter(CC, one, n)"
   ]
  },
  {
   "cell_type": "code",
   "execution_count": null,
   "metadata": {},
   "outputs": [],
   "source": [
    "iterC1m = varIter(CC, one, m)"
   ]
  },
  {
   "cell_type": "code",
   "execution_count": null,
   "metadata": {},
   "outputs": [],
   "source": [
    "iterD1n = varIter(DD, one, n)"
   ]
  },
  {
   "cell_type": "code",
   "execution_count": null,
   "metadata": {},
   "outputs": [],
   "source": [
    "aIter1m = varIter(aa, one, m)"
   ]
  },
  {
   "cell_type": "code",
   "execution_count": null,
   "metadata": {},
   "outputs": [],
   "source": [
    "bIter1n = varIter(bb, one, n)"
   ]
  },
  {
   "cell_type": "code",
   "execution_count": null,
   "metadata": {},
   "outputs": [],
   "source": [
    "cIter1n = varIter(cc, one, n)"
   ]
  },
  {
   "cell_type": "code",
   "execution_count": null,
   "metadata": {},
   "outputs": [],
   "source": [
    "xIter1l = varIter(xx, one, l)"
   ]
  },
  {
   "cell_type": "code",
   "execution_count": null,
   "metadata": {},
   "outputs": [],
   "source": [
    "xIter1n = varIter(xx, one, n)"
   ]
  },
  {
   "cell_type": "code",
   "execution_count": null,
   "metadata": {},
   "outputs": [],
   "source": [
    "yIter1l = varIter(yy, one, l)"
   ]
  },
  {
   "cell_type": "code",
   "execution_count": null,
   "metadata": {},
   "outputs": [],
   "source": [
    "yIter1n = varIter(yy, one, n)"
   ]
  },
  {
   "cell_type": "code",
   "execution_count": null,
   "metadata": {},
   "outputs": [],
   "source": [
    "zIter1l = varIter(zz, one, l)"
   ]
  },
  {
   "cell_type": "code",
   "execution_count": null,
   "metadata": {},
   "outputs": [],
   "source": [
    "f_xIter1l = Function(f, xIter1l)"
   ]
  },
  {
   "cell_type": "code",
   "execution_count": null,
   "metadata": {},
   "outputs": [],
   "source": [
    "f_yIter1l = Function(f, yIter1l)"
   ]
  },
  {
   "cell_type": "code",
   "execution_count": null,
   "metadata": {},
   "outputs": [],
   "source": [
    "f_zIter1l = Function(f, zIter1l)"
   ]
  },
  {
   "cell_type": "code",
   "execution_count": null,
   "metadata": {},
   "outputs": [],
   "source": [
    "g_xIter1l = Function(g, xIter1l)"
   ]
  },
  {
   "cell_type": "code",
   "execution_count": null,
   "metadata": {},
   "outputs": [],
   "source": [
    "g_yIter1l = Function(g, yIter1l)"
   ]
  },
  {
   "cell_type": "code",
   "execution_count": null,
   "metadata": {},
   "outputs": [],
   "source": [
    "g_zIter1l = Function(g, zIter1l)"
   ]
  },
  {
   "cell_type": "code",
   "execution_count": null,
   "metadata": {},
   "outputs": [],
   "source": [
=======
>>>>>>> c9f8aad2
    "fx_eq_gx = Equals(fx, gx)"
   ]
  },
  {
   "cell_type": "code",
   "execution_count": null,
   "metadata": {},
   "outputs": [],
   "source": [
    "PofTrue = Function(P, TRUE)"
   ]
  },
  {
   "cell_type": "code",
   "execution_count": null,
   "metadata": {},
   "outputs": [],
   "source": [
    "PofFalse = Function(P, FALSE)"
   ]
  },
  {
   "cell_type": "code",
   "execution_count": null,
   "metadata": {},
   "outputs": [],
   "source": [
    "QimplPofTrue = Implies(Function(Q, TRUE), PofTrue)"
   ]
  },
  {
   "cell_type": "code",
   "execution_count": null,
   "metadata": {},
   "outputs": [],
   "source": [
    "QimplPofFalse = Implies(Function(Q, FALSE), PofFalse)"
   ]
  },
  {
   "cell_type": "code",
   "execution_count": null,
   "metadata": {},
   "outputs": [],
   "source": [
    "%end common"
   ]
  },
  {
   "cell_type": "code",
   "execution_count": null,
   "metadata": {},
   "outputs": [],
   "source": []
  }
 ],
 "metadata": {
  "kernelspec": {
   "display_name": "Python 3",
   "language": "python",
   "name": "python3"
  }
 },
 "nbformat": 4,
 "nbformat_minor": 0
}<|MERGE_RESOLUTION|>--- conflicted
+++ resolved
@@ -17,14 +17,8 @@
     "import proveit\n",
     "# Automation is not needed when only building common expressions:\n",
     "proveit.defaults.automation = False # This will speed things up.\n",
-<<<<<<< HEAD
-    "from proveit import Lambda, Iter, Indexed, varIter, Function\n",
-    "from proveit._common_ import f, g, i, j, k, l, m, n, x, y, aa, bb, cc, xx, yy, zz\n",
-    "from proveit._common_ import P, R, AA, BB, CC, DD, Q, QQ, RR, fx, gx\n",
-=======
     "from proveit import Function\n",
     "from proveit._common_ import fx, gx, P, Q\n",
->>>>>>> c9f8aad2
     "from proveit.logic import TRUE, FALSE, Implies, Equals\n",
     "%begin common"
    ]
@@ -35,198 +29,6 @@
    "metadata": {},
    "outputs": [],
    "source": [
-<<<<<<< HEAD
-    "iterA1l = varIter(AA, one, l)"
-   ]
-  },
-  {
-   "cell_type": "code",
-   "execution_count": null,
-   "metadata": {},
-   "outputs": [],
-   "source": [
-    "iterA1m = varIter(AA, one, m)"
-   ]
-  },
-  {
-   "cell_type": "code",
-   "execution_count": null,
-   "metadata": {},
-   "outputs": [],
-   "source": [
-    "iterB1m = varIter(BB, one, m)"
-   ]
-  },
-  {
-   "cell_type": "code",
-   "execution_count": null,
-   "metadata": {},
-   "outputs": [],
-   "source": [
-    "iterB1n = varIter(BB, one, n)"
-   ]
-  },
-  {
-   "cell_type": "code",
-   "execution_count": null,
-   "metadata": {},
-   "outputs": [],
-   "source": [
-    "iterC1n = varIter(CC, one, n)"
-   ]
-  },
-  {
-   "cell_type": "code",
-   "execution_count": null,
-   "metadata": {},
-   "outputs": [],
-   "source": [
-    "iterC1m = varIter(CC, one, m)"
-   ]
-  },
-  {
-   "cell_type": "code",
-   "execution_count": null,
-   "metadata": {},
-   "outputs": [],
-   "source": [
-    "iterD1n = varIter(DD, one, n)"
-   ]
-  },
-  {
-   "cell_type": "code",
-   "execution_count": null,
-   "metadata": {},
-   "outputs": [],
-   "source": [
-    "aIter1m = varIter(aa, one, m)"
-   ]
-  },
-  {
-   "cell_type": "code",
-   "execution_count": null,
-   "metadata": {},
-   "outputs": [],
-   "source": [
-    "bIter1n = varIter(bb, one, n)"
-   ]
-  },
-  {
-   "cell_type": "code",
-   "execution_count": null,
-   "metadata": {},
-   "outputs": [],
-   "source": [
-    "cIter1n = varIter(cc, one, n)"
-   ]
-  },
-  {
-   "cell_type": "code",
-   "execution_count": null,
-   "metadata": {},
-   "outputs": [],
-   "source": [
-    "xIter1l = varIter(xx, one, l)"
-   ]
-  },
-  {
-   "cell_type": "code",
-   "execution_count": null,
-   "metadata": {},
-   "outputs": [],
-   "source": [
-    "xIter1n = varIter(xx, one, n)"
-   ]
-  },
-  {
-   "cell_type": "code",
-   "execution_count": null,
-   "metadata": {},
-   "outputs": [],
-   "source": [
-    "yIter1l = varIter(yy, one, l)"
-   ]
-  },
-  {
-   "cell_type": "code",
-   "execution_count": null,
-   "metadata": {},
-   "outputs": [],
-   "source": [
-    "yIter1n = varIter(yy, one, n)"
-   ]
-  },
-  {
-   "cell_type": "code",
-   "execution_count": null,
-   "metadata": {},
-   "outputs": [],
-   "source": [
-    "zIter1l = varIter(zz, one, l)"
-   ]
-  },
-  {
-   "cell_type": "code",
-   "execution_count": null,
-   "metadata": {},
-   "outputs": [],
-   "source": [
-    "f_xIter1l = Function(f, xIter1l)"
-   ]
-  },
-  {
-   "cell_type": "code",
-   "execution_count": null,
-   "metadata": {},
-   "outputs": [],
-   "source": [
-    "f_yIter1l = Function(f, yIter1l)"
-   ]
-  },
-  {
-   "cell_type": "code",
-   "execution_count": null,
-   "metadata": {},
-   "outputs": [],
-   "source": [
-    "f_zIter1l = Function(f, zIter1l)"
-   ]
-  },
-  {
-   "cell_type": "code",
-   "execution_count": null,
-   "metadata": {},
-   "outputs": [],
-   "source": [
-    "g_xIter1l = Function(g, xIter1l)"
-   ]
-  },
-  {
-   "cell_type": "code",
-   "execution_count": null,
-   "metadata": {},
-   "outputs": [],
-   "source": [
-    "g_yIter1l = Function(g, yIter1l)"
-   ]
-  },
-  {
-   "cell_type": "code",
-   "execution_count": null,
-   "metadata": {},
-   "outputs": [],
-   "source": [
-    "g_zIter1l = Function(g, zIter1l)"
-   ]
-  },
-  {
-   "cell_type": "code",
-   "execution_count": null,
-   "metadata": {},
-   "outputs": [],
-   "source": [
-=======
->>>>>>> c9f8aad2
     "fx_eq_gx = Equals(fx, gx)"
    ]
   },
