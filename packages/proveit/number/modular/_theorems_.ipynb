{
 "cells": [
  {
   "cell_type": "markdown",
   "metadata": {},
   "source": [
    "Theorems for context <a href=\"_context_.ipynb\" class=\"ProveItLink\">proveit.number.modular</a>\n",
    "========"
   ]
  },
  {
   "cell_type": "code",
   "execution_count": null,
   "metadata": {},
   "outputs": [],
   "source": [
    "import proveit\n",
    "# Automation is not needed when building theorem expressions:\n",
    "proveit.defaults.automation = False # This will speed things up.\n",
<<<<<<< HEAD
    "from proveit import IndexedVar, ExprRange\n",
    "from proveit._common_ import a, b, c, i, n, x, y, N\n",
    "from proveit.logic import And, Equals, Forall, Iff, InSet, NotEquals, SetOfAll\n",
    "from proveit.number import (Abs, Add, frac, GreaterEq, LessEq, Interval, IntervalCO,\n",
    "                            Mod, ModAbs, Mult, Neg, subtract)\n",
    "from proveit.number import zero, one, Complexes, Integers, NaturalsPos, Reals, RealsPos\n",
    "from proveit.core_expr_types._common_ import a_1_to_n\n",
=======
    "from proveit._common_ import a, b, c, x, N\n",
    "from proveit.logic import Equals, Forall, InSet, NotEquals, SetOfAll\n",
    "from proveit.number import (Abs, Add, LessEq, Interval, IntervalCO,\n",
    "                            Mod, ModAbs, Mult, Neg, subtract)\n",
    "from proveit.number import zero, one, Integers, Naturals, Reals\n",
>>>>>>> 1c64ef9c
    "# the context is in the current directory:\n",
    "context = proveit.Context('.') # adds context root to sys.path if necessary"
   ]
  },
  {
   "cell_type": "code",
   "execution_count": null,
   "metadata": {},
   "outputs": [],
   "source": [
    "%begin theorems"
   ]
  },
  {
   "cell_type": "code",
   "execution_count": null,
   "metadata": {},
   "outputs": [],
   "source": [
    "modIntClosure = Forall(\n",
    "    (a, b),\n",
    "    InSet(Mod(a, b), Integers),\n",
    "    domain=Integers,\n",
    "    conditions=[NotEquals(b, zero)])"
   ]
  },
  {
   "cell_type": "code",
   "execution_count": null,
   "metadata": {},
   "outputs": [],
   "source": [
    "modIntToNatsClosure = Forall(\n",
    "    (a, b),\n",
    "    InSet(Mod(a, b), Naturals),\n",
    "    domain=Integers,\n",
    "    conditions=[NotEquals(b, zero)])"
   ]
  },
  {
   "cell_type": "code",
   "execution_count": null,
   "metadata": {},
   "outputs": [],
   "source": [
    "modInInterval = Forall(\n",
    "    (a, b),\n",
    "    InSet(Mod(a, b), Interval(zero, subtract(Abs(b), one))),\n",
    "    domain=Integers,\n",
    "    conditions=[NotEquals(b, zero)])"
   ]
  },
  {
   "cell_type": "code",
   "execution_count": null,
   "metadata": {},
   "outputs": [],
   "source": [
    "modRealClosure = Forall(\n",
    "    (a, b),\n",
    "    InSet(Mod(a, b), Reals),\n",
    "    domain=Reals,\n",
    "    conditions=[NotEquals(b, zero)])"
   ]
  },
  {
   "cell_type": "code",
   "execution_count": null,
   "metadata": {},
   "outputs": [],
   "source": [
    "modAbsIntClosure = Forall(\n",
    "    (a, b),\n",
    "    InSet(ModAbs(a, b), Integers),\n",
    "    domain=Integers,\n",
    "    conditions=[NotEquals(b, zero)])"
   ]
  },
  {
   "cell_type": "code",
   "execution_count": null,
   "metadata": {},
   "outputs": [],
   "source": [
    "modAbsIntToNatsClosure = Forall(\n",
    "    (a, b),\n",
    "    InSet(ModAbs(a, b), Naturals),\n",
    "    domain=Integers,\n",
    "    conditions=[NotEquals(b, zero)])"
   ]
  },
  {
   "cell_type": "code",
   "execution_count": null,
   "metadata": {},
   "outputs": [],
   "source": [
    "modInInterval = Forall(\n",
    "    (a, b),\n",
    "    InSet(ModAbs(a, b), Interval(zero, subtract(Abs(b), one))),\n",
    "    domain=Integers,\n",
    "    conditions=[NotEquals(b, zero)])"
   ]
  },
  {
   "cell_type": "code",
   "execution_count": null,
   "metadata": {},
   "outputs": [],
   "source": [
<<<<<<< HEAD
    "absProd = Forall(\n",
    "    n,\n",
    "    Forall(a_1_to_n,\n",
    "           Equals(Abs(Mult(a_1_to_n)), \n",
    "                  Mult(ExprRange(i, Abs(IndexedVar(a, i)), one, n))),\n",
    "           domain = Complexes),\n",
    "    domain = NaturalsPos)"
=======
    "modAbsRealClosure = Forall(\n",
    "    (a, b),\n",
    "    InSet(ModAbs(a, b), Reals),\n",
    "    domain=Reals,\n",
    "    conditions=[NotEquals(b, zero)])"
>>>>>>> 1c64ef9c
   ]
  },
  {
   "cell_type": "code",
   "execution_count": null,
   "metadata": {},
   "outputs": [],
   "source": [
    "modInIntervalCO = Forall(\n",
    "    (a, b),\n",
    "    InSet(Mod(a, b), IntervalCO(zero, Abs(b))),\n",
    "    domain=Reals,\n",
    "    conditions=[NotEquals(b, zero)])"
   ]
  },
  {
   "cell_type": "code",
   "execution_count": null,
   "metadata": {},
   "outputs": [],
   "source": [
    "modAbsScaled = Forall(\n",
    "    (a, b, c),\n",
    "    Equals(Mult(a, ModAbs(b, c)), ModAbs(Mult(a, b), Mult(a, c))),\n",
    "    domain=Reals)"
   ]
  },
  {
   "cell_type": "code",
   "execution_count": null,
   "metadata": {},
   "outputs": [],
   "source": [
    "modAbsSubtractCancel = Forall(\n",
    "    (a, b, c),\n",
    "    LessEq(ModAbs(subtract(Mod(Add(b, a), c), b), c), Abs(a)),\n",
    "    domain=Reals,\n",
    "    conditions=[NotEquals(c, zero)])"
   ]
  },
  {
   "cell_type": "code",
   "execution_count": null,
   "metadata": {},
   "outputs": [],
   "source": [
    "fullModularRangeEquiv = Forall(\n",
    "    (N, a, b),\n",
    "    Equals(SetOfAll(x, Mod(x, N), domain=Interval(a, b)),\n",
    "           Interval(zero, subtract(N, one))),\n",
    "    domain=Integers,\n",
    "    conditions=[Equals(subtract(b, a), subtract(N, one)), NotEquals(N, zero)])"
   ]
  },
  {
   "cell_type": "code",
   "execution_count": null,
   "metadata": {},
   "outputs": [],
   "source": [
    "fullModularRangeEquivLeftShift = Forall(\n",
    "    (N, a, b, c),\n",
    "    Equals(SetOfAll(x, Mod(Add(c, x), N), domain=Interval(a, b)),\n",
    "           Interval(zero, subtract(N, one))),\n",
    "    domain=Integers,\n",
    "    conditions=[Equals(subtract(b, a), subtract(N, one)), NotEquals(N, zero)])"
   ]
  },
  {
   "cell_type": "code",
   "execution_count": null,
   "metadata": {},
   "outputs": [],
   "source": [
    "fullModularRangeEquivRightShift = Forall(\n",
    "    (N, a, b, c),\n",
    "    Equals(SetOfAll(x, Mod(Add(x, c), N), domain=Interval(a, b)),\n",
    "           Interval(zero, subtract(N, one))),\n",
    "    domain=Integers,\n",
    "    conditions=[Equals(subtract(b, a), subtract(N, one)), NotEquals(N, zero)])"
   ]
  },
  {
   "cell_type": "code",
   "execution_count": null,
   "metadata": {},
   "outputs": [],
   "source": [
    "%end theorems"
   ]
  },
  {
   "cell_type": "code",
   "execution_count": null,
   "metadata": {},
   "outputs": [],
   "source": []
  }
 ],
 "metadata": {
  "kernelspec": {
   "display_name": "Python 3",
   "language": "python",
   "name": "python3"
  }
 },
 "nbformat": 4,
 "nbformat_minor": 0
}<|MERGE_RESOLUTION|>--- conflicted
+++ resolved
@@ -17,21 +17,14 @@
     "import proveit\n",
     "# Automation is not needed when building theorem expressions:\n",
     "proveit.defaults.automation = False # This will speed things up.\n",
-<<<<<<< HEAD
     "from proveit import IndexedVar, ExprRange\n",
     "from proveit._common_ import a, b, c, i, n, x, y, N\n",
     "from proveit.logic import And, Equals, Forall, Iff, InSet, NotEquals, SetOfAll\n",
     "from proveit.number import (Abs, Add, frac, GreaterEq, LessEq, Interval, IntervalCO,\n",
     "                            Mod, ModAbs, Mult, Neg, subtract)\n",
-    "from proveit.number import zero, one, Complexes, Integers, NaturalsPos, Reals, RealsPos\n",
+    "from proveit.number import (zero, one, Naturals, Integers, NaturalsPos, \n",
+    "                            Reals, RealsPos, Complexes)\n",
     "from proveit.core_expr_types._common_ import a_1_to_n\n",
-=======
-    "from proveit._common_ import a, b, c, x, N\n",
-    "from proveit.logic import Equals, Forall, InSet, NotEquals, SetOfAll\n",
-    "from proveit.number import (Abs, Add, LessEq, Interval, IntervalCO,\n",
-    "                            Mod, ModAbs, Mult, Neg, subtract)\n",
-    "from proveit.number import zero, one, Integers, Naturals, Reals\n",
->>>>>>> 1c64ef9c
     "# the context is in the current directory:\n",
     "context = proveit.Context('.') # adds context root to sys.path if necessary"
    ]
@@ -142,21 +135,11 @@
    "metadata": {},
    "outputs": [],
    "source": [
-<<<<<<< HEAD
-    "absProd = Forall(\n",
-    "    n,\n",
-    "    Forall(a_1_to_n,\n",
-    "           Equals(Abs(Mult(a_1_to_n)), \n",
-    "                  Mult(ExprRange(i, Abs(IndexedVar(a, i)), one, n))),\n",
-    "           domain = Complexes),\n",
-    "    domain = NaturalsPos)"
-=======
     "modAbsRealClosure = Forall(\n",
     "    (a, b),\n",
     "    InSet(ModAbs(a, b), Reals),\n",
     "    domain=Reals,\n",
     "    conditions=[NotEquals(b, zero)])"
->>>>>>> 1c64ef9c
    ]
   },
   {
