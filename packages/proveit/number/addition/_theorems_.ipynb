--- conflicted
+++ resolved
@@ -19,13 +19,15 @@
     "proveit.defaults.automation = False # This will speed things up.\n",
     "from proveit.logic import Forall, Equals\n",
     "\n",
-<<<<<<< HEAD
     "from proveit._common_ import a, b, c, d, e\n",
     "from proveit.core_expr_types._common_ import (\n",
     "    a_1_to_i, b_1_to_j, c_1_to_j, c_1_to_k, d_1_to_k)\n",
     "from proveit._common_ import a, b, c, d, e, f, g, h, i,j,k, l, m, n, x, y\n",
-    "from proveit.number import zero, one, two, three, Add, Complexes, Neg, Mult, Naturals, Integers, Reals, NaturalsPos, Greater, Less, Exp, RealsPos, RealsNeg\n",
-=======
+    "from proveit.number import zero, one, two, three\n",
+    "from proveit.number import (Add, Complexes, Neg, Mult, Naturals,\n",
+    "                            Integers, Reals, NaturalsPos, Greater, Less,\n",
+    "                            Exp, RealsPos, RealsNeg, RealsNonNeg)\n",
+    "'''\n",
     "# let's convert these to lower-case at some point\n",
     "# (more traditional for numbers, ALL-CAPS for logic)\n",
     "from proveit._common_ import AA, B, BB, CC, D, EE\n",
@@ -39,7 +41,7 @@
     "from proveit.number import (Add, Complexes, Neg, Mult, Naturals,\n",
     "                            Integers, Reals, NaturalsPos, Greater, Less,\n",
     "                            Exp, RealsPos, RealsNeg, RealsNonNeg)\n",
->>>>>>> 1c64ef9c
+    "'''\n",
     "from proveit.logic.set_theory import InSet\n",
     "# the context is in the current directory:\n",
     "context = proveit.Context('.') # adds context root to sys.path if necessary"
@@ -105,7 +107,8 @@
    "metadata": {},
    "outputs": [],
    "source": [
-    "addRealClosure = Forall(i, Forall(a_1_to_i, InSet(Add(a_1_to_i),Reals), domain=Reals), domain = Naturals)"
+    "addRealClosure = Forall(i, Forall(a_1_to_i, InSet(Add(a_1_to_i),Reals), domain=Reals), \n",
+    "                        domain=Naturals)"
    ]
   },
   {
@@ -123,7 +126,9 @@
    "metadata": {},
    "outputs": [],
    "source": [
-    "addRealNonNegClosure = Forall(m, Forall(AA, InSet(Add(iterA1m),RealsNonNeg), domain=Exp(RealsNonNeg,m)), domain = Naturals)"
+    "addRealNonNegClosure = Forall(i, Forall(a_1_to_i, InSet(Add(a_1_to_i), RealsNonNeg), \n",
+    "                                        domain=RealsNonNeg), \n",
+    "                              domain=Naturals)"
    ]
   },
   {
@@ -163,7 +168,11 @@
    "metadata": {},
    "outputs": [],
    "source": [
-    "addRealPosClosure = Forall( (m, n), Forall((AA, B, CC), InSet(Add(iterA1m, B, iterC1n), RealsPos), domains=[Exp(RealsNonNeg,m),RealsNonNeg, Exp(RealsNonNeg,n)], conditions=[Greater(B, zero)]), domain=Naturals)"
+    "addRealPosClosure = Forall((i, j), Forall((a_1_to_i, b, c_1_to_j), \n",
+    "                                          InSet(Add(a_1_to_i, b, c_1_to_j), RealsPos), \n",
+    "                                          domain=RealsNonNeg, \n",
+    "                                          condition=Greater(b, zero)), \n",
+    "                           domain=Naturals)"
    ]
   },
   {
