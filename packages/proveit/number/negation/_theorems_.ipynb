--- conflicted
+++ resolved
@@ -38,8 +38,6 @@
    "cell_type": "code",
    "execution_count": null,
    "metadata": {},
-<<<<<<< HEAD
-=======
    "outputs": [],
    "source": [
     "negatedZero = Equals(Neg(zero), zero)"
@@ -104,7 +102,6 @@
    "cell_type": "code",
    "execution_count": null,
    "metadata": {},
->>>>>>> e6a7e2a4
    "outputs": [],
    "source": [
     "distributeNegThroughSubtract = Forall((a, b), Equals(Neg(subtract(a, b)), Add(Neg(a), b)),\n",
@@ -116,8 +113,6 @@
    "execution_count": null,
    "metadata": {},
    "outputs": [],
-<<<<<<< HEAD
-=======
    "source": [
     "distributeNegThroughSum = Forall(n, Forall([xx], Equals(Neg(Add(xIter1n)),\n",
     "                                                        Add(Iter(k, Neg(Indexed(xx, k)), one, n))),\n",
@@ -192,7 +187,6 @@
    "execution_count": null,
    "metadata": {},
    "outputs": [],
->>>>>>> e6a7e2a4
    "source": [
     "%end theorems"
    ]
