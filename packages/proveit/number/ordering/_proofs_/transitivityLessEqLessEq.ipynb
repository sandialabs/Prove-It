{
 "cells": [
  {
   "cell_type": "markdown",
   "metadata": {
    "collapsed": true
   },
   "source": [
    "Proof of <a class=\"ProveItLink\" href=\"../../../_context_.ipynb\">proveit</a>.<a class=\"ProveItLink\" href=\"../../_context_.ipynb\">number</a>.<a class=\"ProveItLink\" href=\"../_context_.ipynb\">ordering</a>.<a class=\"ProveItLink\" href=\"../_theorems_.ipynb#transitivityLessEqLessEq\">transitivityLessEqLessEq</a> theorem\n",
    "========"
   ]
  },
  {
   "cell_type": "code",
   "execution_count": 1,
   "metadata": {},
   "outputs": [],
   "source": [
    "import proveit\n",
    "from proveit import defaults\n",
    "from proveit.logic.equality._axioms_ import equalsTransitivity\n",
    "from proveit._common_ import x, y, z, A, B\n",
    "from proveit.logic import Equals, Or, InSet, Booleans, And, Not\n",
    "from proveit.number import LessEq, Less\n",
    "from proveit.number.ordering._axioms_ import lessEqDef, transitivityLessLess\n",
    "from proveit.number.ordering._theorems_ import transitivityLessEqLess, transitivityLessLessEq\n",
    "from proveit.logic.boolean.disjunction._theorems_ import orIfLeft, orIfRight\n",
    "context = proveit.Context('..') # the theorem's context is in the parent directory"
   ]
  },
  {
   "cell_type": "code",
   "execution_count": 2,
   "metadata": {},
   "outputs": [
    {
     "name": "stdout",
     "output_type": "stream",
     "text": [
      "Beginning proof of transitivityLessEqLessEq\n",
      "Recorded 'presuming' information\n",
      "Presuming theorems in proveit.logic (except any that presume this theorem).\n",
      "Presuming previous theorems (applied transitively).\n"
     ]
    },
    {
     "data": {
      "text/html": [
       "<strong id=\"transitivityLessEqLessEq\">transitivityLessEqLessEq:</strong> <a class=\"ProveItLink\" href=\"../__pv_it/47014dffe6aa0a31643b7bf05c7186433ef469fd0/expr.ipynb\"><img src=\"../__pv_it/47014dffe6aa0a31643b7bf05c7186433ef469fd0/expr.png\" style=\"display:inline;vertical-align:middle;\" /></a><br>(see <a class=\"ProveItLink\" href=\"../__pv_it/47014dffe6aa0a31643b7bf05c7186433ef469fd0/dependencies.ipynb\">dependencies</a>)<br>"
      ],
      "text/plain": [
       "transitivityLessEqLessEq: forall_{x, y, z | x <= y , y <= z} (x <= z)"
      ]
     },
     "execution_count": 2,
     "metadata": {},
     "output_type": "execute_result"
    }
   ],
   "source": [
    "%proving transitivityLessEqLessEq presuming [proveit.logic]"
   ]
  },
  {
   "cell_type": "code",
   "execution_count": 3,
   "metadata": {},
   "outputs": [
    {
     "data": {
      "text/html": [
       "<strong id=\"defaults.assumptions\">defaults.assumptions:</strong> <a class=\"ProveItLink\" href=\"../__pv_it/93b9c02a4aca7d15ec1691063893a946ad4ec6e70/expr.ipynb\"><img src=\"../__pv_it/93b9c02a4aca7d15ec1691063893a946ad4ec6e70/expr.png\" style=\"display:inline;vertical-align:middle;\" /></a><br>"
      ],
      "text/plain": [
       "defaults.assumptions: (x <= y , y <= z)"
      ]
     },
     "execution_count": 3,
     "metadata": {},
     "output_type": "execute_result"
    }
   ],
   "source": [
    "defaults.assumptions = transitivityLessEqLessEq.allConditions()"
   ]
  },
  {
   "cell_type": "code",
   "execution_count": 4,
   "metadata": {},
   "outputs": [
    {
     "data": {
      "text/html": [
       "<span style=\"font-size:20px;\"> &#x22A2;&nbsp;<a class=\"ProveItLink\" href=\"../__pv_it/0089ed717314c7cad4dd311173cecf98c91b2ac60/expr.ipynb\"><img src=\"../__pv_it/0089ed717314c7cad4dd311173cecf98c91b2ac60/expr.png\" style=\"display:inline;vertical-align:middle;\" /></a></span>"
      ],
      "text/plain": [
       "|= forall_{x, y} (((x < y) or (x = y)) = (x <= y))"
      ]
     },
     "execution_count": 4,
     "metadata": {},
     "output_type": "execute_result"
    }
   ],
   "source": [
    "lessEqDef"
   ]
  },
  {
   "cell_type": "code",
   "execution_count": 5,
   "metadata": {},
   "outputs": [
    {
     "data": {
      "text/html": [
       "<strong id=\"specLEDxy\">specLEDxy:</strong> <span style=\"font-size:20px;\"> &#x22A2;&nbsp;<a class=\"ProveItLink\" href=\"../__pv_it/546d016814b1e3d65bd862747e1a647d4ea36b500/expr.ipynb\"><img src=\"../__pv_it/546d016814b1e3d65bd862747e1a647d4ea36b500/expr.png\" style=\"display:inline;vertical-align:middle;\" /></a></span><br>"
      ],
      "text/plain": [
       "specLEDxy: |= ((x < y) or (x = y)) = (x <= y)"
      ]
     },
     "execution_count": 5,
     "metadata": {},
     "output_type": "execute_result"
    }
   ],
   "source": [
    "specLEDxy = lessEqDef.specialize()"
   ]
  },
  {
   "cell_type": "code",
   "execution_count": 6,
   "metadata": {},
   "outputs": [
    {
     "data": {
      "text/html": [
       "<span style=\"font-size:20px;\"><a class=\"ProveItLink\" href=\"../__pv_it/79a674e8487f7f7b28c282811f719504bbfe2e160/expr.ipynb\"><img src=\"../__pv_it/79a674e8487f7f7b28c282811f719504bbfe2e160/expr.png\" style=\"display:inline;vertical-align:middle;\" /></a> &#x22A2;&nbsp;<a class=\"ProveItLink\" href=\"../__pv_it/0f0c997d0aa1c272eb44cb97bb9060e1d73029bb0/expr.ipynb\"><img src=\"../__pv_it/0f0c997d0aa1c272eb44cb97bb9060e1d73029bb0/expr.png\" style=\"display:inline;vertical-align:middle;\" /></a></span>"
      ],
      "text/plain": [
       "{x <= y} |= ((x < y) or (x = y)) = TRUE"
      ]
     },
     "execution_count": 6,
     "metadata": {},
     "output_type": "execute_result"
    }
   ],
   "source": [
    "specLEDxy.lhs.evaluation()"
   ]
  },
  {
   "cell_type": "code",
   "execution_count": 7,
   "metadata": {},
   "outputs": [
    {
     "data": {
      "text/html": [
       "<strong id=\"specLEDyz\">specLEDyz:</strong> <span style=\"font-size:20px;\"> &#x22A2;&nbsp;<a class=\"ProveItLink\" href=\"../__pv_it/4c73f437643da57b0b203fbe6f8a98bb8150c2460/expr.ipynb\"><img src=\"../__pv_it/4c73f437643da57b0b203fbe6f8a98bb8150c2460/expr.png\" style=\"display:inline;vertical-align:middle;\" /></a></span><br>"
      ],
      "text/plain": [
       "specLEDyz: |= ((y < z) or (y = z)) = (y <= z)"
      ]
     },
     "execution_count": 7,
     "metadata": {},
     "output_type": "execute_result"
    }
   ],
   "source": [
    "specLEDyz = lessEqDef.specialize({x:y, y:z})"
   ]
  },
  {
   "cell_type": "code",
   "execution_count": 8,
   "metadata": {},
   "outputs": [
    {
     "data": {
      "text/html": [
       "<span style=\"font-size:20px;\"><a class=\"ProveItLink\" href=\"../__pv_it/bb1f837f00b9c83aee8debf0ba6fb0d772d4fef80/expr.ipynb\"><img src=\"../__pv_it/bb1f837f00b9c83aee8debf0ba6fb0d772d4fef80/expr.png\" style=\"display:inline;vertical-align:middle;\" /></a> &#x22A2;&nbsp;<a class=\"ProveItLink\" href=\"../__pv_it/326bc860ecc66af81de32086ce503c506dd14b710/expr.ipynb\"><img src=\"../__pv_it/326bc860ecc66af81de32086ce503c506dd14b710/expr.png\" style=\"display:inline;vertical-align:middle;\" /></a></span>"
      ],
      "text/plain": [
       "{y <= z} |= ((y < z) or (y = z)) = TRUE"
      ]
     },
     "execution_count": 8,
     "metadata": {},
     "output_type": "execute_result"
    }
   ],
   "source": [
    "specLEDyz.lhs.evaluation()"
   ]
  },
  {
   "cell_type": "code",
   "execution_count": 9,
   "metadata": {},
   "outputs": [
    {
     "data": {
      "text/html": [
<<<<<<< HEAD
       "<span style=\"font-size:20px;\"><a class=\"ProveItLink\" href=\"../__pv_it/79a674e8487f7f7b28c282811f719504bbfe2e160/expr.ipynb\"><img src=\"../__pv_it/79a674e8487f7f7b28c282811f719504bbfe2e160/expr.png\" style=\"display:inline;vertical-align:middle;\" /></a> &#x22A2;&nbsp;<a class=\"ProveItLink\" href=\"../__pv_it/7e2ce4e6b54a060b4813f34d7dcf4f2bb70d495b0/expr.ipynb\"><img src=\"../__pv_it/7e2ce4e6b54a060b4813f34d7dcf4f2bb70d495b0/expr.png\" style=\"display:inline;vertical-align:middle;\" /></a></span>"
      ],
      "text/plain": [
       "{x <= y} |= (x < y) or (x = y)"
=======
       "<span style=\"font-size:20px;\"> &#x22A2;&nbsp;<a class=\"ProveItLink\" href=\"../__pv_it/7908c52c74d9c09cfc275a12551063cc819c1e5f0/expr.ipynb\"><img src=\"../__pv_it/7908c52c74d9c09cfc275a12551063cc819c1e5f0/expr.png\" style=\"display:inline;vertical-align:middle;\" /></a></span>"
      ],
      "text/plain": [
       "|= forall_{x, y, z | x <= y , y < z} (x < z)"
>>>>>>> c84bd40b
      ]
     },
     "execution_count": 9,
     "metadata": {},
     "output_type": "execute_result"
    }
   ],
   "source": [
<<<<<<< HEAD
    "specLEDxy.deriveLeftViaEquivalence()"
=======
    "transitivityLessEqLess"
>>>>>>> c84bd40b
   ]
  },
  {
   "cell_type": "code",
   "execution_count": 10,
   "metadata": {},
   "outputs": [
    {
     "data": {
      "text/html": [
       "<strong id=\"specTLEL\">specTLEL:</strong> <span style=\"font-size:20px;\"><a class=\"ProveItLink\" href=\"../__pv_it/c814814d0c9786bcecbd6f477196bc0a746335ab0/expr.ipynb\"><img src=\"../__pv_it/c814814d0c9786bcecbd6f477196bc0a746335ab0/expr.png\" style=\"display:inline;vertical-align:middle;\" /></a> &#x22A2;&nbsp;<a class=\"ProveItLink\" href=\"../__pv_it/6b5acf781be3af01dc4fd796c6bec87cf5ffa4d80/expr.ipynb\"><img src=\"../__pv_it/6b5acf781be3af01dc4fd796c6bec87cf5ffa4d80/expr.png\" style=\"display:inline;vertical-align:middle;\" /></a></span><br>"
      ],
      "text/plain": [
       "specTLEL: {x <= y , y < z} |= x < z"
      ]
     },
     "execution_count": 10,
     "metadata": {},
     "output_type": "execute_result"
    }
   ],
   "source": [
    "specTLEL = transitivityLessEqLess.specialize(assumptions =  [*defaults.assumptions, Less(y,z)])"
   ]
  },
  {
   "cell_type": "code",
   "execution_count": 11,
   "metadata": {},
   "outputs": [
    {
     "data": {
      "text/html": [
<<<<<<< HEAD
       "<span style=\"font-size:20px;\"><a class=\"ProveItLink\" href=\"../__pv_it/bb1f837f00b9c83aee8debf0ba6fb0d772d4fef80/expr.ipynb\"><img src=\"../__pv_it/bb1f837f00b9c83aee8debf0ba6fb0d772d4fef80/expr.png\" style=\"display:inline;vertical-align:middle;\" /></a> &#x22A2;&nbsp;<a class=\"ProveItLink\" href=\"../__pv_it/3f7e5c062bea0c7790a683ec624be465aeff5d570/expr.ipynb\"><img src=\"../__pv_it/3f7e5c062bea0c7790a683ec624be465aeff5d570/expr.png\" style=\"display:inline;vertical-align:middle;\" /></a></span>"
      ],
      "text/plain": [
       "{y <= z} |= (y < z) or (y = z)"
=======
       "<span style=\"font-size:20px;\"> &#x22A2;&nbsp;<a class=\"ProveItLink\" href=\"../__pv_it/e3150c3654dcd7fa2f85e21a9ac57b6ca5d9f3bf0/expr.ipynb\"><img src=\"../__pv_it/e3150c3654dcd7fa2f85e21a9ac57b6ca5d9f3bf0/expr.png\" style=\"display:inline;vertical-align:middle;\" /></a></span>"
      ],
      "text/plain": [
       "|= forall_{x, y, z | x < y , y <= z} (x < z)"
>>>>>>> c84bd40b
      ]
     },
     "execution_count": 11,
     "metadata": {},
     "output_type": "execute_result"
    }
   ],
   "source": [
<<<<<<< HEAD
    "specLEDyz.deriveLeftViaEquivalence()"
=======
    "transitivityLessLessEq"
>>>>>>> c84bd40b
   ]
  },
  {
   "cell_type": "code",
   "execution_count": 12,
   "metadata": {},
   "outputs": [
    {
     "data": {
      "text/html": [
       "<strong id=\"specTLLE\">specTLLE:</strong> <span style=\"font-size:20px;\"><a class=\"ProveItLink\" href=\"../__pv_it/3d30edba9f30108f2522776104f524ed171e23090/expr.ipynb\"><img src=\"../__pv_it/3d30edba9f30108f2522776104f524ed171e23090/expr.png\" style=\"display:inline;vertical-align:middle;\" /></a> &#x22A2;&nbsp;<a class=\"ProveItLink\" href=\"../__pv_it/6b5acf781be3af01dc4fd796c6bec87cf5ffa4d80/expr.ipynb\"><img src=\"../__pv_it/6b5acf781be3af01dc4fd796c6bec87cf5ffa4d80/expr.png\" style=\"display:inline;vertical-align:middle;\" /></a></span><br>"
      ],
      "text/plain": [
       "specTLLE: {y <= z , x < y} |= x < z"
      ]
     },
     "execution_count": 12,
     "metadata": {},
     "output_type": "execute_result"
    }
   ],
   "source": [
    "specTLLE = transitivityLessLessEq.specialize(assumptions = [*defaults.assumptions, Less(x,y)])"
   ]
  },
  {
   "cell_type": "code",
   "execution_count": 13,
   "metadata": {},
   "outputs": [
    {
     "data": {
      "text/html": [
       "<span style=\"font-size:20px;\"> &#x22A2;&nbsp;<a class=\"ProveItLink\" href=\"../../../logic/equality/__pv_it/3e27e37ba4c21dbc2950467f18d0691b4108abf10/expr.ipynb\"><img src=\"../../../logic/equality/__pv_it/3e27e37ba4c21dbc2950467f18d0691b4108abf10/expr.png\" style=\"display:inline;vertical-align:middle;\" /></a></span>"
      ],
      "text/plain": [
       "|= forall_{x, y, z | x = y , y = z} (x = z)"
      ]
     },
     "execution_count": 13,
     "metadata": {},
     "output_type": "execute_result"
    }
   ],
   "source": [
    "equalsTransitivity"
   ]
  },
  {
   "cell_type": "code",
   "execution_count": 14,
   "metadata": {},
   "outputs": [
    {
     "data": {
      "text/html": [
       "<strong id=\"specET\">specET:</strong> <span style=\"font-size:20px;\"><a class=\"ProveItLink\" href=\"../__pv_it/4e5540d064ae209c8abe81625c478bc6181a4cd20/expr.ipynb\"><img src=\"../__pv_it/4e5540d064ae209c8abe81625c478bc6181a4cd20/expr.png\" style=\"display:inline;vertical-align:middle;\" /></a> &#x22A2;&nbsp;<a class=\"ProveItLink\" href=\"../__pv_it/06b8e04239e207fc9524b3fbf7e7f1ecffeee2b60/expr.ipynb\"><img src=\"../__pv_it/06b8e04239e207fc9524b3fbf7e7f1ecffeee2b60/expr.png\" style=\"display:inline;vertical-align:middle;\" /></a></span><br>"
      ],
      "text/plain": [
       "specET: {x = y , y = z} |= x = z"
      ]
     },
     "execution_count": 14,
     "metadata": {},
     "output_type": "execute_result"
    }
   ],
   "source": [
    "specET = equalsTransitivity.specialize(assumptions = [Equals(x,y), Equals(y,z)])"
   ]
  },
  {
   "cell_type": "code",
   "execution_count": 15,
   "metadata": {},
   "outputs": [
    {
     "data": {
      "text/html": [
       "<span style=\"font-size:20px;\"><a class=\"ProveItLink\" href=\"../__pv_it/4e5540d064ae209c8abe81625c478bc6181a4cd20/expr.ipynb\"><img src=\"../__pv_it/4e5540d064ae209c8abe81625c478bc6181a4cd20/expr.png\" style=\"display:inline;vertical-align:middle;\" /></a> &#x22A2;&nbsp;<a class=\"ProveItLink\" href=\"../__pv_it/83b6cb9e732646fae74016a10b208aa6e862cdad0/expr.ipynb\"><img src=\"../__pv_it/83b6cb9e732646fae74016a10b208aa6e862cdad0/expr.png\" style=\"display:inline;vertical-align:middle;\" /></a></span>"
      ],
      "text/plain": [
       "{x = y , y = z} |= (x = z) = TRUE"
      ]
     },
     "execution_count": 15,
     "metadata": {},
     "output_type": "execute_result"
    }
   ],
   "source": [
    "specET.evaluation()"
   ]
  },
  {
   "cell_type": "code",
   "execution_count": 16,
   "metadata": {},
   "outputs": [
    {
     "data": {
      "text/html": [
       "<span style=\"font-size:20px;\"> &#x22A2;&nbsp;<a class=\"ProveItLink\" href=\"../__pv_it/fcfb29e576168acea8b303a9c503b3b79252282c0/expr.ipynb\"><img src=\"../__pv_it/fcfb29e576168acea8b303a9c503b3b79252282c0/expr.png\" style=\"display:inline;vertical-align:middle;\" /></a></span>"
      ],
      "text/plain": [
       "|= forall_{x, y, z | x < y , y < z} (x < z)"
      ]
     },
     "execution_count": 16,
     "metadata": {},
     "output_type": "execute_result"
    }
   ],
   "source": [
    "transitivityLessLess"
   ]
  },
  {
   "cell_type": "code",
   "execution_count": 17,
   "metadata": {},
   "outputs": [
    {
     "data": {
      "text/html": [
       "<strong id=\"specTLL\">specTLL:</strong> <span style=\"font-size:20px;\"><a class=\"ProveItLink\" href=\"../__pv_it/f7ae1db9b03ff2a97ab46ad6f044ec1a479641990/expr.ipynb\"><img src=\"../__pv_it/f7ae1db9b03ff2a97ab46ad6f044ec1a479641990/expr.png\" style=\"display:inline;vertical-align:middle;\" /></a> &#x22A2;&nbsp;<a class=\"ProveItLink\" href=\"../__pv_it/6b5acf781be3af01dc4fd796c6bec87cf5ffa4d80/expr.ipynb\"><img src=\"../__pv_it/6b5acf781be3af01dc4fd796c6bec87cf5ffa4d80/expr.png\" style=\"display:inline;vertical-align:middle;\" /></a></span><br>"
      ],
      "text/plain": [
       "specTLL: {x < y , y < z} |= x < z"
      ]
     },
     "execution_count": 17,
     "metadata": {},
     "output_type": "execute_result"
    }
   ],
   "source": [
    "specTLL = transitivityLessLess.specialize(assumptions = [Less(x,y), Less(y,z)])"
   ]
  },
  {
   "cell_type": "code",
   "execution_count": 18,
   "metadata": {},
   "outputs": [
    {
     "data": {
      "text/html": [
       "<span style=\"font-size:20px;\"><a class=\"ProveItLink\" href=\"../__pv_it/f7ae1db9b03ff2a97ab46ad6f044ec1a479641990/expr.ipynb\"><img src=\"../__pv_it/f7ae1db9b03ff2a97ab46ad6f044ec1a479641990/expr.png\" style=\"display:inline;vertical-align:middle;\" /></a> &#x22A2;&nbsp;<a class=\"ProveItLink\" href=\"../__pv_it/7ccdad6193e40153f490a92217e90c4a438c07080/expr.ipynb\"><img src=\"../__pv_it/7ccdad6193e40153f490a92217e90c4a438c07080/expr.png\" style=\"display:inline;vertical-align:middle;\" /></a></span>"
      ],
      "text/plain": [
       "{x < y , y < z} |= (x < z) = TRUE"
      ]
     },
     "execution_count": 18,
     "metadata": {},
     "output_type": "execute_result"
    }
   ],
   "source": [
    "specTLL.evaluation()"
   ]
  },
  {
   "cell_type": "code",
   "execution_count": 19,
   "metadata": {},
   "outputs": [
    {
     "data": {
      "text/html": [
       "<strong id=\"specLEDxz\">specLEDxz:</strong> <span style=\"font-size:20px;\"> &#x22A2;&nbsp;<a class=\"ProveItLink\" href=\"../__pv_it/2216772dd3268e56b3054efee36f427c04444f930/expr.ipynb\"><img src=\"../__pv_it/2216772dd3268e56b3054efee36f427c04444f930/expr.png\" style=\"display:inline;vertical-align:middle;\" /></a></span><br>"
      ],
      "text/plain": [
       "specLEDxz: |= ((x < z) or (x = z)) = (x <= z)"
      ]
     },
     "execution_count": 19,
     "metadata": {},
     "output_type": "execute_result"
    }
   ],
   "source": [
    "specLEDxz = lessEqDef.specialize({x:x,y:z})"
   ]
  },
  {
   "cell_type": "code",
   "execution_count": 20,
   "metadata": {},
   "outputs": [
    {
     "data": {
      "text/html": [
       "<span style=\"font-size:20px;\"> &#x22A2;&nbsp;<a class=\"ProveItLink\" href=\"../__pv_it/cbf880346c35f60270ffd774ec63ce20703693940/expr.ipynb\"><img src=\"../__pv_it/cbf880346c35f60270ffd774ec63ce20703693940/expr.png\" style=\"display:inline;vertical-align:middle;\" /></a></span>"
      ],
      "text/plain": [
       "|= (((x < z) or (x = z)) = (x <= z)) = TRUE"
      ]
     },
     "execution_count": 20,
     "metadata": {},
     "output_type": "execute_result"
    }
   ],
   "source": [
    "specLEDxz.evaluation()"
   ]
  },
  {
   "cell_type": "code",
   "execution_count": 21,
   "metadata": {},
   "outputs": [
    {
     "data": {
      "text/html": [
       "<strong id=\"xeqY\">xeqY:</strong> <span style=\"font-size:20px;\"><a class=\"ProveItLink\" href=\"../__pv_it/4e5540d064ae209c8abe81625c478bc6181a4cd20/expr.ipynb\"><img src=\"../__pv_it/4e5540d064ae209c8abe81625c478bc6181a4cd20/expr.png\" style=\"display:inline;vertical-align:middle;\" /></a> &#x22A2;&nbsp;<a class=\"ProveItLink\" href=\"../__pv_it/06b8e04239e207fc9524b3fbf7e7f1ecffeee2b60/expr.ipynb\"><img src=\"../__pv_it/06b8e04239e207fc9524b3fbf7e7f1ecffeee2b60/expr.png\" style=\"display:inline;vertical-align:middle;\" /></a></span><br>"
      ],
      "text/plain": [
       "xeqY: {x = y , y = z} |= x = z"
      ]
     },
     "execution_count": 21,
     "metadata": {},
     "output_type": "execute_result"
    }
   ],
   "source": [
    "xeqY = Equals(x,z).prove(assumptions = [Equals(x,y), Equals(y,z)])"
   ]
  },
  {
   "cell_type": "code",
   "execution_count": 22,
   "metadata": {},
   "outputs": [
    {
     "data": {
      "text/html": [
       "<strong id=\"xeqYlessEqz\">xeqYlessEqz:</strong> <span style=\"font-size:20px;\"><a class=\"ProveItLink\" href=\"../__pv_it/52630a748ad66b29db05ae21e9356949f53a1e8a0/expr.ipynb\"><img src=\"../__pv_it/52630a748ad66b29db05ae21e9356949f53a1e8a0/expr.png\" style=\"display:inline;vertical-align:middle;\" /></a> &#x22A2;&nbsp;<a class=\"ProveItLink\" href=\"../__pv_it/ec017a253223befc83f6ae0a7e6bd12b58ddd9990/expr.ipynb\"><img src=\"../__pv_it/ec017a253223befc83f6ae0a7e6bd12b58ddd9990/expr.png\" style=\"display:inline;vertical-align:middle;\" /></a></span><br>"
      ],
      "text/plain": [
       "xeqYlessEqz: {x = y , y <= z} |= x <= z"
      ]
     },
     "execution_count": 22,
     "metadata": {},
     "output_type": "execute_result"
    }
   ],
   "source": [
    "xeqYlessEqz = LessEq(x,z).prove(assumptions = [Equals(x,y), LessEq(y,z)])"
   ]
  },
  {
   "cell_type": "code",
   "execution_count": 23,
   "metadata": {},
   "outputs": [
    {
     "data": {
      "text/html": [
       "<strong id=\"xlessEqYeqZ\">xlessEqYeqZ:</strong> <span style=\"font-size:20px;\"><a class=\"ProveItLink\" href=\"../__pv_it/dda6cf2a8ff5389ad56345b88419859c42c666960/expr.ipynb\"><img src=\"../__pv_it/dda6cf2a8ff5389ad56345b88419859c42c666960/expr.png\" style=\"display:inline;vertical-align:middle;\" /></a> &#x22A2;&nbsp;<a class=\"ProveItLink\" href=\"../__pv_it/ec017a253223befc83f6ae0a7e6bd12b58ddd9990/expr.ipynb\"><img src=\"../__pv_it/ec017a253223befc83f6ae0a7e6bd12b58ddd9990/expr.png\" style=\"display:inline;vertical-align:middle;\" /></a></span><br>"
      ],
      "text/plain": [
       "xlessEqYeqZ: {x <= y , y = z} |= x <= z"
      ]
     },
     "execution_count": 23,
     "metadata": {},
     "output_type": "execute_result"
    }
   ],
   "source": [
    "#xlessEqYeqZ = LessEq(x,z).prove(assumptions = [LessEq(x,y), Equals(y,z)])"
   ]
  },
  {
   "cell_type": "code",
   "execution_count": 24,
   "metadata": {},
   "outputs": [
    {
     "data": {
      "text/html": [
       "<strong id=\"xLessYlessZ\">xLessYlessZ:</strong> <span style=\"font-size:20px;\"><a class=\"ProveItLink\" href=\"../__pv_it/f7ae1db9b03ff2a97ab46ad6f044ec1a479641990/expr.ipynb\"><img src=\"../__pv_it/f7ae1db9b03ff2a97ab46ad6f044ec1a479641990/expr.png\" style=\"display:inline;vertical-align:middle;\" /></a> &#x22A2;&nbsp;<a class=\"ProveItLink\" href=\"../__pv_it/6b5acf781be3af01dc4fd796c6bec87cf5ffa4d80/expr.ipynb\"><img src=\"../__pv_it/6b5acf781be3af01dc4fd796c6bec87cf5ffa4d80/expr.png\" style=\"display:inline;vertical-align:middle;\" /></a></span><br>"
      ],
      "text/plain": [
       "xLessYlessZ: {x < y , y < z} |= x < z"
      ]
     },
     "execution_count": 24,
     "metadata": {},
     "output_type": "execute_result"
    }
   ],
   "source": [
    "#xLessYlessZ = Less(x,z).prove(assumptions = [Less(x,y), Less(y,z)])"
   ]
  },
  {
   "cell_type": "code",
   "execution_count": 25,
   "metadata": {},
   "outputs": [
    {
     "data": {
      "text/html": [
       "<strong id=\"xLessYeqZ\">xLessYeqZ:</strong> <span style=\"font-size:20px;\"><a class=\"ProveItLink\" href=\"../__pv_it/e0c31976191b56e94ced607cbd1ef02f84d08b350/expr.ipynb\"><img src=\"../__pv_it/e0c31976191b56e94ced607cbd1ef02f84d08b350/expr.png\" style=\"display:inline;vertical-align:middle;\" /></a> &#x22A2;&nbsp;<a class=\"ProveItLink\" href=\"../__pv_it/6b5acf781be3af01dc4fd796c6bec87cf5ffa4d80/expr.ipynb\"><img src=\"../__pv_it/6b5acf781be3af01dc4fd796c6bec87cf5ffa4d80/expr.png\" style=\"display:inline;vertical-align:middle;\" /></a></span><br>"
      ],
      "text/plain": [
       "xLessYeqZ: {x < y , y = z} |= x < z"
      ]
     },
     "execution_count": 25,
     "metadata": {},
     "output_type": "execute_result"
    }
   ],
   "source": [
    "#xLessYeqZ = Less(x,z).prove(assumptions =[Less(x,y), Equals(y,z)])"
   ]
  },
  {
   "cell_type": "code",
   "execution_count": 26,
   "metadata": {},
   "outputs": [
    {
     "data": {
      "text/html": [
       "<strong id=\"xeqYlessZ\">xeqYlessZ:</strong> <span style=\"font-size:20px;\"><a class=\"ProveItLink\" href=\"../__pv_it/84cd75e01e21ff881ced3528ab6156fc8e0dc4290/expr.ipynb\"><img src=\"../__pv_it/84cd75e01e21ff881ced3528ab6156fc8e0dc4290/expr.png\" style=\"display:inline;vertical-align:middle;\" /></a> &#x22A2;&nbsp;<a class=\"ProveItLink\" href=\"../__pv_it/6b5acf781be3af01dc4fd796c6bec87cf5ffa4d80/expr.ipynb\"><img src=\"../__pv_it/6b5acf781be3af01dc4fd796c6bec87cf5ffa4d80/expr.png\" style=\"display:inline;vertical-align:middle;\" /></a></span><br>"
      ],
      "text/plain": [
       "xeqYlessZ: {x = y , y < z} |= x < z"
      ]
     },
     "execution_count": 26,
     "metadata": {},
     "output_type": "execute_result"
    }
   ],
   "source": [
    "#xeqYlessZ = Less(x,z).prove(assumptions = [Equals(x,y), Less(y,z)])"
   ]
  },
  {
   "cell_type": "code",
   "execution_count": 27,
   "metadata": {},
   "outputs": [
    {
     "data": {
      "text/html": [
       "<strong id=\"xlessEqYLessZ\">xlessEqYLessZ:</strong> <span style=\"font-size:20px;\"><a class=\"ProveItLink\" href=\"../__pv_it/c814814d0c9786bcecbd6f477196bc0a746335ab0/expr.ipynb\"><img src=\"../__pv_it/c814814d0c9786bcecbd6f477196bc0a746335ab0/expr.png\" style=\"display:inline;vertical-align:middle;\" /></a> &#x22A2;&nbsp;<a class=\"ProveItLink\" href=\"../__pv_it/6b5acf781be3af01dc4fd796c6bec87cf5ffa4d80/expr.ipynb\"><img src=\"../__pv_it/6b5acf781be3af01dc4fd796c6bec87cf5ffa4d80/expr.png\" style=\"display:inline;vertical-align:middle;\" /></a></span><br>"
      ],
      "text/plain": [
       "xlessEqYLessZ: {x <= y , y < z} |= x < z"
      ]
     },
     "execution_count": 27,
     "metadata": {},
     "output_type": "execute_result"
    }
   ],
   "source": [
    "#xlessEqYLessZ = Less(x,z).prove(assumptions = [LessEq(x,y), Less(y,z)])"
   ]
  },
  {
   "cell_type": "code",
   "execution_count": null,
   "metadata": {},
   "outputs": [],
   "source": [
    "# use orIfLeft from logic.bool.dis to for an or into the truth from In [24]"
   ]
  },
  {
   "cell_type": "code",
   "execution_count": 28,
   "metadata": {},
   "outputs": [
    {
     "data": {
      "text/html": [
       "<strong id=\"xlessYlessEqZ\">xlessYlessEqZ:</strong> <span style=\"font-size:20px;\"><a class=\"ProveItLink\" href=\"../__pv_it/3d30edba9f30108f2522776104f524ed171e23090/expr.ipynb\"><img src=\"../__pv_it/3d30edba9f30108f2522776104f524ed171e23090/expr.png\" style=\"display:inline;vertical-align:middle;\" /></a> &#x22A2;&nbsp;<a class=\"ProveItLink\" href=\"../__pv_it/6b5acf781be3af01dc4fd796c6bec87cf5ffa4d80/expr.ipynb\"><img src=\"../__pv_it/6b5acf781be3af01dc4fd796c6bec87cf5ffa4d80/expr.png\" style=\"display:inline;vertical-align:middle;\" /></a></span><br>"
      ],
      "text/plain": [
       "xlessYlessEqZ: {y <= z , x < y} |= x < z"
      ]
     },
     "execution_count": 28,
     "metadata": {},
     "output_type": "execute_result"
    }
   ],
   "source": [
    "xlessYlessEqZ = Less(x,z).prove(assumptions = [Less(x,y), LessEq(y,z)])"
   ]
  },
  {
   "cell_type": "code",
<<<<<<< HEAD
   "execution_count": 25,
=======
   "execution_count": 29,
   "metadata": {},
   "outputs": [
    {
     "data": {
      "text/html": [
       "<span style=\"font-size:20px;\"> &#x22A2;&nbsp;<a class=\"ProveItLink\" href=\"../../../logic/boolean/disjunction/__pv_it/ee9b5e135f18feaeceacb6d1760a21f60f3575430/expr.ipynb\"><img src=\"../../../logic/boolean/disjunction/__pv_it/ee9b5e135f18feaeceacb6d1760a21f60f3575430/expr.png\" style=\"display:inline;vertical-align:middle;\" /></a></span>"
      ],
      "text/plain": [
       "|= forall_{A, B in BOOLEANS | A} (A or B)"
      ]
     },
     "execution_count": 29,
     "metadata": {},
     "output_type": "execute_result"
    }
   ],
   "source": [
    "orIfLeft"
   ]
  },
  {
   "cell_type": "code",
   "execution_count": 30,
   "metadata": {},
   "outputs": [
    {
     "data": {
      "text/html": [
       "<strong id=\"specOIL\">specOIL:</strong> <span style=\"font-size:20px;\"><a class=\"ProveItLink\" href=\"../__pv_it/619ba869ed3b8098cf81f1a0269ca1919da43cf60/expr.ipynb\"><img src=\"../__pv_it/619ba869ed3b8098cf81f1a0269ca1919da43cf60/expr.png\" style=\"display:inline;vertical-align:middle;\" /></a> &#x22A2;&nbsp;<a class=\"ProveItLink\" href=\"../__pv_it/4a9830f04f5a93a30b8e4bcc49f7f9747fcb7f040/expr.ipynb\"><img src=\"../__pv_it/4a9830f04f5a93a30b8e4bcc49f7f9747fcb7f040/expr.png\" style=\"display:inline;vertical-align:middle;\" /></a></span><br>"
      ],
      "text/plain": [
       "specOIL: {x < z} |= (x < z) or (x = z)"
      ]
     },
     "execution_count": 30,
     "metadata": {},
     "output_type": "execute_result"
    }
   ],
   "source": [
    "specOIL = orIfLeft.specialize({A:Less(x,z), B:Equals(x,z)}, assumptions = [Less(x,z)])"
   ]
  },
  {
   "cell_type": "code",
   "execution_count": 31,
   "metadata": {},
   "outputs": [
    {
     "data": {
      "text/html": [
       "<span style=\"font-size:20px;\"> &#x22A2;&nbsp;<a class=\"ProveItLink\" href=\"../../../logic/boolean/disjunction/__pv_it/244c12503c36805689e898ad6458e87c518cd09d0/expr.ipynb\"><img src=\"../../../logic/boolean/disjunction/__pv_it/244c12503c36805689e898ad6458e87c518cd09d0/expr.png\" style=\"display:inline;vertical-align:middle;\" /></a></span>"
      ],
      "text/plain": [
       "|= forall_{A, B in BOOLEANS | B} (A or B)"
      ]
     },
     "execution_count": 31,
     "metadata": {},
     "output_type": "execute_result"
    }
   ],
   "source": [
    "orIfRight"
   ]
  },
  {
   "cell_type": "code",
   "execution_count": 32,
   "metadata": {},
   "outputs": [
    {
     "data": {
      "text/html": [
       "<strong id=\"specOIR\">specOIR:</strong> <span style=\"font-size:20px;\"><a class=\"ProveItLink\" href=\"../__pv_it/eeeb376d7de5f883cdbcd5514243d0b14150a4720/expr.ipynb\"><img src=\"../__pv_it/eeeb376d7de5f883cdbcd5514243d0b14150a4720/expr.png\" style=\"display:inline;vertical-align:middle;\" /></a> &#x22A2;&nbsp;<a class=\"ProveItLink\" href=\"../__pv_it/4a9830f04f5a93a30b8e4bcc49f7f9747fcb7f040/expr.ipynb\"><img src=\"../__pv_it/4a9830f04f5a93a30b8e4bcc49f7f9747fcb7f040/expr.png\" style=\"display:inline;vertical-align:middle;\" /></a></span><br>"
      ],
      "text/plain": [
       "specOIR: {[not](x < z) , x = z} |= (x < z) or (x = z)"
      ]
     },
     "execution_count": 32,
     "metadata": {},
     "output_type": "execute_result"
    }
   ],
   "source": [
    "specOIR = orIfRight.specialize({A:Less(x,z), B:Equals(x,z)}, assumptions = [Not(Less(x,z)), Equals(x,z)])"
   ]
  },
  {
   "cell_type": "code",
   "execution_count": null,
>>>>>>> c84bd40b
   "metadata": {},
   "outputs": [
    {
     "ename": "ProofFailure",
     "evalue": "Unable to prove forall_{x, y, z | x <= y , y <= z} (x <= z) assuming {x <= y, y <= z}: Unable to conclude automatically; the domain has no 'foldAsForall' method and automated generalization failed.",
     "output_type": "error",
     "traceback": [
      "\u001b[0;31m---------------------------------------------------------------------------\u001b[0m",
      "\u001b[0;31mProofFailure\u001b[0m                              Traceback (most recent call last)",
      "\u001b[0;32m~/ProveIt/Prove-It/packages/proveit/_core_/expression/expr.py\u001b[0m in \u001b[0;36mprove\u001b[0;34m(self, assumptions, automation)\u001b[0m\n\u001b[1;32m    409\u001b[0m                     \u001b[0;31m# first attempt to prove via implication\u001b[0m\u001b[0;34m\u001b[0m\u001b[0;34m\u001b[0m\u001b[0;34m\u001b[0m\u001b[0m\n\u001b[0;32m--> 410\u001b[0;31m                     \u001b[0mconcludedTruth\u001b[0m \u001b[0;34m=\u001b[0m \u001b[0mself\u001b[0m\u001b[0;34m.\u001b[0m\u001b[0mconcludeViaImplication\u001b[0m\u001b[0;34m(\u001b[0m\u001b[0massumptions\u001b[0m\u001b[0;34m)\u001b[0m\u001b[0;34m\u001b[0m\u001b[0;34m\u001b[0m\u001b[0m\n\u001b[0m\u001b[1;32m    411\u001b[0m                 \u001b[0;32mexcept\u001b[0m \u001b[0mProofFailure\u001b[0m\u001b[0;34m:\u001b[0m\u001b[0;34m\u001b[0m\u001b[0;34m\u001b[0m\u001b[0m\n",
      "\u001b[0;32m~/ProveIt/Prove-It/packages/proveit/_core_/expression/expr.py\u001b[0m in \u001b[0;36mconcludeViaImplication\u001b[0;34m(self, assumptions)\u001b[0m\n\u001b[1;32m    458\u001b[0m         \u001b[0;32mfrom\u001b[0m \u001b[0mproveit\u001b[0m\u001b[0;34m.\u001b[0m\u001b[0mlogic\u001b[0m \u001b[0;32mimport\u001b[0m \u001b[0mconcludeViaImplication\u001b[0m\u001b[0;34m\u001b[0m\u001b[0;34m\u001b[0m\u001b[0m\n\u001b[0;32m--> 459\u001b[0;31m         \u001b[0;32mreturn\u001b[0m \u001b[0mconcludeViaImplication\u001b[0m\u001b[0;34m(\u001b[0m\u001b[0mself\u001b[0m\u001b[0;34m,\u001b[0m \u001b[0massumptions\u001b[0m\u001b[0;34m)\u001b[0m\u001b[0;34m\u001b[0m\u001b[0;34m\u001b[0m\u001b[0m\n\u001b[0m\u001b[1;32m    460\u001b[0m \u001b[0;34m\u001b[0m\u001b[0m\n",
      "\u001b[0;32m~/ProveIt/Prove-It/packages/proveit/logic/boolean/implication/implies.py\u001b[0m in \u001b[0;36mconcludeViaImplication\u001b[0;34m(consequent, assumptions)\u001b[0m\n\u001b[1;32m    301\u001b[0m                         \u001b[0mqueue\u001b[0m\u001b[0;34m.\u001b[0m\u001b[0mappend\u001b[0m\u001b[0;34m(\u001b[0m\u001b[0mlocal_antecedent\u001b[0m\u001b[0;34m)\u001b[0m\u001b[0;34m\u001b[0m\u001b[0;34m\u001b[0m\u001b[0m\n\u001b[0;32m--> 302\u001b[0;31m     \u001b[0;32mraise\u001b[0m \u001b[0mProofFailure\u001b[0m\u001b[0;34m(\u001b[0m\u001b[0mconsequent\u001b[0m\u001b[0;34m,\u001b[0m \u001b[0massumptions\u001b[0m\u001b[0;34m,\u001b[0m \u001b[0;34m'Unable to conclude via implications'\u001b[0m\u001b[0;34m)\u001b[0m\u001b[0;34m\u001b[0m\u001b[0;34m\u001b[0m\u001b[0m\n\u001b[0m\u001b[1;32m    303\u001b[0m \u001b[0;34m\u001b[0m\u001b[0m\n",
      "\u001b[0;31mProofFailure\u001b[0m: Unable to prove forall_{x, y, z | x <= y , y <= z} (x <= z) assuming {x <= y, y <= z}: Unable to conclude via implications",
      "\nDuring handling of the above exception, another exception occurred:\n",
      "\u001b[0;31mProofFailure\u001b[0m                              Traceback (most recent call last)",
      "\u001b[0;32m~/ProveIt/Prove-It/packages/proveit/_core_/expression/expr.py\u001b[0m in \u001b[0;36mprove\u001b[0;34m(self, assumptions, automation)\u001b[0m\n\u001b[1;32m    409\u001b[0m                     \u001b[0;31m# first attempt to prove via implication\u001b[0m\u001b[0;34m\u001b[0m\u001b[0;34m\u001b[0m\u001b[0;34m\u001b[0m\u001b[0m\n\u001b[0;32m--> 410\u001b[0;31m                     \u001b[0mconcludedTruth\u001b[0m \u001b[0;34m=\u001b[0m \u001b[0mself\u001b[0m\u001b[0;34m.\u001b[0m\u001b[0mconcludeViaImplication\u001b[0m\u001b[0;34m(\u001b[0m\u001b[0massumptions\u001b[0m\u001b[0;34m)\u001b[0m\u001b[0;34m\u001b[0m\u001b[0;34m\u001b[0m\u001b[0m\n\u001b[0m\u001b[1;32m    411\u001b[0m                 \u001b[0;32mexcept\u001b[0m \u001b[0mProofFailure\u001b[0m\u001b[0;34m:\u001b[0m\u001b[0;34m\u001b[0m\u001b[0;34m\u001b[0m\u001b[0m\n",
      "\u001b[0;32m~/ProveIt/Prove-It/packages/proveit/_core_/expression/expr.py\u001b[0m in \u001b[0;36mconcludeViaImplication\u001b[0;34m(self, assumptions)\u001b[0m\n\u001b[1;32m    458\u001b[0m         \u001b[0;32mfrom\u001b[0m \u001b[0mproveit\u001b[0m\u001b[0;34m.\u001b[0m\u001b[0mlogic\u001b[0m \u001b[0;32mimport\u001b[0m \u001b[0mconcludeViaImplication\u001b[0m\u001b[0;34m\u001b[0m\u001b[0;34m\u001b[0m\u001b[0m\n\u001b[0;32m--> 459\u001b[0;31m         \u001b[0;32mreturn\u001b[0m \u001b[0mconcludeViaImplication\u001b[0m\u001b[0;34m(\u001b[0m\u001b[0mself\u001b[0m\u001b[0;34m,\u001b[0m \u001b[0massumptions\u001b[0m\u001b[0;34m)\u001b[0m\u001b[0;34m\u001b[0m\u001b[0;34m\u001b[0m\u001b[0m\n\u001b[0m\u001b[1;32m    460\u001b[0m \u001b[0;34m\u001b[0m\u001b[0m\n",
      "\u001b[0;32m~/ProveIt/Prove-It/packages/proveit/logic/boolean/implication/implies.py\u001b[0m in \u001b[0;36mconcludeViaImplication\u001b[0;34m(consequent, assumptions)\u001b[0m\n\u001b[1;32m    301\u001b[0m                         \u001b[0mqueue\u001b[0m\u001b[0;34m.\u001b[0m\u001b[0mappend\u001b[0m\u001b[0;34m(\u001b[0m\u001b[0mlocal_antecedent\u001b[0m\u001b[0;34m)\u001b[0m\u001b[0;34m\u001b[0m\u001b[0;34m\u001b[0m\u001b[0m\n\u001b[0;32m--> 302\u001b[0;31m     \u001b[0;32mraise\u001b[0m \u001b[0mProofFailure\u001b[0m\u001b[0;34m(\u001b[0m\u001b[0mconsequent\u001b[0m\u001b[0;34m,\u001b[0m \u001b[0massumptions\u001b[0m\u001b[0;34m,\u001b[0m \u001b[0;34m'Unable to conclude via implications'\u001b[0m\u001b[0;34m)\u001b[0m\u001b[0;34m\u001b[0m\u001b[0;34m\u001b[0m\u001b[0m\n\u001b[0m\u001b[1;32m    303\u001b[0m \u001b[0;34m\u001b[0m\u001b[0m\n",
      "\u001b[0;31mProofFailure\u001b[0m: Unable to prove x <= z assuming {x <= y, y <= z}: Unable to conclude via implications",
      "\nDuring handling of the above exception, another exception occurred:\n",
      "\u001b[0;31mProofFailure\u001b[0m                              Traceback (most recent call last)",
      "\u001b[0;32m~/ProveIt/Prove-It/packages/proveit/_core_/known_truth.py\u001b[0m in \u001b[0;36mspecialize\u001b[0;34m(self, specializeMap, relabelMap, assumptions)\u001b[0m\n\u001b[1;32m    708\u001b[0m             \u001b[0;32mtry\u001b[0m\u001b[0;34m:\u001b[0m\u001b[0;34m\u001b[0m\u001b[0;34m\u001b[0m\u001b[0m\n\u001b[0;32m--> 709\u001b[0;31m                 \u001b[0malternate\u001b[0m \u001b[0;34m=\u001b[0m \u001b[0mself\u001b[0m\u001b[0;34m.\u001b[0m\u001b[0mexpr\u001b[0m\u001b[0;34m.\u001b[0m\u001b[0mprove\u001b[0m\u001b[0;34m(\u001b[0m\u001b[0massumptions\u001b[0m\u001b[0;34m,\u001b[0m \u001b[0mautomation\u001b[0m\u001b[0;34m=\u001b[0m\u001b[0;32mFalse\u001b[0m\u001b[0;34m)\u001b[0m\u001b[0;34m\u001b[0m\u001b[0;34m\u001b[0m\u001b[0m\n\u001b[0m\u001b[1;32m    710\u001b[0m             \u001b[0;32mexcept\u001b[0m \u001b[0mProofFailure\u001b[0m\u001b[0;34m:\u001b[0m\u001b[0;34m\u001b[0m\u001b[0;34m\u001b[0m\u001b[0m\n",
      "\u001b[0;32m~/ProveIt/Prove-It/packages/proveit/_core_/expression/expr.py\u001b[0m in \u001b[0;36mprove\u001b[0;34m(self, assumptions, automation)\u001b[0m\n\u001b[1;32m    390\u001b[0m         \u001b[0;32mif\u001b[0m \u001b[0;32mnot\u001b[0m \u001b[0mautomation\u001b[0m\u001b[0;34m:\u001b[0m\u001b[0;34m\u001b[0m\u001b[0;34m\u001b[0m\u001b[0m\n\u001b[0;32m--> 391\u001b[0;31m             \u001b[0;32mraise\u001b[0m \u001b[0mProofFailure\u001b[0m\u001b[0;34m(\u001b[0m\u001b[0mself\u001b[0m\u001b[0;34m,\u001b[0m \u001b[0massumptions\u001b[0m\u001b[0;34m,\u001b[0m \u001b[0;34m\"No pre-existing proof\"\u001b[0m\u001b[0;34m)\u001b[0m\u001b[0;34m\u001b[0m\u001b[0;34m\u001b[0m\u001b[0m\n\u001b[0m\u001b[1;32m    392\u001b[0m \u001b[0;34m\u001b[0m\u001b[0m\n",
      "\u001b[0;31mProofFailure\u001b[0m: Unable to prove forall_{x, y, z | x <= y , y <= z} (x <= z) assuming {x <= y, y <= z}: No pre-existing proof",
      "\nDuring handling of the above exception, another exception occurred:\n",
      "\u001b[0;31mUnusableProof\u001b[0m                             Traceback (most recent call last)",
      "\u001b[0;32m~/ProveIt/Prove-It/packages/proveit/logic/boolean/quantification/universal/forall.py\u001b[0m in \u001b[0;36mconclude\u001b[0;34m(self, assumptions)\u001b[0m\n\u001b[1;32m     51\u001b[0m         \u001b[0;32mtry\u001b[0m\u001b[0;34m:\u001b[0m\u001b[0;34m\u001b[0m\u001b[0;34m\u001b[0m\u001b[0m\n\u001b[0;32m---> 52\u001b[0;31m             \u001b[0mproven_inst_expr\u001b[0m \u001b[0;34m=\u001b[0m \u001b[0mself\u001b[0m\u001b[0;34m.\u001b[0m\u001b[0mexplicitInstanceExpr\u001b[0m\u001b[0;34m(\u001b[0m\u001b[0;34m)\u001b[0m\u001b[0;34m.\u001b[0m\u001b[0mprove\u001b[0m\u001b[0;34m(\u001b[0m\u001b[0massumptions\u001b[0m\u001b[0;34m=\u001b[0m\u001b[0mextra_assumptions\u001b[0m\u001b[0;34m+\u001b[0m\u001b[0mdefaults\u001b[0m\u001b[0;34m.\u001b[0m\u001b[0mcheckedAssumptions\u001b[0m\u001b[0;34m(\u001b[0m\u001b[0massumptions\u001b[0m\u001b[0;34m)\u001b[0m\u001b[0;34m)\u001b[0m\u001b[0;34m\u001b[0m\u001b[0;34m\u001b[0m\u001b[0m\n\u001b[0m\u001b[1;32m     53\u001b[0m             \u001b[0minstanceVarLists\u001b[0m \u001b[0;34m=\u001b[0m \u001b[0;34m[\u001b[0m\u001b[0mlist\u001b[0m\u001b[0;34m(\u001b[0m\u001b[0mself\u001b[0m\u001b[0;34m.\u001b[0m\u001b[0mexplicitInstanceVars\u001b[0m\u001b[0;34m(\u001b[0m\u001b[0;34m)\u001b[0m\u001b[0;34m)\u001b[0m\u001b[0;34m]\u001b[0m\u001b[0;34m\u001b[0m\u001b[0;34m\u001b[0m\u001b[0m\n",
      "\u001b[0;32m~/ProveIt/Prove-It/packages/proveit/_core_/expression/expr.py\u001b[0m in \u001b[0;36mprove\u001b[0;34m(self, assumptions, automation)\u001b[0m\n\u001b[1;32m    412\u001b[0m                     \u001b[0;31m# try the 'conclude' method of the specific Expression class\u001b[0m\u001b[0;34m\u001b[0m\u001b[0;34m\u001b[0m\u001b[0;34m\u001b[0m\u001b[0m\n\u001b[0;32m--> 413\u001b[0;31m                     \u001b[0mconcludedTruth\u001b[0m \u001b[0;34m=\u001b[0m \u001b[0mself\u001b[0m\u001b[0;34m.\u001b[0m\u001b[0mconclude\u001b[0m\u001b[0;34m(\u001b[0m\u001b[0massumptions\u001b[0m\u001b[0;34m)\u001b[0m\u001b[0;34m\u001b[0m\u001b[0;34m\u001b[0m\u001b[0m\n\u001b[0m\u001b[1;32m    414\u001b[0m             \u001b[0;32mif\u001b[0m \u001b[0mconcludedTruth\u001b[0m \u001b[0;32mis\u001b[0m \u001b[0;32mNone\u001b[0m\u001b[0;34m:\u001b[0m\u001b[0;34m\u001b[0m\u001b[0;34m\u001b[0m\u001b[0m\n",
      "\u001b[0;32m~/ProveIt/Prove-It/packages/proveit/relation/transitivity.py\u001b[0m in \u001b[0;36mconclude\u001b[0;34m(self, assumptions)\u001b[0m\n\u001b[1;32m     64\u001b[0m         \u001b[0;32mtry\u001b[0m\u001b[0;34m:\u001b[0m\u001b[0;34m\u001b[0m\u001b[0;34m\u001b[0m\u001b[0m\n\u001b[0;32m---> 65\u001b[0;31m             \u001b[0mself\u001b[0m\u001b[0;34m.\u001b[0m\u001b[0mconcludeViaTransitivity\u001b[0m\u001b[0;34m(\u001b[0m\u001b[0massumptions\u001b[0m\u001b[0;34m)\u001b[0m\u001b[0;34m\u001b[0m\u001b[0;34m\u001b[0m\u001b[0m\n\u001b[0m\u001b[1;32m     66\u001b[0m         \u001b[0;32mexcept\u001b[0m \u001b[0mTransitivityException\u001b[0m \u001b[0;32mas\u001b[0m \u001b[0me\u001b[0m\u001b[0;34m:\u001b[0m\u001b[0;34m\u001b[0m\u001b[0;34m\u001b[0m\u001b[0m\n",
      "\u001b[0;32m~/ProveIt/Prove-It/packages/proveit/relation/transitivity.py\u001b[0m in \u001b[0;36mconcludeViaTransitivity\u001b[0;34m(self, assumptions)\u001b[0m\n\u001b[1;32m     74\u001b[0m         \u001b[0;32melse\u001b[0m\u001b[0;34m:\u001b[0m \u001b[0mforceStrong\u001b[0m \u001b[0;34m=\u001b[0m \u001b[0;34m(\u001b[0m\u001b[0mself\u001b[0m\u001b[0;34m.\u001b[0m\u001b[0m__class__\u001b[0m \u001b[0;34m==\u001b[0m \u001b[0mself\u001b[0m\u001b[0;34m.\u001b[0m\u001b[0m__class__\u001b[0m\u001b[0;34m.\u001b[0m\u001b[0m_checkedStrongRelationClass\u001b[0m\u001b[0;34m(\u001b[0m\u001b[0;34m)\u001b[0m\u001b[0;34m)\u001b[0m\u001b[0;34m\u001b[0m\u001b[0;34m\u001b[0m\u001b[0m\n\u001b[0;32m---> 75\u001b[0;31m         \u001b[0;32mreturn\u001b[0m \u001b[0mself\u001b[0m\u001b[0;34m.\u001b[0m\u001b[0m__class__\u001b[0m\u001b[0;34m.\u001b[0m\u001b[0m_transitivitySearch\u001b[0m\u001b[0;34m(\u001b[0m\u001b[0mself\u001b[0m\u001b[0;34m.\u001b[0m\u001b[0mlhs\u001b[0m\u001b[0;34m,\u001b[0m \u001b[0mself\u001b[0m\u001b[0;34m.\u001b[0m\u001b[0mrhs\u001b[0m\u001b[0;34m,\u001b[0m \u001b[0mforceStrong\u001b[0m\u001b[0;34m=\u001b[0m\u001b[0mforceStrong\u001b[0m\u001b[0;34m,\u001b[0m \u001b[0massumptions\u001b[0m\u001b[0;34m=\u001b[0m\u001b[0massumptions\u001b[0m\u001b[0;34m)\u001b[0m\u001b[0;34m\u001b[0m\u001b[0;34m\u001b[0m\u001b[0m\n\u001b[0m\u001b[1;32m     76\u001b[0m \u001b[0;34m\u001b[0m\u001b[0m\n",
      "\u001b[0;32m~/ProveIt/Prove-It/packages/proveit/relation/transitivity.py\u001b[0m in \u001b[0;36m_transitivitySearch\u001b[0;34m(RelationClass, leftItem, rightItem, forceStrong, assumptions)\u001b[0m\n\u001b[1;32m    278\u001b[0m                             \u001b[0;31m# This should return a known truth for the desired relation in weak or strong form.\u001b[0m\u001b[0;34m\u001b[0m\u001b[0;34m\u001b[0m\u001b[0;34m\u001b[0m\u001b[0m\n\u001b[0;32m--> 279\u001b[0;31m                             \u001b[0mrelation\u001b[0m \u001b[0;34m=\u001b[0m \u001b[0mTransitiveRelation\u001b[0m\u001b[0;34m.\u001b[0m\u001b[0mapplyTransitivities\u001b[0m\u001b[0;34m(\u001b[0m\u001b[0mfull_chain\u001b[0m\u001b[0;34m,\u001b[0m \u001b[0massumptions\u001b[0m\u001b[0;34m=\u001b[0m\u001b[0massumptions\u001b[0m\u001b[0;34m)\u001b[0m\u001b[0;34m\u001b[0m\u001b[0;34m\u001b[0m\u001b[0m\n\u001b[0m\u001b[1;32m    280\u001b[0m                             \u001b[0;31m# If forceStrong is true and the proven relation is weak, continue to keep trying.\u001b[0m\u001b[0;34m\u001b[0m\u001b[0;34m\u001b[0m\u001b[0;34m\u001b[0m\u001b[0m\n",
      "\u001b[0;32m~/ProveIt/Prove-It/packages/proveit/relation/transitivity.py\u001b[0m in \u001b[0;36mapplyTransitivities\u001b[0;34m(chain, assumptions)\u001b[0m\n\u001b[1;32m    217\u001b[0m             \u001b[0msecond\u001b[0m \u001b[0;34m=\u001b[0m \u001b[0mchain\u001b[0m\u001b[0;34m.\u001b[0m\u001b[0mpop\u001b[0m\u001b[0;34m(\u001b[0m\u001b[0;36m0\u001b[0m\u001b[0;34m)\u001b[0m\u001b[0;34m\u001b[0m\u001b[0;34m\u001b[0m\u001b[0m\n\u001b[0;32m--> 218\u001b[0;31m             \u001b[0mchain\u001b[0m\u001b[0;34m.\u001b[0m\u001b[0minsert\u001b[0m\u001b[0;34m(\u001b[0m\u001b[0;36m0\u001b[0m\u001b[0;34m,\u001b[0m \u001b[0mfirst\u001b[0m\u001b[0;34m.\u001b[0m\u001b[0mapplyTransitivity\u001b[0m\u001b[0;34m(\u001b[0m\u001b[0msecond\u001b[0m\u001b[0;34m,\u001b[0m \u001b[0massumptions\u001b[0m\u001b[0;34m=\u001b[0m\u001b[0massumptions\u001b[0m\u001b[0;34m)\u001b[0m\u001b[0;34m)\u001b[0m\u001b[0;34m\u001b[0m\u001b[0;34m\u001b[0m\u001b[0m\n\u001b[0m\u001b[1;32m    219\u001b[0m         \u001b[0;32mreturn\u001b[0m \u001b[0mchain\u001b[0m\u001b[0;34m[\u001b[0m\u001b[0;36m0\u001b[0m\u001b[0;34m]\u001b[0m \u001b[0;31m# we are done\u001b[0m\u001b[0;34m\u001b[0m\u001b[0;34m\u001b[0m\u001b[0m\n",
      "\u001b[0;32m~/ProveIt/Prove-It/packages/proveit/_core_/known_truth.py\u001b[0m in \u001b[0;36mcall_method_with_known_truth_assumptions\u001b[0;34m(*args, **kwargs)\u001b[0m\n\u001b[1;32m    608\u001b[0m                     \u001b[0mkwargs\u001b[0m\u001b[0;34m[\u001b[0m\u001b[0;34m'assumptions'\u001b[0m\u001b[0;34m]\u001b[0m \u001b[0;34m=\u001b[0m \u001b[0mdefaults\u001b[0m\u001b[0;34m.\u001b[0m\u001b[0mcheckedAssumptions\u001b[0m\u001b[0;34m(\u001b[0m\u001b[0massumptions\u001b[0m\u001b[0;34m)\u001b[0m\u001b[0;34m\u001b[0m\u001b[0;34m\u001b[0m\u001b[0m\n\u001b[0;32m--> 609\u001b[0;31m                 \u001b[0;32mreturn\u001b[0m \u001b[0mattr\u001b[0m\u001b[0;34m.\u001b[0m\u001b[0m__call__\u001b[0m\u001b[0;34m(\u001b[0m\u001b[0;34m*\u001b[0m\u001b[0margs\u001b[0m\u001b[0;34m,\u001b[0m \u001b[0;34m**\u001b[0m\u001b[0mkwargs\u001b[0m\u001b[0;34m)\u001b[0m\u001b[0;34m\u001b[0m\u001b[0;34m\u001b[0m\u001b[0m\n\u001b[0m\u001b[1;32m    610\u001b[0m             \u001b[0;32mreturn\u001b[0m \u001b[0mcall_method_with_known_truth_assumptions\u001b[0m\u001b[0;34m\u001b[0m\u001b[0;34m\u001b[0m\u001b[0m\n",
      "\u001b[0;32m~/ProveIt/Prove-It/packages/proveit/number/ordering/less_than.py\u001b[0m in \u001b[0;36mapplyTransitivity\u001b[0;34m(self, other, assumptions)\u001b[0m\n\u001b[1;32m    210\u001b[0m             \u001b[0;32melif\u001b[0m \u001b[0misinstance\u001b[0m\u001b[0;34m(\u001b[0m\u001b[0mother\u001b[0m\u001b[0;34m,\u001b[0m\u001b[0mLessEq\u001b[0m\u001b[0;34m)\u001b[0m\u001b[0;34m:\u001b[0m\u001b[0;34m\u001b[0m\u001b[0;34m\u001b[0m\u001b[0m\n\u001b[0;32m--> 211\u001b[0;31m                 \u001b[0;32mreturn\u001b[0m \u001b[0mtransitivityLessEqLessEq\u001b[0m\u001b[0;34m.\u001b[0m\u001b[0mspecialize\u001b[0m\u001b[0;34m(\u001b[0m\u001b[0;34m{\u001b[0m\u001b[0mx\u001b[0m\u001b[0;34m:\u001b[0m\u001b[0mself\u001b[0m\u001b[0;34m.\u001b[0m\u001b[0mlhs\u001b[0m\u001b[0;34m,\u001b[0m \u001b[0my\u001b[0m\u001b[0;34m:\u001b[0m\u001b[0mself\u001b[0m\u001b[0;34m.\u001b[0m\u001b[0mrhs\u001b[0m\u001b[0;34m,\u001b[0m \u001b[0mz\u001b[0m\u001b[0;34m:\u001b[0m\u001b[0mother\u001b[0m\u001b[0;34m.\u001b[0m\u001b[0mrhs\u001b[0m\u001b[0;34m}\u001b[0m\u001b[0;34m,\u001b[0m \u001b[0massumptions\u001b[0m\u001b[0;34m=\u001b[0m\u001b[0massumptions\u001b[0m\u001b[0;34m)\u001b[0m\u001b[0;34m\u001b[0m\u001b[0;34m\u001b[0m\u001b[0m\n\u001b[0m\u001b[1;32m    212\u001b[0m         \u001b[0;32melif\u001b[0m \u001b[0mother\u001b[0m\u001b[0;34m.\u001b[0m\u001b[0mrhs\u001b[0m \u001b[0;34m==\u001b[0m \u001b[0mself\u001b[0m\u001b[0;34m.\u001b[0m\u001b[0mlhs\u001b[0m\u001b[0;34m:\u001b[0m\u001b[0;34m\u001b[0m\u001b[0;34m\u001b[0m\u001b[0m\n",
      "\u001b[0;32m~/ProveIt/Prove-It/packages/proveit/_core_/known_truth.py\u001b[0m in \u001b[0;36mspecialize\u001b[0;34m(self, specializeMap, relabelMap, assumptions)\u001b[0m\n\u001b[1;32m    710\u001b[0m             \u001b[0;32mexcept\u001b[0m \u001b[0mProofFailure\u001b[0m\u001b[0;34m:\u001b[0m\u001b[0;34m\u001b[0m\u001b[0;34m\u001b[0m\u001b[0m\n\u001b[0;32m--> 711\u001b[0;31m                 \u001b[0mself\u001b[0m\u001b[0;34m.\u001b[0m\u001b[0mraiseUnusableProof\u001b[0m\u001b[0;34m(\u001b[0m\u001b[0;34m)\u001b[0m\u001b[0;34m\u001b[0m\u001b[0;34m\u001b[0m\u001b[0m\n\u001b[0m\u001b[1;32m    712\u001b[0m             \u001b[0;32mreturn\u001b[0m \u001b[0malternate\u001b[0m\u001b[0;34m.\u001b[0m\u001b[0mspecialize\u001b[0m\u001b[0;34m(\u001b[0m\u001b[0mspecializeMap\u001b[0m\u001b[0;34m,\u001b[0m \u001b[0mrelabelMap\u001b[0m\u001b[0;34m,\u001b[0m \u001b[0massumptions\u001b[0m\u001b[0;34m)\u001b[0m\u001b[0;34m\u001b[0m\u001b[0;34m\u001b[0m\u001b[0m\n",
      "\u001b[0;32m~/ProveIt/Prove-It/packages/proveit/_core_/known_truth.py\u001b[0m in \u001b[0;36mraiseUnusableProof\u001b[0;34m(self)\u001b[0m\n\u001b[1;32m    835\u001b[0m         \u001b[0;32mif\u001b[0m \u001b[0mproof\u001b[0m \u001b[0;34m==\u001b[0m \u001b[0munusuable_proof\u001b[0m\u001b[0;34m:\u001b[0m\u001b[0;34m\u001b[0m\u001b[0;34m\u001b[0m\u001b[0m\n\u001b[0;32m--> 836\u001b[0;31m             \u001b[0;32mraise\u001b[0m \u001b[0mUnusableProof\u001b[0m\u001b[0;34m(\u001b[0m\u001b[0mKnownTruth\u001b[0m\u001b[0;34m.\u001b[0m\u001b[0mtheoremBeingProven\u001b[0m\u001b[0;34m,\u001b[0m \u001b[0munusuable_proof\u001b[0m\u001b[0;34m)\u001b[0m\u001b[0;34m\u001b[0m\u001b[0;34m\u001b[0m\u001b[0m\n\u001b[0m\u001b[1;32m    837\u001b[0m         \u001b[0;32melse\u001b[0m\u001b[0;34m:\u001b[0m\u001b[0;34m\u001b[0m\u001b[0;34m\u001b[0m\u001b[0m\n",
      "\u001b[0;31mUnusableProof\u001b[0m: Cannot use proveit.number.ordering.transitivityLessEqLessEq to prove itself",
      "\nDuring handling of the above exception, another exception occurred:\n",
      "\u001b[0;31mProofFailure\u001b[0m                              Traceback (most recent call last)",
      "\u001b[0;32m<ipython-input-25-b046f9677097>\u001b[0m in \u001b[0;36m<module>\u001b[0;34m\u001b[0m\n\u001b[0;32m----> 1\u001b[0;31m \u001b[0mget_ipython\u001b[0m\u001b[0;34m(\u001b[0m\u001b[0;34m)\u001b[0m\u001b[0;34m.\u001b[0m\u001b[0mrun_line_magic\u001b[0m\u001b[0;34m(\u001b[0m\u001b[0;34m'qed'\u001b[0m\u001b[0;34m,\u001b[0m \u001b[0;34m''\u001b[0m\u001b[0;34m)\u001b[0m\u001b[0;34m\u001b[0m\u001b[0;34m\u001b[0m\u001b[0m\n\u001b[0m",
      "\u001b[0;32m~/anaconda3/lib/python3.7/site-packages/IPython/core/interactiveshell.py\u001b[0m in \u001b[0;36mrun_line_magic\u001b[0;34m(self, magic_name, line, _stack_depth)\u001b[0m\n\u001b[1;32m   2305\u001b[0m                 \u001b[0mkwargs\u001b[0m\u001b[0;34m[\u001b[0m\u001b[0;34m'local_ns'\u001b[0m\u001b[0;34m]\u001b[0m \u001b[0;34m=\u001b[0m \u001b[0msys\u001b[0m\u001b[0;34m.\u001b[0m\u001b[0m_getframe\u001b[0m\u001b[0;34m(\u001b[0m\u001b[0mstack_depth\u001b[0m\u001b[0;34m)\u001b[0m\u001b[0;34m.\u001b[0m\u001b[0mf_locals\u001b[0m\u001b[0;34m\u001b[0m\u001b[0;34m\u001b[0m\u001b[0m\n\u001b[1;32m   2306\u001b[0m             \u001b[0;32mwith\u001b[0m \u001b[0mself\u001b[0m\u001b[0;34m.\u001b[0m\u001b[0mbuiltin_trap\u001b[0m\u001b[0;34m:\u001b[0m\u001b[0;34m\u001b[0m\u001b[0;34m\u001b[0m\u001b[0m\n\u001b[0;32m-> 2307\u001b[0;31m                 \u001b[0mresult\u001b[0m \u001b[0;34m=\u001b[0m \u001b[0mfn\u001b[0m\u001b[0;34m(\u001b[0m\u001b[0;34m*\u001b[0m\u001b[0margs\u001b[0m\u001b[0;34m,\u001b[0m \u001b[0;34m**\u001b[0m\u001b[0mkwargs\u001b[0m\u001b[0;34m)\u001b[0m\u001b[0;34m\u001b[0m\u001b[0;34m\u001b[0m\u001b[0m\n\u001b[0m\u001b[1;32m   2308\u001b[0m             \u001b[0;32mreturn\u001b[0m \u001b[0mresult\u001b[0m\u001b[0;34m\u001b[0m\u001b[0;34m\u001b[0m\u001b[0m\n\u001b[1;32m   2309\u001b[0m \u001b[0;34m\u001b[0m\u001b[0m\n",
      "\u001b[0;32m</home/jamie/anaconda3/lib/python3.7/site-packages/decorator.py:decorator-gen-134>\u001b[0m in \u001b[0;36mqed\u001b[0;34m(self, line)\u001b[0m\n",
      "\u001b[0;32m~/anaconda3/lib/python3.7/site-packages/IPython/core/magic.py\u001b[0m in \u001b[0;36m<lambda>\u001b[0;34m(f, *a, **k)\u001b[0m\n\u001b[1;32m    185\u001b[0m     \u001b[0;31m# but it's overkill for just that one bit of state.\u001b[0m\u001b[0;34m\u001b[0m\u001b[0;34m\u001b[0m\u001b[0;34m\u001b[0m\u001b[0m\n\u001b[1;32m    186\u001b[0m     \u001b[0;32mdef\u001b[0m \u001b[0mmagic_deco\u001b[0m\u001b[0;34m(\u001b[0m\u001b[0marg\u001b[0m\u001b[0;34m)\u001b[0m\u001b[0;34m:\u001b[0m\u001b[0;34m\u001b[0m\u001b[0;34m\u001b[0m\u001b[0m\n\u001b[0;32m--> 187\u001b[0;31m         \u001b[0mcall\u001b[0m \u001b[0;34m=\u001b[0m \u001b[0;32mlambda\u001b[0m \u001b[0mf\u001b[0m\u001b[0;34m,\u001b[0m \u001b[0;34m*\u001b[0m\u001b[0ma\u001b[0m\u001b[0;34m,\u001b[0m \u001b[0;34m**\u001b[0m\u001b[0mk\u001b[0m\u001b[0;34m:\u001b[0m \u001b[0mf\u001b[0m\u001b[0;34m(\u001b[0m\u001b[0;34m*\u001b[0m\u001b[0ma\u001b[0m\u001b[0;34m,\u001b[0m \u001b[0;34m**\u001b[0m\u001b[0mk\u001b[0m\u001b[0;34m)\u001b[0m\u001b[0;34m\u001b[0m\u001b[0;34m\u001b[0m\u001b[0m\n\u001b[0m\u001b[1;32m    188\u001b[0m \u001b[0;34m\u001b[0m\u001b[0m\n\u001b[1;32m    189\u001b[0m         \u001b[0;32mif\u001b[0m \u001b[0mcallable\u001b[0m\u001b[0;34m(\u001b[0m\u001b[0marg\u001b[0m\u001b[0;34m)\u001b[0m\u001b[0;34m:\u001b[0m\u001b[0;34m\u001b[0m\u001b[0;34m\u001b[0m\u001b[0m\n",
      "\u001b[0;32m~/ProveIt/Prove-It/packages/proveit/magics.py\u001b[0m in \u001b[0;36mqed\u001b[0;34m(self, line)\u001b[0m\n\u001b[1;32m    622\u001b[0m     \u001b[0;34m@\u001b[0m\u001b[0mline_magic\u001b[0m\u001b[0;34m\u001b[0m\u001b[0;34m\u001b[0m\u001b[0m\n\u001b[1;32m    623\u001b[0m     \u001b[0;32mdef\u001b[0m \u001b[0mqed\u001b[0m\u001b[0;34m(\u001b[0m\u001b[0mself\u001b[0m\u001b[0;34m,\u001b[0m \u001b[0mline\u001b[0m\u001b[0;34m)\u001b[0m\u001b[0;34m:\u001b[0m\u001b[0;34m\u001b[0m\u001b[0;34m\u001b[0m\u001b[0m\n\u001b[0;32m--> 624\u001b[0;31m         \u001b[0;32mreturn\u001b[0m \u001b[0mProveItMagicCommands\u001b[0m\u001b[0;34m.\u001b[0m\u001b[0mqed\u001b[0m\u001b[0;34m(\u001b[0m\u001b[0mself\u001b[0m\u001b[0;34m)\u001b[0m\u001b[0;34m\u001b[0m\u001b[0;34m\u001b[0m\u001b[0m\n\u001b[0m\u001b[1;32m    625\u001b[0m \u001b[0;34m\u001b[0m\u001b[0m\n\u001b[1;32m    626\u001b[0m     \u001b[0;34m@\u001b[0m\u001b[0mline_magic\u001b[0m\u001b[0;34m\u001b[0m\u001b[0;34m\u001b[0m\u001b[0m\n",
      "\u001b[0;32m~/ProveIt/Prove-It/packages/proveit/magics.py\u001b[0m in \u001b[0;36mqed\u001b[0;34m(self)\u001b[0m\n\u001b[1;32m    410\u001b[0m \u001b[0;34m\u001b[0m\u001b[0m\n\u001b[1;32m    411\u001b[0m     \u001b[0;32mdef\u001b[0m \u001b[0mqed\u001b[0m\u001b[0;34m(\u001b[0m\u001b[0mself\u001b[0m\u001b[0;34m)\u001b[0m\u001b[0;34m:\u001b[0m\u001b[0;34m\u001b[0m\u001b[0;34m\u001b[0m\u001b[0m\n\u001b[0;32m--> 412\u001b[0;31m         \u001b[0mproof\u001b[0m \u001b[0;34m=\u001b[0m \u001b[0mKnownTruth\u001b[0m\u001b[0;34m.\u001b[0m\u001b[0mtheoremBeingProven\u001b[0m\u001b[0;34m.\u001b[0m\u001b[0mprovenTruth\u001b[0m\u001b[0;34m.\u001b[0m\u001b[0m_qed\u001b[0m\u001b[0;34m(\u001b[0m\u001b[0;34m)\u001b[0m\u001b[0;34m\u001b[0m\u001b[0;34m\u001b[0m\u001b[0m\n\u001b[0m\u001b[1;32m    413\u001b[0m         \u001b[0mproof\u001b[0m\u001b[0;34m.\u001b[0m\u001b[0m_repr_html_\u001b[0m\u001b[0;34m(\u001b[0m\u001b[0;34m)\u001b[0m \u001b[0;31m# generate expressions that should be referenced\u001b[0m\u001b[0;34m\u001b[0m\u001b[0;34m\u001b[0m\u001b[0m\n\u001b[1;32m    414\u001b[0m         \u001b[0mself\u001b[0m\u001b[0;34m.\u001b[0m\u001b[0mcontext\u001b[0m\u001b[0;34m.\u001b[0m\u001b[0mreferenceDisplayedExpressions\u001b[0m\u001b[0;34m(\u001b[0m\u001b[0;34m'_proof_'\u001b[0m \u001b[0;34m+\u001b[0m \u001b[0mKnownTruth\u001b[0m\u001b[0;34m.\u001b[0m\u001b[0mtheoremBeingProven\u001b[0m\u001b[0;34m.\u001b[0m\u001b[0mname\u001b[0m\u001b[0;34m)\u001b[0m\u001b[0;34m\u001b[0m\u001b[0;34m\u001b[0m\u001b[0m\n",
      "\u001b[0;32m~/ProveIt/Prove-It/packages/proveit/_core_/known_truth.py\u001b[0m in \u001b[0;36m_qed\u001b[0;34m(self)\u001b[0m\n\u001b[1;32m    319\u001b[0m         \u001b[0mKnownTruth\u001b[0m\u001b[0;34m.\u001b[0m\u001b[0mqedInProgress\u001b[0m \u001b[0;34m=\u001b[0m \u001b[0;32mTrue\u001b[0m\u001b[0;34m\u001b[0m\u001b[0;34m\u001b[0m\u001b[0m\n\u001b[1;32m    320\u001b[0m         \u001b[0;32mtry\u001b[0m\u001b[0;34m:\u001b[0m\u001b[0;34m\u001b[0m\u001b[0;34m\u001b[0m\u001b[0m\n\u001b[0;32m--> 321\u001b[0;31m             \u001b[0mproof\u001b[0m \u001b[0;34m=\u001b[0m \u001b[0mself\u001b[0m\u001b[0;34m.\u001b[0m\u001b[0mexpr\u001b[0m\u001b[0;34m.\u001b[0m\u001b[0mprove\u001b[0m\u001b[0;34m(\u001b[0m\u001b[0;34m)\u001b[0m\u001b[0;34m.\u001b[0m\u001b[0mproof\u001b[0m\u001b[0;34m(\u001b[0m\u001b[0;34m)\u001b[0m\u001b[0;34m\u001b[0m\u001b[0;34m\u001b[0m\u001b[0m\n\u001b[0m\u001b[1;32m    322\u001b[0m             \u001b[0;32mif\u001b[0m \u001b[0;32mnot\u001b[0m \u001b[0mproof\u001b[0m\u001b[0;34m.\u001b[0m\u001b[0misUsable\u001b[0m\u001b[0;34m(\u001b[0m\u001b[0;34m)\u001b[0m\u001b[0;34m:\u001b[0m\u001b[0;34m\u001b[0m\u001b[0;34m\u001b[0m\u001b[0m\n\u001b[1;32m    323\u001b[0m                 \u001b[0mproof\u001b[0m\u001b[0;34m.\u001b[0m\u001b[0mprovenTruth\u001b[0m\u001b[0;34m.\u001b[0m\u001b[0mraiseUnusableProof\u001b[0m\u001b[0;34m(\u001b[0m\u001b[0;34m)\u001b[0m\u001b[0;34m\u001b[0m\u001b[0;34m\u001b[0m\u001b[0m\n",
      "\u001b[0;32m~/ProveIt/Prove-It/packages/proveit/_core_/expression/expr.py\u001b[0m in \u001b[0;36mprove\u001b[0;34m(self, assumptions, automation)\u001b[0m\n\u001b[1;32m    411\u001b[0m                 \u001b[0;32mexcept\u001b[0m \u001b[0mProofFailure\u001b[0m\u001b[0;34m:\u001b[0m\u001b[0;34m\u001b[0m\u001b[0;34m\u001b[0m\u001b[0m\n\u001b[1;32m    412\u001b[0m                     \u001b[0;31m# try the 'conclude' method of the specific Expression class\u001b[0m\u001b[0;34m\u001b[0m\u001b[0;34m\u001b[0m\u001b[0;34m\u001b[0m\u001b[0m\n\u001b[0;32m--> 413\u001b[0;31m                     \u001b[0mconcludedTruth\u001b[0m \u001b[0;34m=\u001b[0m \u001b[0mself\u001b[0m\u001b[0;34m.\u001b[0m\u001b[0mconclude\u001b[0m\u001b[0;34m(\u001b[0m\u001b[0massumptions\u001b[0m\u001b[0;34m)\u001b[0m\u001b[0;34m\u001b[0m\u001b[0;34m\u001b[0m\u001b[0m\n\u001b[0m\u001b[1;32m    414\u001b[0m             \u001b[0;32mif\u001b[0m \u001b[0mconcludedTruth\u001b[0m \u001b[0;32mis\u001b[0m \u001b[0;32mNone\u001b[0m\u001b[0;34m:\u001b[0m\u001b[0;34m\u001b[0m\u001b[0;34m\u001b[0m\u001b[0m\n\u001b[1;32m    415\u001b[0m                 \u001b[0;32mraise\u001b[0m \u001b[0mProofFailure\u001b[0m\u001b[0;34m(\u001b[0m\u001b[0mself\u001b[0m\u001b[0;34m,\u001b[0m \u001b[0massumptions\u001b[0m\u001b[0;34m,\u001b[0m \u001b[0;34m\"Failure to automatically 'conclude'\"\u001b[0m\u001b[0;34m)\u001b[0m\u001b[0;34m\u001b[0m\u001b[0;34m\u001b[0m\u001b[0m\n",
      "\u001b[0;32m~/ProveIt/Prove-It/packages/proveit/logic/boolean/quantification/universal/forall.py\u001b[0m in \u001b[0;36mconclude\u001b[0;34m(self, assumptions)\u001b[0m\n\u001b[1;32m     63\u001b[0m                 \u001b[0;32mraise\u001b[0m \u001b[0mProofFailure\u001b[0m\u001b[0;34m(\u001b[0m\u001b[0mself\u001b[0m\u001b[0;34m,\u001b[0m \u001b[0massumptions\u001b[0m\u001b[0;34m,\u001b[0m \u001b[0;34m\"Unable to conclude automatically; both the 'foldAsForall' method on the domain and automated generalization failed.\"\u001b[0m\u001b[0;34m)\u001b[0m\u001b[0;34m\u001b[0m\u001b[0;34m\u001b[0m\u001b[0m\n\u001b[1;32m     64\u001b[0m             \u001b[0;32melse\u001b[0m\u001b[0;34m:\u001b[0m\u001b[0;34m\u001b[0m\u001b[0;34m\u001b[0m\u001b[0m\n\u001b[0;32m---> 65\u001b[0;31m                 \u001b[0;32mraise\u001b[0m \u001b[0mProofFailure\u001b[0m\u001b[0;34m(\u001b[0m\u001b[0mself\u001b[0m\u001b[0;34m,\u001b[0m \u001b[0massumptions\u001b[0m\u001b[0;34m,\u001b[0m \u001b[0;34m\"Unable to conclude automatically; the domain has no 'foldAsForall' method and automated generalization failed.\"\u001b[0m\u001b[0;34m)\u001b[0m\u001b[0;34m\u001b[0m\u001b[0;34m\u001b[0m\u001b[0m\n\u001b[0m\u001b[1;32m     66\u001b[0m \u001b[0;34m\u001b[0m\u001b[0m\n\u001b[1;32m     67\u001b[0m     \u001b[0;32mdef\u001b[0m \u001b[0munfold\u001b[0m\u001b[0;34m(\u001b[0m\u001b[0mself\u001b[0m\u001b[0;34m,\u001b[0m \u001b[0massumptions\u001b[0m\u001b[0;34m=\u001b[0m\u001b[0mUSE_DEFAULTS\u001b[0m\u001b[0;34m)\u001b[0m\u001b[0;34m:\u001b[0m\u001b[0;34m\u001b[0m\u001b[0;34m\u001b[0m\u001b[0m\n",
      "\u001b[0;31mProofFailure\u001b[0m: Unable to prove forall_{x, y, z | x <= y , y <= z} (x <= z) assuming {x <= y, y <= z}: Unable to conclude automatically; the domain has no 'foldAsForall' method and automated generalization failed."
     ]
    }
   ],
   "source": [
    "#then derive via dilema"
   ]
  },
  {
   "cell_type": "code",
   "execution_count": null,
   "metadata": {},
   "outputs": [],
   "source": []
  },
  {
   "cell_type": "code",
   "execution_count": null,
   "metadata": {},
   "outputs": [],
   "source": []
  }
 ],
 "metadata": {
  "kernelspec": {
   "display_name": "Python 3",
   "language": "python",
   "name": "python3"
  },
  "language_info": {
   "codemirror_mode": {
    "name": "ipython",
    "version": 3
   },
   "file_extension": ".py",
   "mimetype": "text/x-python",
   "name": "python",
   "nbconvert_exporter": "python",
   "pygments_lexer": "ipython3",
   "version": "3.7.3"
  }
 },
 "nbformat": 4,
 "nbformat_minor": 1
}<|MERGE_RESOLUTION|>--- conflicted
+++ resolved
@@ -207,17 +207,10 @@
     {
      "data": {
       "text/html": [
-<<<<<<< HEAD
-       "<span style=\"font-size:20px;\"><a class=\"ProveItLink\" href=\"../__pv_it/79a674e8487f7f7b28c282811f719504bbfe2e160/expr.ipynb\"><img src=\"../__pv_it/79a674e8487f7f7b28c282811f719504bbfe2e160/expr.png\" style=\"display:inline;vertical-align:middle;\" /></a> &#x22A2;&nbsp;<a class=\"ProveItLink\" href=\"../__pv_it/7e2ce4e6b54a060b4813f34d7dcf4f2bb70d495b0/expr.ipynb\"><img src=\"../__pv_it/7e2ce4e6b54a060b4813f34d7dcf4f2bb70d495b0/expr.png\" style=\"display:inline;vertical-align:middle;\" /></a></span>"
-      ],
-      "text/plain": [
-       "{x <= y} |= (x < y) or (x = y)"
-=======
        "<span style=\"font-size:20px;\"> &#x22A2;&nbsp;<a class=\"ProveItLink\" href=\"../__pv_it/7908c52c74d9c09cfc275a12551063cc819c1e5f0/expr.ipynb\"><img src=\"../__pv_it/7908c52c74d9c09cfc275a12551063cc819c1e5f0/expr.png\" style=\"display:inline;vertical-align:middle;\" /></a></span>"
       ],
       "text/plain": [
        "|= forall_{x, y, z | x <= y , y < z} (x < z)"
->>>>>>> c84bd40b
       ]
      },
      "execution_count": 9,
@@ -226,11 +219,7 @@
     }
    ],
    "source": [
-<<<<<<< HEAD
     "specLEDxy.deriveLeftViaEquivalence()"
-=======
-    "transitivityLessEqLess"
->>>>>>> c84bd40b
    ]
   },
   {
@@ -264,17 +253,10 @@
     {
      "data": {
       "text/html": [
-<<<<<<< HEAD
-       "<span style=\"font-size:20px;\"><a class=\"ProveItLink\" href=\"../__pv_it/bb1f837f00b9c83aee8debf0ba6fb0d772d4fef80/expr.ipynb\"><img src=\"../__pv_it/bb1f837f00b9c83aee8debf0ba6fb0d772d4fef80/expr.png\" style=\"display:inline;vertical-align:middle;\" /></a> &#x22A2;&nbsp;<a class=\"ProveItLink\" href=\"../__pv_it/3f7e5c062bea0c7790a683ec624be465aeff5d570/expr.ipynb\"><img src=\"../__pv_it/3f7e5c062bea0c7790a683ec624be465aeff5d570/expr.png\" style=\"display:inline;vertical-align:middle;\" /></a></span>"
-      ],
-      "text/plain": [
-       "{y <= z} |= (y < z) or (y = z)"
-=======
        "<span style=\"font-size:20px;\"> &#x22A2;&nbsp;<a class=\"ProveItLink\" href=\"../__pv_it/e3150c3654dcd7fa2f85e21a9ac57b6ca5d9f3bf0/expr.ipynb\"><img src=\"../__pv_it/e3150c3654dcd7fa2f85e21a9ac57b6ca5d9f3bf0/expr.png\" style=\"display:inline;vertical-align:middle;\" /></a></span>"
       ],
       "text/plain": [
        "|= forall_{x, y, z | x < y , y <= z} (x < z)"
->>>>>>> c84bd40b
       ]
      },
      "execution_count": 11,
@@ -283,11 +265,8 @@
     }
    ],
    "source": [
-<<<<<<< HEAD
     "specLEDyz.deriveLeftViaEquivalence()"
-=======
     "transitivityLessLessEq"
->>>>>>> c84bd40b
    ]
   },
   {
@@ -692,9 +671,6 @@
   },
   {
    "cell_type": "code",
-<<<<<<< HEAD
-   "execution_count": 25,
-=======
    "execution_count": 29,
    "metadata": {},
    "outputs": [
@@ -788,7 +764,6 @@
   {
    "cell_type": "code",
    "execution_count": null,
->>>>>>> c84bd40b
    "metadata": {},
    "outputs": [
     {
