{
 "cells": [
  {
   "cell_type": "markdown",
   "metadata": {
    "collapsed": true
   },
   "source": [
    "Demonstrations for context <a class=\"ProveItLink\" href=\"_context_.ipynb\">proveit.number.ordering</a>\n",
    "========"
   ]
  },
  {
   "cell_type": "code",
   "execution_count": 1,
   "metadata": {},
   "outputs": [],
   "source": [
    "import proveit\n",
    "%begin demonstrations"
   ]
  },
  {
   "cell_type": "code",
   "execution_count": 2,
   "metadata": {},
   "outputs": [],
   "source": [
    "from proveit import ExprList\n",
    "from proveit.logic import Equals, InSet\n",
    "from proveit.number import Reals, Less, LessEq, Greater, GreaterEq, four\n",
    "from proveit._common_ import a, b, c, d, e, n, t, u, v, w, x, y, z, rho\n",
    "from _axioms_ import lessSequenceDef\n",
    "import random"
   ]
  },
  {
   "cell_type": "markdown",
   "metadata": {},
   "source": [
    "### Ordering sequences"
   ]
  },
  {
   "cell_type": "code",
   "execution_count": 3,
   "metadata": {},
   "outputs": [
    {
     "data": {
      "text/html": [
       "<span style=\"font-size:20px;\"> &#x22A2;&nbsp;<a class=\"ProveItLink\" href=\"__pv_it/3f13ed02c209cc74a163d8933874df1c15d574fc0/expr.ipynb\"><img src=\"__pv_it/3f13ed02c209cc74a163d8933874df1c15d574fc0/expr.png\" style=\"display:inline;vertical-align:middle;\" /></a></span>"
      ],
      "text/plain": [
       "|= forall_{n in NaturalsPos} [forall_{(x, rho) in Reals^{n + 1} * {< , <= , =}^{n}} ((x_(1) rho_(1)  ... x_(n) rho_(n) x_(n + 1)) = ((x_(1) rho_(1) x_(1 + 1)) and  ...  and (x_(n) rho_(n) x_(n + 1))))]"
      ]
     },
     "execution_count": 3,
     "metadata": {},
     "output_type": "execute_result"
    }
   ],
   "source": [
    "lessSequenceDef"
   ]
  },
  {
   "cell_type": "code",
   "execution_count": 4,
   "metadata": {},
   "outputs": [
    {
     "data": {
      "text/html": [
       "<strong id=\"operators\">operators:</strong> <a class=\"ProveItLink\" href=\"__pv_it/93eaa3a4a0c80fcbfc7362510f7191c2084d0b200/expr.ipynb\"><img src=\"__pv_it/93eaa3a4a0c80fcbfc7362510f7191c2084d0b200/expr.png\" style=\"display:inline;vertical-align:middle;\" /></a><br>"
      ],
      "text/plain": [
       "operators: (< , <= , = , <)"
      ]
     },
     "execution_count": 4,
     "metadata": {},
     "output_type": "execute_result"
    }
   ],
   "source": [
    "operators = ExprList(Less._operator_, LessEq._operator_, Equals._operator_, Less._operator_)"
   ]
  },
  {
   "cell_type": "code",
   "execution_count": 5,
   "metadata": {},
   "outputs": [
    {
     "data": {
      "text/html": [
       "<strong id=\"assumptions\">assumptions:</strong> <a class=\"ProveItLink\" href=\"__pv_it/da3187e0bacaaf55be96171391c39c48a504bf710/expr.ipynb\"><img src=\"__pv_it/da3187e0bacaaf55be96171391c39c48a504bf710/expr.png\" style=\"display:inline;vertical-align:middle;\" /></a><br>"
      ],
      "text/plain": [
       "assumptions: (v in Reals , w in Reals , x in Reals , y in Reals , z in Reals)"
      ]
     },
     "execution_count": 5,
     "metadata": {},
     "output_type": "execute_result"
    }
   ],
   "source": [
    "assumptions = [InSet(v, Reals), InSet(w, Reals), InSet(x, Reals), InSet(y, Reals), InSet(z, Reals)]"
   ]
  },
  {
   "cell_type": "code",
   "execution_count": 6,
   "metadata": {
    "scrolled": true
   },
   "outputs": [
    {
     "data": {
      "text/html": [
       "<strong id=\"test\">test:</strong> <span style=\"font-size:20px;\"><a class=\"ProveItLink\" href=\"__pv_it/825aa88c96ecc7eab5f1223244d42ca307af2df30/expr.ipynb\"><img src=\"__pv_it/825aa88c96ecc7eab5f1223244d42ca307af2df30/expr.png\" style=\"display:inline;vertical-align:middle;\" /></a> &#x22A2;&nbsp;<a class=\"ProveItLink\" href=\"__pv_it/8f71cd4c71b4fb3de7358c11cda9656b56bfffbb0/expr.ipynb\"><img src=\"__pv_it/8f71cd4c71b4fb3de7358c11cda9656b56bfffbb0/expr.png\" style=\"display:inline;vertical-align:middle;\" /></a></span><br>"
      ],
      "text/plain": [
       "test: {v in Reals , w in Reals , x in Reals , y in Reals , z in Reals} |= (v < w <= x = y < z) = ((v < w) and (w <= x) and (x = y) and (y < z))"
      ]
     },
     "execution_count": 6,
     "metadata": {},
     "output_type": "execute_result"
    }
   ],
   "source": [
    "test = lessSequenceDef.specialize({n:four, x:[v,w,x,y,z], rho:operators}, assumptions=assumptions)"
   ]
  },
  {
   "cell_type": "code",
   "execution_count": 7,
   "metadata": {},
   "outputs": [
    {
     "data": {
      "text/html": [
       "<table><tr><th>&nbsp;</th><th>step type</th><th>requirements</th><th>statement</th></tr>\n",
       "<tr><td>0</td><td>specialization</td><td>1, 2, 3, 4, 5, 6, 7, 10</td><td><span style=\"font-size:20px;\"><a class=\"ProveItLink\" href=\"__pv_it/825aa88c96ecc7eab5f1223244d42ca307af2df30/expr.ipynb\"><img src=\"__pv_it/825aa88c96ecc7eab5f1223244d42ca307af2df30/expr.png\" style=\"display:inline;vertical-align:middle;\" /></a> &#x22A2;&nbsp;<a class=\"ProveItLink\" href=\"__pv_it/8f71cd4c71b4fb3de7358c11cda9656b56bfffbb0/expr.ipynb\"><img src=\"__pv_it/8f71cd4c71b4fb3de7358c11cda9656b56bfffbb0/expr.png\" style=\"display:inline;vertical-align:middle;\" /></a></span></td></tr>\n",
       "<tr><td>&nbsp;</td><td colspan=4 style=\"text-align:left\"><span style=\"font-size:20px;\"><a class=\"ProveItLink\" href=\"../../__pv_it/39dbcd3ca0390345b51c6ef7785756419e2c14390/expr.ipynb\"><img src=\"../../__pv_it/39dbcd3ca0390345b51c6ef7785756419e2c14390/expr.png\" style=\"display:inline;vertical-align:middle;\" /></a> : <a class=\"ProveItLink\" href=\"../numeral/__pv_it/23412ce59ea7e77353d2f9225e02248e73651ca00/expr.ipynb\"><img src=\"../numeral/__pv_it/23412ce59ea7e77353d2f9225e02248e73651ca00/expr.png\" style=\"display:inline;vertical-align:middle;\" /></a>, <a class=\"ProveItLink\" href=\"../../__pv_it/530be409e3083890784cf1d7b28c9e67e90af9360/expr.ipynb\"><img src=\"../../__pv_it/530be409e3083890784cf1d7b28c9e67e90af9360/expr.png\" style=\"display:inline;vertical-align:middle;\" /></a> : <a class=\"ProveItLink\" href=\"__pv_it/22b0dadc88c4c71b627e76660b1b49ef57c0adfa0/expr.ipynb\"><img src=\"__pv_it/22b0dadc88c4c71b627e76660b1b49ef57c0adfa0/expr.png\" style=\"display:inline;vertical-align:middle;\" /></a>, <a class=\"ProveItLink\" href=\"../../__pv_it/9e96715d6873a49f9c1aab0c41652463641fb66b0/expr.ipynb\"><img src=\"../../__pv_it/9e96715d6873a49f9c1aab0c41652463641fb66b0/expr.png\" style=\"display:inline;vertical-align:middle;\" /></a> : <a class=\"ProveItLink\" href=\"__pv_it/93eaa3a4a0c80fcbfc7362510f7191c2084d0b200/expr.ipynb\"><img src=\"__pv_it/93eaa3a4a0c80fcbfc7362510f7191c2084d0b200/expr.png\" style=\"display:inline;vertical-align:middle;\" /></a></span></td></tr><tr><td>1</td><td>axiom</td><td></td><td><span style=\"font-size:20px;\"> &#x22A2;&nbsp;<a class=\"ProveItLink\" href=\"__pv_it/3f13ed02c209cc74a163d8933874df1c15d574fc0/expr.ipynb\"><img src=\"__pv_it/3f13ed02c209cc74a163d8933874df1c15d574fc0/expr.png\" style=\"display:inline;vertical-align:middle;\" /></a></span></td></tr>\n",
       "<tr><td>&nbsp;</td><td colspan=4 style-\"text-align:left\"><a class=\"ProveItLink\" href=\"_axioms_.ipynb#lessSequenceDef\">proveit.number.ordering.lessSequenceDef</a></td></tr><tr><td>2</td><td>theorem</td><td></td><td><span style=\"font-size:20px;\"> &#x22A2;&nbsp;<a class=\"ProveItLink\" href=\"../numeral/deci/__pv_it/a8e2987330479c05c40c94f9edaad0d2c48f343a0/expr.ipynb\"><img src=\"../numeral/deci/__pv_it/a8e2987330479c05c40c94f9edaad0d2c48f343a0/expr.png\" style=\"display:inline;vertical-align:middle;\" /></a></span></td></tr>\n",
       "<tr><td>&nbsp;</td><td colspan=4 style-\"text-align:left\"><a class=\"ProveItLink\" href=\"../numeral/deci/_proofs_/posnat4.ipynb\">proveit.number.numeral.deci.posnat4</a></td></tr><tr><td>3</td><td>specialization</td><td>8, 9, 10</td><td><span style=\"font-size:20px;\"><a class=\"ProveItLink\" href=\"__pv_it/825aa88c96ecc7eab5f1223244d42ca307af2df30/expr.ipynb\"><img src=\"__pv_it/825aa88c96ecc7eab5f1223244d42ca307af2df30/expr.png\" style=\"display:inline;vertical-align:middle;\" /></a> &#x22A2;&nbsp;<a class=\"ProveItLink\" href=\"__pv_it/d4a2e78e6d2783b4c099d34f5c29e707640ac9980/expr.ipynb\"><img src=\"__pv_it/d4a2e78e6d2783b4c099d34f5c29e707640ac9980/expr.png\" style=\"display:inline;vertical-align:middle;\" /></a></span></td></tr>\n",
       "<tr><td>&nbsp;</td><td colspan=4 style=\"text-align:left\"><span style=\"font-size:20px;\"><a class=\"ProveItLink\" href=\"__pv_it/fd4b0a418766985890fb332a124e981d1643d8330/expr.ipynb\"><img src=\"__pv_it/fd4b0a418766985890fb332a124e981d1643d8330/expr.png\" style=\"display:inline;vertical-align:middle;\" /></a> : <a class=\"ProveItLink\" href=\"__pv_it/68cc02953ec28c992a5aa72b29988300e9a2c2fd0/expr.ipynb\"><img src=\"__pv_it/68cc02953ec28c992a5aa72b29988300e9a2c2fd0/expr.png\" style=\"display:inline;vertical-align:middle;\" /></a>, <a class=\"ProveItLink\" href=\"../../__pv_it/530be409e3083890784cf1d7b28c9e67e90af9360/expr.ipynb\"><img src=\"../../__pv_it/530be409e3083890784cf1d7b28c9e67e90af9360/expr.png\" style=\"display:inline;vertical-align:middle;\" /></a> : <a class=\"ProveItLink\" href=\"__pv_it/faceb77f1b062d8884f854e335a39ea91bab4f4f0/expr.ipynb\"><img src=\"__pv_it/faceb77f1b062d8884f854e335a39ea91bab4f4f0/expr.png\" style=\"display:inline;vertical-align:middle;\" /></a>, <a class=\"ProveItLink\" href=\"../../__pv_it/f8b9edf8e16034727f0aad55bb83e392c3db40d40/expr.ipynb\"><img src=\"../../__pv_it/f8b9edf8e16034727f0aad55bb83e392c3db40d40/expr.png\" style=\"display:inline;vertical-align:middle;\" /></a> : <a class=\"ProveItLink\" href=\"../numeral/__pv_it/aaeeaca7d86eb2b7cdc49e25c3108b81b52ec5400/expr.ipynb\"><img src=\"../numeral/__pv_it/aaeeaca7d86eb2b7cdc49e25c3108b81b52ec5400/expr.png\" style=\"display:inline;vertical-align:middle;\" /></a></span></td></tr><tr><td>4</td><td>specialization</td><td>11, 12, 13, 14</td><td><span style=\"font-size:20px;\"> &#x22A2;&nbsp;<a class=\"ProveItLink\" href=\"__pv_it/a77a884fb1edc486b876ee1d6bd8f1428b6836910/expr.ipynb\"><img src=\"__pv_it/a77a884fb1edc486b876ee1d6bd8f1428b6836910/expr.png\" style=\"display:inline;vertical-align:middle;\" /></a></span></td></tr>\n",
       "<tr><td>&nbsp;</td><td colspan=4 style=\"text-align:left\"><span style=\"font-size:20px;\"><a class=\"ProveItLink\" href=\"../../__pv_it/abeee18594afe51bfb1be95d9591fbba24ac53f30/expr.ipynb\"><img src=\"../../__pv_it/abeee18594afe51bfb1be95d9591fbba24ac53f30/expr.png\" style=\"display:inline;vertical-align:middle;\" /></a> : <a class=\"ProveItLink\" href=\"__pv_it/3a913c0e04847c6854155517f5b0e8af7cdbbf410/expr.ipynb\"><img src=\"__pv_it/3a913c0e04847c6854155517f5b0e8af7cdbbf410/expr.png\" style=\"display:inline;vertical-align:middle;\" /></a>, <a class=\"ProveItLink\" href=\"../../__pv_it/07527342713064c87612d00d8557c53d53d5324a0/expr.ipynb\"><img src=\"../../__pv_it/07527342713064c87612d00d8557c53d53d5324a0/expr.png\" style=\"display:inline;vertical-align:middle;\" /></a> : <a class=\"ProveItLink\" href=\"__pv_it/7c444b9b2efa607ed6397b492680dde2810212f00/expr.ipynb\"><img src=\"__pv_it/7c444b9b2efa607ed6397b492680dde2810212f00/expr.png\" style=\"display:inline;vertical-align:middle;\" /></a>, <a class=\"ProveItLink\" href=\"../../__pv_it/6840a4fa6c106149dc16a131294d0c5e44f1b0480/expr.ipynb\"><img src=\"../../__pv_it/6840a4fa6c106149dc16a131294d0c5e44f1b0480/expr.png\" style=\"display:inline;vertical-align:middle;\" /></a> : <a class=\"ProveItLink\" href=\"__pv_it/aa616d6a8fe3483e4e64187262e9c7dfe6a536a30/expr.ipynb\"><img src=\"__pv_it/aa616d6a8fe3483e4e64187262e9c7dfe6a536a30/expr.png\" style=\"display:inline;vertical-align:middle;\" /></a>, <a class=\"ProveItLink\" href=\"../../__pv_it/cbdfda466482236edba0ce44ac7ef39cda0af7a40/expr.ipynb\"><img src=\"../../__pv_it/cbdfda466482236edba0ce44ac7ef39cda0af7a40/expr.png\" style=\"display:inline;vertical-align:middle;\" /></a> : <a class=\"ProveItLink\" href=\"../../logic/equality/__pv_it/2fb26078095930560931daa0500ce419a39ea6cd0/expr.ipynb\"><img src=\"../../logic/equality/__pv_it/2fb26078095930560931daa0500ce419a39ea6cd0/expr.png\" style=\"display:inline;vertical-align:middle;\" /></a>, <a class=\"ProveItLink\" href=\"../../__pv_it/3a5de44ed6135dbbdbbeec6704c741e238f127300/expr.ipynb\"><img src=\"../../__pv_it/3a5de44ed6135dbbdbbeec6704c741e238f127300/expr.png\" style=\"display:inline;vertical-align:middle;\" /></a> : <a class=\"ProveItLink\" href=\"__pv_it/7c444b9b2efa607ed6397b492680dde2810212f00/expr.ipynb\"><img src=\"__pv_it/7c444b9b2efa607ed6397b492680dde2810212f00/expr.png\" style=\"display:inline;vertical-align:middle;\" /></a></span></td></tr><tr><td>5</td><td>theorem</td><td></td><td><span style=\"font-size:20px;\"> &#x22A2;&nbsp;<a class=\"ProveItLink\" href=\"../numeral/deci/__pv_it/c5d3f2ba07647aec518bec1929b16561d1a340400/expr.ipynb\"><img src=\"../numeral/deci/__pv_it/c5d3f2ba07647aec518bec1929b16561d1a340400/expr.png\" style=\"display:inline;vertical-align:middle;\" /></a></span></td></tr>\n",
       "<tr><td>&nbsp;</td><td colspan=4 style-\"text-align:left\"><a class=\"ProveItLink\" href=\"../numeral/deci/_proofs_/add_1_1.ipynb\">proveit.number.numeral.deci.add_1_1</a></td></tr><tr><td>6</td><td>theorem</td><td></td><td><span style=\"font-size:20px;\"> &#x22A2;&nbsp;<a class=\"ProveItLink\" href=\"../numeral/deci/__pv_it/21aa4b60034093b61b7d779cdd54bc7d2d51c73e0/expr.ipynb\"><img src=\"../numeral/deci/__pv_it/21aa4b60034093b61b7d779cdd54bc7d2d51c73e0/expr.png\" style=\"display:inline;vertical-align:middle;\" /></a></span></td></tr>\n",
       "<tr><td>&nbsp;</td><td colspan=4 style-\"text-align:left\"><a class=\"ProveItLink\" href=\"../numeral/deci/_proofs_/add_2_1.ipynb\">proveit.number.numeral.deci.add_2_1</a></td></tr><tr><td>7</td><td>theorem</td><td></td><td><span style=\"font-size:20px;\"> &#x22A2;&nbsp;<a class=\"ProveItLink\" href=\"../numeral/deci/__pv_it/dacb710858c5d508d55e05fa21bc52e5449bb54c0/expr.ipynb\"><img src=\"../numeral/deci/__pv_it/dacb710858c5d508d55e05fa21bc52e5449bb54c0/expr.png\" style=\"display:inline;vertical-align:middle;\" /></a></span></td></tr>\n",
       "<tr><td>&nbsp;</td><td colspan=4 style-\"text-align:left\"><a class=\"ProveItLink\" href=\"../numeral/deci/_proofs_/add_3_1.ipynb\">proveit.number.numeral.deci.add_3_1</a></td></tr><tr><td>8</td><td>theorem</td><td></td><td><span style=\"font-size:20px;\"> &#x22A2;&nbsp;<a class=\"ProveItLink\" href=\"../../logic/equality/__pv_it/0ff28639b67648f982114c9abc0eb1af3cbddacb0/expr.ipynb\"><img src=\"../../logic/equality/__pv_it/0ff28639b67648f982114c9abc0eb1af3cbddacb0/expr.png\" style=\"display:inline;vertical-align:middle;\" /></a></span></td></tr>\n",
       "<tr><td>&nbsp;</td><td colspan=4 style-\"text-align:left\"><a class=\"ProveItLink\" href=\"../../logic/equality/_proofs_/subLeftSideInto.ipynb\">proveit.logic.equality.subLeftSideInto</a></td></tr><tr><td>9</td><td>specialization</td><td>15, 16, 17, 18, 19, 20</td><td><span style=\"font-size:20px;\"><a class=\"ProveItLink\" href=\"__pv_it/825aa88c96ecc7eab5f1223244d42ca307af2df30/expr.ipynb\"><img src=\"__pv_it/825aa88c96ecc7eab5f1223244d42ca307af2df30/expr.png\" style=\"display:inline;vertical-align:middle;\" /></a> &#x22A2;&nbsp;<a class=\"ProveItLink\" href=\"__pv_it/91916f9ee0ea2deb58849958d5cb7ab6079d8cdf0/expr.ipynb\"><img src=\"__pv_it/91916f9ee0ea2deb58849958d5cb7ab6079d8cdf0/expr.png\" style=\"display:inline;vertical-align:middle;\" /></a></span></td></tr>\n",
       "<tr><td>&nbsp;</td><td colspan=4 style=\"text-align:left\"><span style=\"font-size:20px;\"><a class=\"ProveItLink\" href=\"../../__pv_it/abeee18594afe51bfb1be95d9591fbba24ac53f30/expr.ipynb\"><img src=\"../../__pv_it/abeee18594afe51bfb1be95d9591fbba24ac53f30/expr.png\" style=\"display:inline;vertical-align:middle;\" /></a> : <a class=\"ProveItLink\" href=\"../sets/real/__pv_it/c69b21a7605f74b7de6f2b0e27a26f9af7918cb30/expr.ipynb\"><img src=\"../sets/real/__pv_it/c69b21a7605f74b7de6f2b0e27a26f9af7918cb30/expr.png\" style=\"display:inline;vertical-align:middle;\" /></a>, <a class=\"ProveItLink\" href=\"../../__pv_it/07527342713064c87612d00d8557c53d53d5324a0/expr.ipynb\"><img src=\"../../__pv_it/07527342713064c87612d00d8557c53d53d5324a0/expr.png\" style=\"display:inline;vertical-align:middle;\" /></a> : <a class=\"ProveItLink\" href=\"../../__pv_it/5811dd9d8dc299df1f3b81f9eaa4740e636c675a0/expr.ipynb\"><img src=\"../../__pv_it/5811dd9d8dc299df1f3b81f9eaa4740e636c675a0/expr.png\" style=\"display:inline;vertical-align:middle;\" /></a>, <a class=\"ProveItLink\" href=\"../../__pv_it/6840a4fa6c106149dc16a131294d0c5e44f1b0480/expr.ipynb\"><img src=\"../../__pv_it/6840a4fa6c106149dc16a131294d0c5e44f1b0480/expr.png\" style=\"display:inline;vertical-align:middle;\" /></a> : <a class=\"ProveItLink\" href=\"../../__pv_it/75e452494c4801e076f090988fd69716611d31190/expr.ipynb\"><img src=\"../../__pv_it/75e452494c4801e076f090988fd69716611d31190/expr.png\" style=\"display:inline;vertical-align:middle;\" /></a>, <a class=\"ProveItLink\" href=\"../../__pv_it/cbdfda466482236edba0ce44ac7ef39cda0af7a40/expr.ipynb\"><img src=\"../../__pv_it/cbdfda466482236edba0ce44ac7ef39cda0af7a40/expr.png\" style=\"display:inline;vertical-align:middle;\" /></a> : <a class=\"ProveItLink\" href=\"../../__pv_it/530be409e3083890784cf1d7b28c9e67e90af9360/expr.ipynb\"><img src=\"../../__pv_it/530be409e3083890784cf1d7b28c9e67e90af9360/expr.png\" style=\"display:inline;vertical-align:middle;\" /></a>, <a class=\"ProveItLink\" href=\"../../__pv_it/3a5de44ed6135dbbdbbeec6704c741e238f127300/expr.ipynb\"><img src=\"../../__pv_it/3a5de44ed6135dbbdbbeec6704c741e238f127300/expr.png\" style=\"display:inline;vertical-align:middle;\" /></a> : <a class=\"ProveItLink\" href=\"../../__pv_it/f8b9edf8e16034727f0aad55bb83e392c3db40d40/expr.ipynb\"><img src=\"../../__pv_it/f8b9edf8e16034727f0aad55bb83e392c3db40d40/expr.png\" style=\"display:inline;vertical-align:middle;\" /></a>, <a class=\"ProveItLink\" href=\"../../__pv_it/0bc0f4a545336331111a0b22c4f05a0627b57b8f0/expr.ipynb\"><img src=\"../../__pv_it/0bc0f4a545336331111a0b22c4f05a0627b57b8f0/expr.png\" style=\"display:inline;vertical-align:middle;\" /></a> : <a class=\"ProveItLink\" href=\"../../__pv_it/251502494639118b4892de8e9d720a5fcce840e10/expr.ipynb\"><img src=\"../../__pv_it/251502494639118b4892de8e9d720a5fcce840e10/expr.png\" style=\"display:inline;vertical-align:middle;\" /></a></span></td></tr><tr><td>10</td><td>theorem</td><td></td><td><span style=\"font-size:20px;\"> &#x22A2;&nbsp;<a class=\"ProveItLink\" href=\"../numeral/deci/__pv_it/40c99f576150d8b62295a339956c083d3a6106810/expr.ipynb\"><img src=\"../numeral/deci/__pv_it/40c99f576150d8b62295a339956c083d3a6106810/expr.png\" style=\"display:inline;vertical-align:middle;\" /></a></span></td></tr>\n",
       "<tr><td>&nbsp;</td><td colspan=4 style-\"text-align:left\"><a class=\"ProveItLink\" href=\"../numeral/deci/_proofs_/add_4_1.ipynb\">proveit.number.numeral.deci.add_4_1</a></td></tr><tr><td>11</td><td>theorem</td><td></td><td><span style=\"font-size:20px;\"> &#x22A2;&nbsp;<a class=\"ProveItLink\" href=\"../../logic/set_theory/membership/__pv_it/f8871096ab31a54eeeb7d5201addc96bdbcd44530/expr.ipynb\"><img src=\"../../logic/set_theory/membership/__pv_it/f8871096ab31a54eeeb7d5201addc96bdbcd44530/expr.png\" style=\"display:inline;vertical-align:middle;\" /></a></span></td></tr>\n",
       "<tr><td>&nbsp;</td><td colspan=4 style-\"text-align:left\"><a class=\"ProveItLink\" href=\"../../logic/set_theory/membership/_proofs_/exp_set_4.ipynb\">proveit.logic.set_theory.membership.exp_set_4</a></td></tr><tr><td>12</td><td>theorem</td><td></td><td><span style=\"font-size:20px;\"> &#x22A2;&nbsp;<a class=\"ProveItLink\" href=\"__pv_it/d4a584cb28dab2ba0ace67e7f307613c5f3803dd0/expr.ipynb\"><img src=\"__pv_it/d4a584cb28dab2ba0ace67e7f307613c5f3803dd0/expr.png\" style=\"display:inline;vertical-align:middle;\" /></a></span></td></tr>\n",
       "<tr><td>&nbsp;</td><td colspan=4 style-\"text-align:left\"><a class=\"ProveItLink\" href=\"_proofs_/less__in__less_eq_relations.ipynb\">proveit.number.ordering.less__in__less_eq_relations</a></td></tr><tr><td>13</td><td>theorem</td><td></td><td><span style=\"font-size:20px;\"> &#x22A2;&nbsp;<a class=\"ProveItLink\" href=\"__pv_it/b1f49f2be6476291afd2ccbfb414f8e0775ad5b40/expr.ipynb\"><img src=\"__pv_it/b1f49f2be6476291afd2ccbfb414f8e0775ad5b40/expr.png\" style=\"display:inline;vertical-align:middle;\" /></a></span></td></tr>\n",
       "<tr><td>&nbsp;</td><td colspan=4 style-\"text-align:left\"><a class=\"ProveItLink\" href=\"_proofs_/less_eq__in__less_eq_relations.ipynb\">proveit.number.ordering.less_eq__in__less_eq_relations</a></td></tr><tr><td>14</td><td>theorem</td><td></td><td><span style=\"font-size:20px;\"> &#x22A2;&nbsp;<a class=\"ProveItLink\" href=\"__pv_it/d5076c8da292ac6f65f6c45668e3590f8f628aaa0/expr.ipynb\"><img src=\"__pv_it/d5076c8da292ac6f65f6c45668e3590f8f628aaa0/expr.png\" style=\"display:inline;vertical-align:middle;\" /></a></span></td></tr>\n",
       "<tr><td>&nbsp;</td><td colspan=4 style-\"text-align:left\"><a class=\"ProveItLink\" href=\"_proofs_/eq__in__less_eq_relations.ipynb\">proveit.number.ordering.eq__in__less_eq_relations</a></td></tr><tr><td>15</td><td>theorem</td><td></td><td><span style=\"font-size:20px;\"> &#x22A2;&nbsp;<a class=\"ProveItLink\" href=\"../../logic/set_theory/membership/__pv_it/51a013fc29190f4a50141968026b0dc6a9c3a38b0/expr.ipynb\"><img src=\"../../logic/set_theory/membership/__pv_it/51a013fc29190f4a50141968026b0dc6a9c3a38b0/expr.png\" style=\"display:inline;vertical-align:middle;\" /></a></span></td></tr>\n",
       "<tr><td>&nbsp;</td><td colspan=4 style-\"text-align:left\"><a class=\"ProveItLink\" href=\"../../logic/set_theory/membership/_proofs_/exp_set_5.ipynb\">proveit.logic.set_theory.membership.exp_set_5</a></td></tr><tr><td>16</td><td>assumption</td><td></td><td><span style=\"font-size:20px;\"><a class=\"ProveItLink\" href=\"__pv_it/5d19475e10fdf335187a8d7b95aa84cf8cef9a310/expr.ipynb\"><img src=\"__pv_it/5d19475e10fdf335187a8d7b95aa84cf8cef9a310/expr.png\" style=\"display:inline;vertical-align:middle;\" /></a> &#x22A2;&nbsp;<a class=\"ProveItLink\" href=\"__pv_it/f49e341b0af132941f0e552f95e3bedb81a75a180/expr.ipynb\"><img src=\"__pv_it/f49e341b0af132941f0e552f95e3bedb81a75a180/expr.png\" style=\"display:inline;vertical-align:middle;\" /></a></span></td></tr>\n",
       "<tr><td>17</td><td>assumption</td><td></td><td><span style=\"font-size:20px;\"><a class=\"ProveItLink\" href=\"__pv_it/3f06bef215da2437dd18baa7c0e9d2f020eb9f750/expr.ipynb\"><img src=\"__pv_it/3f06bef215da2437dd18baa7c0e9d2f020eb9f750/expr.png\" style=\"display:inline;vertical-align:middle;\" /></a> &#x22A2;&nbsp;<a class=\"ProveItLink\" href=\"__pv_it/9bd68a6e5d2b6d253e5a200f1b2667498c367cf90/expr.ipynb\"><img src=\"__pv_it/9bd68a6e5d2b6d253e5a200f1b2667498c367cf90/expr.png\" style=\"display:inline;vertical-align:middle;\" /></a></span></td></tr>\n",
       "<tr><td>18</td><td>assumption</td><td></td><td><span style=\"font-size:20px;\"><a class=\"ProveItLink\" href=\"__pv_it/d5597c5bbed71975f9373ba2cd5c3a7ae66d40950/expr.ipynb\"><img src=\"__pv_it/d5597c5bbed71975f9373ba2cd5c3a7ae66d40950/expr.png\" style=\"display:inline;vertical-align:middle;\" /></a> &#x22A2;&nbsp;<a class=\"ProveItLink\" href=\"__pv_it/f8b5c86a93861ddd5e5faad80d513581b9fd1b1f0/expr.ipynb\"><img src=\"__pv_it/f8b5c86a93861ddd5e5faad80d513581b9fd1b1f0/expr.png\" style=\"display:inline;vertical-align:middle;\" /></a></span></td></tr>\n",
       "<tr><td>19</td><td>assumption</td><td></td><td><span style=\"font-size:20px;\"><a class=\"ProveItLink\" href=\"__pv_it/fa087030e9e860de75759fdc59850e300ce11d3f0/expr.ipynb\"><img src=\"__pv_it/fa087030e9e860de75759fdc59850e300ce11d3f0/expr.png\" style=\"display:inline;vertical-align:middle;\" /></a> &#x22A2;&nbsp;<a class=\"ProveItLink\" href=\"__pv_it/af6283ca6776f6f8f4487235c01b900e306351aa0/expr.ipynb\"><img src=\"__pv_it/af6283ca6776f6f8f4487235c01b900e306351aa0/expr.png\" style=\"display:inline;vertical-align:middle;\" /></a></span></td></tr>\n",
       "<tr><td>20</td><td>assumption</td><td></td><td><span style=\"font-size:20px;\"><a class=\"ProveItLink\" href=\"__pv_it/bf8a37a57235a6992548c530b1c5325aefe3d6a90/expr.ipynb\"><img src=\"__pv_it/bf8a37a57235a6992548c530b1c5325aefe3d6a90/expr.png\" style=\"display:inline;vertical-align:middle;\" /></a> &#x22A2;&nbsp;<a class=\"ProveItLink\" href=\"__pv_it/19b5b8050155bb137111e2c2d51311afba194a5d0/expr.ipynb\"><img src=\"__pv_it/19b5b8050155bb137111e2c2d51311afba194a5d0/expr.png\" style=\"display:inline;vertical-align:middle;\" /></a></span></td></tr>\n",
       "</table>"
      ],
      "text/plain": [
       "\tstep type\trequirements\tstatement\n",
       "0\tspecialization\t1, 2, 3, 4, 5, 6, 7, 10\t{v in Reals , w in Reals , x in Reals , y in Reals , z in Reals} |= (v < w <= x = y < z) = ((v < w) and (w <= x) and (x = y) and (y < z))\n",
       "\tn : 4, x : (v , w , x , y , z), rho : (< , <= , = , <)\n",
       "1\taxiom\t\t|= forall_{n in NaturalsPos} [forall_{(x, rho) in Reals^{n + 1} * {< , <= , =}^{n}} ((x_(1) rho_(1)  ... x_(n) rho_(n) x_(n + 1)) = ((x_(1) rho_(1) x_(1 + 1)) and  ...  and (x_(n) rho_(n) x_(n + 1))))]\n",
       "\tproveit.number.ordering.lessSequenceDef\n",
       "2\ttheorem\t\t|= 4 in NaturalsPos\n",
       "\tproveit.number.numeral.deci.posnat4\n",
       "3\tspecialization\t8, 9, 10\t{v in Reals , w in Reals , x in Reals , y in Reals , z in Reals} |= (v , w , x , y , z) in Reals^{4 + 1}\n",
       "\tP(_x_) : (v , w , x , y , z) in Reals^{_x_}, x : 4 + 1, y : 5\n",
       "4\tspecialization\t11, 12, 13, 14\t|= (< , <= , = , <) in {< , <= , =}^{4}\n",
       "\tS : {< , <= , =}, a : <, b : <=, c : =, d : <\n",
       "5\ttheorem\t\t|= (1 + 1) = 2\n",
       "\tproveit.number.numeral.deci.add_1_1\n",
       "6\ttheorem\t\t|= (2 + 1) = 3\n",
       "\tproveit.number.numeral.deci.add_2_1\n",
       "7\ttheorem\t\t|= (3 + 1) = 4\n",
       "\tproveit.number.numeral.deci.add_3_1\n",
       "8\ttheorem\t\t|= forall_{P, x, y | P(y) , x = y} P(x)\n",
       "\tproveit.logic.equality.subLeftSideInto\n",
       "9\tspecialization\t15, 16, 17, 18, 19, 20\t{v in Reals , w in Reals , x in Reals , y in Reals , z in Reals} |= (v , w , x , y , z) in Reals^{5}\n",
       "\tS : Reals, a : v, b : w, c : x, d : y, e : z\n",
       "10\ttheorem\t\t|= (4 + 1) = 5\n",
       "\tproveit.number.numeral.deci.add_4_1\n",
       "11\ttheorem\t\t|= forall_{S} [forall_{a, b, c, d in S} ((a , b , c , d) in S^{4})]\n",
       "\tproveit.logic.set_theory.membership.exp_set_4\n",
       "12\ttheorem\t\t|= < in {< , <= , =}\n",
       "\tproveit.number.ordering.less__in__less_eq_relations\n",
       "13\ttheorem\t\t|= <= in {< , <= , =}\n",
       "\tproveit.number.ordering.less_eq__in__less_eq_relations\n",
       "14\ttheorem\t\t|= = in {< , <= , =}\n",
       "\tproveit.number.ordering.eq__in__less_eq_relations\n",
       "15\ttheorem\t\t|= forall_{S} [forall_{a, b, c, d, e in S} ((a , b , c , d , e) in S^{5})]\n",
       "\tproveit.logic.set_theory.membership.exp_set_5\n",
       "16\tassumption\t\t{v in Reals} |= v in Reals\n",
       "17\tassumption\t\t{w in Reals} |= w in Reals\n",
       "18\tassumption\t\t{x in Reals} |= x in Reals\n",
       "19\tassumption\t\t{y in Reals} |= y in Reals\n",
       "20\tassumption\t\t{z in Reals} |= z in Reals"
      ]
     },
     "execution_count": 7,
     "metadata": {},
     "output_type": "execute_result"
    }
   ],
   "source": [
    "test.proof()"
   ]
  },
  {
   "cell_type": "code",
   "execution_count": null,
   "metadata": {},
   "outputs": [],
   "source": []
  },
  {
   "cell_type": "code",
   "execution_count": 8,
   "metadata": {},
   "outputs": [
    {
     "data": {
      "text/html": [
       "<table><tr><th>&nbsp;</th><th>step type</th><th>requirements</th><th>statement</th></tr>\n",
       "<tr><td>0</td><td>specialization</td><td>3, 1, 2</td><td><span style=\"font-size:20px;\"> &#x22A2;&nbsp;<a class=\"ProveItLink\" href=\"__pv_it/33db776e854d0f71ddfc7f9473edc1906b5c14ae0/expr.ipynb\"><img src=\"__pv_it/33db776e854d0f71ddfc7f9473edc1906b5c14ae0/expr.png\" style=\"display:inline;vertical-align:middle;\" /></a></span></td></tr>\n",
       "<tr><td>&nbsp;</td><td colspan=4 style=\"text-align:left\"><span style=\"font-size:20px;\"><a class=\"ProveItLink\" href=\"../../__pv_it/530be409e3083890784cf1d7b28c9e67e90af9360/expr.ipynb\"><img src=\"../../__pv_it/530be409e3083890784cf1d7b28c9e67e90af9360/expr.png\" style=\"display:inline;vertical-align:middle;\" /></a> : <a class=\"ProveItLink\" href=\"../numeral/__pv_it/9be8badea4c35b9724062cecc501d17a3158d1d20/expr.ipynb\"><img src=\"../numeral/__pv_it/9be8badea4c35b9724062cecc501d17a3158d1d20/expr.png\" style=\"display:inline;vertical-align:middle;\" /></a>, <a class=\"ProveItLink\" href=\"../../__pv_it/f8b9edf8e16034727f0aad55bb83e392c3db40d40/expr.ipynb\"><img src=\"../../__pv_it/f8b9edf8e16034727f0aad55bb83e392c3db40d40/expr.png\" style=\"display:inline;vertical-align:middle;\" /></a> : <a class=\"ProveItLink\" href=\"../numeral/__pv_it/9176d93c83afa2c995b614976e3cb49207102fa70/expr.ipynb\"><img src=\"../numeral/__pv_it/9176d93c83afa2c995b614976e3cb49207102fa70/expr.png\" style=\"display:inline;vertical-align:middle;\" /></a>, <a class=\"ProveItLink\" href=\"../../__pv_it/251502494639118b4892de8e9d720a5fcce840e10/expr.ipynb\"><img src=\"../../__pv_it/251502494639118b4892de8e9d720a5fcce840e10/expr.png\" style=\"display:inline;vertical-align:middle;\" /></a> : <a class=\"ProveItLink\" href=\"../numeral/__pv_it/23412ce59ea7e77353d2f9225e02248e73651ca00/expr.ipynb\"><img src=\"../numeral/__pv_it/23412ce59ea7e77353d2f9225e02248e73651ca00/expr.png\" style=\"display:inline;vertical-align:middle;\" /></a></span></td></tr><tr><td>1</td><td>specialization</td><td>3, 4, 5</td><td><span style=\"font-size:20px;\"> &#x22A2;&nbsp;<a class=\"ProveItLink\" href=\"__pv_it/c43aefc9db55ddc2dbd1c5b2c1601ea3e04029a60/expr.ipynb\"><img src=\"__pv_it/c43aefc9db55ddc2dbd1c5b2c1601ea3e04029a60/expr.png\" style=\"display:inline;vertical-align:middle;\" /></a></span></td></tr>\n",
       "<tr><td>&nbsp;</td><td colspan=4 style=\"text-align:left\"><span style=\"font-size:20px;\"><a class=\"ProveItLink\" href=\"../../__pv_it/530be409e3083890784cf1d7b28c9e67e90af9360/expr.ipynb\"><img src=\"../../__pv_it/530be409e3083890784cf1d7b28c9e67e90af9360/expr.png\" style=\"display:inline;vertical-align:middle;\" /></a> : <a class=\"ProveItLink\" href=\"../numeral/__pv_it/9be8badea4c35b9724062cecc501d17a3158d1d20/expr.ipynb\"><img src=\"../numeral/__pv_it/9be8badea4c35b9724062cecc501d17a3158d1d20/expr.png\" style=\"display:inline;vertical-align:middle;\" /></a>, <a class=\"ProveItLink\" href=\"../../__pv_it/f8b9edf8e16034727f0aad55bb83e392c3db40d40/expr.ipynb\"><img src=\"../../__pv_it/f8b9edf8e16034727f0aad55bb83e392c3db40d40/expr.png\" style=\"display:inline;vertical-align:middle;\" /></a> : <a class=\"ProveItLink\" href=\"../numeral/__pv_it/77d407a64829263cdc16415becd4c2293f77a4bf0/expr.ipynb\"><img src=\"../numeral/__pv_it/77d407a64829263cdc16415becd4c2293f77a4bf0/expr.png\" style=\"display:inline;vertical-align:middle;\" /></a>, <a class=\"ProveItLink\" href=\"../../__pv_it/251502494639118b4892de8e9d720a5fcce840e10/expr.ipynb\"><img src=\"../../__pv_it/251502494639118b4892de8e9d720a5fcce840e10/expr.png\" style=\"display:inline;vertical-align:middle;\" /></a> : <a class=\"ProveItLink\" href=\"../numeral/__pv_it/9176d93c83afa2c995b614976e3cb49207102fa70/expr.ipynb\"><img src=\"../numeral/__pv_it/9176d93c83afa2c995b614976e3cb49207102fa70/expr.png\" style=\"display:inline;vertical-align:middle;\" /></a></span></td></tr><tr><td>2</td><td>theorem</td><td></td><td><span style=\"font-size:20px;\"> &#x22A2;&nbsp;<a class=\"ProveItLink\" href=\"../numeral/deci/__pv_it/062fba8f811ddd0affa8a613573c5a0599a508690/expr.ipynb\"><img src=\"../numeral/deci/__pv_it/062fba8f811ddd0affa8a613573c5a0599a508690/expr.png\" style=\"display:inline;vertical-align:middle;\" /></a></span></td></tr>\n",
       "<tr><td>&nbsp;</td><td colspan=4 style-\"text-align:left\"><a class=\"ProveItLink\" href=\"../numeral/deci/_proofs_/less_3_4.ipynb\">proveit.number.numeral.deci.less_3_4</a></td></tr><tr><td>3</td><td>axiom</td><td></td><td><span style=\"font-size:20px;\"> &#x22A2;&nbsp;<a class=\"ProveItLink\" href=\"__pv_it/fcfb29e576168acea8b303a9c503b3b79252282c0/expr.ipynb\"><img src=\"__pv_it/fcfb29e576168acea8b303a9c503b3b79252282c0/expr.png\" style=\"display:inline;vertical-align:middle;\" /></a></span></td></tr>\n",
       "<tr><td>&nbsp;</td><td colspan=4 style-\"text-align:left\"><a class=\"ProveItLink\" href=\"_axioms_.ipynb#transitivityLessLess\">proveit.number.ordering.transitivityLessLess</a></td></tr><tr><td>4</td><td>theorem</td><td></td><td><span style=\"font-size:20px;\"> &#x22A2;&nbsp;<a class=\"ProveItLink\" href=\"../numeral/deci/__pv_it/3f96bd3cd3458158a7aac789291520ebb13da1980/expr.ipynb\"><img src=\"../numeral/deci/__pv_it/3f96bd3cd3458158a7aac789291520ebb13da1980/expr.png\" style=\"display:inline;vertical-align:middle;\" /></a></span></td></tr>\n",
       "<tr><td>&nbsp;</td><td colspan=4 style-\"text-align:left\"><a class=\"ProveItLink\" href=\"../numeral/deci/_proofs_/less_1_2.ipynb\">proveit.number.numeral.deci.less_1_2</a></td></tr><tr><td>5</td><td>theorem</td><td></td><td><span style=\"font-size:20px;\"> &#x22A2;&nbsp;<a class=\"ProveItLink\" href=\"../numeral/deci/__pv_it/ea73ff1eea783ca266e3b5ffcdce42d0484d9f6a0/expr.ipynb\"><img src=\"../numeral/deci/__pv_it/ea73ff1eea783ca266e3b5ffcdce42d0484d9f6a0/expr.png\" style=\"display:inline;vertical-align:middle;\" /></a></span></td></tr>\n",
       "<tr><td>&nbsp;</td><td colspan=4 style-\"text-align:left\"><a class=\"ProveItLink\" href=\"../numeral/deci/_proofs_/less_2_3.ipynb\">proveit.number.numeral.deci.less_2_3</a></td></tr></table>"
      ],
      "text/plain": [
       "\tstep type\trequirements\tstatement\n",
       "0\tspecialization\t3, 1, 2\t|= 1 < 4\n",
       "\tx : 1, y : 3, z : 4\n",
       "1\tspecialization\t3, 4, 5\t|= 1 < 3\n",
       "\tx : 1, y : 2, z : 3\n",
       "2\ttheorem\t\t|= 3 < 4\n",
       "\tproveit.number.numeral.deci.less_3_4\n",
       "3\taxiom\t\t|= forall_{x, y, z | x < y , y < z} (x < z)\n",
       "\tproveit.number.ordering.transitivityLessLess\n",
       "4\ttheorem\t\t|= 1 < 2\n",
       "\tproveit.number.numeral.deci.less_1_2\n",
       "5\ttheorem\t\t|= 2 < 3\n",
       "\tproveit.number.numeral.deci.less_2_3"
      ]
     },
     "execution_count": 8,
     "metadata": {},
     "output_type": "execute_result"
    }
   ],
   "source": [
    "from proveit.number import one, four, Less\n",
    "Less.sort([one, four], reorder=False).proof()"
   ]
  },
  {
   "cell_type": "code",
   "execution_count": 9,
   "metadata": {},
   "outputs": [
    {
     "name": "stdout",
     "output_type": "stream",
     "text": [
      "inv 1\n"
     ]
    }
   ],
   "source": [
    "from proveit.logic import Equals\n",
    "from proveit import Lambda\n",
    "from proveit.number import Add, one, two\n",
    "from proveit._common_ import i\n",
    "Add(one, one)\n",
    "print('inv', Equals.invert(Lambda(i, Add(i, one)), two))"
   ]
  },
  {
   "cell_type": "markdown",
   "metadata": {},
   "source": [
    "### Transitivity search"
   ]
  },
  {
   "cell_type": "code",
   "execution_count": 10,
   "metadata": {},
   "outputs": [
    {
     "data": {
      "text/html": [
       "<strong id=\"assumptions\">assumptions:</strong> <a class=\"ProveItLink\" href=\"__pv_it/46010767403b44d52c1869739acd3bc395225e5f0/expr.ipynb\"><img src=\"__pv_it/46010767403b44d52c1869739acd3bc395225e5f0/expr.png\" style=\"display:inline;vertical-align:middle;\" /></a><br>"
      ],
      "text/plain": [
       "assumptions: (t >= a , t < u , u = v , v <= w , x > w , x < y , z >= y , u < z , w > t)"
      ]
     },
     "execution_count": 10,
     "metadata": {},
     "output_type": "execute_result"
    }
   ],
   "source": [
    "assumptions = [GreaterEq(t, a), Less(t, u), Equals(u, v), LessEq(v, w), Greater(x, w), Less(x, y), GreaterEq(z, y), Less(u, z), Greater(w, t)]"
   ]
  },
  {
   "cell_type": "code",
   "execution_count": 11,
   "metadata": {},
   "outputs": [],
   "source": [
    "random.shuffle(assumptions)"
   ]
  },
  {
   "cell_type": "code",
   "execution_count": 12,
   "metadata": {
    "scrolled": false
   },
   "outputs": [
    {
     "data": {
      "text/html": [
<<<<<<< HEAD
       "<span style=\"font-size:20px;\"><a class=\"ProveItLink\" href=\"__pv_it/e11c3be396a5318d4a48da86d010d0d445f1feac0/expr.ipynb\"><img src=\"__pv_it/e11c3be396a5318d4a48da86d010d0d445f1feac0/expr.png\" style=\"display:inline;vertical-align:middle;\" /></a> &#x22A2;&nbsp;<a class=\"ProveItLink\" href=\"__pv_it/723b5a03d2777b76a361eae937519693be1a7c270/expr.ipynb\"><img src=\"__pv_it/723b5a03d2777b76a361eae937519693be1a7c270/expr.png\" style=\"display:inline;vertical-align:middle;\" /></a></span>"
      ],
      "text/plain": [
       "{t < u , t >= a , u < z} |= a < z"
=======
       "<span style=\"font-size:20px;\"><a class=\"ProveItLink\" href=\"__pv_it/8ade5d32a06a279fa0aa11e0cfc0bd48f27e85ff0/expr.ipynb\"><img src=\"__pv_it/8ade5d32a06a279fa0aa11e0cfc0bd48f27e85ff0/expr.png\" style=\"display:inline;vertical-align:middle;\" /></a> &#x22A2;&nbsp;<a class=\"ProveItLink\" href=\"__pv_it/723b5a03d2777b76a361eae937519693be1a7c270/expr.ipynb\"><img src=\"__pv_it/723b5a03d2777b76a361eae937519693be1a7c270/expr.png\" style=\"display:inline;vertical-align:middle;\" /></a></span>"
      ],
      "text/plain": [
       "{t >= a , t < u , u < z} |= a < z"
>>>>>>> 2f7c9a0d
      ]
     },
     "execution_count": 12,
     "metadata": {},
     "output_type": "execute_result"
    }
   ],
   "source": [
    "Less(a, z).prove(assumptions)"
   ]
  },
  {
   "cell_type": "code",
   "execution_count": 13,
   "metadata": {},
   "outputs": [
    {
     "data": {
      "text/html": [
<<<<<<< HEAD
       "<span style=\"font-size:20px;\"><a class=\"ProveItLink\" href=\"__pv_it/e11c3be396a5318d4a48da86d010d0d445f1feac0/expr.ipynb\"><img src=\"__pv_it/e11c3be396a5318d4a48da86d010d0d445f1feac0/expr.png\" style=\"display:inline;vertical-align:middle;\" /></a> &#x22A2;&nbsp;<a class=\"ProveItLink\" href=\"__pv_it/d1c553cb171760026b16f2c178b3357954caf3f60/expr.ipynb\"><img src=\"__pv_it/d1c553cb171760026b16f2c178b3357954caf3f60/expr.png\" style=\"display:inline;vertical-align:middle;\" /></a></span>"
      ],
      "text/plain": [
       "{t < u , t >= a , u < z} |= z > a"
=======
       "<span style=\"font-size:20px;\"><a class=\"ProveItLink\" href=\"__pv_it/8ade5d32a06a279fa0aa11e0cfc0bd48f27e85ff0/expr.ipynb\"><img src=\"__pv_it/8ade5d32a06a279fa0aa11e0cfc0bd48f27e85ff0/expr.png\" style=\"display:inline;vertical-align:middle;\" /></a> &#x22A2;&nbsp;<a class=\"ProveItLink\" href=\"__pv_it/d1c553cb171760026b16f2c178b3357954caf3f60/expr.ipynb\"><img src=\"__pv_it/d1c553cb171760026b16f2c178b3357954caf3f60/expr.png\" style=\"display:inline;vertical-align:middle;\" /></a></span>"
      ],
      "text/plain": [
       "{t >= a , t < u , u < z} |= z > a"
>>>>>>> 2f7c9a0d
      ]
     },
     "execution_count": 13,
     "metadata": {},
     "output_type": "execute_result"
    }
   ],
   "source": [
    "Greater(z, a).prove(assumptions)"
   ]
  },
  {
   "cell_type": "markdown",
   "metadata": {},
   "source": [
    "### Transitivity sort"
   ]
  },
  {
   "cell_type": "code",
   "execution_count": 14,
   "metadata": {},
   "outputs": [
    {
     "data": {
      "text/html": [
       "<strong id=\"assumptions\">assumptions:</strong> <a class=\"ProveItLink\" href=\"__pv_it/9f51bad3e1a1306539276a8d5f948ddb4e0a30c80/expr.ipynb\"><img src=\"__pv_it/9f51bad3e1a1306539276a8d5f948ddb4e0a30c80/expr.png\" style=\"display:inline;vertical-align:middle;\" /></a><br>"
      ],
      "text/plain": [
       "assumptions: (b < a , c >= a , c = d , d <= e)"
      ]
     },
     "execution_count": 14,
     "metadata": {},
     "output_type": "execute_result"
    }
   ],
   "source": [
    "assumptions = [Less(b, a), GreaterEq(c, a), Equals(c, d), LessEq(d, e)]"
   ]
  },
  {
   "cell_type": "code",
   "execution_count": 15,
   "metadata": {
    "scrolled": true
   },
   "outputs": [
    {
     "name": "stdout",
     "output_type": "stream",
     "text": [
<<<<<<< HEAD
      "[e, a, b, c]\n"
=======
      "[b, a, e, c]\n"
>>>>>>> 2f7c9a0d
     ]
    },
    {
     "data": {
      "text/html": [
       "<a class=\"ProveItLink\" href=\"__pv_it/90fbfcecf60eb3191ae6d38e2b6c74e22e76693b0/expr.ipynb\"><img src=\"__pv_it/90fbfcecf60eb3191ae6d38e2b6c74e22e76693b0/expr.png\" style=\"display:inline;vertical-align:middle;\" /></a>"
      ],
      "text/plain": [
       "b < a <= c <= e"
      ]
     },
     "execution_count": 15,
     "metadata": {},
     "output_type": "execute_result"
    }
   ],
   "source": [
    "to_sort = [a, b, c, e]\n",
    "random.shuffle(to_sort)\n",
    "random.shuffle(assumptions)\n",
    "print(to_sort)\n",
    "Less.sort(to_sort, assumptions=assumptions)"
   ]
  },
  {
   "cell_type": "code",
   "execution_count": 16,
   "metadata": {
    "scrolled": true
   },
   "outputs": [
    {
     "name": "stdout",
     "output_type": "stream",
     "text": [
<<<<<<< HEAD
      "[e, a, b, d, c]\n"
=======
      "[d, a, c, b, e]\n"
>>>>>>> 2f7c9a0d
     ]
    },
    {
     "data": {
      "text/html": [
       "<a class=\"ProveItLink\" href=\"__pv_it/e5fa45dd1a3852d598a42715461297addfdefbd60/expr.ipynb\"><img src=\"__pv_it/e5fa45dd1a3852d598a42715461297addfdefbd60/expr.png\" style=\"display:inline;vertical-align:middle;\" /></a>"
      ],
      "text/plain": [
       "b < a <= d = c <= e"
      ]
     },
     "execution_count": 16,
     "metadata": {},
     "output_type": "execute_result"
    }
   ],
   "source": [
    "to_sort = [a, b, c, d, e]\n",
    "random.shuffle(to_sort)\n",
    "random.shuffle(assumptions)\n",
    "print(to_sort)\n",
    "Less.sort(to_sort, assumptions=assumptions)"
   ]
  },
  {
   "cell_type": "code",
   "execution_count": 17,
   "metadata": {},
   "outputs": [
    {
     "name": "stdout",
     "output_type": "stream",
     "text": [
<<<<<<< HEAD
      "[e, a, d, b, c]\n"
=======
      "[c, d, a, e, b]\n"
>>>>>>> 2f7c9a0d
     ]
    },
    {
     "data": {
      "text/html": [
       "<a class=\"ProveItLink\" href=\"__pv_it/525862feab3d8b770483239e1ff7469fec1b82cf0/expr.ipynb\"><img src=\"__pv_it/525862feab3d8b770483239e1ff7469fec1b82cf0/expr.png\" style=\"display:inline;vertical-align:middle;\" /></a>"
      ],
      "text/plain": [
       "b < a <= c = d <= e"
      ]
     },
     "execution_count": 17,
     "metadata": {},
     "output_type": "execute_result"
    }
   ],
   "source": [
    "to_sort = [a, b, c, d, e]\n",
    "random.shuffle(to_sort)\n",
    "random.shuffle(assumptions)\n",
    "print(to_sort)\n",
    "Less.sort(to_sort, assumptions=assumptions)"
   ]
  },
  {
   "cell_type": "code",
   "execution_count": 18,
   "metadata": {},
   "outputs": [
    {
     "name": "stdout",
     "output_type": "stream",
     "text": [
<<<<<<< HEAD
      "[e, a, b, d, c]\n"
=======
      "[d, b, a, c, e]\n"
>>>>>>> 2f7c9a0d
     ]
    },
    {
     "data": {
      "text/html": [
       "<a class=\"ProveItLink\" href=\"__pv_it/e5fa45dd1a3852d598a42715461297addfdefbd60/expr.ipynb\"><img src=\"__pv_it/e5fa45dd1a3852d598a42715461297addfdefbd60/expr.png\" style=\"display:inline;vertical-align:middle;\" /></a>"
      ],
      "text/plain": [
       "b < a <= d = c <= e"
      ]
     },
     "execution_count": 18,
     "metadata": {},
     "output_type": "execute_result"
    }
   ],
   "source": [
    "to_sort = [a, b, c, d, e]\n",
    "random.shuffle(to_sort)\n",
    "random.shuffle(assumptions)\n",
    "print(to_sort)\n",
    "Less.sort(to_sort, assumptions=assumptions)"
   ]
  },
  {
   "cell_type": "code",
   "execution_count": 19,
   "metadata": {},
   "outputs": [],
   "source": [
    "%end demonstrations"
   ]
  },
  {
   "cell_type": "code",
   "execution_count": null,
   "metadata": {},
   "outputs": [],
   "source": []
  }
 ],
 "metadata": {
  "kernelspec": {
   "display_name": "Python 3",
   "language": "python",
   "name": "python3"
  },
  "language_info": {
   "codemirror_mode": {
    "name": "ipython",
    "version": 3
   },
   "file_extension": ".py",
   "mimetype": "text/x-python",
   "name": "python",
   "nbconvert_exporter": "python",
   "pygments_lexer": "ipython3",
   "version": "3.7.0"
  }
 },
 "nbformat": 4,
 "nbformat_minor": 1
}<|MERGE_RESOLUTION|>--- conflicted
+++ resolved
@@ -338,17 +338,10 @@
     {
      "data": {
       "text/html": [
-<<<<<<< HEAD
        "<span style=\"font-size:20px;\"><a class=\"ProveItLink\" href=\"__pv_it/e11c3be396a5318d4a48da86d010d0d445f1feac0/expr.ipynb\"><img src=\"__pv_it/e11c3be396a5318d4a48da86d010d0d445f1feac0/expr.png\" style=\"display:inline;vertical-align:middle;\" /></a> &#x22A2;&nbsp;<a class=\"ProveItLink\" href=\"__pv_it/723b5a03d2777b76a361eae937519693be1a7c270/expr.ipynb\"><img src=\"__pv_it/723b5a03d2777b76a361eae937519693be1a7c270/expr.png\" style=\"display:inline;vertical-align:middle;\" /></a></span>"
       ],
       "text/plain": [
        "{t < u , t >= a , u < z} |= a < z"
-=======
-       "<span style=\"font-size:20px;\"><a class=\"ProveItLink\" href=\"__pv_it/8ade5d32a06a279fa0aa11e0cfc0bd48f27e85ff0/expr.ipynb\"><img src=\"__pv_it/8ade5d32a06a279fa0aa11e0cfc0bd48f27e85ff0/expr.png\" style=\"display:inline;vertical-align:middle;\" /></a> &#x22A2;&nbsp;<a class=\"ProveItLink\" href=\"__pv_it/723b5a03d2777b76a361eae937519693be1a7c270/expr.ipynb\"><img src=\"__pv_it/723b5a03d2777b76a361eae937519693be1a7c270/expr.png\" style=\"display:inline;vertical-align:middle;\" /></a></span>"
-      ],
-      "text/plain": [
-       "{t >= a , t < u , u < z} |= a < z"
->>>>>>> 2f7c9a0d
       ]
      },
      "execution_count": 12,
@@ -368,17 +361,10 @@
     {
      "data": {
       "text/html": [
-<<<<<<< HEAD
        "<span style=\"font-size:20px;\"><a class=\"ProveItLink\" href=\"__pv_it/e11c3be396a5318d4a48da86d010d0d445f1feac0/expr.ipynb\"><img src=\"__pv_it/e11c3be396a5318d4a48da86d010d0d445f1feac0/expr.png\" style=\"display:inline;vertical-align:middle;\" /></a> &#x22A2;&nbsp;<a class=\"ProveItLink\" href=\"__pv_it/d1c553cb171760026b16f2c178b3357954caf3f60/expr.ipynb\"><img src=\"__pv_it/d1c553cb171760026b16f2c178b3357954caf3f60/expr.png\" style=\"display:inline;vertical-align:middle;\" /></a></span>"
       ],
       "text/plain": [
        "{t < u , t >= a , u < z} |= z > a"
-=======
-       "<span style=\"font-size:20px;\"><a class=\"ProveItLink\" href=\"__pv_it/8ade5d32a06a279fa0aa11e0cfc0bd48f27e85ff0/expr.ipynb\"><img src=\"__pv_it/8ade5d32a06a279fa0aa11e0cfc0bd48f27e85ff0/expr.png\" style=\"display:inline;vertical-align:middle;\" /></a> &#x22A2;&nbsp;<a class=\"ProveItLink\" href=\"__pv_it/d1c553cb171760026b16f2c178b3357954caf3f60/expr.ipynb\"><img src=\"__pv_it/d1c553cb171760026b16f2c178b3357954caf3f60/expr.png\" style=\"display:inline;vertical-align:middle;\" /></a></span>"
-      ],
-      "text/plain": [
-       "{t >= a , t < u , u < z} |= z > a"
->>>>>>> 2f7c9a0d
       ]
      },
      "execution_count": 13,
@@ -431,11 +417,7 @@
      "name": "stdout",
      "output_type": "stream",
      "text": [
-<<<<<<< HEAD
       "[e, a, b, c]\n"
-=======
-      "[b, a, e, c]\n"
->>>>>>> 2f7c9a0d
      ]
     },
     {
@@ -471,11 +453,7 @@
      "name": "stdout",
      "output_type": "stream",
      "text": [
-<<<<<<< HEAD
       "[e, a, b, d, c]\n"
-=======
-      "[d, a, c, b, e]\n"
->>>>>>> 2f7c9a0d
      ]
     },
     {
@@ -509,11 +487,7 @@
      "name": "stdout",
      "output_type": "stream",
      "text": [
-<<<<<<< HEAD
       "[e, a, d, b, c]\n"
-=======
-      "[c, d, a, e, b]\n"
->>>>>>> 2f7c9a0d
      ]
     },
     {
@@ -547,11 +521,7 @@
      "name": "stdout",
      "output_type": "stream",
      "text": [
-<<<<<<< HEAD
       "[e, a, b, d, c]\n"
-=======
-      "[d, b, a, c, e]\n"
->>>>>>> 2f7c9a0d
      ]
     },
     {
