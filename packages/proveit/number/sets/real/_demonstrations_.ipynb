{
 "cells": [
  {
   "cell_type": "markdown",
   "metadata": {},
   "source": [
    "Demonstrations for context <a class=\"ProveItLink\" href=\"_context_.ipynb\">proveit.number.sets.real</a>\n",
    "========"
   ]
  },
  {
   "cell_type": "code",
   "execution_count": null,
   "metadata": {},
   "outputs": [],
   "source": [
    "import proveit\n",
    "from proveit._common_ import a, b, c, n, x, y\n",
    "from proveit.logic import InSet\n",
    "from proveit.number import Reals, RealsPos, RealsNeg\n",
    "%begin demonstrations"
   ]
  },
  {
   "cell_type": "markdown",
   "metadata": {},
   "source": [
    "# Real Numbers $\\mathbb{R}$, $\\mathbb{R}^+$, $\\mathbb{R}^-$\n",
    "\n",
    "### UNDER CONSTRUCTION"
   ]
  },
  {
   "cell_type": "markdown",
   "metadata": {},
   "source": [
    "<div style=\"line-height:1.4; font-size:14pt\">\n",
    "\n",
    "<a href='#introduction'>Introduction</a><br>\n",
    "<a href='#simple_expressions'>Simple Expressions involving the Real numbers $\\mathbb{R}$</a><br>\n",
    "<a href='#common_attributes'>Common Attributes of the Real numbers NumberSet</a><br>\n",
    "<a href='#axioms'>Axioms</a><br>\n",
    "<a href='#further_demonstrations'>Further Demonstrations</a><br>\n",
    "    <ol>\n",
    "        <li><a href='#demo01'>Demo 1</a></li>\n",
    "        <li><a href='#demo02'>Demo 2</a></li>\n",
    "        <li><a href='#demo03'>Demo 3</a></li>\n",
    "    </ol>\n",
    "\n",
    "</div>\n"
   ]
  },
  {
   "cell_type": "markdown",
   "metadata": {},
   "source": [
    "## Introduction <a id='introduction'></a>"
   ]
  },
  {
   "cell_type": "markdown",
   "metadata": {},
   "source": [
    "<font size=4>Something here about the importance of the Reals, the axiomatic definition, and perhaps the distinctiveness from the Naturals and Integers. UNDER CONSTRUCTION.</font>"
   ]
  },
  {
   "cell_type": "code",
   "execution_count": null,
   "metadata": {},
   "outputs": [],
   "source": [
    "InSet(x, Reals).deduceInBool()"
   ]
  },
  {
   "cell_type": "code",
   "execution_count": null,
   "metadata": {},
<<<<<<< HEAD
=======
   "outputs": [],
   "source": [
    "InSet(y, RealsPos).deduceInBool()"
   ]
  },
  {
   "cell_type": "code",
   "execution_count": null,
   "metadata": {},
   "outputs": [],
   "source": [
    "InSet(a, RealsNeg).deduceInBool()"
   ]
  },
  {
   "cell_type": "code",
   "execution_count": null,
   "metadata": {},
>>>>>>> e6a7e2a4
   "outputs": [],
   "source": [
    "%end demonstrations"
   ]
  }
 ],
 "metadata": {
  "kernelspec": {
   "display_name": "Python 3",
   "language": "python",
   "name": "python3"
  }
 },
 "nbformat": 4,
 "nbformat_minor": 0
}<|MERGE_RESOLUTION|>--- conflicted
+++ resolved
@@ -77,8 +77,6 @@
    "cell_type": "code",
    "execution_count": null,
    "metadata": {},
-<<<<<<< HEAD
-=======
    "outputs": [],
    "source": [
     "InSet(y, RealsPos).deduceInBool()"
@@ -97,7 +95,6 @@
    "cell_type": "code",
    "execution_count": null,
    "metadata": {},
->>>>>>> e6a7e2a4
    "outputs": [],
    "source": [
     "%end demonstrations"
