--- conflicted
+++ resolved
@@ -15,18 +15,12 @@
    "outputs": [],
    "source": [
     "import proveit\n",
-<<<<<<< HEAD
-    "from proveit._common_ import n\n",
-    "from proveit.number import zero\n",
-    "from proveit.number.sets.integer._axioms_ import naturalsDef\n",
-=======
     "from proveit.number import zero\n",
     "from proveit.logic import InSet\n",
     "from proveit.number import Naturals\n",
     "from proveit._common_ import x, n, S\n",
     "from proveit.number.sets.integer._axioms_ import naturalsDef\n",
     "\n",
->>>>>>> 6537a4a4
     "context = proveit.Context('..') # the theorem's context is in the parent directory"
    ]
   },
@@ -45,11 +39,7 @@
    "metadata": {},
    "outputs": [],
    "source": [
-<<<<<<< HEAD
-    "naturalsDef"
-=======
     "z, nat = zeroInNats.operands"
->>>>>>> 6537a4a4
    ]
   },
   {
@@ -58,11 +48,7 @@
    "metadata": {},
    "outputs": [],
    "source": [
-<<<<<<< HEAD
-    "naturalsDefSpec = naturalsDef.specialize({n:zero})"
-=======
     "naturalsDef"
->>>>>>> 6537a4a4
    ]
   },
   {
@@ -71,11 +57,7 @@
    "metadata": {},
    "outputs": [],
    "source": [
-<<<<<<< HEAD
-    "naturalsDefSpecRHS = naturalsDefSpec.rhs"
-=======
     "spec_natDef = naturalsDef.specialize({n:z})"
->>>>>>> 6537a4a4
    ]
   },
   {
@@ -84,11 +66,7 @@
    "metadata": {},
    "outputs": [],
    "source": [
-<<<<<<< HEAD
-    "naturalsDefSpecRHS.prove()"
-=======
     "rhsProve = spec_natDef.rhs.prove()"
->>>>>>> 6537a4a4
    ]
   },
   {
@@ -97,11 +75,7 @@
    "metadata": {},
    "outputs": [],
    "source": [
-<<<<<<< HEAD
-    "zeroInNats.evaluation()"
-=======
     "spec_natDef.deriveLeftViaEquivalence()"
->>>>>>> 6537a4a4
    ]
   },
   {
