--- conflicted
+++ resolved
@@ -2,13 +2,7 @@
  "cells": [
   {
    "cell_type": "markdown",
-<<<<<<< HEAD
-   "metadata": {
-    "collapsed": true
-   },
-=======
    "metadata": {},
->>>>>>> 155890eb
    "source": [
     "Proof of <a class=\"ProveItLink\" href=\"../../../../_context_.ipynb\">proveit</a>.<a class=\"ProveItLink\" href=\"../../../_context_.ipynb\">number</a>.<a class=\"ProveItLink\" href=\"../../_context_.ipynb\">sets</a>.<a class=\"ProveItLink\" href=\"../_context_.ipynb\">integer</a>.<a class=\"ProveItLink\" href=\"../_theorems_.ipynb#zeroInNats\">zeroInNats</a> theorem\n",
     "========"
@@ -16,11 +10,7 @@
   },
   {
    "cell_type": "code",
-<<<<<<< HEAD
-   "execution_count": 1,
-=======
    "execution_count": null,
->>>>>>> 155890eb
    "metadata": {},
    "outputs": [],
    "source": [
@@ -36,219 +26,69 @@
   },
   {
    "cell_type": "code",
-<<<<<<< HEAD
-   "execution_count": 2,
-   "metadata": {},
-   "outputs": [
-    {
-     "name": "stdout",
-     "output_type": "stream",
-     "text": [
-      "Beginning proof of zeroInNats\n",
-      "Recorded 'presuming' information\n",
-      "Presuming theorems in proveit.logic (except any that presume this theorem).\n"
-     ]
-    },
-    {
-     "data": {
-      "text/html": [
-       "<strong id=\"zeroInNats\">zeroInNats:</strong> <a class=\"ProveItLink\" href=\"../__pv_it/50688835e4f8f7c7ea93ceb53b4c2bc2c084e66a0/expr.ipynb\"><img src=\"../__pv_it/50688835e4f8f7c7ea93ceb53b4c2bc2c084e66a0/expr.png\" style=\"display:inline;vertical-align:middle;\" /></a><br>(see <a class=\"ProveItLink\" href=\"../__pv_it/50688835e4f8f7c7ea93ceb53b4c2bc2c084e66a0/dependencies.ipynb\">dependencies</a>)<br>"
-      ],
-      "text/plain": [
-       "zeroInNats: 0 in Naturals"
-      ]
-     },
-     "execution_count": 2,
-     "metadata": {},
-     "output_type": "execute_result"
-    }
-   ],
-=======
    "execution_count": null,
    "metadata": {},
    "outputs": [],
->>>>>>> 155890eb
    "source": [
     "%proving zeroInNats presuming [proveit.logic]"
    ]
   },
   {
    "cell_type": "code",
-<<<<<<< HEAD
-   "execution_count": 3,
+   "execution_count": null,
    "metadata": {},
-   "outputs": [
-    {
-     "data": {
-      "text/html": [
-       "<strong id=\"z\">z:</strong> <a class=\"ProveItLink\" href=\"../../../numeral/__pv_it/ec23fc7a1b4222a5f4948b495002b97d6fa18c3c0/expr.ipynb\"><img src=\"../../../numeral/__pv_it/ec23fc7a1b4222a5f4948b495002b97d6fa18c3c0/expr.png\" style=\"display:inline;vertical-align:middle;\" /></a><br>\n",
-       "<strong id=\"nat\">nat:</strong> <a class=\"ProveItLink\" href=\"../__pv_it/4434d1ec6afb2b8deec87ded0866b923feb9d6e60/expr.ipynb\"><img src=\"../__pv_it/4434d1ec6afb2b8deec87ded0866b923feb9d6e60/expr.png\" style=\"display:inline;vertical-align:middle;\" /></a><br>"
-      ],
-      "text/plain": [
-       "z: 0\n",
-       "nat: Naturals"
-      ]
-     },
-     "execution_count": 3,
-     "metadata": {},
-     "output_type": "execute_result"
-    }
-   ],
+   "outputs": [],
    "source": [
     "z, nat = zeroInNats.operands"
    ]
   },
   {
    "cell_type": "code",
-   "execution_count": 4,
+   "execution_count": null,
    "metadata": {},
-   "outputs": [
-    {
-     "data": {
-      "text/html": [
-       "<span style=\"font-size:20px;\"> &#x22A2;&nbsp;<a class=\"ProveItLink\" href=\"../__pv_it/ee3b010b656ce39b3e4c0e002f955d1a0de34dbe0/expr.ipynb\"><img src=\"../__pv_it/ee3b010b656ce39b3e4c0e002f955d1a0de34dbe0/expr.png\" style=\"display:inline;vertical-align:middle;\" /></a></span>"
-      ],
-      "text/plain": [
-       "|= forall_{n} ((n in Naturals) = [forall_{S} (((0 in S) and [forall_{x in S} ((x + 1) in S)]) => (n in S))])"
-      ]
-     },
-     "execution_count": 4,
-     "metadata": {},
-     "output_type": "execute_result"
-    }
-   ],
+   "outputs": [],
    "source": [
     "naturalsDef"
    ]
   },
   {
    "cell_type": "code",
-   "execution_count": 5,
+   "execution_count": null,
    "metadata": {},
-   "outputs": [
-    {
-     "data": {
-      "text/html": [
-       "<strong id=\"spec_natDef\">spec_natDef:</strong> <span style=\"font-size:20px;\"> &#x22A2;&nbsp;<a class=\"ProveItLink\" href=\"../__pv_it/4c1aece0f35f1aed0e9ad6042c3384ca41af90b00/expr.ipynb\"><img src=\"../__pv_it/4c1aece0f35f1aed0e9ad6042c3384ca41af90b00/expr.png\" style=\"display:inline;vertical-align:middle;\" /></a></span><br>"
-      ],
-      "text/plain": [
-       "spec_natDef: |= (0 in Naturals) = [forall_{S} (((0 in S) and [forall_{x in S} ((x + 1) in S)]) => (0 in S))]"
-      ]
-     },
-     "execution_count": 5,
-     "metadata": {},
-     "output_type": "execute_result"
-    }
-   ],
+   "outputs": [],
    "source": [
     "spec_natDef = naturalsDef.specialize({n:z})"
    ]
   },
   {
    "cell_type": "code",
-   "execution_count": 6,
+   "execution_count": null,
    "metadata": {},
-   "outputs": [
-    {
-     "data": {
-      "text/html": [
-       "<strong id=\"rhsProve\">rhsProve:</strong> <span style=\"font-size:20px;\"> &#x22A2;&nbsp;<a class=\"ProveItLink\" href=\"../__pv_it/62851c14b69eab4a626529a6abfb0d65505314d60/expr.ipynb\"><img src=\"../__pv_it/62851c14b69eab4a626529a6abfb0d65505314d60/expr.png\" style=\"display:inline;vertical-align:middle;\" /></a></span><br>"
-      ],
-      "text/plain": [
-       "rhsProve: |= forall_{S} (((0 in S) and [forall_{x in S} ((x + 1) in S)]) => (0 in S))"
-      ]
-     },
-     "execution_count": 6,
-     "metadata": {},
-     "output_type": "execute_result"
-    }
-   ],
+   "outputs": [],
    "source": [
     "rhsProve = spec_natDef.rhs.prove()"
    ]
   },
   {
    "cell_type": "code",
-   "execution_count": 7,
+   "execution_count": null,
    "metadata": {},
-   "outputs": [
-    {
-     "name": "stdout",
-     "output_type": "stream",
-     "text": [
-      "zeroInNats has been proven.  Now simply execute \"%qed\".\n"
-     ]
-    },
-    {
-     "data": {
-      "text/html": [
-       "<span style=\"font-size:20px;\"> &#x22A2;&nbsp;<a class=\"ProveItLink\" href=\"../__pv_it/50688835e4f8f7c7ea93ceb53b4c2bc2c084e66a0/expr.ipynb\"><img src=\"../__pv_it/50688835e4f8f7c7ea93ceb53b4c2bc2c084e66a0/expr.png\" style=\"display:inline;vertical-align:middle;\" /></a></span>"
-      ],
-      "text/plain": [
-       "|= 0 in Naturals"
-      ]
-     },
-     "execution_count": 7,
-     "metadata": {},
-     "output_type": "execute_result"
-    }
-   ],
+   "outputs": [],
    "source": [
     "spec_natDef.deriveLeftViaEquivalence()"
    ]
   },
   {
    "cell_type": "code",
-   "execution_count": 8,
+   "execution_count": null,
    "metadata": {},
-   "outputs": [
-    {
-     "data": {
-      "text/html": [
-       "<table><tr><th>&nbsp;</th><th>step type</th><th>requirements</th><th>statement</th></tr>\n",
-       "<tr><td>0</td><td>specialization</td><td>1, 2, 3</td><td><span style=\"font-size:20px;\"> &#x22A2;&nbsp;<a class=\"ProveItLink\" href=\"../__pv_it/50688835e4f8f7c7ea93ceb53b4c2bc2c084e66a0/expr.ipynb\"><img src=\"../__pv_it/50688835e4f8f7c7ea93ceb53b4c2bc2c084e66a0/expr.png\" style=\"display:inline;vertical-align:middle;\" /></a></span></td></tr>\n",
-       "<tr><td>&nbsp;</td><td colspan=4 style=\"text-align:left\"><span style=\"font-size:20px;\"><a class=\"ProveItLink\" href=\"../../../../__pv_it/6369c6c8083c513ca7161ace249642d040f9327d0/expr.ipynb\"><img src=\"../../../../__pv_it/6369c6c8083c513ca7161ace249642d040f9327d0/expr.png\" style=\"display:inline;vertical-align:middle;\" /></a> : <a class=\"ProveItLink\" href=\"../__pv_it/50688835e4f8f7c7ea93ceb53b4c2bc2c084e66a0/expr.ipynb\"><img src=\"../__pv_it/50688835e4f8f7c7ea93ceb53b4c2bc2c084e66a0/expr.png\" style=\"display:inline;vertical-align:middle;\" /></a>, <a class=\"ProveItLink\" href=\"../../../../__pv_it/98124f92e6e1fc3772af50ac63eaa1f5624776f20/expr.ipynb\"><img src=\"../../../../__pv_it/98124f92e6e1fc3772af50ac63eaa1f5624776f20/expr.png\" style=\"display:inline;vertical-align:middle;\" /></a> : <a class=\"ProveItLink\" href=\"../__pv_it/62851c14b69eab4a626529a6abfb0d65505314d60/expr.ipynb\"><img src=\"../__pv_it/62851c14b69eab4a626529a6abfb0d65505314d60/expr.png\" style=\"display:inline;vertical-align:middle;\" /></a></span></td></tr><tr><td>1</td><td>theorem</td><td></td><td><span style=\"font-size:20px;\"> &#x22A2;&nbsp;<a class=\"ProveItLink\" href=\"../../../../logic/equality/__pv_it/20e88ce75ad82ac426b1e24a0c22cab3a686b0da0/expr.ipynb\"><img src=\"../../../../logic/equality/__pv_it/20e88ce75ad82ac426b1e24a0c22cab3a686b0da0/expr.png\" style=\"display:inline;vertical-align:middle;\" /></a></span></td></tr>\n",
-       "<tr><td>&nbsp;</td><td colspan=4 style-\"text-align:left\"><a class=\"ProveItLink\" href=\"../../../../logic/equality/_proofs_/lhsViaEquivalence.ipynb\">proveit.logic.equality.lhsViaEquivalence</a></td></tr><tr><td>2</td><td>generalizaton</td><td>4</td><td><span style=\"font-size:20px;\"> &#x22A2;&nbsp;<a class=\"ProveItLink\" href=\"../__pv_it/62851c14b69eab4a626529a6abfb0d65505314d60/expr.ipynb\"><img src=\"../__pv_it/62851c14b69eab4a626529a6abfb0d65505314d60/expr.png\" style=\"display:inline;vertical-align:middle;\" /></a></span></td></tr>\n",
-       "<tr><td>3</td><td>specialization</td><td>5</td><td><span style=\"font-size:20px;\"> &#x22A2;&nbsp;<a class=\"ProveItLink\" href=\"../__pv_it/4c1aece0f35f1aed0e9ad6042c3384ca41af90b00/expr.ipynb\"><img src=\"../__pv_it/4c1aece0f35f1aed0e9ad6042c3384ca41af90b00/expr.png\" style=\"display:inline;vertical-align:middle;\" /></a></span></td></tr>\n",
-       "<tr><td>&nbsp;</td><td colspan=4 style=\"text-align:left\"><span style=\"font-size:20px;\"><a class=\"ProveItLink\" href=\"../../../../__pv_it/39dbcd3ca0390345b51c6ef7785756419e2c14390/expr.ipynb\"><img src=\"../../../../__pv_it/39dbcd3ca0390345b51c6ef7785756419e2c14390/expr.png\" style=\"display:inline;vertical-align:middle;\" /></a> : <a class=\"ProveItLink\" href=\"../../../numeral/__pv_it/ec23fc7a1b4222a5f4948b495002b97d6fa18c3c0/expr.ipynb\"><img src=\"../../../numeral/__pv_it/ec23fc7a1b4222a5f4948b495002b97d6fa18c3c0/expr.png\" style=\"display:inline;vertical-align:middle;\" /></a></span></td></tr><tr><td>4</td><td>hypothetical reasoning</td><td>6</td><td><span style=\"font-size:20px;\"> &#x22A2;&nbsp;<a class=\"ProveItLink\" href=\"../__pv_it/e786d4a2752094e58bf2e1f7c00e708716b6857e0/expr.ipynb\"><img src=\"../__pv_it/e786d4a2752094e58bf2e1f7c00e708716b6857e0/expr.png\" style=\"display:inline;vertical-align:middle;\" /></a></span></td></tr>\n",
-       "<tr><td>5</td><td>axiom</td><td></td><td><span style=\"font-size:20px;\"> &#x22A2;&nbsp;<a class=\"ProveItLink\" href=\"../__pv_it/ee3b010b656ce39b3e4c0e002f955d1a0de34dbe0/expr.ipynb\"><img src=\"../__pv_it/ee3b010b656ce39b3e4c0e002f955d1a0de34dbe0/expr.png\" style=\"display:inline;vertical-align:middle;\" /></a></span></td></tr>\n",
-       "<tr><td>&nbsp;</td><td colspan=4 style-\"text-align:left\"><a class=\"ProveItLink\" href=\"../_axioms_.ipynb#naturalsDef\">proveit.number.sets.integer.naturalsDef</a></td></tr><tr><td>6</td><td>specialization</td><td>7, 8</td><td><span style=\"font-size:20px;\"><a class=\"ProveItLink\" href=\"../__pv_it/ca4d76d16b9b7e4aa378633b93437ee87b4cd9ed0/expr.ipynb\"><img src=\"../__pv_it/ca4d76d16b9b7e4aa378633b93437ee87b4cd9ed0/expr.png\" style=\"display:inline;vertical-align:middle;\" /></a> &#x22A2;&nbsp;<a class=\"ProveItLink\" href=\"../__pv_it/5dd321beabf1e63d97f364a511d41117fc76889b0/expr.ipynb\"><img src=\"../__pv_it/5dd321beabf1e63d97f364a511d41117fc76889b0/expr.png\" style=\"display:inline;vertical-align:middle;\" /></a></span></td></tr>\n",
-       "<tr><td>&nbsp;</td><td colspan=4 style=\"text-align:left\"><span style=\"font-size:20px;\"><a class=\"ProveItLink\" href=\"../../../../__pv_it/2cbe72a7ad6f655694dd697106680215e8489b600/expr.ipynb\"><img src=\"../../../../__pv_it/2cbe72a7ad6f655694dd697106680215e8489b600/expr.png\" style=\"display:inline;vertical-align:middle;\" /></a> : <a class=\"ProveItLink\" href=\"../__pv_it/5dd321beabf1e63d97f364a511d41117fc76889b0/expr.ipynb\"><img src=\"../__pv_it/5dd321beabf1e63d97f364a511d41117fc76889b0/expr.png\" style=\"display:inline;vertical-align:middle;\" /></a>, <a class=\"ProveItLink\" href=\"../../../../__pv_it/077b2ff79244fb4582cbe22c6e3356fa92a52f2f0/expr.ipynb\"><img src=\"../../../../__pv_it/077b2ff79244fb4582cbe22c6e3356fa92a52f2f0/expr.png\" style=\"display:inline;vertical-align:middle;\" /></a> : <a class=\"ProveItLink\" href=\"../__pv_it/194af819806d50b75b5f8d57acbfabae960c3a3c0/expr.ipynb\"><img src=\"../__pv_it/194af819806d50b75b5f8d57acbfabae960c3a3c0/expr.png\" style=\"display:inline;vertical-align:middle;\" /></a></span></td></tr><tr><td>7</td><td>theorem</td><td></td><td><span style=\"font-size:20px;\"> &#x22A2;&nbsp;<a class=\"ProveItLink\" href=\"../../../../logic/boolean/conjunction/__pv_it/fd9e84bef514d5cc0c4f918b0a872a857991e1790/expr.ipynb\"><img src=\"../../../../logic/boolean/conjunction/__pv_it/fd9e84bef514d5cc0c4f918b0a872a857991e1790/expr.png\" style=\"display:inline;vertical-align:middle;\" /></a></span></td></tr>\n",
-       "<tr><td>&nbsp;</td><td colspan=4 style-\"text-align:left\"><a class=\"ProveItLink\" href=\"../../../../logic/boolean/conjunction/_proofs_/leftFromAnd.ipynb\">proveit.logic.boolean.conjunction.leftFromAnd</a></td></tr><tr><td>8</td><td>assumption</td><td></td><td><span style=\"font-size:20px;\"><a class=\"ProveItLink\" href=\"../__pv_it/ca4d76d16b9b7e4aa378633b93437ee87b4cd9ed0/expr.ipynb\"><img src=\"../__pv_it/ca4d76d16b9b7e4aa378633b93437ee87b4cd9ed0/expr.png\" style=\"display:inline;vertical-align:middle;\" /></a> &#x22A2;&nbsp;<a class=\"ProveItLink\" href=\"../__pv_it/9930867f404c9ba2b46af0dd191b71ba0056c8ff0/expr.ipynb\"><img src=\"../__pv_it/9930867f404c9ba2b46af0dd191b71ba0056c8ff0/expr.png\" style=\"display:inline;vertical-align:middle;\" /></a></span></td></tr>\n",
-       "</table>"
-      ],
-      "text/plain": [
-       "\tstep type\trequirements\tstatement\n",
-       "0\tspecialization\t1, 2, 3\t|= 0 in Naturals\n",
-       "\tP : 0 in Naturals, Q : forall_{S} (((0 in S) and [forall_{x in S} ((x + 1) in S)]) => (0 in S))\n",
-       "1\ttheorem\t\t|= forall_{P, Q | Q , P = Q} P\n",
-       "\tproveit.logic.equality.lhsViaEquivalence\n",
-       "2\tgeneralizaton\t4\t|= forall_{S} (((0 in S) and [forall_{x in S} ((x + 1) in S)]) => (0 in S))\n",
-       "3\tspecialization\t5\t|= (0 in Naturals) = [forall_{S} (((0 in S) and [forall_{x in S} ((x + 1) in S)]) => (0 in S))]\n",
-       "\tn : 0\n",
-       "4\thypothetical reasoning\t6\t|= ((0 in S) and [forall_{x in S} ((x + 1) in S)]) => (0 in S)\n",
-       "5\taxiom\t\t|= forall_{n} ((n in Naturals) = [forall_{S} (((0 in S) and [forall_{x in S} ((x + 1) in S)]) => (n in S))])\n",
-       "\tproveit.number.sets.integer.naturalsDef\n",
-       "6\tspecialization\t7, 8\t{(0 in S) and [forall_{x in S} ((x + 1) in S)]} |= 0 in S\n",
-       "\tA : 0 in S, B : forall_{x in S} ((x + 1) in S)\n",
-       "7\ttheorem\t\t|= forall_{A, B | A and B} A\n",
-       "\tproveit.logic.boolean.conjunction.leftFromAnd\n",
-       "8\tassumption\t\t{(0 in S) and [forall_{x in S} ((x + 1) in S)]} |= (0 in S) and [forall_{x in S} ((x + 1) in S)]"
-      ]
-     },
-     "execution_count": 8,
-     "metadata": {},
-     "output_type": "execute_result"
-    }
-   ],
+   "outputs": [],
    "source": [
     "%qed"
    ]
   },
   {
    "cell_type": "code",
-=======
->>>>>>> 155890eb
    "execution_count": null,
    "metadata": {},
    "outputs": [],
@@ -260,23 +100,8 @@
    "display_name": "Python 3",
    "language": "python",
    "name": "python3"
-<<<<<<< HEAD
-  },
-  "language_info": {
-   "codemirror_mode": {
-    "name": "ipython",
-    "version": 3
-   },
-   "file_extension": ".py",
-   "mimetype": "text/x-python",
-   "name": "python",
-   "nbconvert_exporter": "python",
-   "pygments_lexer": "ipython3",
-   "version": "3.7.1"
-=======
->>>>>>> 155890eb
   }
  },
  "nbformat": 4,
- "nbformat_minor": 1
+ "nbformat_minor": 0
 }