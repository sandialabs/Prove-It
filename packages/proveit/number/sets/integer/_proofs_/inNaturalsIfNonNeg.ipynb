--- conflicted
+++ resolved
@@ -2,13 +2,7 @@
  "cells": [
   {
    "cell_type": "markdown",
-<<<<<<< HEAD
-   "metadata": {
-    "collapsed": true
-   },
-=======
    "metadata": {},
->>>>>>> 155890eb
    "source": [
     "Proof of <a class=\"ProveItLink\" href=\"../../../../_context_.ipynb\">proveit</a>.<a class=\"ProveItLink\" href=\"../../../_context_.ipynb\">number</a>.<a class=\"ProveItLink\" href=\"../../_context_.ipynb\">sets</a>.<a class=\"ProveItLink\" href=\"../_context_.ipynb\">integer</a>.<a class=\"ProveItLink\" href=\"../_theorems_.ipynb#inNaturalsIfNonNeg\">inNaturalsIfNonNeg</a> theorem\n",
     "========"
@@ -16,11 +10,7 @@
   },
   {
    "cell_type": "code",
-<<<<<<< HEAD
-   "execution_count": 1,
-=======
    "execution_count": null,
->>>>>>> 155890eb
    "metadata": {},
    "outputs": [],
    "source": [
@@ -38,274 +28,99 @@
   },
   {
    "cell_type": "code",
-<<<<<<< HEAD
-   "execution_count": 2,
-   "metadata": {
-    "scrolled": true
-   },
-   "outputs": [
-    {
-     "name": "stdout",
-     "output_type": "stream",
-     "text": [
-      "Beginning proof of inNaturalsIfNonNeg\n",
-      "Recorded 'presuming' information\n",
-      "Presuming theorems in proveit.logic, proveit.number (except any that presume this theorem).\n",
-      "Presuming previous theorems (applied transitively).\n"
-     ]
-    },
-    {
-     "data": {
-      "text/html": [
-       "<strong id=\"inNaturalsIfNonNeg\">inNaturalsIfNonNeg:</strong> <a class=\"ProveItLink\" href=\"../__pv_it/c6240b595b39b5bc4a94f5d78ad1d5d11d943abb0/expr.ipynb\"><img src=\"../__pv_it/c6240b595b39b5bc4a94f5d78ad1d5d11d943abb0/expr.png\" style=\"display:inline;vertical-align:middle;\" /></a><br>(see <a class=\"ProveItLink\" href=\"../__pv_it/c6240b595b39b5bc4a94f5d78ad1d5d11d943abb0/dependencies.ipynb\">dependencies</a>)<br>"
-      ],
-      "text/plain": [
-       "inNaturalsIfNonNeg: forall_{a in Integers | a >= 0} (a in Naturals)"
-      ]
-     },
-     "execution_count": 2,
-     "metadata": {},
-     "output_type": "execute_result"
-    }
-   ],
-=======
    "execution_count": null,
    "metadata": {},
    "outputs": [],
->>>>>>> 155890eb
    "source": [
     "%proving inNaturalsIfNonNeg presuming [proveit.logic, proveit.number]"
    ]
   },
   {
    "cell_type": "code",
-<<<<<<< HEAD
-   "execution_count": 3,
+   "execution_count": null,
    "metadata": {},
-   "outputs": [
-    {
-     "data": {
-      "text/html": [
-       "<strong id=\"defaults.assumptions\">defaults.assumptions:</strong> <a class=\"ProveItLink\" href=\"../__pv_it/617ea89d6d11f0b1ffdaf8c1f189efd02ae699920/expr.ipynb\"><img src=\"../__pv_it/617ea89d6d11f0b1ffdaf8c1f189efd02ae699920/expr.png\" style=\"display:inline;vertical-align:middle;\" /></a><br>"
-      ],
-      "text/plain": [
-       "defaults.assumptions: (a in Integers , a >= 0)"
-      ]
-     },
-     "execution_count": 3,
-     "metadata": {},
-     "output_type": "execute_result"
-    }
-   ],
+   "outputs": [],
    "source": [
     "defaults.assumptions = inNaturalsIfNonNeg.allConditions()"
    ]
   },
   {
    "cell_type": "code",
-   "execution_count": 4,
+   "execution_count": null,
    "metadata": {},
-   "outputs": [
-    {
-     "data": {
-      "text/html": [
-       "<span style=\"font-size:20px;\"> &#x22A2;&nbsp;<a class=\"ProveItLink\" href=\"../__pv_it/a2ab2e3ebab254c65deab6701911082319c5071a0/expr.ipynb\"><img src=\"../__pv_it/a2ab2e3ebab254c65deab6701911082319c5071a0/expr.png\" style=\"display:inline;vertical-align:middle;\" /></a></span>"
-      ],
-      "text/plain": [
-       "|= Integers = (Naturals union {(-n) s.t. ()}_{n in NaturalsPos})"
-      ]
-     },
-     "execution_count": 4,
-     "metadata": {},
-     "output_type": "execute_result"
-    }
-   ],
+   "outputs": [],
    "source": [
     "integersDef"
    ]
   },
   {
    "cell_type": "code",
-   "execution_count": 5,
+   "execution_count": null,
    "metadata": {},
-   "outputs": [
-    {
-     "data": {
-      "text/html": [
-       "<span style=\"font-size:20px;\"> &#x22A2;&nbsp;<a class=\"ProveItLink\" href=\"../__pv_it/6ae7ac26672a30816b0f080a15969c7131fbc55a0/expr.ipynb\"><img src=\"../__pv_it/6ae7ac26672a30816b0f080a15969c7131fbc55a0/expr.png\" style=\"display:inline;vertical-align:middle;\" /></a></span>"
-      ],
-      "text/plain": [
-       "|= (Integers = (Naturals union {(-n) s.t. ()}_{n in NaturalsPos})) = TRUE"
-      ]
-     },
-     "execution_count": 5,
-     "metadata": {},
-     "output_type": "execute_result"
-    }
-   ],
+   "outputs": [],
    "source": [
     "integersDef.evaluation()"
    ]
   },
   {
    "cell_type": "code",
-   "execution_count": 6,
+   "execution_count": null,
    "metadata": {},
-   "outputs": [
-    {
-     "data": {
-      "text/html": [
-       "<strong id=\"intUnion\">intUnion:</strong> <a class=\"ProveItLink\" href=\"../__pv_it/029979c90a656ab515ac37081335e1cdfdfae1760/expr.ipynb\"><img src=\"../__pv_it/029979c90a656ab515ac37081335e1cdfdfae1760/expr.png\" style=\"display:inline;vertical-align:middle;\" /></a><br>"
-      ],
-      "text/plain": [
-       "intUnion: Naturals union {(-n) s.t. ()}_{n in NaturalsPos}"
-      ]
-     },
-     "execution_count": 6,
-     "metadata": {},
-     "output_type": "execute_result"
-    }
-   ],
+   "outputs": [],
    "source": [
     "intUnion = integersDef.expr.rhs"
    ]
   },
   {
    "cell_type": "code",
-   "execution_count": 7,
+   "execution_count": null,
    "metadata": {},
-   "outputs": [
-    {
-     "data": {
-      "text/html": [
-       "<a class=\"ProveItLink\" href=\"../__pv_it/1c86ee6c6385823967eb54ca381d6c288352bfff0/expr.ipynb\"><img src=\"../__pv_it/1c86ee6c6385823967eb54ca381d6c288352bfff0/expr.png\" style=\"display:inline;vertical-align:middle;\" /></a>"
-      ],
-      "text/plain": [
-       "(Naturals , {(-n) s.t. ()}_{n in NaturalsPos})"
-      ]
-     },
-     "execution_count": 7,
-     "metadata": {},
-     "output_type": "execute_result"
-    }
-   ],
+   "outputs": [],
    "source": [
     "intUnion.operands"
    ]
   },
   {
    "cell_type": "code",
-   "execution_count": 8,
+   "execution_count": null,
    "metadata": {},
-   "outputs": [
-    {
-     "data": {
-      "text/html": [
-       "<span style=\"font-size:20px;\"> &#x22A2;&nbsp;<a class=\"ProveItLink\" href=\"../../../../logic/set_theory/unification/__pv_it/39965638aa748035705a7c3b8252555208d67c270/expr.ipynb\"><img src=\"../../../../logic/set_theory/unification/__pv_it/39965638aa748035705a7c3b8252555208d67c270/expr.png\" style=\"display:inline;vertical-align:middle;\" /></a></span>"
-      ],
-      "text/plain": [
-       "|= forall_{m in NaturalsPos} [forall_{x, A_1,...,A_m | x in (A_1 union  ...  union A_m)} ((x in A_1) or  ...  or (x in A_m))]"
-      ]
-     },
-     "execution_count": 8,
-     "metadata": {},
-     "output_type": "execute_result"
-    }
-   ],
+   "outputs": [],
    "source": [
     "membershipUnfolding"
    ]
   },
   {
    "cell_type": "code",
-   "execution_count": 9,
+   "execution_count": null,
    "metadata": {},
-   "outputs": [
-    {
-     "data": {
-      "text/html": [
-       "<strong id=\"spec1\">spec1:</strong> <span style=\"font-size:20px;\"> &#x22A2;&nbsp;<a class=\"ProveItLink\" href=\"../__pv_it/756a718589aeb17b97ad493aab978d0bfa323f3d0/expr.ipynb\"><img src=\"../__pv_it/756a718589aeb17b97ad493aab978d0bfa323f3d0/expr.png\" style=\"display:inline;vertical-align:middle;\" /></a></span><br>"
-      ],
-      "text/plain": [
-       "spec1: |= forall_{A_1,...,A_2 | a in (A_1 union  ...  union A_2)} ((a in A_1) or  ...  or (a in A_2))"
-      ]
-     },
-     "execution_count": 9,
-     "metadata": {},
-     "output_type": "execute_result"
-    }
-   ],
+   "outputs": [],
    "source": [
     "spec1 = membershipUnfolding.specialize({x:a, m:num(2)}, assumptions = [InSet(m, NaturalsPos), *defaults.assumptions])"
    ]
   },
   {
    "cell_type": "code",
-   "execution_count": 10,
-   "metadata": {
-    "scrolled": true
-   },
-   "outputs": [
-    {
-     "data": {
-      "text/html": [
-       "<strong id=\"aInInt\">aInInt:</strong> <a class=\"ProveItLink\" href=\"../__pv_it/0e36680063bb87f5711fc4abb6fb5fd3106a8ebe0/expr.ipynb\"><img src=\"../__pv_it/0e36680063bb87f5711fc4abb6fb5fd3106a8ebe0/expr.png\" style=\"display:inline;vertical-align:middle;\" /></a><br>"
-      ],
-      "text/plain": [
-       "aInInt: a in Integers"
-      ]
-     },
-     "execution_count": 10,
-     "metadata": {},
-     "output_type": "execute_result"
-    }
-   ],
+   "execution_count": null,
+   "metadata": {},
+   "outputs": [],
    "source": [
     "aInInt = defaults.assumptions[0]"
    ]
   },
   {
    "cell_type": "code",
-   "execution_count": 11,
+   "execution_count": null,
    "metadata": {},
-   "outputs": [
-    {
-     "data": {
-      "text/html": [
-       "<strong id=\"aElemUnion\">aElemUnion:</strong> <a class=\"ProveItLink\" href=\"../__pv_it/051864e55d2b91daa47cf3752e3ec1492f42bfe30/expr.ipynb\"><img src=\"../__pv_it/051864e55d2b91daa47cf3752e3ec1492f42bfe30/expr.png\" style=\"display:inline;vertical-align:middle;\" /></a><br>"
-      ],
-      "text/plain": [
-       "aElemUnion: ((a in Integers) and (Integers = (Naturals union {(-n) s.t. ()}_{n in NaturalsPos}))) => (a in (Naturals union {(-n) s.t. ()}_{n in NaturalsPos}))"
-      ]
-     },
-     "execution_count": 11,
-     "metadata": {},
-     "output_type": "execute_result"
-    }
-   ],
+   "outputs": [],
    "source": [
     "aElemUnion = Implies(And(aInInt, integersDef.expr),InSet(a,intUnion))"
    ]
   },
   {
    "cell_type": "code",
-   "execution_count": 12,
+   "execution_count": null,
    "metadata": {},
-   "outputs": [
-    {
-     "data": {
-      "text/html": [
-       "<strong id=\"newAssumpt\">newAssumpt:</strong> <a class=\"ProveItLink\" href=\"../__pv_it/43adca6b4676f2c4ca97aea6af6d60be10ff2a910/expr.ipynb\"><img src=\"../__pv_it/43adca6b4676f2c4ca97aea6af6d60be10ff2a910/expr.png\" style=\"display:inline;vertical-align:middle;\" /></a><br>"
-      ],
-      "text/plain": [
-       "newAssumpt: ((a in Integers , a >= 0) , Integers = (Naturals union {(-n) s.t. ()}_{n in NaturalsPos}))"
-      ]
-     },
-     "execution_count": 12,
-     "metadata": {},
-     "output_type": "execute_result"
-    }
-   ],
+   "outputs": [],
    "source": [
     "newAssumpt = [defaults.assumptions]+ [integersDef.expr]"
    ]
@@ -319,8 +134,6 @@
   },
   {
    "cell_type": "code",
-=======
->>>>>>> 155890eb
    "execution_count": null,
    "metadata": {},
    "outputs": [],
@@ -332,23 +145,8 @@
    "display_name": "Python 3",
    "language": "python",
    "name": "python3"
-<<<<<<< HEAD
-  },
-  "language_info": {
-   "codemirror_mode": {
-    "name": "ipython",
-    "version": 3
-   },
-   "file_extension": ".py",
-   "mimetype": "text/x-python",
-   "name": "python",
-   "nbconvert_exporter": "python",
-   "pygments_lexer": "ipython3",
-   "version": "3.7.3"
-=======
->>>>>>> 155890eb
   }
  },
  "nbformat": 4,
- "nbformat_minor": 1
+ "nbformat_minor": 0
 }