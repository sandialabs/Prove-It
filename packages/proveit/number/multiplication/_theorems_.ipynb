--- conflicted
+++ resolved
@@ -19,25 +19,6 @@
     "\n",
     "# Automation is not needed when building theorem expressions:\n",
     "proveit.defaults.automation = False # This will speed things up.\n",
-<<<<<<< HEAD
-    "\n",
-    "from proveit import Iter, varIter, Indexed\n",
-    "\n",
-    "# let's convert these to lower-case at some point\n",
-    "# (more traditional for numbers, ALL-CAPS for logic)\n",
-    "from proveit._common_ import AA, B, BB, CC, D, EE, P\n",
-    "from proveit.logic._common_ import iterA1m, iterC1n\n",
-    "\n",
-    "from proveit._common_ import (a, b, c, d, e, f, g, h, i, j, k, l, m, n,\n",
-    "                              x, y, S, aa, bb, cc, dd)\n",
-    "from proveit.number._common_ import (iter_a1l, iter_b1m, iter_c1m,\n",
-    "                                     iter_c1n, iter_d1n)\n",
-    "from proveit.logic import Forall, InSet, Equals, NotEquals, Implies, Booleans\n",
-    "from proveit.logic._common_ import iterA1m, iterC1n, iterB1n, iterC1m\n",
-    "from proveit.number import (zero, one, Complexes, Integers, Naturals,\n",
-    "                            NaturalsPos, Reals, RealsNonNeg, RealsPos)\n",
-    "from proveit.number import Add, Exp, Mult, Neg, num, subtract, Sum\n",
-=======
     "context = proveit.Context('.') # adds context root to sys.path if necessary\n",
     "from proveit import ExprRange, IndexedVar\n",
     "\n",
@@ -49,7 +30,6 @@
     "from proveit.number import (Naturals, NaturalsPos, Integers, Reals, \n",
     "                            RealsNonNeg, RealsPos, Complexes)\n",
     "from proveit.number import Mult, Neg, Add, subtract, Sum, num, zero, one, Exp\n",
->>>>>>> c9f8aad2
     "from proveit.number._common_ import ComplexesSansZero\n",
     "from proveit._core_.expression.operation import Function\n",
     "# the context is in the current directory:\n",
@@ -214,24 +194,6 @@
     "multRealNonNegClosure = Forall(n, Forall(a_1_to_n, InSet(Mult(a_1_to_n), RealsNonNeg), \n",
     "                                         domain=RealsNonNeg), \n",
     "                               domain=Naturals)"
-   ]
-  },
-  {
-   "cell_type": "code",
-   "execution_count": null,
-   "metadata": {},
-   "outputs": [],
-   "source": [
-    "multRealNonNegClosureBin = Forall((a, b), InSet(Mult(a, b), RealsNonNeg), domain=RealsNonNeg)"
-   ]
-  },
-  {
-   "cell_type": "code",
-   "execution_count": null,
-   "metadata": {},
-   "outputs": [],
-   "source": [
-    "multRealNonNegClosure = Forall(m ,Forall(AA, InSet(Mult(iterA1m), RealsNonNeg), domain=Exp((RealsNonNeg),m)), domain=Naturals)"
    ]
   },
   {
