{
 "cells": [
  {
   "cell_type": "markdown",
   "metadata": {},
   "source": [
    "Demonstrations for context <a class=\"ProveItLink\" href=\"_context_.ipynb\">proveit.number.numeral.decimal</a>\n",
    "========"
   ]
  },
  {
   "cell_type": "code",
   "execution_count": null,
   "metadata": {},
   "outputs": [
    {
     "ename": "ImportError",
     "evalue": "cannot import name 'natsInRationalsNonNeg' from 'proveit.number.sets.rational._theorems_' (c:\\users\\joaqu\\prove-it\\packages\\proveit\\number\\sets\\rational\\_theorems_.py)",
     "output_type": "error",
     "traceback": [
      "\u001b[1;31m---------------------------------------------------------------------------\u001b[0m",
      "\u001b[1;31mImportError\u001b[0m                               Traceback (most recent call last)",
      "\u001b[1;32m<ipython-input-1-7f70346e887e>\u001b[0m in \u001b[0;36m<module>\u001b[1;34m\u001b[0m\n\u001b[0;32m      2\u001b[0m \u001b[1;32mfrom\u001b[0m \u001b[0mproveit\u001b[0m \u001b[1;32mimport\u001b[0m \u001b[0mExprRange\u001b[0m\u001b[1;33m,\u001b[0m \u001b[0mExprTuple\u001b[0m\u001b[1;33m,\u001b[0m \u001b[0mvarRange\u001b[0m\u001b[1;33m,\u001b[0m \u001b[0mIndexedVar\u001b[0m\u001b[1;33m,\u001b[0m \u001b[0mdefaults\u001b[0m\u001b[1;33m\u001b[0m\u001b[1;33m\u001b[0m\u001b[0m\n\u001b[0;32m      3\u001b[0m \u001b[1;32mfrom\u001b[0m \u001b[0mproveit\u001b[0m\u001b[1;33m.\u001b[0m\u001b[0mlogic\u001b[0m \u001b[1;32mimport\u001b[0m \u001b[0mForall\u001b[0m\u001b[1;33m,\u001b[0m \u001b[0mEquals\u001b[0m\u001b[1;33m,\u001b[0m \u001b[0mInSet\u001b[0m\u001b[1;33m,\u001b[0m \u001b[0mSet\u001b[0m\u001b[1;33m\u001b[0m\u001b[1;33m\u001b[0m\u001b[0m\n\u001b[1;32m----> 4\u001b[1;33m \u001b[1;32mfrom\u001b[0m \u001b[0mproveit\u001b[0m\u001b[1;33m.\u001b[0m\u001b[0mnumber\u001b[0m \u001b[1;32mimport\u001b[0m \u001b[0mzero\u001b[0m\u001b[1;33m,\u001b[0m \u001b[0mone\u001b[0m\u001b[1;33m,\u001b[0m \u001b[0mtwo\u001b[0m\u001b[1;33m,\u001b[0m \u001b[0mthree\u001b[0m\u001b[1;33m,\u001b[0m \u001b[0mfour\u001b[0m\u001b[1;33m,\u001b[0m \u001b[0mfive\u001b[0m\u001b[1;33m,\u001b[0m \u001b[0msix\u001b[0m\u001b[1;33m,\u001b[0m \u001b[0mseven\u001b[0m\u001b[1;33m,\u001b[0m \u001b[0meight\u001b[0m\u001b[1;33m,\u001b[0m \u001b[0mnine\u001b[0m\u001b[1;33m\u001b[0m\u001b[1;33m\u001b[0m\u001b[0m\n\u001b[0m\u001b[0;32m      5\u001b[0m from proveit.number import (one, num, Add, Mult, Less, LesserSequence, \n\u001b[0;32m      6\u001b[0m                             Naturals, NaturalsPos, subtract)\n",
      "\u001b[1;32mc:\\users\\joaqu\\prove-it\\packages\\proveit\\number\\__init__.py\u001b[0m in \u001b[0;36m<module>\u001b[1;34m\u001b[0m\n\u001b[0;32m      1\u001b[0m \u001b[1;31m# Arithmetic and number theory concepts.\u001b[0m\u001b[1;33m\u001b[0m\u001b[1;33m\u001b[0m\u001b[1;33m\u001b[0m\u001b[0m\n\u001b[0;32m      2\u001b[0m \u001b[1;33m\u001b[0m\u001b[0m\n\u001b[1;32m----> 3\u001b[1;33m from .sets import (Integers, Naturals, NaturalsPos, \n\u001b[0m\u001b[0;32m      4\u001b[0m                    \u001b[0mRationals\u001b[0m\u001b[1;33m,\u001b[0m \u001b[0mRationalsPos\u001b[0m\u001b[1;33m,\u001b[0m \u001b[0mRationalsNonNeg\u001b[0m\u001b[1;33m,\u001b[0m\u001b[1;33m\u001b[0m\u001b[1;33m\u001b[0m\u001b[0m\n\u001b[0;32m      5\u001b[0m                    Reals, RealsNeg, RealsPos, RealsNonNeg, Complexes)\n",
      "\u001b[1;32mc:\\users\\joaqu\\prove-it\\packages\\proveit\\number\\sets\\__init__.py\u001b[0m in \u001b[0;36m<module>\u001b[1;34m\u001b[0m\n\u001b[0;32m      1\u001b[0m \u001b[1;32mfrom\u001b[0m \u001b[1;33m.\u001b[0m\u001b[0minteger\u001b[0m \u001b[1;32mimport\u001b[0m \u001b[0mIntegers\u001b[0m\u001b[1;33m,\u001b[0m \u001b[0mNaturals\u001b[0m\u001b[1;33m,\u001b[0m \u001b[0mNaturalsPos\u001b[0m\u001b[1;33m,\u001b[0m \u001b[0mInterval\u001b[0m\u001b[1;33m,\u001b[0m \u001b[0minfinity\u001b[0m\u001b[1;33m\u001b[0m\u001b[1;33m\u001b[0m\u001b[0m\n\u001b[1;32m----> 2\u001b[1;33m \u001b[1;32mfrom\u001b[0m \u001b[1;33m.\u001b[0m\u001b[0mrational\u001b[0m \u001b[1;32mimport\u001b[0m \u001b[0mRationals\u001b[0m\u001b[1;33m,\u001b[0m \u001b[0mRationalsNonNeg\u001b[0m\u001b[1;33m,\u001b[0m \u001b[0mRationalsPos\u001b[0m\u001b[1;33m\u001b[0m\u001b[1;33m\u001b[0m\u001b[0m\n\u001b[0m\u001b[0;32m      3\u001b[0m from .real import (Reals, RealsNeg, RealsNonNeg, RealsPos, RealInterval,\n\u001b[0;32m      4\u001b[0m \t                 IntervalOO, IntervalCC, IntervalCO, IntervalOC, e, pi)\n\u001b[0;32m      5\u001b[0m \u001b[1;32mfrom\u001b[0m \u001b[1;33m.\u001b[0m\u001b[0mcomplex\u001b[0m \u001b[1;32mimport\u001b[0m \u001b[0mComplexes\u001b[0m\u001b[1;33m,\u001b[0m \u001b[0mi\u001b[0m\u001b[1;33m\u001b[0m\u001b[1;33m\u001b[0m\u001b[0m\n",
      "\u001b[1;32mc:\\users\\joaqu\\prove-it\\packages\\proveit\\number\\sets\\rational\\__init__.py\u001b[0m in \u001b[0;36m<module>\u001b[1;34m\u001b[0m\n\u001b[1;32m----> 1\u001b[1;33m \u001b[1;32mfrom\u001b[0m \u001b[1;33m.\u001b[0m\u001b[0m_common_\u001b[0m \u001b[1;32mimport\u001b[0m \u001b[0mRationals\u001b[0m\u001b[1;33m,\u001b[0m \u001b[0mRationalsNonNeg\u001b[0m\u001b[1;33m,\u001b[0m \u001b[0mRationalsPos\u001b[0m\u001b[1;33m\u001b[0m\u001b[1;33m\u001b[0m\u001b[0m\n\u001b[0m",
      "\u001b[1;32mc:\\users\\joaqu\\prove-it\\packages\\proveit\\_core_\\context.py\u001b[0m in \u001b[0;36m__getattr__\u001b[1;34m(self, name)\u001b[0m\n\u001b[0;32m    561\u001b[0m \u001b[1;33m\u001b[0m\u001b[0m\n\u001b[0;32m    562\u001b[0m         \u001b[1;32mtry\u001b[0m\u001b[1;33m:\u001b[0m\u001b[1;33m\u001b[0m\u001b[1;33m\u001b[0m\u001b[0m\n\u001b[1;32m--> 563\u001b[1;33m             \u001b[0mexpr\u001b[0m \u001b[1;33m=\u001b[0m \u001b[0mself\u001b[0m\u001b[1;33m.\u001b[0m\u001b[0m_context\u001b[0m\u001b[1;33m.\u001b[0m\u001b[0mgetCommonExpr\u001b[0m\u001b[1;33m(\u001b[0m\u001b[0mname\u001b[0m\u001b[1;33m)\u001b[0m\u001b[1;33m\u001b[0m\u001b[1;33m\u001b[0m\u001b[0m\n\u001b[0m\u001b[0;32m    564\u001b[0m             \u001b[1;32mif\u001b[0m \u001b[0min_context\u001b[0m \u001b[1;32mand\u001b[0m \u001b[0mos\u001b[0m\u001b[1;33m.\u001b[0m\u001b[0mpath\u001b[0m\u001b[1;33m.\u001b[0m\u001b[0misfile\u001b[0m\u001b[1;33m(\u001b[0m\u001b[0mfailed_common_import_filename\u001b[0m\u001b[1;33m)\u001b[0m\u001b[1;33m:\u001b[0m\u001b[1;33m\u001b[0m\u001b[1;33m\u001b[0m\u001b[0m\n\u001b[0;32m    565\u001b[0m                 \u001b[1;31m# successful import -- don't need this 'failure' file anymore.\u001b[0m\u001b[1;33m\u001b[0m\u001b[1;33m\u001b[0m\u001b[1;33m\u001b[0m\u001b[0m\n",
      "\u001b[1;32mc:\\users\\joaqu\\prove-it\\packages\\proveit\\_core_\\context.py\u001b[0m in \u001b[0;36mgetCommonExpr\u001b[1;34m(self, name)\u001b[0m\n\u001b[0;32m    397\u001b[0m         \u001b[1;32mwith\u001b[0m \u001b[0mthe\u001b[0m \u001b[0mgiven\u001b[0m \u001b[0mname\u001b[0m\u001b[1;33m.\u001b[0m\u001b[1;33m\u001b[0m\u001b[1;33m\u001b[0m\u001b[0m\n\u001b[0;32m    398\u001b[0m         '''\n\u001b[1;32m--> 399\u001b[1;33m         \u001b[1;32mreturn\u001b[0m \u001b[0mself\u001b[0m\u001b[1;33m.\u001b[0m\u001b[0m_storage\u001b[0m\u001b[1;33m.\u001b[0m\u001b[0mgetCommonExpr\u001b[0m\u001b[1;33m(\u001b[0m\u001b[0mname\u001b[0m\u001b[1;33m)\u001b[0m\u001b[1;33m\u001b[0m\u001b[1;33m\u001b[0m\u001b[0m\n\u001b[0m\u001b[0;32m    400\u001b[0m \u001b[1;33m\u001b[0m\u001b[0m\n\u001b[0;32m    401\u001b[0m     \u001b[1;32mdef\u001b[0m \u001b[0mgetStoredExpr\u001b[0m\u001b[1;33m(\u001b[0m\u001b[0mself\u001b[0m\u001b[1;33m,\u001b[0m \u001b[0mexpr_id\u001b[0m\u001b[1;33m)\u001b[0m\u001b[1;33m:\u001b[0m\u001b[1;33m\u001b[0m\u001b[1;33m\u001b[0m\u001b[0m\n",
      "\u001b[1;32mc:\\users\\joaqu\\prove-it\\packages\\proveit\\_core_\\_context_storage.py\u001b[0m in \u001b[0;36mgetCommonExpr\u001b[1;34m(self, name)\u001b[0m\n\u001b[0;32m    470\u001b[0m         \u001b[0mContext\u001b[0m\u001b[1;33m.\u001b[0m\u001b[0mdefault\u001b[0m \u001b[1;33m=\u001b[0m \u001b[0mself\u001b[0m\u001b[1;33m.\u001b[0m\u001b[0mcontext\u001b[0m \u001b[1;31m# set the default Context in case there is a Literal\u001b[0m\u001b[1;33m\u001b[0m\u001b[1;33m\u001b[0m\u001b[0m\n\u001b[0;32m    471\u001b[0m         \u001b[1;32mtry\u001b[0m\u001b[1;33m:\u001b[0m\u001b[1;33m\u001b[0m\u001b[1;33m\u001b[0m\u001b[0m\n\u001b[1;32m--> 472\u001b[1;33m             \u001b[0mexpr\u001b[0m \u001b[1;33m=\u001b[0m \u001b[0mself\u001b[0m\u001b[1;33m.\u001b[0m\u001b[0mmakeExpression\u001b[0m\u001b[1;33m(\u001b[0m\u001b[0mself\u001b[0m\u001b[1;33m.\u001b[0m\u001b[0m_common_expr_ids\u001b[0m\u001b[1;33m[\u001b[0m\u001b[0mname\u001b[0m\u001b[1;33m]\u001b[0m\u001b[1;33m)\u001b[0m\u001b[1;33m\u001b[0m\u001b[1;33m\u001b[0m\u001b[0m\n\u001b[0m\u001b[0;32m    473\u001b[0m         \u001b[1;32mfinally\u001b[0m\u001b[1;33m:\u001b[0m\u001b[1;33m\u001b[0m\u001b[1;33m\u001b[0m\u001b[0m\n\u001b[0;32m    474\u001b[0m             \u001b[0mContext\u001b[0m\u001b[1;33m.\u001b[0m\u001b[0mdefault\u001b[0m \u001b[1;33m=\u001b[0m \u001b[0mprev_context_default\u001b[0m \u001b[1;31m# reset the default Context\u001b[0m\u001b[1;33m\u001b[0m\u001b[1;33m\u001b[0m\u001b[0m\n",
      "\u001b[1;32mc:\\users\\joaqu\\prove-it\\packages\\proveit\\_core_\\_context_storage.py\u001b[0m in \u001b[0;36mmakeExpression\u001b[1;34m(self, exprId)\u001b[0m\n\u001b[0;32m   1374\u001b[0m                     \u001b[0mcontext\u001b[0m\u001b[1;33m.\u001b[0m\u001b[0m_storage\u001b[0m\u001b[1;33m.\u001b[0m\u001b[0mspecialExpressions\u001b[0m\u001b[1;33m[\u001b[0m\u001b[0mexpr\u001b[0m\u001b[1;33m.\u001b[0m\u001b[0m_style_id\u001b[0m\u001b[1;33m]\u001b[0m \u001b[1;33m=\u001b[0m \u001b[1;33m(\u001b[0m\u001b[0mkind\u001b[0m\u001b[1;33m,\u001b[0m \u001b[0mname\u001b[0m\u001b[1;33m)\u001b[0m\u001b[1;33m\u001b[0m\u001b[1;33m\u001b[0m\u001b[0m\n\u001b[0;32m   1375\u001b[0m             \u001b[1;32mreturn\u001b[0m \u001b[0mexpr\u001b[0m\u001b[1;33m\u001b[0m\u001b[1;33m\u001b[0m\u001b[0m\n\u001b[1;32m-> 1376\u001b[1;33m         \u001b[1;32mreturn\u001b[0m \u001b[0mself\u001b[0m\u001b[1;33m.\u001b[0m\u001b[0m_makeExpression\u001b[0m\u001b[1;33m(\u001b[0m\u001b[0mexprId\u001b[0m\u001b[1;33m,\u001b[0m \u001b[0mimportFn\u001b[0m\u001b[1;33m,\u001b[0m \u001b[0mexprBuilderFn\u001b[0m\u001b[1;33m)\u001b[0m\u001b[1;33m\u001b[0m\u001b[1;33m\u001b[0m\u001b[0m\n\u001b[0m\u001b[0;32m   1377\u001b[0m \u001b[1;33m\u001b[0m\u001b[0m\n\u001b[0;32m   1378\u001b[0m     \u001b[1;32mdef\u001b[0m \u001b[0m_makeExpression\u001b[0m\u001b[1;33m(\u001b[0m\u001b[0mself\u001b[0m\u001b[1;33m,\u001b[0m \u001b[0mexprId\u001b[0m\u001b[1;33m,\u001b[0m \u001b[0mimportFn\u001b[0m\u001b[1;33m,\u001b[0m \u001b[0mexprBuilderFn\u001b[0m\u001b[1;33m)\u001b[0m\u001b[1;33m:\u001b[0m\u001b[1;33m\u001b[0m\u001b[1;33m\u001b[0m\u001b[0m\n",
      "\u001b[1;32mc:\\users\\joaqu\\prove-it\\packages\\proveit\\_core_\\_context_storage.py\u001b[0m in \u001b[0;36m_makeExpression\u001b[1;34m(self, exprId, importFn, exprBuilderFn)\u001b[0m\n\u001b[0;32m   1461\u001b[0m                 \u001b[1;31m# there does not exist a relative path;\u001b[0m\u001b[1;33m\u001b[0m\u001b[1;33m\u001b[0m\u001b[1;33m\u001b[0m\u001b[0m\n\u001b[0;32m   1462\u001b[0m                 \u001b[1;31m# the absolute path is the only option.\u001b[0m\u001b[1;33m\u001b[0m\u001b[1;33m\u001b[0m\u001b[1;33m\u001b[0m\u001b[0m\n\u001b[1;32m-> 1463\u001b[1;33m                 \u001b[0mimportFn\u001b[0m\u001b[1;33m(\u001b[0m\u001b[0mexpr_class_strs\u001b[0m\u001b[1;33m[\u001b[0m\u001b[0mexpr_id\u001b[0m\u001b[1;33m]\u001b[0m\u001b[1;33m)\u001b[0m\u001b[1;33m\u001b[0m\u001b[1;33m\u001b[0m\u001b[0m\n\u001b[0m\u001b[0;32m   1464\u001b[0m         \u001b[0mbuilt_expr_map\u001b[0m \u001b[1;33m=\u001b[0m \u001b[0mdict\u001b[0m\u001b[1;33m(\u001b[0m\u001b[1;33m)\u001b[0m \u001b[1;31m# map expr-ids to \"built\" expressions (whatever exprBuilderFn returns)\u001b[0m\u001b[1;33m\u001b[0m\u001b[1;33m\u001b[0m\u001b[0m\n\u001b[0;32m   1465\u001b[0m         \u001b[1;32mfor\u001b[0m \u001b[0mexpr_id\u001b[0m \u001b[1;32min\u001b[0m \u001b[0mreversed\u001b[0m\u001b[1;33m(\u001b[0m\u001b[0mexpr_ids\u001b[0m\u001b[1;33m)\u001b[0m\u001b[1;33m:\u001b[0m\u001b[1;33m\u001b[0m\u001b[1;33m\u001b[0m\u001b[0m\n",
      "\u001b[1;32mc:\\users\\joaqu\\prove-it\\packages\\proveit\\_core_\\_context_storage.py\u001b[0m in \u001b[0;36mimportFn\u001b[1;34m(exprClassStr)\u001b[0m\n\u001b[0;32m   1346\u001b[0m         \u001b[1;32mdef\u001b[0m \u001b[0mimportFn\u001b[0m\u001b[1;33m(\u001b[0m\u001b[0mexprClassStr\u001b[0m\u001b[1;33m)\u001b[0m\u001b[1;33m:\u001b[0m\u001b[1;33m\u001b[0m\u001b[1;33m\u001b[0m\u001b[0m\n\u001b[0;32m   1347\u001b[0m             \u001b[0msplit_expr_class\u001b[0m \u001b[1;33m=\u001b[0m \u001b[0mexprClassStr\u001b[0m\u001b[1;33m.\u001b[0m\u001b[0msplit\u001b[0m\u001b[1;33m(\u001b[0m\u001b[1;34m'.'\u001b[0m\u001b[1;33m)\u001b[0m\u001b[1;33m\u001b[0m\u001b[1;33m\u001b[0m\u001b[0m\n\u001b[1;32m-> 1348\u001b[1;33m             \u001b[0mmodule\u001b[0m \u001b[1;33m=\u001b[0m \u001b[0mimportlib\u001b[0m\u001b[1;33m.\u001b[0m\u001b[0mimport_module\u001b[0m\u001b[1;33m(\u001b[0m\u001b[1;34m'.'\u001b[0m\u001b[1;33m.\u001b[0m\u001b[0mjoin\u001b[0m\u001b[1;33m(\u001b[0m\u001b[0msplit_expr_class\u001b[0m\u001b[1;33m[\u001b[0m\u001b[1;33m:\u001b[0m\u001b[1;33m-\u001b[0m\u001b[1;36m1\u001b[0m\u001b[1;33m]\u001b[0m\u001b[1;33m)\u001b[0m\u001b[1;33m)\u001b[0m\u001b[1;33m\u001b[0m\u001b[1;33m\u001b[0m\u001b[0m\n\u001b[0m\u001b[0;32m   1349\u001b[0m             \u001b[0mexpr_class_map\u001b[0m\u001b[1;33m[\u001b[0m\u001b[0mexprClassStr\u001b[0m\u001b[1;33m]\u001b[0m \u001b[1;33m=\u001b[0m \u001b[0mgetattr\u001b[0m\u001b[1;33m(\u001b[0m\u001b[0mmodule\u001b[0m\u001b[1;33m,\u001b[0m \u001b[0msplit_expr_class\u001b[0m\u001b[1;33m[\u001b[0m\u001b[1;33m-\u001b[0m\u001b[1;36m1\u001b[0m\u001b[1;33m]\u001b[0m\u001b[1;33m)\u001b[0m\u001b[1;33m\u001b[0m\u001b[1;33m\u001b[0m\u001b[0m\n\u001b[0;32m   1350\u001b[0m         def exprBuilderFn(exprClassStr, exprInfo, styles, subExpressions, genericExpr,\n",
      "\u001b[1;32m~\\Anaconda3\\lib\\importlib\\__init__.py\u001b[0m in \u001b[0;36mimport_module\u001b[1;34m(name, package)\u001b[0m\n\u001b[0;32m    125\u001b[0m                 \u001b[1;32mbreak\u001b[0m\u001b[1;33m\u001b[0m\u001b[1;33m\u001b[0m\u001b[0m\n\u001b[0;32m    126\u001b[0m             \u001b[0mlevel\u001b[0m \u001b[1;33m+=\u001b[0m \u001b[1;36m1\u001b[0m\u001b[1;33m\u001b[0m\u001b[1;33m\u001b[0m\u001b[0m\n\u001b[1;32m--> 127\u001b[1;33m     \u001b[1;32mreturn\u001b[0m \u001b[0m_bootstrap\u001b[0m\u001b[1;33m.\u001b[0m\u001b[0m_gcd_import\u001b[0m\u001b[1;33m(\u001b[0m\u001b[0mname\u001b[0m\u001b[1;33m[\u001b[0m\u001b[0mlevel\u001b[0m\u001b[1;33m:\u001b[0m\u001b[1;33m]\u001b[0m\u001b[1;33m,\u001b[0m \u001b[0mpackage\u001b[0m\u001b[1;33m,\u001b[0m \u001b[0mlevel\u001b[0m\u001b[1;33m)\u001b[0m\u001b[1;33m\u001b[0m\u001b[1;33m\u001b[0m\u001b[0m\n\u001b[0m\u001b[0;32m    128\u001b[0m \u001b[1;33m\u001b[0m\u001b[0m\n\u001b[0;32m    129\u001b[0m \u001b[1;33m\u001b[0m\u001b[0m\n",
      "\u001b[1;32mc:\\users\\joaqu\\prove-it\\packages\\proveit\\number\\sets\\rational\\rationals.py\u001b[0m in \u001b[0;36m<module>\u001b[1;34m\u001b[0m\n\u001b[0;32m     56\u001b[0m     \u001b[1;31m# Import some fundamental theorems without quantifiers that are\u001b[0m\u001b[1;33m\u001b[0m\u001b[1;33m\u001b[0m\u001b[1;33m\u001b[0m\u001b[0m\n\u001b[0;32m     57\u001b[0m     \u001b[1;31m# imported when automation is used.\u001b[0m\u001b[1;33m\u001b[0m\u001b[1;33m\u001b[0m\u001b[1;33m\u001b[0m\u001b[0m\n\u001b[1;32m---> 58\u001b[1;33m     from ._theorems_ import (\n\u001b[0m\u001b[0;32m     59\u001b[0m         \u001b[0mnatsInRationals\u001b[0m\u001b[1;33m,\u001b[0m \u001b[0mnatsInRationalsNonNeg\u001b[0m\u001b[1;33m,\u001b[0m \u001b[0mnatsPosInRationals\u001b[0m\u001b[1;33m,\u001b[0m\u001b[1;33m\u001b[0m\u001b[1;33m\u001b[0m\u001b[0m\n\u001b[0;32m     60\u001b[0m         \u001b[0mnatsPosInRationalsNonNeg\u001b[0m\u001b[1;33m,\u001b[0m \u001b[0mintsInRationals\u001b[0m\u001b[1;33m,\u001b[0m \u001b[0mrationalsPosInRationals\u001b[0m\u001b[1;33m,\u001b[0m\u001b[1;33m\u001b[0m\u001b[1;33m\u001b[0m\u001b[0m\n",
      "\u001b[1;31mImportError\u001b[0m: cannot import name 'natsInRationalsNonNeg' from 'proveit.number.sets.rational._theorems_' (c:\\users\\joaqu\\prove-it\\packages\\proveit\\number\\sets\\rational\\_theorems_.py)"
     ]
    }
   ],
   "source": [
    "import proveit\n",
    "from proveit import ExprRange, ExprTuple, varRange, IndexedVar, defaults\n",
    "from proveit.logic import Forall, Equals, InSet, Set\n",
    "from proveit.number import zero, one, two, three, four, five, six, seven, eight, nine\n",
    "from proveit.number import (one, num, Add, Mult, Less, LesserSequence, \n",
    "                            Naturals, NaturalsPos, subtract)\n",
    "from proveit.number.numeral.deci import DecimalSequence\n",
    "from proveit.core_expr_types import Len\n",
    "from proveit._common_ import A, a, b, c, d, e, f, g, h, i, j, k, m, n, x\n",
    "#from proveit.core_expr_types.expr_array._common_ import Aij\n",
    "from proveit.number.numeral.deci._theorems_ import count_to_1_range, md_only_nine_add_one, md_nine_add_one, add_1_1, tuple_len_2, count_to_1_range\n",
    "from proveit.core_expr_types.tuples._axioms_ import tuple_len_incr, tuple_len_0\n",
    "from proveit.core_expr_types.tuples. _theorems_ import n_repeats_reduction\n",
    "\n",
    "%begin demonstrations"
   ]
  },
  {
   "cell_type": "code",
   "execution_count": null,
   "metadata": {},
   "outputs": [],
   "source": [
<<<<<<< HEAD
    "#defaults.auto_reduce = False"
=======
    "#n_repeats_reduction.instantiate({n: four, x: nine}, assumptions=[])"
>>>>>>> adf9e77f
   ]
  },
  {
   "cell_type": "code",
   "execution_count": null,
   "metadata": {},
   "outputs": [],
   "source": [
<<<<<<< HEAD
    "len_of_ranges_with_repeated_indices_from_1"
=======
    "#DecimalSequence(ExprRange(i, nine, one, four)).reduce_exprRange()"
>>>>>>> adf9e77f
   ]
  },
  {
   "cell_type": "code",
   "execution_count": null,
   "metadata": {},
   "outputs": [],
   "source": [
<<<<<<< HEAD
    "Len(ExprTuple(ExprRange(i, ExprRange(j, Aij, one, one), one, nine)))._computation()"
=======
    "#assert False"
>>>>>>> adf9e77f
   ]
  },
  {
   "cell_type": "code",
   "execution_count": null,
   "metadata": {},
   "outputs": [],
   "source": [
<<<<<<< HEAD
    "Len(ExprTuple(ExprRange(i, ExprRange(j, Aij, one, one), one, one))).computation()"
=======
    "count_to_1_range.lhs.__class__"
>>>>>>> adf9e77f
   ]
  },
  {
   "cell_type": "code",
   "execution_count": null,
   "metadata": {},
   "outputs": [],
   "source": [
<<<<<<< HEAD
    "count_to_1_range"
=======
    "DecimalSequence(one, three, seven).innerExpr().operands"
>>>>>>> adf9e77f
   ]
  },
  {
   "cell_type": "code",
   "execution_count": null,
   "metadata": {},
   "outputs": [],
   "source": [
<<<<<<< HEAD
    "List = [a,b,c,d,e,f,g,h,i,k,m,n]"
=======
    "DecimalSequence(one, three, seven).innerExpr().digits"
   ]
  },
  {
   "cell_type": "code",
   "execution_count": null,
   "metadata": {},
   "outputs": [],
   "source": [
    "digits =Set(zero, one, two, three, four, five, six, seven, eight, nine)"
   ]
  },
  {
   "cell_type": "code",
   "execution_count": null,
   "metadata": {},
   "outputs": [],
   "source": [
    "DecimalSequence(one, Add(zero, one)).innerExpr().operands[:1]"
   ]
  },
  {
   "cell_type": "code",
   "execution_count": null,
   "metadata": {},
   "outputs": [],
   "source": [
    "DecimalSequence(one, Add(zero, one)).auto_reduction(assumptions=[InSet(one, digits), InSet(zero, digits)])"
   ]
  },
  {
   "cell_type": "code",
   "execution_count": null,
   "metadata": {},
   "outputs": [],
   "source": [
    "List = [a,b,c,d,e,f,g,h,i,k,m,n,a]"
   ]
  },
  {
   "cell_type": "code",
   "execution_count": null,
   "metadata": {},
   "outputs": [],
   "source": [
    "List2 = ExprTuple(a, b, c, d, e, f, g, h)"
   ]
  },
  {
   "cell_type": "code",
   "execution_count": null,
   "metadata": {},
   "outputs": [],
   "source": [
    "ExprTuple(List2.entries)"
   ]
  },
  {
   "cell_type": "code",
   "execution_count": null,
   "metadata": {},
   "outputs": [],
   "source": [
    "test = tuple_len_incr.instantiate({i: num(len(List2.entries) - 1), a: List2.entries[:-1], b: List2.entries[-1]},\n",
    "                                                 assumptions=[InSet(num(10), Naturals)])"
   ]
  },
  {
   "cell_type": "code",
   "execution_count": null,
   "metadata": {},
   "outputs": [],
   "source": [
    "from proveit import Lambda"
   ]
  },
  {
   "cell_type": "code",
   "execution_count": null,
   "metadata": {},
   "outputs": [],
   "source": [
    "Equals(Add(seven, one), eight).subRightSideInto(test)"
   ]
  },
  {
   "cell_type": "code",
   "execution_count": null,
   "metadata": {},
   "outputs": [],
   "source": [
    "Add(seven, one)._integerBinaryEval()"
   ]
  },
  {
   "cell_type": "code",
   "execution_count": null,
   "metadata": {},
   "outputs": [],
   "source": [
    "test.substitution(test.innerExpr().rhs)"
   ]
  },
  {
   "cell_type": "code",
   "execution_count": null,
   "metadata": {},
   "outputs": [],
   "source": [
    "# Able to compute the length of 11\n",
    "Len(ExprTuple(a, b, c, d, e, f, g, h, i, k, m)).evaluation(assumptions=[InSet(num(10), Naturals)]).prove()"
   ]
  },
  {
   "cell_type": "code",
   "execution_count": null,
   "metadata": {},
   "outputs": [],
   "source": []
  },
  {
   "cell_type": "code",
   "execution_count": null,
   "metadata": {},
   "outputs": [],
   "source": [
    "Add(num(10), one).evaluation(assumptions=[InSet(zero, digits), InSet(one, digits)])"
   ]
  },
  {
   "cell_type": "code",
   "execution_count": null,
   "metadata": {},
   "outputs": [],
   "source": [
    "md_nine_add_one.instantiate({m:one, k:zero, a:ExprTuple(one), b: zero}, assumptions=[InSet(one, digits), InSet(zero, digits)])"
   ]
  },
  {
   "cell_type": "code",
   "execution_count": null,
   "metadata": {},
   "outputs": [],
   "source": [
    "#md_nine_add_one.instantiate({m:one, k:zero, a:ExprTuple(one), b: zero}, assumptions=[InSet(one, digits), InSet(zero, digits)]).innerExpr().rhs.operands[-1].evaluate()"
   ]
  },
  {
   "cell_type": "code",
   "execution_count": null,
   "metadata": {},
   "outputs": [],
   "source": [
    "Len(ExprTuple(a, b, c, d, e, f, g, h, i, k, m)).evaluation(assumptions=[InSet(num(10), Naturals)])"
   ]
  },
  {
   "cell_type": "code",
   "execution_count": null,
   "metadata": {},
   "outputs": [],
   "source": [
    "\n",
    "Equals(Len(ExprTuple(a, b , c, d, e, f, g, h, i, k, m)), \n",
    "       Len(varRange(a, one, num(11)))\n",
    "      ).prove(assumptions=[InSet(num(10), Naturals), InSet(num(11), Naturals)])"
   ]
  },
  {
   "cell_type": "code",
   "execution_count": null,
   "metadata": {},
   "outputs": [],
   "source": [
    "\n",
    "#Equals(Len(ExprTuple(a, b , c, d, e, f, g, h, i, k, m)), num(11)).prove(assumptions=[InSet(num(10), Naturals)])"
   ]
  },
  {
   "cell_type": "code",
   "execution_count": null,
   "metadata": {},
   "outputs": [],
   "source": []
  },
  {
   "cell_type": "code",
   "execution_count": null,
   "metadata": {},
   "outputs": [],
   "source": [
    "# infinite conclude recursion?\n",
    "Equals(Len(ExprTuple(a, b, c, d, e, f, g, h, i, k, m, n)), num(12)).prove(assumptions=[InSet(num(10), Naturals), \n",
    "                                                                                       InSet(num(11), Naturals)])"
   ]
  },
  {
   "cell_type": "code",
   "execution_count": null,
   "metadata": {},
   "outputs": [],
   "source": [
    "# conclude\n",
    "Equals(Len(ExprTuple(a, b, c, d, e, f, g, h, i, k, m, n)), num(12)).conclude(assumptions=[InSet(num(10), Naturals), \n",
    "                                                                                          InSet(num(11), Naturals)])"
   ]
  },
  {
   "cell_type": "code",
   "execution_count": null,
   "metadata": {},
   "outputs": [],
   "source": [
    "# why automation is important?\n",
    "Len(ExprTuple(a, b, c, d, e, f, g, h, i, k, m, n)).evaluation(assumptions=[InSet(num(10), Naturals), InSet(num(11), Naturals)])"
   ]
  },
  {
   "cell_type": "code",
   "execution_count": null,
   "metadata": {},
   "outputs": [],
   "source": [
    "Len(List[:-1]).evaluation(assumptions=[InSet(num(10), Naturals), InSet(num(11), Naturals)])"
   ]
  },
  {
   "cell_type": "code",
   "execution_count": null,
   "metadata": {},
   "outputs": [],
   "source": []
  },
  {
   "cell_type": "code",
   "execution_count": null,
   "metadata": {},
   "outputs": [],
   "source": [
    "Len(List).evaluation(assumptions=[InSet(num(10), Naturals), InSet(num(11), Naturals), InSet(num(12), Naturals)])"
   ]
  },
  {
   "cell_type": "code",
   "execution_count": null,
   "metadata": {},
   "outputs": [],
   "source": [
    "Len(List)._computation(assumptions=[InSet(num(10), Naturals), InSet(num(11), Naturals), InSet(num(12), Naturals)])"
>>>>>>> adf9e77f
   ]
  },
  {
   "cell_type": "code",
   "execution_count": null,
   "metadata": {},
   "outputs": [],
   "source": [
    "List[:-1]"
   ]
  },
  {
   "cell_type": "code",
   "execution_count": null,
<<<<<<< HEAD
=======
   "metadata": {},
   "outputs": [],
   "source": [
    "List[-1]"
   ]
  },
  {
   "cell_type": "code",
   "execution_count": null,
>>>>>>> adf9e77f
   "metadata": {},
   "outputs": [],
   "source": [
    "tuple_len_incr"
   ]
  },
  {
   "cell_type": "code",
   "execution_count": null,
   "metadata": {},
   "outputs": [],
   "source": [
    "tuple_len_incr.instantiate({i: num(11), a: ExprTuple(a, b, c, d, e, f, g, h, i, k, m), b: ExprTuple(n)},\n",
    "                                                 assumptions=[InSet(num(10), Naturals), InSet(num(11), Naturals)])"
   ]
  },
  {
   "cell_type": "code",
   "execution_count": null,
   "metadata": {},
   "outputs": [],
   "source": [
    "tuple_len_incr.instantiate({i: num(len(List) - 1), a: List[:-1], b: ExprTuple(List[-1])},\n",
    "                                                 assumptions=[InSet(num(10), Naturals),InSet(num(11), Naturals), \n",
    "                                                              InSet(num(12), Naturals)])"
   ]
  },
  {
   "cell_type": "code",
   "execution_count": null,
   "metadata": {},
   "outputs": [],
   "source": [
    "#Len(ExprTuple(ExprRange(i, ExprRange(j, Aij, one, one), one, one))).computation()"
   ]
  },
  {
   "cell_type": "code",
   "execution_count": null,
   "metadata": {},
   "outputs": [],
   "source": [
    "md_nine_add_one"
   ]
  },
  {
   "cell_type": "code",
   "execution_count": null,
   "metadata": {},
   "outputs": [],
   "source": [
    "one_spec = tuple_len_2.specialize({a:a})"
   ]
  },
  {
   "cell_type": "code",
   "execution_count": null,
   "metadata": {},
   "outputs": [],
   "source": [
    "tuple_len_incr"
   ]
  },
  {
   "cell_type": "code",
   "execution_count": null,
   "metadata": {},
   "outputs": [],
   "source": [
    "tuple_spec = tuple_len_incr.specialize({i: one_spec.rhs, a: one_spec.lhs.operands[0], b: c}).proof()"
   ]
  },
  {
   "cell_type": "code",
   "execution_count": null,
   "metadata": {},
   "outputs": [],
   "source": [
    "tuple_spec = tuple_len_incr.specialize({i: one_spec.rhs, a: one_spec.lhs.operands[0], b: c}).rhs._integerBinaryEval()"
   ]
  },
  {
   "cell_type": "code",
   "execution_count": null,
   "metadata": {},
   "outputs": [],
   "source": [
    "tuple_spec = tuple_len_incr.specialize({i: one_spec.rhs, ExprTuple(varRange(a, one, two)): one_spec.lhs.operands[0], b: c}).proof()"
   ]
  },
  {
   "cell_type": "code",
   "execution_count": null,
   "metadata": {},
   "outputs": [],
   "source": [
    "Digit = Set(zero, one, two, three, four, five, six, seven, eight, nine)"
   ]
  },
  {
   "cell_type": "code",
   "execution_count": null,
   "metadata": {},
   "outputs": [],
   "source": [
    "md_nine_add_one.specialize({m: one, k: zero, a: ExprTuple(one), b: one}, \n",
    "                           assumptions=[InSet(one, Digit), InSet(two, Digit)]).proof()"
   ]
  },
  {
   "cell_type": "code",
   "execution_count": null,
   "metadata": {},
   "outputs": [],
   "source": [
    "tuple_len_incr.specialize({a:tuple_len_0.lhs.operands[0], b:a, i: tuple_len_0.rhs}, assumptions=[]).prove()"
   ]
  },
  {
   "cell_type": "code",
   "execution_count": null,
   "metadata": {},
   "outputs": [],
   "source": [
    "Digit = Set(zero, one, two, three, four, five, six, seven, eight, nine)"
   ]
  },
  {
   "cell_type": "code",
   "execution_count": null,
   "metadata": {},
   "outputs": [],
   "source": [
    "nines = num(9999999999)"
   ]
  },
  {
   "cell_type": "code",
   "execution_count": null,
   "metadata": {},
   "outputs": [],
   "source": [
    "md_only_nine_add_one.specialize({k: five}, assumptions=[])"
   ]
  },
  {
   "cell_type": "code",
   "execution_count": null,
   "metadata": {},
   "outputs": [],
   "source": [
    "number = num(9999993)"
   ]
  },
  {
   "cell_type": "code",
   "execution_count": null,
   "metadata": {},
   "outputs": [],
   "source": []
  },
  {
   "cell_type": "code",
   "execution_count": null,
   "metadata": {},
   "outputs": [],
   "source": [
    "Add(number, one)._integerBinaryEval(assumptions=[InSet(one, Digit), InSet(four, Digit), InSet(three, Digit), \n",
    "                                                 InSet(nine, Digit)])"
   ]
  },
  {
   "cell_type": "code",
   "execution_count": null,
   "metadata": {},
   "outputs": [],
   "source": [
    "number.numAddEval(one, assumptions=[InSet(nine, Digit), InSet(three, Digit), InSet(one, Digit), InSet(four, Digit)])"
   ]
  },
  {
   "cell_type": "code",
   "execution_count": null,
   "metadata": {},
   "outputs": [],
   "source": [
    "number.digits"
   ]
  },
  {
   "cell_type": "code",
   "execution_count": null,
   "metadata": {},
   "outputs": [],
   "source": [
    "md_nine_add_one"
   ]
  },
  {
   "cell_type": "code",
   "execution_count": null,
   "metadata": {},
   "outputs": [],
   "source": [
    "number = num(386749999)"
   ]
  },
  {
   "cell_type": "code",
   "execution_count": null,
   "metadata": {},
   "outputs": [],
   "source": [
    "Len(DecimalSequence(three, eight, six, seven, four, ExprRange(i, nine, one, four)).digits)"
   ]
  },
  {
   "cell_type": "code",
   "execution_count": null,
   "metadata": {},
   "outputs": [],
   "source": [
    "md_nine_add_one.specialize({m: four, k: four, a: number.digits[:-5], \n",
    "                            b: number.digits[-5]}, \n",
    "                           assumptions=[InSet(three, Digit), InSet(eight, Digit), InSet(six, Digit), \n",
    "                                        InSet(seven, Digit), InSet(four, Digit), InSet(one, Digit), InSet(five, Digit),\n",
    "                                       InSet(zero, Digit)])"
   ]
  },
  {
   "cell_type": "code",
   "execution_count": null,
   "metadata": {},
   "outputs": [],
   "source": [
    "md_nine_add_one.specialize({m: four, k: four, ExprTuple(varRange(a, one, four)): number.digits[:-5], \n",
    "                            b: number.digits[-5]}, \n",
    "                           assumptions=[InSet(three, Digit), InSet(eight, Digit), \n",
    "                                        InSet(six, Digit), InSet(seven, Digit), InSet(four, Digit), InSet(one, Digit),\n",
    "                                       InSet(five, Digit), InSet(zero, Digit)])"
   ]
  },
  {
   "cell_type": "code",
   "execution_count": null,
   "metadata": {},
   "outputs": [],
   "source": [
    "Add(number, one).doReducedEvaluation(assumptions=[InSet(zero, NaturalsPos), InSet(three, Digit), InSet(eight, Digit), \n",
    "                                        InSet(six, Digit), InSet(seven, Digit), InSet(four, Digit), InSet(one, Digit),\n",
    "                                       InSet(five, Digit), InSet(zero, Digit)])"
   ]
  },
  {
   "cell_type": "code",
   "execution_count": null,
   "metadata": {},
   "outputs": [],
   "source": []
  },
  {
   "cell_type": "code",
   "execution_count": null,
   "metadata": {},
   "outputs": [],
   "source": [
    "# Add(number, one).evaluation(assumptions=[InSet(zero, NaturalsPos), InSet(three, Digit), InSet(eight, Digit), \n",
    "#                                         InSet(six, Digit), InSet(seven, Digit), InSet(four, Digit), InSet(one, Digit),\n",
    "#                                        InSet(five, Digit), InSet(zero, Digit)])"
   ]
  },
  {
   "cell_type": "code",
   "execution_count": null,
   "metadata": {},
   "outputs": [],
   "source": [
    "%end demonstrations"
   ]
  },
  {
   "cell_type": "code",
   "execution_count": null,
   "metadata": {},
   "outputs": [],
   "source": []
  }
 ],
 "metadata": {
  "kernelspec": {
   "display_name": "Python 3",
   "language": "python",
   "name": "python3"
  }
 },
 "nbformat": 4,
 "nbformat_minor": 0
}<|MERGE_RESOLUTION|>--- conflicted
+++ resolved
@@ -60,74 +60,51 @@
    "metadata": {},
    "outputs": [],
    "source": [
-<<<<<<< HEAD
-    "#defaults.auto_reduce = False"
-=======
     "#n_repeats_reduction.instantiate({n: four, x: nine}, assumptions=[])"
->>>>>>> adf9e77f
-   ]
-  },
-  {
-   "cell_type": "code",
-   "execution_count": null,
-   "metadata": {},
-   "outputs": [],
-   "source": [
-<<<<<<< HEAD
-    "len_of_ranges_with_repeated_indices_from_1"
-=======
+   ]
+  },
+  {
+   "cell_type": "code",
+   "execution_count": null,
+   "metadata": {},
+   "outputs": [],
+   "source": [
     "#DecimalSequence(ExprRange(i, nine, one, four)).reduce_exprRange()"
->>>>>>> adf9e77f
-   ]
-  },
-  {
-   "cell_type": "code",
-   "execution_count": null,
-   "metadata": {},
-   "outputs": [],
-   "source": [
-<<<<<<< HEAD
-    "Len(ExprTuple(ExprRange(i, ExprRange(j, Aij, one, one), one, nine)))._computation()"
-=======
+   ]
+  },
+  {
+   "cell_type": "code",
+   "execution_count": null,
+   "metadata": {},
+   "outputs": [],
+   "source": [
     "#assert False"
->>>>>>> adf9e77f
-   ]
-  },
-  {
-   "cell_type": "code",
-   "execution_count": null,
-   "metadata": {},
-   "outputs": [],
-   "source": [
-<<<<<<< HEAD
-    "Len(ExprTuple(ExprRange(i, ExprRange(j, Aij, one, one), one, one))).computation()"
-=======
+   ]
+  },
+  {
+   "cell_type": "code",
+   "execution_count": null,
+   "metadata": {},
+   "outputs": [],
+   "source": [
     "count_to_1_range.lhs.__class__"
->>>>>>> adf9e77f
-   ]
-  },
-  {
-   "cell_type": "code",
-   "execution_count": null,
-   "metadata": {},
-   "outputs": [],
-   "source": [
-<<<<<<< HEAD
-    "count_to_1_range"
-=======
+   ]
+  },
+  {
+   "cell_type": "code",
+   "execution_count": null,
+   "metadata": {},
+   "outputs": [],
+   "source": [
     "DecimalSequence(one, three, seven).innerExpr().operands"
->>>>>>> adf9e77f
-   ]
-  },
-  {
-   "cell_type": "code",
-   "execution_count": null,
-   "metadata": {},
-   "outputs": [],
-   "source": [
-<<<<<<< HEAD
-    "List = [a,b,c,d,e,f,g,h,i,k,m,n]"
-=======
+   ]
+  },
+  {
+   "cell_type": "code",
+   "execution_count": null,
+   "metadata": {},
+   "outputs": [],
+   "source": [
     "DecimalSequence(one, three, seven).innerExpr().digits"
    ]
   },
@@ -377,7 +354,6 @@
    "outputs": [],
    "source": [
     "Len(List)._computation(assumptions=[InSet(num(10), Naturals), InSet(num(11), Naturals), InSet(num(12), Naturals)])"
->>>>>>> adf9e77f
    ]
   },
   {
@@ -392,8 +368,6 @@
   {
    "cell_type": "code",
    "execution_count": null,
-<<<<<<< HEAD
-=======
    "metadata": {},
    "outputs": [],
    "source": [
@@ -403,7 +377,6 @@
   {
    "cell_type": "code",
    "execution_count": null,
->>>>>>> adf9e77f
    "metadata": {},
    "outputs": [],
    "source": [
