--- conflicted
+++ resolved
@@ -1,10 +1,5 @@
-<<<<<<< HEAD
-from proveit import Literal, USE_DEFAULTS
-from proveit.number.numeral.numeral import NumeralSequence
-=======
 from proveit import Literal, USE_DEFAULTS, Operation
 from proveit.number.numeral.numeral import NumeralSequence, Numeral
->>>>>>> 534a3905
 from proveit.number.numeral._common_ import zero, one, two, three, four, five, six, seven, eight, nine
 DIGITS = [zero, one, two, three, four, five, six, seven, eight, nine]
 
@@ -59,8 +54,6 @@
             _b = num2.digits[-1]
         return md_nine_add_one.specialize({m: _m, k: _k, a: _a, b: _b}, assumptions=assumptions)
 
-<<<<<<< HEAD
-=======
     def _formatted(self, formatType, operator=None, **kwargs):
         from proveit import ExprRange, varRange
         outstr = ''
@@ -84,7 +77,6 @@
         if fence:
             outstr += r')'
         return outstr
->>>>>>> 534a3905
 
 
 def num(x):
