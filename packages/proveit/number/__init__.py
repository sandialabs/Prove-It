--- conflicted
+++ resolved
@@ -1,7 +1,7 @@
 # Arithmetic and number theory concepts.
 
-from .sets import (Integers, Naturals, NaturalsPos, 
-                   Rationals, RationalsPos, RationalsNonNeg, 
+from .sets import (Integers, Naturals, NaturalsPos,
+                   Rationals, RationalsPos, RationalsNonNeg,
                    Reals, RealsNeg, RealsPos, RealsNonNeg, Complexes)
 from .sets import Interval, RealInterval, IntervalOO, IntervalCC, IntervalCO, IntervalOC
 from .sets import e, pi, i, infinity
@@ -21,12 +21,8 @@
 from .modular import Mod, ModAbs
 from .rounding import Floor, Ceil, Round
 from .ordering import Less, LessEq, LesserSequence, LessOnlySeq, LessEqOnlySeq, lesserSequence, Greater, GreaterEq, GreaterSequence, GreaterOnlySeq, GreaterEqOnlySeq, greaterSequence, Min, Max
-<<<<<<< HEAD
-from .divisibility import Divides, DividesProper, GCD
-=======
 from .divisibility import Divides, GCD
 from .number_relation import NumberRelation
->>>>>>> 3a72aec5
 
 import proveit
 
