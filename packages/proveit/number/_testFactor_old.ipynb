{
 "cells": [
  {
   "cell_type": "code",
   "execution_count": null,
   "metadata": {},
   "outputs": [],
   "source": [
    "from proveit.basiclogic import And, Or, NotEquals, In, Singleton, Difference\n",
    "from proveit.number.common import *\n",
    "from proveit.basiclogic import Forall, Exists, Equals\n",
    "from proveit.number import LessThan, LessThanEquals, GreaterThan, GreaterThanEquals, frac, DiscreteContiguousSet\n",
    "from proveit.number import Add, subtract, Multiply, Divide, frac, Abs, Exponentiate, Neg, Summation\n",
    "from proveit.multiExpression import Etcetera"
   ]
  },
  {
   "cell_type": "code",
   "execution_count": null,
   "metadata": {},
   "outputs": [],
   "source": [
    "assumptions={In(x, Complexes), In(y, Complexes), In(z, Complexes), In(w, Complexes), In(v, Complexes),\n",
    "            NotEquals(w, zero), In(a, Integers), In(b, Integers)}"
   ]
  },
  {
   "cell_type": "code",
   "execution_count": null,
   "metadata": {},
   "outputs": [],
   "source": [
    "Multiply(x, y).factor(x, 'left', assumptions=assumptions).proven(assumptions)"
   ]
  },
  {
   "cell_type": "code",
   "execution_count": null,
   "metadata": {},
   "outputs": [],
   "source": [
    "Multiply(x, y).factor(x, 'right', assumptions=assumptions).proven(assumptions)"
   ]
  },
  {
   "cell_type": "code",
   "execution_count": null,
   "metadata": {},
   "outputs": [],
   "source": [
    "Multiply(x, y).factor(y, 'left', assumptions=assumptions).proven(assumptions)"
   ]
  },
  {
   "cell_type": "code",
   "execution_count": null,
   "metadata": {},
   "outputs": [],
   "source": [
    "Multiply(x, y).factor(y, 'right', assumptions=assumptions).proven(assumptions)"
   ]
  },
  {
   "cell_type": "code",
   "execution_count": null,
   "metadata": {},
   "outputs": [],
   "source": [
    "Multiply(x, y, z).factor(x, 'left', assumptions=assumptions).proven(assumptions)"
   ]
  },
  {
   "cell_type": "code",
   "execution_count": null,
   "metadata": {},
   "outputs": [],
   "source": [
    "Multiply(x, y, z).factor(x, 'left', groupRemainder=True, assumptions=assumptions).proven(assumptions)"
   ]
  },
  {
   "cell_type": "code",
   "execution_count": null,
   "metadata": {},
   "outputs": [],
   "source": [
    "Multiply(x, y, z).factor(x, 'right', assumptions=assumptions).proven(assumptions)"
   ]
  },
  {
   "cell_type": "code",
   "execution_count": null,
   "metadata": {},
   "outputs": [],
   "source": [
    "Multiply(x, y, z).factor(x, 'right', groupRemainder=True, assumptions=assumptions).proven(assumptions)"
   ]
  },
  {
   "cell_type": "code",
   "execution_count": null,
   "metadata": {},
   "outputs": [],
   "source": [
    "Multiply(x, y, z).factor(y, 'left', assumptions=assumptions).proven(assumptions)"
   ]
  },
  {
   "cell_type": "code",
   "execution_count": null,
   "metadata": {},
   "outputs": [],
   "source": [
    "Multiply(x, y, z).factor(y, 'right', assumptions=assumptions).proven(assumptions)"
   ]
  },
  {
   "cell_type": "code",
   "execution_count": null,
   "metadata": {},
   "outputs": [],
   "source": [
    "Multiply(x, y, z).factor(z, 'left', assumptions=assumptions).proven(assumptions)"
   ]
  },
  {
   "cell_type": "code",
   "execution_count": null,
   "metadata": {},
   "outputs": [],
   "source": [
    "Multiply(x, y, z).factor(z, 'right', assumptions=assumptions).proven(assumptions)"
   ]
  },
  {
   "cell_type": "code",
   "execution_count": null,
   "metadata": {},
   "outputs": [],
   "source": [
    "Multiply(x, y, z).factor(Multiply(x, y), 'left', assumptions=assumptions).proven(assumptions)"
   ]
  },
  {
   "cell_type": "code",
   "execution_count": null,
   "metadata": {},
   "outputs": [],
   "source": [
    "Multiply(x, y, z).factor(Multiply(x, y), 'right', assumptions=assumptions).proven(assumptions)"
   ]
  },
  {
   "cell_type": "code",
   "execution_count": null,
   "metadata": {},
   "outputs": [],
   "source": [
    "Multiply(x, y, z).factor(Multiply(y, z), 'left', assumptions=assumptions).proven(assumptions)"
   ]
  },
  {
   "cell_type": "code",
   "execution_count": null,
   "metadata": {},
   "outputs": [],
   "source": [
    "Multiply(x, y, z).factor(Multiply(y, z), 'right', assumptions=assumptions).proven(assumptions)"
   ]
  },
  {
   "cell_type": "code",
   "execution_count": null,
   "metadata": {},
   "outputs": [],
   "source": [
    "Multiply(x, y, z, w).factor(Multiply(x, y), 'left', assumptions=assumptions).proven(assumptions)"
   ]
  },
  {
   "cell_type": "code",
   "execution_count": null,
   "metadata": {},
   "outputs": [],
   "source": [
    "Multiply(x, y, z, w).factor(Multiply(x, y), 'right', assumptions=assumptions).proven(assumptions)"
   ]
  },
  {
   "cell_type": "code",
   "execution_count": null,
   "metadata": {},
   "outputs": [],
   "source": [
    "Multiply(x, y, z, w).factor(Multiply(y, z), 'left', assumptions=assumptions).proven(assumptions)"
   ]
  },
  {
   "cell_type": "code",
   "execution_count": null,
   "metadata": {},
   "outputs": [],
   "source": [
    "Multiply(x, y, z, w).factor(Multiply(y, z), 'right', assumptions=assumptions).proven(assumptions)"
   ]
  },
  {
   "cell_type": "code",
   "execution_count": null,
   "metadata": {},
   "outputs": [],
   "source": [
    "Multiply(x, y, z, w).factor(Multiply(z, w), 'left', assumptions=assumptions).proven(assumptions)"
   ]
  },
  {
   "cell_type": "code",
   "execution_count": null,
   "metadata": {},
   "outputs": [],
   "source": [
    "Multiply(x, y, z, w).factor(Multiply(z, w), 'left', groupRemainder=True, assumptions=assumptions).proven(assumptions)"
   ]
  },
  {
   "cell_type": "code",
   "execution_count": null,
   "metadata": {},
   "outputs": [],
   "source": [
    "Multiply(x, y, z, w).factor(Multiply(z, w), 'left', groupFactor=False, groupRemainder=True, assumptions=assumptions).proven(assumptions)"
   ]
  },
  {
   "cell_type": "code",
   "execution_count": null,
   "metadata": {},
   "outputs": [],
   "source": [
    "Multiply(x, y, z, w).factor(Multiply(z, w), 'right', assumptions=assumptions).proven(assumptions)"
   ]
  },
  {
   "cell_type": "code",
   "execution_count": null,
   "metadata": {},
   "outputs": [],
   "source": [
    "Multiply(x, y, z, w).factor(Multiply(z, w), 'right', groupRemainder=True, assumptions=assumptions).proven(assumptions)"
   ]
  },
  {
   "cell_type": "code",
   "execution_count": null,
   "metadata": {},
   "outputs": [],
   "source": [
    "Multiply(x, y, z, w).factor(Multiply(z, w), 'right', groupFactor=False, groupRemainder=True, assumptions=assumptions).proven(assumptions)"
   ]
  },
  {
   "cell_type": "code",
   "execution_count": null,
   "metadata": {},
   "outputs": [],
   "source": [
    "Multiply(x, y, z, w).factor(Multiply(x, y, z), 'left', assumptions=assumptions).proven(assumptions)"
   ]
  },
  {
   "cell_type": "code",
   "execution_count": null,
   "metadata": {},
   "outputs": [],
   "source": [
    "Multiply(x, y, z, w).factor(Multiply(x, y, z), 'right', assumptions=assumptions).proven(assumptions)"
   ]
  },
  {
   "cell_type": "code",
   "execution_count": null,
   "metadata": {},
   "outputs": [],
   "source": [
    "Multiply(x, y, z, w).factor(Multiply(y, z, w), 'left', assumptions=assumptions).proven(assumptions)"
   ]
  },
  {
   "cell_type": "code",
   "execution_count": null,
   "metadata": {},
   "outputs": [],
   "source": [
    "Multiply(x, y, z, w).factor(Multiply(y, z, w), 'right', assumptions=assumptions).proven(assumptions)"
   ]
  },
  {
   "cell_type": "code",
   "execution_count": null,
   "metadata": {},
   "outputs": [],
   "source": [
<<<<<<< HEAD
    "Fraction(Multiply(x, y, z), w).factor(x, 'left', assumptions=assumptions).proven(assumptions)"
=======
    "frac(Multiply(x, y, z), w).factor(x, 'left', assumptions=assumptions).proven(assumptions)"
>>>>>>> e6a7e2a4
   ]
  },
  {
   "cell_type": "code",
   "execution_count": null,
   "metadata": {},
   "outputs": [],
   "source": [
<<<<<<< HEAD
    "Fraction(Multiply(x, y, z), w).factor(z, 'left', assumptions=assumptions).proven(assumptions)"
=======
    "frac(Multiply(x, y, z), w).factor(z, 'left', assumptions=assumptions).proven(assumptions)"
>>>>>>> e6a7e2a4
   ]
  },
  {
   "cell_type": "code",
   "execution_count": null,
   "metadata": {},
   "outputs": [],
   "source": [
<<<<<<< HEAD
    "Fraction(Multiply(x, y, z), w).factor(x, 'right', assumptions=assumptions).proven(assumptions)"
=======
    "frac(Multiply(x, y, z), w).factor(x, 'right', assumptions=assumptions).proven(assumptions)"
>>>>>>> e6a7e2a4
   ]
  },
  {
   "cell_type": "code",
   "execution_count": null,
   "metadata": {},
   "outputs": [],
   "source": [
<<<<<<< HEAD
    "Fraction(Multiply(x, y, z), w).factor(Multiply(x, y), 'left', assumptions=assumptions).proven(assumptions)"
=======
    "frac(Multiply(x, y, z), w).factor(Multiply(x, y), 'left', assumptions=assumptions).proven(assumptions)"
>>>>>>> e6a7e2a4
   ]
  },
  {
   "cell_type": "code",
   "execution_count": null,
   "metadata": {},
   "outputs": [],
   "source": [
<<<<<<< HEAD
    "Fraction(Multiply(x, y, z), w).factor(Multiply(x, y), 'left', groupFactor=True, assumptions=assumptions).proven(assumptions)"
=======
    "frac(Multiply(x, y, z), w).factor(Multiply(x, y), 'left', groupFactor=True, assumptions=assumptions).proven(assumptions)"
>>>>>>> e6a7e2a4
   ]
  },
  {
   "cell_type": "code",
   "execution_count": null,
   "metadata": {},
   "outputs": [],
   "source": [
<<<<<<< HEAD
    "Fraction(Multiply(x, y, z), w).factor(Multiply(x, y), 'right', assumptions=assumptions).proven(assumptions)"
=======
    "frac(Multiply(x, y, z), w).factor(Multiply(x, y), 'right', assumptions=assumptions).proven(assumptions)"
>>>>>>> e6a7e2a4
   ]
  },
  {
   "cell_type": "code",
   "execution_count": null,
   "metadata": {},
   "outputs": [],
   "source": [
<<<<<<< HEAD
    "Fraction(Multiply(x, y, z), w).factor(Multiply(x, y), 'right', groupFactor=True, assumptions=assumptions).proven(assumptions)"
=======
    "frac(Multiply(x, y, z), w).factor(Multiply(x, y), 'right', groupFactor=True, assumptions=assumptions).proven(assumptions)"
>>>>>>> e6a7e2a4
   ]
  },
  {
   "cell_type": "code",
   "execution_count": null,
   "metadata": {},
   "outputs": [],
   "source": [
<<<<<<< HEAD
    "Fraction(Multiply(x, y, z), w).factor(Multiply(y, z), 'left', assumptions=assumptions).proven(assumptions)"
=======
    "frac(Multiply(x, y, z), w).factor(Multiply(y, z), 'left', assumptions=assumptions).proven(assumptions)"
>>>>>>> e6a7e2a4
   ]
  },
  {
   "cell_type": "code",
   "execution_count": null,
   "metadata": {},
   "outputs": [],
   "source": [
<<<<<<< HEAD
    "Fraction(Multiply(x, y, z), w).factor(Multiply(y, z), 'left', groupFactor=True, assumptions=assumptions).proven(assumptions)"
=======
    "frac(Multiply(x, y, z), w).factor(Multiply(y, z), 'left', groupFactor=True, assumptions=assumptions).proven(assumptions)"
>>>>>>> e6a7e2a4
   ]
  },
  {
   "cell_type": "code",
   "execution_count": null,
   "metadata": {},
   "outputs": [],
   "source": [
<<<<<<< HEAD
    "Fraction(Multiply(x, y, z), w).factor(Multiply(y, z), 'right', assumptions=assumptions).proven(assumptions)"
=======
    "frac(Multiply(x, y, z), w).factor(Multiply(y, z), 'right', assumptions=assumptions).proven(assumptions)"
>>>>>>> e6a7e2a4
   ]
  },
  {
   "cell_type": "code",
   "execution_count": null,
   "metadata": {},
   "outputs": [],
   "source": [
<<<<<<< HEAD
    "Fraction(Multiply(x, y, z), w).factor(Multiply(y, z), 'right', groupFactor=True, assumptions=assumptions).proven(assumptions)"
=======
    "frac(Multiply(x, y, z), w).factor(Multiply(y, z), 'right', groupFactor=True, assumptions=assumptions).proven(assumptions)"
>>>>>>> e6a7e2a4
   ]
  },
  {
   "cell_type": "code",
   "execution_count": null,
   "metadata": {},
   "outputs": [],
   "source": [
<<<<<<< HEAD
    "Fraction(Multiply(x, y, z), w).factor(z, 'right', assumptions=assumptions).proven(assumptions)"
=======
    "frac(Multiply(x, y, z), w).factor(z, 'right', assumptions=assumptions).proven(assumptions)"
>>>>>>> e6a7e2a4
   ]
  },
  {
   "cell_type": "code",
   "execution_count": null,
   "metadata": {},
   "outputs": [],
   "source": [
<<<<<<< HEAD
    "Fraction(Multiply(x, y, z), Multiply(w, v)).factor(Fraction(y, v), 'left', assumptions=assumptions).proven(assumptions)"
=======
    "frac(Multiply(x, y, z), Multiply(w, v)).factor(Fraction(y, v), 'left', assumptions=assumptions).proven(assumptions)"
>>>>>>> e6a7e2a4
   ]
  },
  {
   "cell_type": "code",
   "execution_count": null,
   "metadata": {},
   "outputs": [],
   "source": [
<<<<<<< HEAD
    "Fraction(Multiply(x, y, z), Multiply(w, v)).factor(Fraction(y, v), 'right', assumptions=assumptions).proven(assumptions)"
=======
    "frac(Multiply(x, y, z), Multiply(w, v)).factor(Fraction(y, v), 'right', assumptions=assumptions).proven(assumptions)"
>>>>>>> e6a7e2a4
   ]
  },
  {
   "cell_type": "code",
   "execution_count": null,
   "metadata": {},
   "outputs": [],
   "source": [
<<<<<<< HEAD
    "Fraction(Multiply(x, y, z), Multiply(w, v)).factor(Fraction(x, w), 'left', assumptions=assumptions).proven(assumptions)"
=======
    "frac(Multiply(x, y, z), Multiply(w, v)).factor(Fraction(x, w), 'left', assumptions=assumptions).proven(assumptions)"
>>>>>>> e6a7e2a4
   ]
  },
  {
   "cell_type": "code",
   "execution_count": null,
   "metadata": {},
   "outputs": [],
   "source": [
<<<<<<< HEAD
    "Fraction(Multiply(x, y, z), Multiply(w, v)).factor(Fraction(x, w), 'right', assumptions=assumptions).proven(assumptions)"
=======
    "frac(Multiply(x, y, z), Multiply(w, v)).factor(Fraction(x, w), 'right', assumptions=assumptions).proven(assumptions)"
>>>>>>> e6a7e2a4
   ]
  },
  {
   "cell_type": "code",
   "execution_count": null,
   "metadata": {},
   "outputs": [],
   "source": [
<<<<<<< HEAD
    "Fraction(x, Multiply(w, y, z)).factor(Fraction(one, z), 'left', assumptions=assumptions).proven(assumptions)"
=======
    "frac(x, Multiply(w, y, z)).factor(Fraction(one, z), 'left', assumptions=assumptions).proven(assumptions)"
>>>>>>> e6a7e2a4
   ]
  },
  {
   "cell_type": "code",
   "execution_count": null,
   "metadata": {},
   "outputs": [],
   "source": [
<<<<<<< HEAD
    "Fraction(x, Multiply(w, y, z)).factor(Fraction(one, z), 'right', assumptions=assumptions).proven(assumptions)"
=======
    "frac(x, Multiply(w, y, z)).factor(Fraction(one, z), 'right', assumptions=assumptions).proven(assumptions)"
>>>>>>> e6a7e2a4
   ]
  },
  {
   "cell_type": "code",
   "execution_count": null,
   "metadata": {},
   "outputs": [],
   "source": [
<<<<<<< HEAD
    "Fraction(x, Multiply(w, y, z)).factor(Fraction(one, y), 'right', assumptions=assumptions).proven(assumptions)"
=======
    "frac(x, Multiply(w, y, z)).factor(Fraction(one, y), 'right', assumptions=assumptions).proven(assumptions)"
>>>>>>> e6a7e2a4
   ]
  },
  {
   "cell_type": "code",
   "execution_count": null,
   "metadata": {},
   "outputs": [],
   "source": [
    "Neg(Multiply(x, y, z)).factor(y, 'right', assumptions=assumptions).proven(assumptions)"
   ]
  },
  {
   "cell_type": "code",
   "execution_count": null,
   "metadata": {},
   "outputs": [],
   "source": [
    "Neg(Multiply(x, y, z)).factor(y, 'left', assumptions=assumptions).proven(assumptions)"
   ]
  },
  {
   "cell_type": "code",
   "execution_count": null,
   "metadata": {},
   "outputs": [],
   "source": [
    "Neg(Multiply(x, y, z)).factor(Neg(y), 'left', assumptions=assumptions).proven(assumptions)"
   ]
  },
  {
   "cell_type": "code",
   "execution_count": null,
   "metadata": {},
   "outputs": [],
   "source": [
    "Neg(Multiply(x, y, z)).factor(Neg(y), 'right', assumptions=assumptions).proven(assumptions)"
   ]
  },
  {
   "cell_type": "code",
   "execution_count": null,
   "metadata": {},
   "outputs": [],
   "source": [
    "Neg(Multiply(x, y, z)).factor(z, 'left', assumptions=assumptions).proven(assumptions)"
   ]
  },
  {
   "cell_type": "code",
   "execution_count": null,
   "metadata": {},
   "outputs": [],
   "source": [
    "Neg(Multiply(x, y, z)).factor(Neg(z), 'left', assumptions=assumptions).proven(assumptions)"
   ]
  },
  {
   "cell_type": "code",
   "execution_count": null,
   "metadata": {},
   "outputs": [],
   "source": [
    "Neg(Multiply(x, y, z)).factor(Neg(x), 'left', assumptions=assumptions).proven(assumptions)"
   ]
  },
  {
   "cell_type": "code",
   "execution_count": null,
   "metadata": {},
   "outputs": [],
   "source": [
    "Neg(Multiply(x, y, z)).factor(Neg(x), 'right', assumptions=assumptions).proven(assumptions)"
   ]
  },
  {
   "cell_type": "code",
   "execution_count": null,
   "metadata": {},
   "outputs": [],
   "source": [
    "Add(Multiply(a, b, x), Multiply(y, a, b), Multiply(z, a, b)).factor(Multiply(a, b), 'left', groupFactor=False, assumptions=assumptions).proven(assumptions)"
   ]
  },
  {
   "cell_type": "code",
   "execution_count": null,
   "metadata": {},
   "outputs": [],
   "source": [
    "Add(Multiply(a, b, x), Multiply(y, a, b), Multiply(z, a, b)).factor(Multiply(a, b), 'left', groupFactor=True, assumptions=assumptions).proven(assumptions)"
   ]
  },
  {
   "cell_type": "code",
   "execution_count": null,
   "metadata": {},
   "outputs": [],
   "source": [
    "Add(Multiply(a, b, x), Multiply(y, a, b), Multiply(z, a, b)).factor(Multiply(a, b), 'right', groupFactor=False, assumptions=assumptions).proven(assumptions)"
   ]
  },
  {
   "cell_type": "code",
   "execution_count": null,
   "metadata": {},
   "outputs": [],
   "source": [
    "Add(Multiply(a, b, x), Multiply(y, a, b), Multiply(z, a, b)).factor(Multiply(a, b), 'right', groupFactor=True, assumptions=assumptions).proven(assumptions)"
   ]
  },
  {
   "cell_type": "code",
   "execution_count": null,
   "metadata": {},
   "outputs": [],
   "source": [
<<<<<<< HEAD
    "Subtract(Multiply(x, y), Multiply(x, z)).factor(x, 'left', assumptions=assumptions).proven(assumptions)"
=======
    "subtract(Multiply(x, y), Multiply(x, z)).factor(x, 'left', assumptions=assumptions).proven(assumptions)"
>>>>>>> e6a7e2a4
   ]
  },
  {
   "cell_type": "code",
   "execution_count": null,
   "metadata": {},
   "outputs": [],
   "source": [
<<<<<<< HEAD
    "Subtract(Multiply(x, y), Multiply(x, z)).factor(x, 'right', assumptions=assumptions).proven(assumptions)"
=======
    "subtract(Multiply(x, y), Multiply(x, z)).factor(x, 'right', assumptions=assumptions).proven(assumptions)"
>>>>>>> e6a7e2a4
   ]
  },
  {
   "cell_type": "code",
   "execution_count": null,
   "metadata": {},
   "outputs": [],
   "source": [
<<<<<<< HEAD
    "Subtract(Multiply(x, z), Multiply(y, z)).factor(z, 'left', assumptions=assumptions).proven(assumptions)"
=======
    "subtract(Multiply(x, z), Multiply(y, z)).factor(z, 'left', assumptions=assumptions).proven(assumptions)"
>>>>>>> e6a7e2a4
   ]
  },
  {
   "cell_type": "code",
   "execution_count": null,
   "metadata": {},
   "outputs": [],
   "source": [
<<<<<<< HEAD
    "Subtract(Multiply(x, z), Multiply(y, z)).factor(z, 'right', assumptions=assumptions).proven(assumptions)"
=======
    "subtract(Multiply(x, z), Multiply(y, z)).factor(z, 'right', assumptions=assumptions).proven(assumptions)"
>>>>>>> e6a7e2a4
   ]
  },
  {
   "cell_type": "code",
   "execution_count": null,
   "metadata": {},
   "outputs": [],
   "source": [
<<<<<<< HEAD
    "Subtract(Multiply(x, y, z), Multiply(w, y, z)).factor(z, 'left', assumptions=assumptions).proven(assumptions)"
=======
    "subtract(Multiply(x, y, z), Multiply(w, y, z)).factor(z, 'left', assumptions=assumptions).proven(assumptions)"
>>>>>>> e6a7e2a4
   ]
  },
  {
   "cell_type": "code",
   "execution_count": null,
   "metadata": {},
   "outputs": [],
   "source": [
<<<<<<< HEAD
    "Subtract(Multiply(x, y, z), Multiply(w, y, z)).factor(z, 'right', assumptions=assumptions).proven(assumptions)"
=======
    "subtract(Multiply(x, y, z), Multiply(w, y, z)).factor(z, 'right', assumptions=assumptions).proven(assumptions)"
>>>>>>> e6a7e2a4
   ]
  },
  {
   "cell_type": "code",
   "execution_count": null,
   "metadata": {},
   "outputs": [],
   "source": [
<<<<<<< HEAD
    "Subtract(Multiply(x, y, z), Multiply(w, y, z)).factor(Multiply(y, z), 'left', assumptions=assumptions).proven(assumptions)"
=======
    "subtract(Multiply(x, y, z), Multiply(w, y, z)).factor(Multiply(y, z), 'left', assumptions=assumptions).proven(assumptions)"
>>>>>>> e6a7e2a4
   ]
  },
  {
   "cell_type": "code",
   "execution_count": null,
   "metadata": {},
   "outputs": [],
   "source": [
<<<<<<< HEAD
    "Subtract(Multiply(x, y, z), Multiply(w, y, z)).factor(Multiply(y, z), 'left', groupFactor=True, assumptions=assumptions).proven(assumptions)"
=======
    "subtract(Multiply(x, y, z), Multiply(w, y, z)).factor(Multiply(y, z), 'left', groupFactor=True, assumptions=assumptions).proven(assumptions)"
>>>>>>> e6a7e2a4
   ]
  },
  {
   "cell_type": "code",
   "execution_count": null,
   "metadata": {},
   "outputs": [],
   "source": [
<<<<<<< HEAD
    "Subtract(Multiply(x, y, z), Multiply(w, y, z)).factor(Multiply(y, z), 'right', assumptions=assumptions).proven(assumptions)"
=======
    "subtract(Multiply(x, y, z), Multiply(w, y, z)).factor(Multiply(y, z), 'right', assumptions=assumptions).proven(assumptions)"
>>>>>>> e6a7e2a4
   ]
  },
  {
   "cell_type": "code",
   "execution_count": null,
   "metadata": {},
   "outputs": [],
   "source": [
<<<<<<< HEAD
    "Subtract(Multiply(x, y, z), Multiply(w, y, z)).factor(Multiply(y, z), 'right', groupFactor=True, assumptions=assumptions).proven(assumptions)"
=======
    "subtract(Multiply(x, y, z), Multiply(w, y, z)).factor(Multiply(y, z), 'right', groupFactor=True, assumptions=assumptions).proven(assumptions)"
>>>>>>> e6a7e2a4
   ]
  },
  {
   "cell_type": "code",
   "execution_count": null,
   "metadata": {},
   "outputs": [],
   "source": [
    "summationDomain = DiscreteContiguousSet(a, b)\n",
    "summationDomain.deduceMemberInIntegers(j, assumptions=assumptions).proven(assumptions | {In(j, summationDomain)})"
   ]
  },
  {
   "cell_type": "code",
   "execution_count": null,
   "metadata": {},
   "outputs": [],
   "source": [
    "Summation(j, Multiply(x, y, j, z), domain=summationDomain).factor(Multiply(x, y), 'left', assumptions=assumptions).proven(assumptions)"
   ]
  },
  {
   "cell_type": "code",
   "execution_count": null,
   "metadata": {},
   "outputs": [],
   "source": [
    "Summation(j, Multiply(x, y, j, z), domain=DiscreteContiguousSet(a, b)).factor(Multiply(x, y), 'right', assumptions=assumptions).proven(assumptions)"
   ]
  },
  {
   "cell_type": "code",
   "execution_count": null,
   "metadata": {},
   "outputs": [],
   "source": [
    "Summation(j, Multiply(x, y, j, z), domain=DiscreteContiguousSet(a, b)).factor(Multiply(x, y), 'left', groupFactor=True, assumptions=assumptions).proven(assumptions)"
   ]
  },
  {
   "cell_type": "code",
   "execution_count": null,
   "metadata": {},
   "outputs": [],
   "source": []
  }
 ],
 "metadata": {
  "kernelspec": {
   "display_name": "Python 3",
   "language": "python",
   "name": "python3"
  }
 },
 "nbformat": 4,
 "nbformat_minor": 0
}<|MERGE_RESOLUTION|>--- conflicted
+++ resolved
@@ -300,245 +300,169 @@
    "metadata": {},
    "outputs": [],
    "source": [
-<<<<<<< HEAD
-    "Fraction(Multiply(x, y, z), w).factor(x, 'left', assumptions=assumptions).proven(assumptions)"
-=======
     "frac(Multiply(x, y, z), w).factor(x, 'left', assumptions=assumptions).proven(assumptions)"
->>>>>>> e6a7e2a4
-   ]
-  },
-  {
-   "cell_type": "code",
-   "execution_count": null,
-   "metadata": {},
-   "outputs": [],
-   "source": [
-<<<<<<< HEAD
-    "Fraction(Multiply(x, y, z), w).factor(z, 'left', assumptions=assumptions).proven(assumptions)"
-=======
+   ]
+  },
+  {
+   "cell_type": "code",
+   "execution_count": null,
+   "metadata": {},
+   "outputs": [],
+   "source": [
     "frac(Multiply(x, y, z), w).factor(z, 'left', assumptions=assumptions).proven(assumptions)"
->>>>>>> e6a7e2a4
-   ]
-  },
-  {
-   "cell_type": "code",
-   "execution_count": null,
-   "metadata": {},
-   "outputs": [],
-   "source": [
-<<<<<<< HEAD
-    "Fraction(Multiply(x, y, z), w).factor(x, 'right', assumptions=assumptions).proven(assumptions)"
-=======
+   ]
+  },
+  {
+   "cell_type": "code",
+   "execution_count": null,
+   "metadata": {},
+   "outputs": [],
+   "source": [
     "frac(Multiply(x, y, z), w).factor(x, 'right', assumptions=assumptions).proven(assumptions)"
->>>>>>> e6a7e2a4
-   ]
-  },
-  {
-   "cell_type": "code",
-   "execution_count": null,
-   "metadata": {},
-   "outputs": [],
-   "source": [
-<<<<<<< HEAD
-    "Fraction(Multiply(x, y, z), w).factor(Multiply(x, y), 'left', assumptions=assumptions).proven(assumptions)"
-=======
+   ]
+  },
+  {
+   "cell_type": "code",
+   "execution_count": null,
+   "metadata": {},
+   "outputs": [],
+   "source": [
     "frac(Multiply(x, y, z), w).factor(Multiply(x, y), 'left', assumptions=assumptions).proven(assumptions)"
->>>>>>> e6a7e2a4
-   ]
-  },
-  {
-   "cell_type": "code",
-   "execution_count": null,
-   "metadata": {},
-   "outputs": [],
-   "source": [
-<<<<<<< HEAD
-    "Fraction(Multiply(x, y, z), w).factor(Multiply(x, y), 'left', groupFactor=True, assumptions=assumptions).proven(assumptions)"
-=======
+   ]
+  },
+  {
+   "cell_type": "code",
+   "execution_count": null,
+   "metadata": {},
+   "outputs": [],
+   "source": [
     "frac(Multiply(x, y, z), w).factor(Multiply(x, y), 'left', groupFactor=True, assumptions=assumptions).proven(assumptions)"
->>>>>>> e6a7e2a4
-   ]
-  },
-  {
-   "cell_type": "code",
-   "execution_count": null,
-   "metadata": {},
-   "outputs": [],
-   "source": [
-<<<<<<< HEAD
-    "Fraction(Multiply(x, y, z), w).factor(Multiply(x, y), 'right', assumptions=assumptions).proven(assumptions)"
-=======
+   ]
+  },
+  {
+   "cell_type": "code",
+   "execution_count": null,
+   "metadata": {},
+   "outputs": [],
+   "source": [
     "frac(Multiply(x, y, z), w).factor(Multiply(x, y), 'right', assumptions=assumptions).proven(assumptions)"
->>>>>>> e6a7e2a4
-   ]
-  },
-  {
-   "cell_type": "code",
-   "execution_count": null,
-   "metadata": {},
-   "outputs": [],
-   "source": [
-<<<<<<< HEAD
-    "Fraction(Multiply(x, y, z), w).factor(Multiply(x, y), 'right', groupFactor=True, assumptions=assumptions).proven(assumptions)"
-=======
+   ]
+  },
+  {
+   "cell_type": "code",
+   "execution_count": null,
+   "metadata": {},
+   "outputs": [],
+   "source": [
     "frac(Multiply(x, y, z), w).factor(Multiply(x, y), 'right', groupFactor=True, assumptions=assumptions).proven(assumptions)"
->>>>>>> e6a7e2a4
-   ]
-  },
-  {
-   "cell_type": "code",
-   "execution_count": null,
-   "metadata": {},
-   "outputs": [],
-   "source": [
-<<<<<<< HEAD
-    "Fraction(Multiply(x, y, z), w).factor(Multiply(y, z), 'left', assumptions=assumptions).proven(assumptions)"
-=======
+   ]
+  },
+  {
+   "cell_type": "code",
+   "execution_count": null,
+   "metadata": {},
+   "outputs": [],
+   "source": [
     "frac(Multiply(x, y, z), w).factor(Multiply(y, z), 'left', assumptions=assumptions).proven(assumptions)"
->>>>>>> e6a7e2a4
-   ]
-  },
-  {
-   "cell_type": "code",
-   "execution_count": null,
-   "metadata": {},
-   "outputs": [],
-   "source": [
-<<<<<<< HEAD
-    "Fraction(Multiply(x, y, z), w).factor(Multiply(y, z), 'left', groupFactor=True, assumptions=assumptions).proven(assumptions)"
-=======
+   ]
+  },
+  {
+   "cell_type": "code",
+   "execution_count": null,
+   "metadata": {},
+   "outputs": [],
+   "source": [
     "frac(Multiply(x, y, z), w).factor(Multiply(y, z), 'left', groupFactor=True, assumptions=assumptions).proven(assumptions)"
->>>>>>> e6a7e2a4
-   ]
-  },
-  {
-   "cell_type": "code",
-   "execution_count": null,
-   "metadata": {},
-   "outputs": [],
-   "source": [
-<<<<<<< HEAD
-    "Fraction(Multiply(x, y, z), w).factor(Multiply(y, z), 'right', assumptions=assumptions).proven(assumptions)"
-=======
+   ]
+  },
+  {
+   "cell_type": "code",
+   "execution_count": null,
+   "metadata": {},
+   "outputs": [],
+   "source": [
     "frac(Multiply(x, y, z), w).factor(Multiply(y, z), 'right', assumptions=assumptions).proven(assumptions)"
->>>>>>> e6a7e2a4
-   ]
-  },
-  {
-   "cell_type": "code",
-   "execution_count": null,
-   "metadata": {},
-   "outputs": [],
-   "source": [
-<<<<<<< HEAD
-    "Fraction(Multiply(x, y, z), w).factor(Multiply(y, z), 'right', groupFactor=True, assumptions=assumptions).proven(assumptions)"
-=======
+   ]
+  },
+  {
+   "cell_type": "code",
+   "execution_count": null,
+   "metadata": {},
+   "outputs": [],
+   "source": [
     "frac(Multiply(x, y, z), w).factor(Multiply(y, z), 'right', groupFactor=True, assumptions=assumptions).proven(assumptions)"
->>>>>>> e6a7e2a4
-   ]
-  },
-  {
-   "cell_type": "code",
-   "execution_count": null,
-   "metadata": {},
-   "outputs": [],
-   "source": [
-<<<<<<< HEAD
-    "Fraction(Multiply(x, y, z), w).factor(z, 'right', assumptions=assumptions).proven(assumptions)"
-=======
+   ]
+  },
+  {
+   "cell_type": "code",
+   "execution_count": null,
+   "metadata": {},
+   "outputs": [],
+   "source": [
     "frac(Multiply(x, y, z), w).factor(z, 'right', assumptions=assumptions).proven(assumptions)"
->>>>>>> e6a7e2a4
-   ]
-  },
-  {
-   "cell_type": "code",
-   "execution_count": null,
-   "metadata": {},
-   "outputs": [],
-   "source": [
-<<<<<<< HEAD
-    "Fraction(Multiply(x, y, z), Multiply(w, v)).factor(Fraction(y, v), 'left', assumptions=assumptions).proven(assumptions)"
-=======
+   ]
+  },
+  {
+   "cell_type": "code",
+   "execution_count": null,
+   "metadata": {},
+   "outputs": [],
+   "source": [
     "frac(Multiply(x, y, z), Multiply(w, v)).factor(Fraction(y, v), 'left', assumptions=assumptions).proven(assumptions)"
->>>>>>> e6a7e2a4
-   ]
-  },
-  {
-   "cell_type": "code",
-   "execution_count": null,
-   "metadata": {},
-   "outputs": [],
-   "source": [
-<<<<<<< HEAD
-    "Fraction(Multiply(x, y, z), Multiply(w, v)).factor(Fraction(y, v), 'right', assumptions=assumptions).proven(assumptions)"
-=======
+   ]
+  },
+  {
+   "cell_type": "code",
+   "execution_count": null,
+   "metadata": {},
+   "outputs": [],
+   "source": [
     "frac(Multiply(x, y, z), Multiply(w, v)).factor(Fraction(y, v), 'right', assumptions=assumptions).proven(assumptions)"
->>>>>>> e6a7e2a4
-   ]
-  },
-  {
-   "cell_type": "code",
-   "execution_count": null,
-   "metadata": {},
-   "outputs": [],
-   "source": [
-<<<<<<< HEAD
-    "Fraction(Multiply(x, y, z), Multiply(w, v)).factor(Fraction(x, w), 'left', assumptions=assumptions).proven(assumptions)"
-=======
+   ]
+  },
+  {
+   "cell_type": "code",
+   "execution_count": null,
+   "metadata": {},
+   "outputs": [],
+   "source": [
     "frac(Multiply(x, y, z), Multiply(w, v)).factor(Fraction(x, w), 'left', assumptions=assumptions).proven(assumptions)"
->>>>>>> e6a7e2a4
-   ]
-  },
-  {
-   "cell_type": "code",
-   "execution_count": null,
-   "metadata": {},
-   "outputs": [],
-   "source": [
-<<<<<<< HEAD
-    "Fraction(Multiply(x, y, z), Multiply(w, v)).factor(Fraction(x, w), 'right', assumptions=assumptions).proven(assumptions)"
-=======
+   ]
+  },
+  {
+   "cell_type": "code",
+   "execution_count": null,
+   "metadata": {},
+   "outputs": [],
+   "source": [
     "frac(Multiply(x, y, z), Multiply(w, v)).factor(Fraction(x, w), 'right', assumptions=assumptions).proven(assumptions)"
->>>>>>> e6a7e2a4
-   ]
-  },
-  {
-   "cell_type": "code",
-   "execution_count": null,
-   "metadata": {},
-   "outputs": [],
-   "source": [
-<<<<<<< HEAD
-    "Fraction(x, Multiply(w, y, z)).factor(Fraction(one, z), 'left', assumptions=assumptions).proven(assumptions)"
-=======
+   ]
+  },
+  {
+   "cell_type": "code",
+   "execution_count": null,
+   "metadata": {},
+   "outputs": [],
+   "source": [
     "frac(x, Multiply(w, y, z)).factor(Fraction(one, z), 'left', assumptions=assumptions).proven(assumptions)"
->>>>>>> e6a7e2a4
-   ]
-  },
-  {
-   "cell_type": "code",
-   "execution_count": null,
-   "metadata": {},
-   "outputs": [],
-   "source": [
-<<<<<<< HEAD
-    "Fraction(x, Multiply(w, y, z)).factor(Fraction(one, z), 'right', assumptions=assumptions).proven(assumptions)"
-=======
+   ]
+  },
+  {
+   "cell_type": "code",
+   "execution_count": null,
+   "metadata": {},
+   "outputs": [],
+   "source": [
     "frac(x, Multiply(w, y, z)).factor(Fraction(one, z), 'right', assumptions=assumptions).proven(assumptions)"
->>>>>>> e6a7e2a4
-   ]
-  },
-  {
-   "cell_type": "code",
-   "execution_count": null,
-   "metadata": {},
-   "outputs": [],
-   "source": [
-<<<<<<< HEAD
-    "Fraction(x, Multiply(w, y, z)).factor(Fraction(one, y), 'right', assumptions=assumptions).proven(assumptions)"
-=======
+   ]
+  },
+  {
+   "cell_type": "code",
+   "execution_count": null,
+   "metadata": {},
+   "outputs": [],
+   "source": [
     "frac(x, Multiply(w, y, z)).factor(Fraction(one, y), 'right', assumptions=assumptions).proven(assumptions)"
->>>>>>> e6a7e2a4
    ]
   },
   {
@@ -655,128 +579,88 @@
    "metadata": {},
    "outputs": [],
    "source": [
-<<<<<<< HEAD
-    "Subtract(Multiply(x, y), Multiply(x, z)).factor(x, 'left', assumptions=assumptions).proven(assumptions)"
-=======
     "subtract(Multiply(x, y), Multiply(x, z)).factor(x, 'left', assumptions=assumptions).proven(assumptions)"
->>>>>>> e6a7e2a4
-   ]
-  },
-  {
-   "cell_type": "code",
-   "execution_count": null,
-   "metadata": {},
-   "outputs": [],
-   "source": [
-<<<<<<< HEAD
-    "Subtract(Multiply(x, y), Multiply(x, z)).factor(x, 'right', assumptions=assumptions).proven(assumptions)"
-=======
+   ]
+  },
+  {
+   "cell_type": "code",
+   "execution_count": null,
+   "metadata": {},
+   "outputs": [],
+   "source": [
     "subtract(Multiply(x, y), Multiply(x, z)).factor(x, 'right', assumptions=assumptions).proven(assumptions)"
->>>>>>> e6a7e2a4
-   ]
-  },
-  {
-   "cell_type": "code",
-   "execution_count": null,
-   "metadata": {},
-   "outputs": [],
-   "source": [
-<<<<<<< HEAD
-    "Subtract(Multiply(x, z), Multiply(y, z)).factor(z, 'left', assumptions=assumptions).proven(assumptions)"
-=======
+   ]
+  },
+  {
+   "cell_type": "code",
+   "execution_count": null,
+   "metadata": {},
+   "outputs": [],
+   "source": [
     "subtract(Multiply(x, z), Multiply(y, z)).factor(z, 'left', assumptions=assumptions).proven(assumptions)"
->>>>>>> e6a7e2a4
-   ]
-  },
-  {
-   "cell_type": "code",
-   "execution_count": null,
-   "metadata": {},
-   "outputs": [],
-   "source": [
-<<<<<<< HEAD
-    "Subtract(Multiply(x, z), Multiply(y, z)).factor(z, 'right', assumptions=assumptions).proven(assumptions)"
-=======
+   ]
+  },
+  {
+   "cell_type": "code",
+   "execution_count": null,
+   "metadata": {},
+   "outputs": [],
+   "source": [
     "subtract(Multiply(x, z), Multiply(y, z)).factor(z, 'right', assumptions=assumptions).proven(assumptions)"
->>>>>>> e6a7e2a4
-   ]
-  },
-  {
-   "cell_type": "code",
-   "execution_count": null,
-   "metadata": {},
-   "outputs": [],
-   "source": [
-<<<<<<< HEAD
-    "Subtract(Multiply(x, y, z), Multiply(w, y, z)).factor(z, 'left', assumptions=assumptions).proven(assumptions)"
-=======
+   ]
+  },
+  {
+   "cell_type": "code",
+   "execution_count": null,
+   "metadata": {},
+   "outputs": [],
+   "source": [
     "subtract(Multiply(x, y, z), Multiply(w, y, z)).factor(z, 'left', assumptions=assumptions).proven(assumptions)"
->>>>>>> e6a7e2a4
-   ]
-  },
-  {
-   "cell_type": "code",
-   "execution_count": null,
-   "metadata": {},
-   "outputs": [],
-   "source": [
-<<<<<<< HEAD
-    "Subtract(Multiply(x, y, z), Multiply(w, y, z)).factor(z, 'right', assumptions=assumptions).proven(assumptions)"
-=======
+   ]
+  },
+  {
+   "cell_type": "code",
+   "execution_count": null,
+   "metadata": {},
+   "outputs": [],
+   "source": [
     "subtract(Multiply(x, y, z), Multiply(w, y, z)).factor(z, 'right', assumptions=assumptions).proven(assumptions)"
->>>>>>> e6a7e2a4
-   ]
-  },
-  {
-   "cell_type": "code",
-   "execution_count": null,
-   "metadata": {},
-   "outputs": [],
-   "source": [
-<<<<<<< HEAD
-    "Subtract(Multiply(x, y, z), Multiply(w, y, z)).factor(Multiply(y, z), 'left', assumptions=assumptions).proven(assumptions)"
-=======
+   ]
+  },
+  {
+   "cell_type": "code",
+   "execution_count": null,
+   "metadata": {},
+   "outputs": [],
+   "source": [
     "subtract(Multiply(x, y, z), Multiply(w, y, z)).factor(Multiply(y, z), 'left', assumptions=assumptions).proven(assumptions)"
->>>>>>> e6a7e2a4
-   ]
-  },
-  {
-   "cell_type": "code",
-   "execution_count": null,
-   "metadata": {},
-   "outputs": [],
-   "source": [
-<<<<<<< HEAD
-    "Subtract(Multiply(x, y, z), Multiply(w, y, z)).factor(Multiply(y, z), 'left', groupFactor=True, assumptions=assumptions).proven(assumptions)"
-=======
+   ]
+  },
+  {
+   "cell_type": "code",
+   "execution_count": null,
+   "metadata": {},
+   "outputs": [],
+   "source": [
     "subtract(Multiply(x, y, z), Multiply(w, y, z)).factor(Multiply(y, z), 'left', groupFactor=True, assumptions=assumptions).proven(assumptions)"
->>>>>>> e6a7e2a4
-   ]
-  },
-  {
-   "cell_type": "code",
-   "execution_count": null,
-   "metadata": {},
-   "outputs": [],
-   "source": [
-<<<<<<< HEAD
-    "Subtract(Multiply(x, y, z), Multiply(w, y, z)).factor(Multiply(y, z), 'right', assumptions=assumptions).proven(assumptions)"
-=======
+   ]
+  },
+  {
+   "cell_type": "code",
+   "execution_count": null,
+   "metadata": {},
+   "outputs": [],
+   "source": [
     "subtract(Multiply(x, y, z), Multiply(w, y, z)).factor(Multiply(y, z), 'right', assumptions=assumptions).proven(assumptions)"
->>>>>>> e6a7e2a4
-   ]
-  },
-  {
-   "cell_type": "code",
-   "execution_count": null,
-   "metadata": {},
-   "outputs": [],
-   "source": [
-<<<<<<< HEAD
-    "Subtract(Multiply(x, y, z), Multiply(w, y, z)).factor(Multiply(y, z), 'right', groupFactor=True, assumptions=assumptions).proven(assumptions)"
-=======
+   ]
+  },
+  {
+   "cell_type": "code",
+   "execution_count": null,
+   "metadata": {},
+   "outputs": [],
+   "source": [
     "subtract(Multiply(x, y, z), Multiply(w, y, z)).factor(Multiply(y, z), 'right', groupFactor=True, assumptions=assumptions).proven(assumptions)"
->>>>>>> e6a7e2a4
    ]
   },
   {
