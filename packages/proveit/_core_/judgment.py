"""
A Judgment represents an expression that has been proven to be a true
statement.  A Judgment wraps an Expression (acting like the Expression
in many ways via overloading __getattr__) but also has a list of assumptions
and its proof (as a Proof object, which may be updated if a newer proof,
with possibly fewer assumptions, suffices).
"""

from proveit._core_.expression import Expression
from proveit._core_._unique_data import meaning_data, style_data
from .defaults import defaults, USE_DEFAULTS
import re
from copy import copy


class _ExprProofs:
    '''
    Stores a set of proofs for a particular expression under any set
    of assumptions.  We maintain such sets so that we can update
    Judgment proofs appropriately when a particular proof has been
    disabled.
    '''
    all_expr_proofs = dict()  # map expressions to expression proofs

    def __init__(self, expr):
        self._expr = expr
        self._proofs = set()
        _ExprProofs.all_expr_proofs[expr] = self

    def insert(self, newproof):
        '''
        Insert a new proof for the expression, maintaining sorted order
        in the proof size (number of steps).
        '''
        from .proof import Proof
        assert isinstance(newproof, Proof)
        assert newproof.proven_truth.expr == self._expr
        self._proofs.add(newproof)

    def discard(self, oldproof):
        from .proof import Proof
        assert isinstance(oldproof, Proof)
        assert oldproof.proven_truth.expr == self._expr
        assert not oldproof.is_usable(), (
                "Should only remove unusable proofs")
        self._proofs.discard(oldproof)

    def best_proof(self, judgment):
        '''
        Return the best proof applicable to the judgment that is usable
        (or None if there aren't any that are usable).
        '''
        assert isinstance(judgment, Judgment)
        best_unusable_proof = None
        fewest_steps = float('inf')
        for proof in self._proofs:
            if proof.proven_truth.assumptions_set.issubset(
                    judgment.assumptions_set):
                assert proof.is_usable(), (
                        'unusable proofs should have been removed')

                if proof.num_steps() < fewest_steps:
                    fewest_steps = proof.num_steps()
                    best_unusable_proof = proof
        # the proof with the fewest steps that is applicable
        return best_unusable_proof  


class Judgment:
    # lookup_dict maps each Expression to a set of Judgments for
    # proving the Expression under various assumptions.
    lookup_dict = dict()

    # (Judgment, default assumptions) pairs for which 
    # derive_side_effects has been called.  We track this to make sure 
    # we didn't miss anything while automation was disabled and then 
    # re-enabled.
    sideeffect_processed = set()

    # Call the begin_proof method to begin a proof of a Theorem.
    theorem_being_proven = None  # Theorem being proven.
<<<<<<< HEAD
=======
    theorem_being_proven_str = None # in string form.
>>>>>>> 1ab683fb
    # Has the theorem_being_proven been proven yet in this session?
    has_been_proven = None  
    # Goes from None to False (after beginning a proof and disabling 
    # Theorems that cannot be used) to True (when there is a legitimate
    # proof).

    # Set of theorems/packages that are presumed to be True for the
    # purposes of the proof being proven and exclusions thereof:
    presumed_theorems_and_theories = None
    presuming_theorem_and_theory_exclusions = None
    
    # Set of theorems that have been presumed or their dependencies
    # (direct or indirect).
    presumed_theorems_and_dependencies = None

<<<<<<< HEAD
     # set if theorems and theories excluded from presumptions
    presuming_exclusions = None 
=======
>>>>>>> 1ab683fb
    qed_in_progress = False  # set to true when "%qed" is in progress

    # Judgments for which derive_side_effects is in progress, tracked to 
    # prevent infinite recursion when deducing side effects after 
    # something is proven.
    in_progress_to_derive_sideeffects = set()

    @staticmethod
    def _clear_():
        '''
        Clear all references to Prove-It information in
        the Judgment jurisdiction.
        '''
        Judgment.lookup_dict.clear()
        Judgment.sideeffect_processed.clear()
        Judgment.theorem_being_proven = None
        Judgment.theorem_being_proven_str = None
        Judgment.has_been_proven = None
        Judgment.presumed_theorems_and_theories = None
        Judgment.presuming_theorem_and_theory_exclusions = None
        Judgment.presumed_theorems_and_dependencies = None
        Judgment.qed_in_progress = False
        _ExprProofs.all_expr_proofs.clear()
        assert len(Judgment.in_progress_to_derive_sideeffects) == 0, (
                "Unexpected remnant 'in_progress_to_derive_sideeffects' "
                "items (should have been temporary)")

    def __init__(self, expression, assumptions):
        '''
        Create a Judgment with the given Expression, set of assumptions.
        These should not be created manually but rather through the 
        creation of Proofs which should be done indirectly via 
        Expression/Judgment derivation-step methods.
        '''
        # do some type checking
        if not isinstance(expression, Expression):
            raise ValueError(
                'The expression (expr) of a Judgment should be an Expression')
        for assumption in assumptions:
            if not isinstance(assumption, Expression):
                raise ValueError('Each assumption should be an Expression')

        # Note: these contained expressions are subject to style changes
        # on a Judgment instance basis.
        self.expr = expression
        # Store the assumptions as an ordered list (with the desired 
        # order for display) and an unordered set (for convenience when 
        # checking whether one set subsumes another).
        self.assumptions = tuple(assumptions)
        self.assumptions_set = frozenset(assumptions)

        # The meaning data is shared among Judgments with the same
        # structure disregarding style
        def meaning_id_fn(expr): return hex(
            expr._establish_and_get_meaning_id())
        self._meaning_data = meaning_data(
            self._generate_unique_rep(meaning_id_fn))
        if not hasattr(self._meaning_data, '_expr_proofs'):
            # create or assign the _ExprProofs object for storing all 
            # proofs for this Judgment's expr (under any set of 
            # assumptions).
            if self.expr in _ExprProofs.all_expr_proofs:
                expr_proofs = _ExprProofs.all_expr_proofs[self.expr]
            else:
                expr_proofs = _ExprProofs(self.expr)
            self._meaning_data._expr_proofs = expr_proofs
            # Initially, _proof is None but will be assigned and updated
            # via _addProof()
            self._meaning_data._proof = None

        # The style data is shared among Judgments with the same 
        # structure and style.
        self._style_data = style_data(
            self._generate_unique_rep(
                lambda expr: hex(
                    expr._style_id)))

        # reference this unchanging data of the unique 'meaning' data
        self._meaning_id = self._meaning_data._unique_id
        self._expr_proofs = self._meaning_data._expr_proofs

        self._style_id = self._style_data._unique_id

        # The _proof can change so it must be accessed via indirection 
        # into self._meaning_data (see proof() method).

    def _generate_unique_rep(self, object_rep_fn):
        '''
        Generate a unique representation string using the given function
        to obtain representations of other referenced Prove-It objects.
        '''
        return object_rep_fn(self.expr) + ';[' + ','.join(
            object_rep_fn(assumption) for assumption in self.assumptions) + ']'

    @staticmethod
    def _extractReferencedObjIds(unique_rep):
        '''
        Given a unique representation string, returns the list of 
        representations of Prove-It objects that are referenced.
        '''
        # Everything between the punctuation, ';', '[', ']', ',', is a
        # represented object.
        obj_ids = re.split(r";|\[|,|\]", unique_rep)
        return [obj_id for obj_id in obj_ids if len(obj_id) > 0]

    def derive_side_effects(self, assumptions):
        '''
        Derive any side-effects that are obvious consequences arising 
        from this truth.  Called after the corresponding Proof is 
        complete.
        '''
        from .proof import ProofFailure
        if not defaults.automation:
            return  # automation disabled
        # Sort the assumptions according to hash key so that sets of
        # assumptions are unique for determining which side-effects have
<<<<<<< HEAD
        # been processedalready.
=======
        # been processed already.
>>>>>>> 1ab683fb
        sorted_assumptions = tuple(
            sorted(
                assumptions,
                key=lambda expr: hash(expr)))
        if (self.expr, sorted_assumptions) in Judgment.sideeffect_processed:
            return  # has already been processed
        if self not in Judgment.in_progress_to_derive_sideeffects:
            # avoid infinite recursion by using
            # in_progress_to_deduce_sideeffects
            Judgment.in_progress_to_derive_sideeffects.add(self)
            try:
                for side_effect in self.expr.side_effects(self):
                    #print(self, "side-effect", side_effect)
                    # Attempt each side-effect derivation, specific to 
                    # thetype of Expression.
                    try:
                        # use the default assumptions which are 
                        # temporarily set to the assumptions utilized
                        # in the last derivation step.
                        side_effect(assumptions=assumptions)
                    except ProofFailure:
                        pass
                    except Exception as e:
                        raise Exception(
                            "Side effect failure for %s, while running %s: " %
                            (str(
                                self.expr),
                                str(side_effect)) +
                            str(e))
            finally:
                Judgment.in_progress_to_derive_sideeffects.remove(self)
            Judgment.sideeffect_processed.add((self.expr, sorted_assumptions))

    def order_of_appearance(self, sub_expressions):
        '''
        Yields the given sub-Expressions in the order in which they
        appear in this Judgment.  There may be repeats.
        '''
        for assumption in self.assumptions:
            for expr in assumption.order_of_appearance(sub_expressions):
                yield expr
        for expr in self.expr.order_of_appearance(sub_expressions):
            yield expr

    def __eq__(self, other):
        if isinstance(other, Judgment):
            return self._meaning_id == other._meaning_id
        else:
            # other must be an Expression to be equal to self
            return False  

    def __ne__(self, other):
        return not self.__eq__(other)

    def __hash__(self):
        return self._meaning_id

    def begin_proof(self, theorem):
        '''
        Begin a proof for a theorem.  Only use other theorems that are 
        in the presuming list of theorems/packages or theorems that are 
        required, directly or indirectly, in proofs of theorems that are
        explicitly listed (these are implicitly presumed).  If there 
        exists any presumed theorem that has a direct or indirect 
        dependence upon this theorem then a CircularLogic exception is
        raised.
        '''
        from .proof import Theorem
        if Judgment.theorem_being_proven is not None:
            raise ProofInitiationFailure(
                "May only begin_proof once per Python/IPython session. "
                "Restart the notebook to restart the proof.")
        if not isinstance(theorem, Theorem):
            raise TypeError('Only begin a proof for a Theorem')
        if theorem.proven_truth != self:
            raise ValueError(
                'Inconsistent theorem for the Judgment in begin_proof call')

        # The full list of presumed theorems includes all previous 
        # theoremsof the theory and all indirectly presumed theorems 
        # via transitivity (a presumption of a presumption is a
        # presumption).
        presumptions, exclusions = theorem.get_presumptions_and_exclusions()

        if str(self) in presumptions:
            from .proof import CircularLogic
            # extra sanity check (should be caught within
            # get_all_presumed_theorem_names)
            raise CircularLogic(theorem, theorem)

        Judgment.theorem_being_proven = theorem
        Judgment.theorem_being_proven_str = str(theorem)
        Judgment.presumed_theorems_and_theories = presumptions
        Judgment.presuming_theorem_and_theory_exclusions = exclusions
        Judgment.presumed_theorems_and_dependencies = set()
        Theorem.update_usability()

        # change Judgment.has_been_proven
        # from None to False -- we can now test to see if
        # we have a proof for Judgment.theorem_being_proven
        Judgment.has_been_proven = False

        if self._checkIfReadyForQED(self.proof()):
            return self.expr  # already proven
        # can't use itself to prove itself
        theorem._meaning_data._unusable_proof = theorem
        return self.expr

    def _qed(self):
        '''
        Complete a proof that began via `begin_proof`, entering it into
        the certification database.
        '''
        if Judgment.theorem_being_proven is None:
            raise Exception('No theorem being proven; cannot call qed method')
        if self.expr != Judgment.theorem_being_proven.proven_truth.expr:
            raise Exception('qed does not match the theorem being proven')
        if len(self.assumptions) > 0:
            raise Exception(
                'qed proof should not have any remaining assumptions')
        Judgment.qed_in_progress = True
        try:
            proof = self.expr.prove(assumptions=[]).proof()
            if not proof.is_usable():
                proof.proven_truth.raise_unusable_proof()
            Judgment.theorem_being_proven._recordProof(proof)
        finally:
            Judgment.qed_in_progress = False
        return proof

    def proof(self):
        '''
        Returns the most up-to-date proof of this Judgment.
        '''
        return self._meaning_data._proof

    def is_usable(self):
        '''
        Returns True iff this Judgment has a "usable" proof.  Proofs
        may be unusable when proving a theorem that is restricted with
        respect to which theorems may be used (to avoid circular logic).
        '''
        proof = self.proof()
        return proof is not None and proof.is_usable()

    def is_sufficient(self, assumptions):
        '''
        Return True iff the given assumptions satisfy the Judgment;
        the Judgment is usable and requires a subset of the given 
        assumptions.
        '''
        return self.is_usable() and self.assumptions_set.issubset(assumptions)

    def as_theorem_or_axiom(self):
        '''
        Assuming this Judgment represents a Theorem or Axiom, return
        the Theorem or Axiom object.
        '''
        from .proof import Theorem, Axiom
        # Get the theorem associated with the Judgment (or raise an exception
        # if there is none)
        if Judgment.theorem_being_proven is not None:
            if self.expr == Judgment.theorem_being_proven.proven_truth.expr:
                return Judgment.theorem_being_proven
        proof = self.proof()
        if isinstance(proof, Theorem) or isinstance(proof, Axiom):
            return proof
        else:
            raise ValueError("Judgment does not represent a theorem or axiom.")

    def print_requirements(self):
        '''
        Provided that this Judgment is known to represent a proven
        theorem, print the set of axioms that are required directly or 
        indirectly inits proof as well as any required theorems that are
        unproven (if it has not yet been proven completely).
        '''
        from proveit.certify import is_fully_proven, all_requirements
        # print the required axioms and unproven theorems
        required_axioms, required_theorems = all_requirements(self)
        for axiom in sorted(required_axioms):
            print(axiom)
        if len(required_theorems) == 0:
            assert is_fully_proven(self), "certification database is corrupt"
            print("Theorem is fully proven!")
        if len(required_theorems) > 0:
            assert not is_fully_proven(
                self), "certification database is corrupt"
            print("\n_unproven theorems:")
            for theorem in sorted(required_theorems):
                print(theorem)

    def print_dependents(self):
        '''
        Provided that this Judgment is known to represent a theorem or 
        axiom, print all theorems that are known to depend on it 
        directly or indirectly.
        '''
        from proveit.certify import all_dependents
        dependents = all_dependents(self)
        for theorem in sorted(dependents):
            print(theorem)

    def _discardProof(self, proof):
        '''
        Discard a disabled proof as an option in the _ExprProofs object.
        Don't change self._meaning_data._proof, now, however.  It will 
        be updated in due time and may be replaced with a proof that 
        hasn't been disabled.
        '''
        self._expr_proofs.discard(proof)

    def _addProof(self, newproof=None):
        '''
        After a Proof is finished being constructed, record the best
        proof for the Judgment which may be the new proof, 'proof',
        or a pre-existing one.  Update all Judgments
        with the same 'truth' expression that should be updated.
        '''
        # print 'record best', self.expr, 'under', self.assumptions
        # update Judgment.lookup_dict and use find all of the Judgments
        # with this expr to see if the proof should be updated with the
        # new proof.

        if not newproof.is_usable():
            # Don't bother with a disabled proof unless it is the only
            # proof.  in that case, we record it so we can generate a 
            # useful error message via raise_unusable_proof(..).
            if self._meaning_data._proof is None:
                self._meaning_data._proof = newproof
            return
        self._expr_proofs.insert(newproof)

        # Check to see if the new proof is applicable to any other 
        # Judgment.  It can replace an old proof if it became unusable 
        # or if the newer one uses fewer steps.
        expr_judgments = Judgment.lookup_dict.setdefault(self.expr, set())
        expr_judgments.add(self)
        for expr_judgment in expr_judgments:
            # Is 'proof' applicable to 'expr_judgment'?
            if newproof.proven_truth.assumptions_set.issubset(
                    expr_judgment.assumptions_set):
                # replace if there was no pre-existing usable proof or 
                # the new proof has fewer steps
                preexisting_proof = expr_judgment.proof()
                if (preexisting_proof is None or
                        not preexisting_proof.is_usable() or
                        newproof.num_steps() < preexisting_proof.num_steps()):
                    expr_judgment._updateProof(
                        newproof)  # replace an old proof

    def _reviseProof(self):
        '''
        After a proof and its dependents have been disabled, we will see
        if there is another proof that is usable (see Proof.disable()).
        Return True iff the proof actually changed to something usable.
        '''
        return self._updateProof(self._expr_proofs.best_proof(self))

    """
    def _recordBestProof(self, new_proof):
        '''
        After a Proof is finished being constructed, check to see if
        any proofs for this Judgment are obsolete; the new proof
        might make a previous one obsolete, or it may be born
        obsolete itself.  A proof is obsolete if there exists a Judgment
        with a subset of the assumptions required for that proof, or with
        the same set of assumptions but fewer steps.  A tie goes to the
        new proof, but note that the step number comparison will prevent
        anything cyclic (since a proof for a Judgment that requires that
        same Judgment as a dependent will necessarily include the
        number of steps of the original proof plus more).
        '''
        self._updateProof(self._expr_proofs.best_proof(self))


        from proof import Theorem
        if not self.expr in Judgment.lookup_dict:
            # the first Judgment for this Expression
            self._proof = new_proof
            Judgment.lookup_dict[self.expr] = [self]
            return
        if not new_proof.is_usable():
            # if it is not usable, we're done.
            if self._proof is None:
                # but first set _proof to the new_proof if there
                # is not another one.
                self._proof = new_proof
            return
        kept_truths = []
        born_obsolete = False
        for other in Judgment.lookup_dict[self.expr]:
            if self.assumptions_set == other.assumptions_set:
                if not other._proof.is_usable():
                    # use the new proof since the old one is unusable.
                    other._updateProof(new_proof)
                elif new_proof.num_steps <= other._proof.num_steps:
                    if new_proof.required_proofs != other._proof.required_proofs:
                        # use the new (different) proof that does the job as well or better
                        if isinstance(new_proof, Theorem):
                            # newer proof is a theorem; record the existing proof as a possible proof for that theorem
                            new_proof._possibleProofs.append(other._proof)
                        other._updateProof(new_proof)
                else:
                    # the new proof was born obsolete, taking more steps than an existing one
                    if isinstance(other._proof, Theorem):
                        # the older proof is a theorem, record the new proof as a possible proof for that theorem
                        other._proof._possibleProofs.append(new_proof)
                    self._proof = other._proof # use an old proof that does the job better
                    kept_truths.append(other)
                    born_obsolete = True
            elif self.assumptions_set.issubset(other.assumptions_set):
                # use the new proof that does the job better
                other._updateProof(new_proof)
            elif self.assumptions_set.issuperset(other.assumptions_set) and other._proof.is_usable():
                # the new proof was born obsolete, requiring more assumptions than an existing one
                self._proof = other._proof # use an old proof that does the job better
                kept_truths.append(other)
                born_obsolete = True
            else:
                # 'other' uses a different, non-redundant set of assumptions or
                # uses a subset of the assumptions but is unusable
                kept_truths.append(other)
        if not born_obsolete:
            if Judgment.theorem_being_proven is not None:
                if not Judgment.qed_in_progress and len(self.assumptions)==0 and self.expr == Judgment.theorem_being_proven.proven_truth.expr:
                    if not Judgment.has_been_proven:
                        Judgment.has_been_proven = True
                        print '%s has been proven. '%self.as_theorem_or_axiom().name, r'Now simply execute "%qed".'
            self._proof = new_proof
            kept_truths.append(self)
        # Remove the obsolete Judgments from the lookup_dict -- SHOULD ACTUALLY KEEP OLD PROOFS IN CASE ONE IS DISABLED -- TODO
        Judgment.lookup_dict[self.expr] = kept_truths
    """

    def _updateProof(self, new_proof):
        '''
        Update the proof of this Judgment.  Return True iff the proof 
        actually changed to something usable.
        '''
        meaning_data = self._meaning_data

        if new_proof is None:
            # no usable proof.
            # no need to update dependencies because that would have 
            # already been done when the proof was disabled.
            if meaning_data._proof is not None:
                assert not meaning_data._proof.is_usable(), (
                        "should not update to an unusable new proof "
                        "if the old one was usable")
            return False  # did not change to something usable
        assert new_proof.is_usable(), (
                "Should not update with an unusable proof")

        self._checkIfReadyForQED(new_proof)

        if meaning_data._proof is None:
            # no previous dependents to update
            meaning_data._proof = new_proof
            return True  # new usable proof
        elif meaning_data._proof == new_proof:
            return False  # no change

        # swap out the old proof for the new proof in all dependencies
        meaning_data._proof._updateDependencies(new_proof)
        meaning_data._proof = new_proof  # set to the new proof

        return True

    def _checkIfReadyForQED(self, proof):
        if proof.is_usable() and proof.proven_truth == self:
            if Judgment.has_been_proven is not None:
                # check if we have a usable proof for the theorem being
                # proven
                if (not Judgment.qed_in_progress and 
                        len(self.assumptions) == 0 and 
                        (self.expr == 
                         Judgment.theorem_being_proven.proven_truth.expr)):
                    if not Judgment.has_been_proven:
                        Judgment.has_been_proven = True
                        print(
                            '%s has been proven. ' %
                            self.as_theorem_or_axiom().name,
                            r'Now simply execute "%qed".')
                        return True
        return False

    def __setattr__(self, attr, value):
        '''
        Judgments should be read-only objects.  Attributes may be added, 
        however; for example, the 'png' attribute which will be added
        whenever it is generated).   Also, _proof is an exception which 
        can be updated internally.
        '''
        if attr != '_proof' and attr in self.__dict__:
            raise Exception("Attempting to alter read-only value")
        self.__dict__[attr] = value

    def __getattr__(self, name):
        '''
        The Judgment aquires the attributes of its Expression, so it 
        will act like the Expression except it has additional (or 
        possibly overridden) attributes.  When accessing functions of 
        the Expression, if that function has 'assumptions' as a keyword
        argument, the assumptions of the Judgment are automatically
        included.
        '''
        from proveit import defaults, USE_DEFAULTS
        import inspect

        # called only if the attribute does not exist in Judgment 
        # directly
        if name == 'png':
            raise AttributeError(
                "Do not use the Expression version of the 'png' "
                "attribute.")
        attr = getattr(self.expr, name)

        if hasattr(attr, '__call__'):
            if name[:5] == 'with_':
                # 'with_...' methods change the style.  We want to
                # change the style and the return the judgment.
                def call_method_for_new_style(*args, **kwargs):
                    new_style_expr = attr.__call__(*args, **kwargs)
                    return self.with_matching_styles(new_style_expr, [])
                return call_method_for_new_style
            argspec = inspect.getfullargspec(attr)
            if ('assumptions' in argspec.args
                    or 'assumptions' in argspec.kwonlyargs):
                # The attribute is a callable function with
                # 'assumptions' as an argument.
                # Automatically include the Judgment assumptions.

                # note, index zero is self.
                if 'assumptions' in argspec.args:
                    assumptions_idx = argspec.args.index('assumptions') - 1
                else:
                    assumptions_idx = None  # 'assumptions' is kwonly

                def call_method_with_judgment_assumptions(*args, **kwargs):
                    if (assumptions_idx is not None and
                            len(args) > assumptions_idx):
                        args = list(args)
                        assumptions = args[assumptions_idx]
                        assumptions = defaults.checked_assumptions(assumptions)
                        assumptions += self.assumptions
                        args[assumptions_idx] = \
                            defaults.checked_assumptions(assumptions)
                    else:
                        assumptions = kwargs.get('assumptions', USE_DEFAULTS)
                        assumptions = defaults.checked_assumptions(assumptions)
                        assumptions = tuple(assumptions) + self.assumptions
                        kwargs['assumptions'] = \
                            defaults.checked_assumptions(assumptions)
                    return attr.__call__(*args, **kwargs)
                return call_method_with_judgment_assumptions

        return attr

    def __dir__(self):
        '''
        The Judgment aquires the attributes of its Expression as well as 
        its own attributes.
        '''
        return sorted(set(dir(self.__class__) +
                          list(self.__dict__.keys()) + dir(self.expr)))

    def with_matching_styles(self, expr, assumptions):
        '''
        Return the Judgement expression with the styles matching
        those of the given expression and assumptions.
        '''
        new_style_expr = self.expr.with_matching_style(expr)
        # storing the assumptions in a trivial dictionary will be useful
        # for popping them out.
        assumptions_dict = {
            assumption: assumption for assumption in assumptions}
        new_style_assumptions = []
        for assumption in self.assumptions:
            if assumption in assumptions_dict:
                new_style_assumptions.append(
                        assumption.with_matching_style(
                                assumptions_dict.pop(assumption)))
            else:
                new_style_assumptions.append(assumption)
        new_style_judgment = \
            Judgment(new_style_expr, new_style_assumptions)
        if ((new_style_expr._style_id == self.expr._style_id) and
                all(new_style_assumption._style_id == old_assumption._style_id
                    for new_style_assumption, old_assumption in zip(
                            new_style_assumptions, self.assumptions))):
            # Nothing has changed.
            return self
            
        proof = new_style_judgment.proof()
        if proof is not None:
            # Update the style for the proof if there is one.
            new_style_proof = copy(proof)
            new_style_proof.proven_truth = self
            self._meaning_data._expr_proofs.insert(
                    new_style_proof)
            new_style_judgment._meaning_data._proof = \
                new_style_proof
        return new_style_judgment

    @staticmethod
    def find_judgment(expression, assumptions_set):
        '''
        Try to find a Judgment for this expression that applies to
        the given set of assumptions (its assumptions are a subset
        of the given assumptions).  Return None if there is no match.
        '''
        if expression not in Judgment.lookup_dict:
            return None
        truths = Judgment.lookup_dict[expression]
        suitable_truths = []
        for truth in truths:
            proof = truth.proof()
            if (proof is not None and proof.is_usable() and
                    truth.assumptions_set.issubset(assumptions_set)):
                suitable_truths.append(truth)
        if len(suitable_truths) == 0:
            return None  # no suitable truth
        # return one wih the shortest proof, and among those the fewest
        # assumptions
        best_judgment = min(suitable_truths,
                            key=lambda truth: (truth.proof().num_steps(),
                                               len(truth.assumptions)))
        # Make sure we get the desired style (and labels) for the
        # assumptions and 'truth'.
        # Although this looks vacuous, it will map an assumption of
        # any style to the assumption of the desired style.
        assumptions_with_style = {assumption: assumption for
                                  assumption in assumptions_set}
        if (best_judgment.expr._style_id != expression._style_id or
                any(assumption._style_id != assumptions_with_style[assumption]
                    for assumption in best_judgment.assumptions)):
            assumptions = [assumptions_with_style[assumption] for assumption in
                           best_judgment.assumptions]
            return best_judgment.with_matching_styles(expression,
                                                      assumptions)
        return best_judgment

    @staticmethod
    def forget_judgments():
        '''
        Forget all Judgment's and all Assumption proof objects.  This is
        used for demonstration purposes in the tutorial, but should not 
        generally be needed.
        '''
        from proof import Assumption
        Judgment.lookup_dict.clear()
        Assumption.all_assumptions.clear()

    def _checkedTruth(self, proof):
        proven_truth = proof.proven_truth
        if not proven_truth.is_usable():
            proven_truth.raise_unusable_proof()
        return proven_truth

    """
    def relabel(self, relabel_map):
        '''
        Performs a relabeling derivation step, deriving another Judgment
        from this Judgment, under the same assumptions, with relabeled
        Variables.  A Variable may only be relabeled to a Variable.
        Returns the proven relabeled Judgment, or throws an exception if the proof fails.
        '''
        from proveit._core_.proof import Specialization
        return self._checkedTruth(Specialization(self, num_forall_eliminations=0, relabel_map=relabel_map, assumptions=self.assumptions))
    """

    def instantiate(self, repl_map=None, *, num_forall_eliminations=None,
<<<<<<< HEAD
                    assumptions=USE_DEFAULTS):
=======
                    reductions=None, assumptions=USE_DEFAULTS):
>>>>>>> 1ab683fb
        '''
        Performs an instantiation derivation step to be proven under the 
        given assumptions, in addition to the assumptions of the 
        Judgment.  This may instantiate Variables that are universally 
        quantified immediately to the right of the Judgment turnstile
        according to the "replacement" map (repl_map), eliminating the 
        quantifier as the corresponding variables are instantiated.
        It may eliminate any number of nested Forall operations, 
        instantiating the instance Variables according to repl_map, 
        going to the depth for which the instance variables occur as 
        keys in repl_map or according to num_forall_eliminations if it
        is specified.
        
        For Variables that map to Variables in the replacement map,
        this is handled as a relabeling across both sides of the
        turnstile as well as "internal" Lambda map parameters.
        For Variables that map to non-Variables, the replacement only
        occurs within an eliminated quantifier and will not penetrate 
        into internal Lambda maps that use that Variable as a parameter. 
        
        Replacements are made simultaneously.  For example, the 
        {x:y, y:x} mapping will swap x and y variables.
<<<<<<< HEAD

=======
        
        If 'reductions' are provided, these are equality judgments
        in which each occurrence of the left hand sides will be replaced
        by the right hand sides during the instantiation.  There
        may also be "auto-reductions" that work in a similar matter
        via calling 'auto_reduction' on expressions as they are
        generated during the instantiation.
        
>>>>>>> 1ab683fb
        Returns the proven instantiated Judgment, or throws an exception
        if the proof fails.  For the proof to succeed, all conditions of
        eliminated Forall operations, after replacements are made, must
        be proven.  Furthermore, there may be additional requirements 
        when iterated parameters are instantiated (see Lambda.apply for
        details).  Automation mayb be used in attempting to prove these 
        requirements provided proveit.defaults.automation=True.
        '''
        from proveit import (Variable, Operation, Conditional, Lambda,
                             single_or_composite_expression,
                             ExprTuple, ExprRange, IndexedVar)
        from proveit._core_.expression.lambda_expr.lambda_expr import \
            get_param_var
        from proveit.logic import Forall, Equals
        from .proof import Instantiation, ProofFailure
        
        reduction_map = dict()
        if reductions is not None:
            for reduction in reductions:
                if not isinstance(reduction, Judgment):
                    raise TypeError("The 'reductions' must be Judgments")
                if not isinstance(reduction.expr, Equals):
                    raise TypeError(
                            "The 'reductions' must be equality Judgments")
                reduction_map[reduction.expr.lhs] = reduction

        if not self.is_usable():
            # If this Judgment is not usable, see if there is an alternate
            # under the set of assumptions that is usable.
            try:
                alternate = self.expr.prove(assumptions, automation=False)
            except ProofFailure:
                self.raise_unusable_proof()
            return alternate.instantiate(repl_map, assumptions)

        # If no repl_map is provided, instantiate the 
        # "explicit_instance_vars" of the Forall with default mappings
        # (mapping instance variables to themselves)
        if repl_map is None:
            repl_map = {ivar: ivar for ivar in self.explicit_instance_vars()}

        # Include the Judgment assumptions along with any provided 
        # assumptions
        assumptions = defaults.checked_assumptions(assumptions)

        # For any entrys in repl_map with Operation keys, convert
        # them to corresponding operator keys with Lambda substitutions.
        # For example f(x,y):g(x,y) would become f:[(x,y) -> g(x,y)].
        # And any ExprTuple-wrapped ExprRange entries will be
        # Also, convert to composite expressions as needed
        # (via single_or_composite_expression).
        processed_repl_map = dict()
        equiv_alt_expansions = dict()
        for key, replacement in repl_map.items():
            replacement = single_or_composite_expression(replacement)
            '''
            if isinstance(replacement, ExprRange):
                raise TypeError("Not expecting an ExprRange for a replacement "
                                "when instantiating.  Got %s.  Perhaps it "
                                "should be wrapped in an ExprTuple."
                                %replacement)
            '''
            if isinstance(key, Variable) or isinstance(key, IndexedVar):
                processed_repl_map[key] = replacement
            elif isinstance(key, ExprTuple) and key.num_entries() > 0:
                try:
                    for param_entry in key:
                        get_param_var(param_entry)
                except (ValueError, TypeError) as e:
                    raise TypeError(
                        "%s is not the expected kind of Expression "
                        "as a repl_map key:\n%s" %
                        str(e))
                if key.num_entries() == 1:
<<<<<<< HEAD
                    # Replacement key for replacing a range of indexed
                    # variables, or range of ranges of indexed variables
                    # , etc.
                    processed_repl_map[key] = replacement
                    # Although this is redundant (not really necessary
                    # as an entry in `equiv_alt_expansions` as far
                    # as Lambda.apply is concerned) it is useful for
                    # bookkeeping to extract all of the instantiation
                    # mappings:
                    equiv_alt_expansions[key] = replacement
=======
                    key_entry = key.entries[0]
                    if (isinstance(key_entry, ExprRange) and
                            key_entry.start_index == key_entry.end_index
                            and isinstance(replacement, ExprTuple)
                            and replacement.is_single()):
                        # Special case of a singular range 
                        # (e.g., x_1, ..., x1) and singlular
                        # replacement.
                        processed_repl_map[key_entry.first()] = \
                            replacement.entries[0]
                    else:
                        # Replacement key for replacing a range of indexed
                        # variables, or range of ranges of indexed variables
                        # , etc.
                        processed_repl_map[key] = replacement
                        # Although this is redundant (not really necessary
                        # as an entry in `equiv_alt_expansions` as far
                        # as Lambda.apply is concerned) it is useful for
                        # bookkeeping to extract all of the instantiation
                        # mappings:
                        equiv_alt_expansions[key] = replacement
>>>>>>> 1ab683fb
                else:
                    assert key.num_entries() > 1
                    # An "alternative equivalent expansion" of
                    # some range of indexed variables (or range of 
                    # ranges, etc.).    For example,
                    # (x_i, x_{i+1}, ..., x_j).
                    equiv_alt_expansions[key] = replacement
            elif (isinstance(key, Operation) 
                    and isinstance(key.operator, Variable)):
                operation = key
                repl_var = operation.operator
                replacement = Lambda(operation.operands, replacement)
                processed_repl_map[repl_var] = replacement
            else:
                raise TypeError(
                    "%s is not the expected kind of Expression as "
                    "a repl_map key.  Expecting repl_map keys to be "
                    "Variables, Operations with Variable operators "
                    "(for operation substitution), or an ExprTuple "
                    "containing a single iterated IndexedVar "
                    "like (x_i, ..., x_j)." %
                    key)

        def get_repl_var(repl_key):
            if isinstance(repl_key, ExprTuple):
                return get_param_var(repl_key.entries[0])
            return get_param_var(repl_key)

        if num_forall_eliminations is None:
            # Determine the number of Forall eliminations.
            # The number is determined by the instance variables that
            # occur as keys in repl_map.
            expr = self.expr
            remaining_repl_vars = \
                {get_repl_var(repl_key) for repl_key
                 in processed_repl_map.keys()}
            forall_depth = 0
            num_forall_eliminations = 0
            while len(remaining_repl_vars) > 0:
                if not isinstance(expr, Forall):
                    # No more directly nested universal quantifiers
                    break  # to eliminate.
                lambda_expr = expr.operand
                assert isinstance(lambda_expr, Lambda), (
                    "Forall Operation operand must be a Lambda function")
                instance_param_vars = lambda_expr.parameter_vars
                expr = lambda_expr.body
                if isinstance(expr, Conditional):
                    # Skip over the "conditions" of the Forall expression.
                    expr = expr.value
                forall_depth += 1
                for iparam_var in instance_param_vars:
                    if iparam_var in remaining_repl_vars:
                        # Remove this instance parameter variable from
                        # the remaining variables to replace.
                        remaining_repl_vars.remove(iparam_var)
                        # Eliminate to this depth at least since there
                        # is a replacement map for the instance
                        # variable:
                        num_forall_eliminations = forall_depth
                    else:
                        # default is to map instance variables to
                        # themselves
                        processed_repl_map[iparam_var] = iparam_var
        return self._checkedTruth(
            Instantiation(self,
                          num_forall_eliminations=num_forall_eliminations,
                          repl_map=processed_repl_map,
                          equiv_alt_expansions=equiv_alt_expansions,
                          reduction_map=reduction_map,
                          assumptions=assumptions))

    def generalize(self, forall_var_or_vars_or_var_lists,
                   domain_lists=None, domain=None, conditions=tuple()):
        '''
        Performs a generalization derivation step.  Returns the
        proven generalized Judgment.  Can introduce any number of
        nested Forall operations to wrap the original statement,
        corresponding to the number of given forall_var_lists and 
        domains.  A single variable list or single variable and a single
        domain may be provided to introduce a single Forall wrapper.
        '''
        from proveit._core_.proof import Generalization
        from proveit._core_.expression.lambda_expr.lambda_expr import \
            valid_params
        from proveit._core_.expression.composite.composite import \
            composite_expression
        from proveit.logic import InSet

        # Convert all forms of `forall_var_or_vars_or_var_lists` to
        # forall_var_lists, the most general form.  Start with the
        # default:
        forall_var_lists = forall_var_or_vars_or_var_lists
        try:
            forall_vars = composite_expression(forall_var_or_vars_or_var_lists)
            if valid_params(forall_vars):
                forall_var_lists = [forall_vars]
        except BaseException:
            pass  # don't change the default

        if not hasattr(forall_var_lists, '__len__'):
            raise ValueError("Must supply 'generalize' with a Variable, "
                             "list of Variables (or variable ranges), or "
                             "list of lists of Variables (or variable "
                             "ranges).")
        if len(forall_var_lists) == 0:
            raise ValueError(
                "Must provide at least one Variable to generalize over")

        for forall_var_list in forall_var_lists:
            if not hasattr(forall_var_lists, '__iter__'):
                raise ValueError(
                    "`forall_var_lists` must be a list of lists specifying "
                    "instance parameters of forall operations to "
                    "introduce (or, for convenience it may be a single "
                    "variable)")

        # Add domain conditions as appropriate
        if domain is not None and domain_lists is not None:
            raise ValueError("Either specify a `domain` or "
                             "'domain_lists' but not both")
        if domain is not None:
            domain_lists = [[domain] * len(forall_var_lists) for
                            forall_var_list in forall_var_lists]
        if domain_lists is not None:
            domain_conditions = []
            for domain_list, forall_var_list in zip(domain_lists,
                                                    forall_var_lists):
                domains = composite_expression(domain_list)
                forall_vars = composite_expression(forall_var_list)
                if domains.num_entries() == 1:
                    domains = [domain_list[0]] * forall_vars.num_entries()
                domain_conditions += [InSet(instance_var, domain) for
                                      instance_var, domain in
                                      zip(forall_vars, domains)]
            conditions = domain_conditions + list(conditions)

        return self._checkedTruth(Generalization(self, forall_var_lists,
                                                 conditions))

    def as_implication(self, hypothesis):
        '''
        Performs a "deduction" derivation step, forming an implication
        statement with the given hypothesis and self.expr
        as the conclusion.  The hypothesis is removed from the set of
        the conclusion statement's assumptions for the implication
        statement's assumptions.
        '''
        from proveit._core_.proof import Deduction
        if isinstance(hypothesis, Judgment):
            hypothesis = hypothesis.expr  # we want the expression for this purpose
        return self._checkedTruth(Deduction(self, hypothesis))

    def eliminate(self, *skolem_constants, assumptions=USE_DEFAULTS):
        '''
        Performs a Skolem constant elimination derivation step on this
        Judgment (KT), where this KT has the form S |– alpha and the
        set S of assumptions includes one or more assumptions involving
        one or more Skolem constants sk1, …, skn specified by
        skolem_constants, where the Skolem constant-related assumptions
        were previously generated using the Exists.choose(sk1, …, skn)
        method.
        '''
        from proveit.logic import Exists
        return Exists.eliminate(skolem_constants, self, assumptions)

    def evaluation(self, assumptions=USE_DEFAULTS):
        '''
        Calling evaluation on a Judgment results in deriving that its
        expression is equal to TRUE, under the assumptions of the 
        Judgment.
        '''
        from proveit.logic import evaluate_truth
        return evaluate_truth(self.expr, self.assumptions)

    def as_impl(self, hypothesis):
        '''
        Abbreviation for as_implication.
        '''
        return self.as_implication(hypothesis)

    def raise_unusable_proof(self):
        from .proof import UnusableProof
        proof = self.proof()
        unusuable_proof = proof._meaning_data._unusable_proof
        if proof == unusuable_proof:
            raise UnusableProof(Judgment.theorem_being_proven, unusuable_proof)
        else:
            raise UnusableProof(
                Judgment.theorem_being_proven,
                unusuable_proof,
                'required to prove' +
                self.string(
                    perform_usability_check=False))

    def string(self, perform_usability_check=True):
        '''
        Display the turnstile notation to show that the judgment
        on the right derives from the set of assumptions on the left.
        '''
        from proveit import ExprTuple
        if perform_usability_check and not self.is_usable():
            self.raise_unusable_proof()
        if len(self.assumptions) > 0:
            assumptions_str = ExprTuple(
                *
                self.assumptions).formatted(
                'string',
                fence=False)
            return r'{' + assumptions_str + r'} |- ' + self.expr.string()
        return r'|- ' + self.expr.string()

    def latex(self, perform_usability_check=True):
        '''
        Display the turnstile notation to show that the judgment
        on the right derives from the set of assumptions on the left.
        '''
        from proveit import ExprTuple
        if perform_usability_check and not self.is_usable():
            self.raise_unusable_proof()
        if len(self.assumptions) > 0:
            assumptions_latex = ExprTuple(
                *
                self.assumptions).formatted(
                'latex',
                fence=False)
            return r'{' + assumptions_latex + r'} \vdash ' + self.expr.latex()
        return r'\vdash ' + self.expr.latex()

    def __str__(self):
        '''
        Return a string representation of the Judgment.
        '''
        return self.string()

    def __repr__(self):
        '''
        Return a string representation of the Judgment.
        '''
        if not self.is_usable():
            self.raise_unusable_proof()
        return self.string()

    def _repr_html_(self):
        '''
        Generate html to show the Judgment as a set of assumptions,
        turnstile, then the statement expression.  Expressions are png's
        compiled from the latex (that may be recalled from memory or
        storage if previously generated) with a links to
        expr.ipynb notebooks for displaying the expression information.
        '''
        if not defaults.display_latex:
            return None  # No LaTeX display at this time.
        if not self.is_usable():
            self.raise_unusable_proof()
        html = ''
        proof = self.proof()
        html += '<span style="font-size:20px;">'
        html += ', '.join(assumption._repr_html_() for assumption
                          in self.assumptions)
        html += ' '
        if proof is not None:
            # link to the proof
            html += ('<a class="ProveItLink" '
                     'href="%s" style="text-decoration: none">' 
                     % proof.get_link())
        html += '&nbsp;&#x22A2;&nbsp;&nbsp;'  # turnstile symbol
        if proof is not None:
            html += '</a>'
        html += self.expr._repr_html_()
        html += '</span>'
        return html

    def inner_expr(self):
        '''
        Return an InnerExpr object to wrap the Judgment and
        access any inner sub-expression (including assumptions or
        inner expressions of assumptions) for the purpose of
        replacing the inner expression, changing its style,
        or relabeling variables.
        '''
        from .expression.inner_expr import InnerExpr
        return InnerExpr(self)


def as_expression(truth_or_expression):
    '''
    Return the argument as Expressions.  That is, if the argument is the
    Judgment, yield its associated Expression.  If it is an Expression,
    yield just that.  Otherwise, raise a TypeError.
    '''
    if isinstance(truth_or_expression, Judgment):
        return truth_or_expression.expr
    elif isinstance(truth_or_expression, Expression):
        return truth_or_expression
    else:
        raise TypeError('Expected to be a Judgment or an Expression')


def as_expressions(*truth_or_expressions):
    '''
    Return the arguments as a list of Expressions via as_expression.
    '''
    return [as_expression(truth_or_expression)
            for truth_or_expression in truth_or_expressions]


class ProofInitiationFailure(Exception):
    def __init__(self, message):
        self.message = message

    def __str__(self):
        return self.message<|MERGE_RESOLUTION|>--- conflicted
+++ resolved
@@ -79,10 +79,7 @@
 
     # Call the begin_proof method to begin a proof of a Theorem.
     theorem_being_proven = None  # Theorem being proven.
-<<<<<<< HEAD
-=======
     theorem_being_proven_str = None # in string form.
->>>>>>> 1ab683fb
     # Has the theorem_being_proven been proven yet in this session?
     has_been_proven = None  
     # Goes from None to False (after beginning a proof and disabling 
@@ -98,11 +95,6 @@
     # (direct or indirect).
     presumed_theorems_and_dependencies = None
 
-<<<<<<< HEAD
-     # set if theorems and theories excluded from presumptions
-    presuming_exclusions = None 
-=======
->>>>>>> 1ab683fb
     qed_in_progress = False  # set to true when "%qed" is in progress
 
     # Judgments for which derive_side_effects is in progress, tracked to 
@@ -219,11 +211,7 @@
             return  # automation disabled
         # Sort the assumptions according to hash key so that sets of
         # assumptions are unique for determining which side-effects have
-<<<<<<< HEAD
-        # been processedalready.
-=======
         # been processed already.
->>>>>>> 1ab683fb
         sorted_assumptions = tuple(
             sorted(
                 assumptions,
@@ -797,11 +785,7 @@
     """
 
     def instantiate(self, repl_map=None, *, num_forall_eliminations=None,
-<<<<<<< HEAD
-                    assumptions=USE_DEFAULTS):
-=======
                     reductions=None, assumptions=USE_DEFAULTS):
->>>>>>> 1ab683fb
         '''
         Performs an instantiation derivation step to be proven under the 
         given assumptions, in addition to the assumptions of the 
@@ -824,9 +808,6 @@
         
         Replacements are made simultaneously.  For example, the 
         {x:y, y:x} mapping will swap x and y variables.
-<<<<<<< HEAD
-
-=======
         
         If 'reductions' are provided, these are equality judgments
         in which each occurrence of the left hand sides will be replaced
@@ -835,7 +816,6 @@
         via calling 'auto_reduction' on expressions as they are
         generated during the instantiation.
         
->>>>>>> 1ab683fb
         Returns the proven instantiated Judgment, or throws an exception
         if the proof fails.  For the proof to succeed, all conditions of
         eliminated Forall operations, after replacements are made, must
@@ -910,18 +890,6 @@
                         "as a repl_map key:\n%s" %
                         str(e))
                 if key.num_entries() == 1:
-<<<<<<< HEAD
-                    # Replacement key for replacing a range of indexed
-                    # variables, or range of ranges of indexed variables
-                    # , etc.
-                    processed_repl_map[key] = replacement
-                    # Although this is redundant (not really necessary
-                    # as an entry in `equiv_alt_expansions` as far
-                    # as Lambda.apply is concerned) it is useful for
-                    # bookkeeping to extract all of the instantiation
-                    # mappings:
-                    equiv_alt_expansions[key] = replacement
-=======
                     key_entry = key.entries[0]
                     if (isinstance(key_entry, ExprRange) and
                             key_entry.start_index == key_entry.end_index
@@ -943,7 +911,6 @@
                         # bookkeeping to extract all of the instantiation
                         # mappings:
                         equiv_alt_expansions[key] = replacement
->>>>>>> 1ab683fb
                 else:
                     assert key.num_entries() > 1
                     # An "alternative equivalent expansion" of
