"""
A Judgment represents an expression that has been proven to be a true
statement.  A Judgment wraps an Expression (acting like the Expression
in many ways via overloading __getattr__) but also has a list of assumptions
and its proof (as a Proof object, which may be updated if a newer proof,
with possibly fewer assumptions, suffices).
"""

from functools import wraps
from proveit._core_.expression import Expression
from proveit._core_._unique_data import meaning_data, style_data
from proveit.decorators import prover
from .defaults import defaults, USE_DEFAULTS
import re
from copy import copy
from inspect import signature, Parameter
from proveit.util import OrderedSet


class _ExprProofs:
    '''
    Stores a set of proofs for a particular expression under any set
    of assumptions.  We maintain such sets so that we can update
    Judgment proofs appropriately when a particular proof has been
    disabled.
    '''
    all_expr_proofs = dict()  # map expressions to expression proofs

    def __init__(self, expr, num_lit_gen):
        self._expr = expr
        self._proofs = set()
        _ExprProofs.all_expr_proofs[(expr, num_lit_gen)] = self

    def insert(self, newproof):
        '''
        Insert a new proof for the expression, maintaining sorted order
        in the proof size (number of steps).
        '''
        from .proof import Proof
        assert isinstance(newproof, Proof)
        assert newproof.proven_truth.expr == self._expr
        self._proofs.add(newproof)

    def discard(self, oldproof):
        from .proof import Proof
        assert isinstance(oldproof, Proof)
        assert oldproof.proven_truth.expr == self._expr
        assert not oldproof.is_possibly_usable(), (
                "Should only remove unusable proofs")
        self._proofs.discard(oldproof)

    def best_proof(self, judgment):
        '''
        Return the best proof applicable to the judgment that is usable
        (or None if there aren't any that are usable).
        '''
        assert isinstance(judgment, Judgment)
        best_unusable_proof = None
        goodness = None
        for proof in self._proofs:
            if proof.proven_truth.assumptions.issubset(
                    judgment.assumptions):
                if proof.is_possibly_usable():
                    cur_goodness = proof._goodness()
                    if goodness is None or cur_goodness > goodness:
                        goodness = cur_goodness
                        best_unusable_proof = proof
        # the proof with the fewest steps that is applicable
        return best_unusable_proof  


class Judgment:
    # expr_to_judgments maps each Expression to a set of Judgments for
    # proving the Expression under various assumptions.
    expr_to_judgments = dict()

    # Map canonical form Expressions to sets of proven Expressions
    # with that canonical form.
    canonical_form_to_proven_exprs = dict()

    # Call the begin_proof method to begin a proof of a Theorem.
    theorem_being_proven = None  # Theorem being proven.
    theorem_being_proven_str = None # in string form.
    stored_theorem_being_proven = None # as a 'stored' theorem.
    # Have we already reported that the theorem is readily provable?
    theorem_readily_provable = None  
    # Goes from None to False (after beginning a proof and disabling 
    # Theorems that cannot be used) to True (when there is a legitimate
    # proof).

    # Set of theorems/theories that may (allowed) or may not
    # (disallowed) by presumed while proving the 'theorem_being_proven'.
    allowed_theorems_and_theories = None
    disallowed_theorems_and_theories = None
    presumed_theorems_and_dependencies = None
    
    qed_in_progress = False  # set to true when "%qed" is in progress

    # Judgments for which derive_side_effects is in progress, tracked to 
    # prevent infinite recursion when deducing side effects after 
    # something is proven.
    in_progress_to_derive_sideeffects = set()

    @staticmethod
    def _clear_():
        '''
        Clear all references to Prove-It information in
        the Judgment jurisdiction.
        '''
        Judgment.expr_to_judgments.clear()
        Judgment.canonical_form_to_proven_exprs.clear()
        Judgment.theorem_being_proven = None
        Judgment.theorem_being_proven_str = None
        Judgment.stored_theorem_being_proven = None
        Judgment.theorem_readily_provable = None
        Judgment.allowed_theorems_and_theories = None
        Judgment.disallowed_theorems_and_theories = None
        Judgment.presumed_theorems_and_dependencies = None
        Judgment.qed_in_progress = False
        _ExprProofs.all_expr_proofs.clear()
        assert len(Judgment.in_progress_to_derive_sideeffects) == 0, (
                "Unexpected remnant 'in_progress_to_derive_sideeffects' "
                "items (should have been temporary)")

    def __init__(self, expression, assumptions, *, num_lit_gen=0):
        '''
        Create a Judgment with the given Expression, set of assumptions,
        and number of literal generalizations involved in the proof.

        These should NOT be created manually but rather through the 
        creation of Proofs which should be done indirectly via 
        Expression/Judgment derivation-step methods.
        '''
        # do some type checking
        if not isinstance(expression, Expression):
            raise ValueError(
                'The expression (expr) of a Judgment should be an Expression')
        for assumption in assumptions:
            if not isinstance(assumption, Expression):
                raise ValueError('Each assumption should be an Expression')
        if not isinstance(num_lit_gen, int):
            raise TypeError("'num_lit_gen' should be an Integer")

        # Note: these contained expressions are subject to style changes
        # on a Judgment instance basis.
        self.expr = expression
        # Store the assumptions as an ordered set (with the desired 
        # order for display).
        self.assumptions = OrderedSet(assumptions, mutable=False)
        
        # Associate the canonical form of the expression
        # with this Judgment.
        if defaults.sideeffect_automation:
            Judgment.canonical_form_to_proven_exprs.setdefault(
                    expression.canonical_form(), set()).add(expression)

        # We use the number of literal generalizations to distinguish
        # truths with different axiom/theorem eliminations; we assume
        # we won't have distinct literal generalization trees in the
        # same proof such that this is a distinguishing feature.
        self.num_lit_gen = num_lit_gen

        # The meaning data is shared among Judgments with the same
        # structure disregarding style
        def meaning_id_fn(expr): return hex(
            expr._establish_and_get_meaning_id())
        self._meaning_data = meaning_data(
            self._generate_unique_rep(meaning_id_fn))
        if not hasattr(self._meaning_data, '_expr_proofs'):
            # create or assign the _ExprProofs object for storing all 
            # proofs for this Judgment's expr (under any set of 
            # assumptions).
            if (self.expr, num_lit_gen) in _ExprProofs.all_expr_proofs:
                expr_proofs = _ExprProofs.all_expr_proofs[(self.expr, 
                                                           num_lit_gen)]
            else:
                expr_proofs = _ExprProofs(self.expr, num_lit_gen)
            self._meaning_data._expr_proofs = expr_proofs
            # Initially, _proof is None but will be assigned and updated
            # via _add_proof()
            self._meaning_data._proof = None

        # The style data is shared among Judgments with the same 
        # structure and style.
        self._style_data = style_data(
            self._generate_unique_rep(
                lambda expr: hex(
                    expr._style_id)))

        # reference this unchanging data of the unique 'meaning' data
        self._meaning_id = self._meaning_data._unique_id
        self._expr_proofs = self._meaning_data._expr_proofs

        self._style_id = self._style_data._unique_id

        # The _proof can change so it must be accessed via indirection 
        # into self._meaning_data (see proof() method).

    def _generate_unique_rep(self, object_rep_fn):
        '''
        Generate a unique representation string using the given function
        to obtain representations of other referenced Prove-It objects.
        '''
        # Note, the number of literal generalizations is a unique
        # aspect we include; more literal generalization typically means
        # fewere axiom/theorem requirements.
        rep = (
            object_rep_fn(self.expr) + ';[' + ','.join(
                object_rep_fn(assumption) for assumption in self.assumptions)
            + ']')
        if self.num_lit_gen > 0:
            rep += str(self.num_lit_gen)
        return rep

    @staticmethod
    def _extractReferencedObjIds(unique_rep):
        '''
        Given a unique representation string, returns the list of 
        representations of Prove-It objects that are referenced.
        '''
        # Everything between the punctuation, ';', '[', ']', ',', is a
        # represented object.
        # Skip the 'num_lit_gen' part.
        last_rbracket_pos = unique_rep.rfind(']')
        obj_ids = re.split(r";|\[|,|\]", unique_rep[:last_rbracket_pos])
        return [obj_id for obj_id in obj_ids if len(obj_id) > 0]

    def derive_side_effects(self):
        '''
        Derive any side-effects that are obvious consequences arising 
        from this truth.  Called after the corresponding Proof is 
        complete.
        '''
        from .proof import ProofFailure, UnsatisfiedPrerequisites
        from proveit.decorators import _direct_prover_calls_counter
        if not defaults.sideeffect_automation:
            return  # automation disabled
        if Judgment.theorem_being_proven == self:
            return # No need to derive side-effects now.
        if self not in Judgment.in_progress_to_derive_sideeffects:
            # avoid infinite recursion by using
            # in_progress_to_deduce_sideeffects
            Judgment.in_progress_to_derive_sideeffects.add(self)
            try:
                # Don't count these as top-level prover calls
                _direct_prover_calls_counter.nested_level += 1
                for side_effect in self.expr.side_effects(self):
                    # Attempt each side-effect derivation, specific to 
                    # thetype of Expression.
                    try:
                        # use the default assumptions which are 
                        # temporarily set to the assumptions utilized
                        # in the last derivation step.
                        side_effect()
                    except (ProofFailure, UnsatisfiedPrerequisites):
                        pass
                    except Exception as e:
                        raise Exception(
                            "Side effect failure for %s, while running %s: " %
                            (str(
                                self.expr),
                                str(side_effect)) +
                            str(e))
            finally:
                _direct_prover_calls_counter.nested_level -= 1
                Judgment.in_progress_to_derive_sideeffects.remove(self)

    def order_of_appearance(self, sub_expressions):
        '''
        Yields the given sub-Expressions in the order in which they
        appear in this Judgment.  There may be repeats.
        '''
        for assumption in self.assumptions:
            for expr in assumption.order_of_appearance(sub_expressions):
                yield expr
        for expr in self.expr.order_of_appearance(sub_expressions):
            yield expr

    def __eq__(self, other):
        if isinstance(other, Judgment):
            return self._meaning_id == other._meaning_id
        else:
            # other must be an Expression to be equal to self
            return False  

    def __ne__(self, other):
        return not self.__eq__(other)

    def __hash__(self):
        return self._meaning_id

    def begin_proof(self, theorem):
        '''
        Begin a proof for a theorem.  Only use other theorems that
        are explicitly allowed as presumptions for this theorem.
        Query the user when attempting to use a theorem that is neither
        allowed or disallowed.  Circular dependencies are disallowed and
        there will be an opportunity to revise presumptions when this occurs.
        '''
        from .proof import Theorem
        if Judgment.theorem_being_proven is not None:
            raise ProofInitiationFailure(
                "May only begin_proof once per Python/IPython session. "
                "Restart the notebook to restart the proof.")
        if not isinstance(theorem, Theorem):
            raise TypeError('Only begin a proof for a Theorem')
        if theorem.proven_truth != self:
            raise ValueError(
                'Inconsistent theorem for the Judgment in begin_proof call')
        
        # The lists of theorems/theories that are allowed/disallowed
        # to be presumed while proving this theorem.
        allowed, disallowed = theorem.get_allowed_and_disallowed_presumptions()

        self_str = str(self)
        assert self_str not in allowed, "Self-presumption not allowed"
        if self_str not in disallowed:
            # It goes without saying that we cannot presume the
            # theorem we are trying to prove.
            disallowed.add(self_str)

        Judgment.theorem_being_proven = theorem
        Judgment.theorem_being_proven_str = str(theorem)
        Judgment.stored_theorem_being_proven = theorem._stored_theorem()
        Judgment.allowed_theorems_and_theories = allowed
        Judgment.disallowed_theorems_and_theories = disallowed
        Judgment.presumed_theorems_and_dependencies = set()
        Theorem.update_usability()

        # change Judgment.has_been_proven
        # from None to False -- we can now test to see if
        # we have a proof for Judgment.theorem_being_proven
        Judgment.theorem_readily_provable = False

        # can't use itself to prove itself
        theorem._meaning_data._unusable_proof = theorem
        
        return self.expr

    def _qed(self):
        '''
        Complete a proof that began via `begin_proof`, entering it into
        the certification database.
        '''
        from proveit.decorators import get_direct_prover_call_count
        if Judgment.theorem_being_proven is None:
            raise Exception('No theorem being proven; cannot call qed method')
        if self.expr != Judgment.theorem_being_proven.proven_truth.expr:
            raise Exception('qed does not match the theorem being proven')
        if len(self.assumptions) > 0:
            raise Exception(
                'qed proof should not have any remaining assumptions')
        Judgment.qed_in_progress = True
        direct_prover_call_count = get_direct_prover_call_count()
        try:
            proven_truth = self.expr.prove(assumptions=[])
            if not proven_truth.is_usable():
                defaults._proven_truth = proven_truth
                proven_truth.raise_unusable_proof()
<<<<<<< HEAD
            print("{} is now proven.".format(Judgment.theorem_being_proven))
            Judgment.stored_theorem_being_proven._recordProof(
                proven_truth.proof(), direct_prover_call_count)
=======
            print("{} has been proven.".format(Judgment.theorem_being_proven))
            Judgment.stored_theorem_being_proven._recordProof(proven_truth.proof())
>>>>>>> 6f78626e
        finally:
            Judgment.qed_in_progress = False
        return proven_truth.proof()

    def proof(self):
        '''
        Returns the most up-to-date proof of this Judgment.
        '''
        return self._meaning_data._proof
    
    def reprove(self, *, assumptions, new_style_expr=None):
        '''
        Reprove under new assumptions.  The original assumptions should be
        provable by these assumptions.  If provided, the new_style_expr
        should have the same meaning as the original proven expression
        but with a new style to be used.
        '''
<<<<<<< HEAD
=======
        if new_style_expr is None or (
                new_style_expr._style_id == self._style_id):
            if len(assumptions) == len(self.assumptions) and all(
                    _orig_assump._style_id==_new_assump._style_id
                    for _orig_assump, _new_assump in
                    zip(self.assumptions, assumptions)):
                # No change.  No need to reprove.
                return self
>>>>>>> 6f78626e
        proof = self.proof().regenerate_proof_under_new_assumptions(
            assumptions=assumptions, new_style_expr=new_style_expr)
        return proof.proven_truth

    def is_possibly_usable(self):
        '''
        Returns True iff this Judgment has a proof that is "possibly
        usable" (not explicitly disallowed as a means to avoid circular
        dependencies).
        '''
        proof = self.proof()
        return proof is not None and proof.is_possibly_usable()
    
    def is_usable(self):
        '''
        Returns True iff this Judgment has a proof that is allowable
        as a presumption (there is either no "theorem being proven"
        or the theorem being proven explicitly allows all theorems
        used in the proof).  If the proof is neither explicitly allowed
        nor disallowed, the user will be queried to make the choice.
        '''
        proof = self.proof()
        if proof is None or not proof.is_possibly_usable(): 
            return False
        if proof.explicitly_allowed():
            return True
        # Neither explicitly allowed nor disallowed.  Query the
        # user to make a choice.
        while not proof._query_allowance():
            if self.proof() == proof:
                return False
            proof = self.proof() # proof was updated, so try again.
        return True

    def is_applicable(self, assumptions=USE_DEFAULTS):
        '''
        Return True iff this Judgment is usable and applicable under 
        the default assumptions.  Also, if it is applicable, make sure
        the side-effects are derived if sideeffect_automation is on
        in case it was off when the Judgment was proven.
        '''
        if assumptions is USE_DEFAULTS:
            assumptions = defaults.assumptions
        applicable = (self.is_possibly_usable() and 
                self.assumptions.issubset(assumptions))
        if applicable:
            # Make sure the side-effects are derived if sideeffect
            # automation is on in case it was off before.  This is
            # a good place to do it since we should check applicability
            # before using a Judgment.
            self.proof()._derive_side_effects()
        return applicable

    def as_theorem_or_axiom(self):
        '''
        Assuming this Judgment represents a Theorem or Axiom, return
        the Theorem or Axiom object.
        '''
        from .proof import Theorem, Axiom
        # Get the theorem associated with the Judgment (or raise an exception
        # if there is none)
        if Judgment.theorem_being_proven is not None:
            if self.expr == Judgment.theorem_being_proven.proven_truth.expr:
                return Judgment.theorem_being_proven
        proof = self.proof()
        if isinstance(proof, Theorem) or isinstance(proof, Axiom):
            return proof
        else:
            raise ValueError("Judgment does not represent a theorem or axiom.")

    def print_requirements(self):
        '''
        Provided that this Judgment is known to represent a proven
        theorem, print the set of axioms that are required directly or 
        indirectly inits proof as well as any required theorems that are
        unproven (if it has not yet been proven completely).
        '''
        from proveit.certify import is_fully_proven, all_requirements
        # print the required axioms and unproven theorems
        required_axioms, required_theorems = all_requirements(self)
        for axiom in sorted(required_axioms):
            print(axiom)
        if len(required_theorems) == 0:
            assert is_fully_proven(self), "certification database is corrupt"
            print("Theorem is fully proven!")
        if len(required_theorems) > 0:
            assert not is_fully_proven(
                self), "certification database is corrupt"
            print("\n_unproven theorems:")
            for theorem in sorted(required_theorems):
                print(theorem)

    def print_dependents(self):
        '''
        Provided that this Judgment is known to represent a theorem or 
        axiom, print all theorems that are known to depend on it 
        directly or indirectly.
        '''
        from proveit.certify import all_dependents
        dependents = all_dependents(self)
        for theorem in sorted(dependents):
            print(theorem)

    def _discard_proof(self, proof):
        '''
        Discard a disabled proof as an option in the _ExprProofs object.
        Don't change self._meaning_data._proof, now, however.  It will 
        be updated in due time and may be replaced with a proof that 
        hasn't been disabled.
        '''
        self._expr_proofs.discard(proof)

    def _add_proof(self, newproof=None):
        '''
        After a Proof is finished being constructed, record the best
        proof for the Judgment which may be the new proof, 'newproof',
        or a pre-existing one.  Update other Judgments that use the
        same 'truth' expression as needed.
        '''
        from .proof import _ShowProof
        # Update Judgment.expr_to_judgments; find all of the Judgments
        # with this expr to see if the proof should be updated with the
        # new proof.

        if self._meaning_data._proof == newproof:
            return # Not a new proof.

        if not newproof.is_possibly_usable():
            # Don't bother with a disabled proof unless it is the only
            # proof.  in that case, we record it so we can generate a 
            # useful error message via raise_unusable_proof(..).
            if self._meaning_data._proof is None:
                self._meaning_data._proof = newproof
            return
        self._expr_proofs.insert(newproof)

        # Check to see if the new proof is applicable to any other 
        # Judgment.  It can replace an old proof if it became unusable 
        # or if the newer one uses fewer steps.
        #newproof_numsteps = newproof.num_steps()
        expr_judgments = Judgment.expr_to_judgments.setdefault(self.expr, 
                                                               set())
        expr_judgments.add(self)
        for expr_judgment in expr_judgments:
            if expr_judgment.num_lit_gen != self.num_lit_gen:
                # Must match the number of literal generalization steps.
                continue
            # Is 'newproof' applicable to 'expr_judgment'?
            if newproof.proven_truth.assumptions.issubset(
                    expr_judgment.assumptions):
                # replace if there was no pre-existing usable proof or 
                # the new proof has more literal generalization steps
                # (which can lead to fewer axiom/theorem requirements)
                # or the new proof is "better".
                preexisting_proof = expr_judgment.proof()
                if isinstance(preexisting_proof, _ShowProof):
                    continue
                if (preexisting_proof is None or
                        not preexisting_proof.is_possibly_usable() or
                        (newproof._goodness() > 
                         preexisting_proof._goodness())):
                    # replace an old proof
                    expr_judgment._update_proof(newproof)

    def _revise_proof(self):
        '''
        After a proof and its dependents have been disabled, we will see
        if there is another proof that is usable (see Proof.disable()).
        Return True iff the proof actually changed to something usable.
        '''
        return self._update_proof(self._expr_proofs.best_proof(self))

    def _update_proof(self, new_proof):
        '''
        Update the proof of this Judgment.  Return True iff the proof 
        actually changed to something usable.
        '''
        meaning_data = self._meaning_data

        if new_proof is None:
            # no usable proof.
            # no need to update dependencies because that would have 
            # already been done when the proof was disabled.
            if meaning_data._proof is not None:
                assert not meaning_data._proof.is_possibly_usable(), (
                        "should not update to an unusable new proof "
                        "if the old one was usable")
            return False  # did not change to something usable
        assert new_proof.is_possibly_usable(), (
                "Should not update with an unusable proof")

        if meaning_data._proof is None:
            # no previous dependents to update
            meaning_data._proof = new_proof
            return True  # new usable proof
        elif meaning_data._proof == new_proof:
            return False  # no change

        # swap out the old proof for the new proof in all dependencies
        meaning_data._proof._update_dependencies(new_proof)
        meaning_data._proof = new_proof  # set to the new proof

        return True

    @staticmethod
    def _check_if_ready_for_qed():
        if Judgment.theorem_readily_provable is None:
            return # A theorem proof hasn't been started.
        theorem_being_proven = Judgment.theorem_being_proven
        theorem_expr = Judgment.theorem_being_proven.proven_truth.expr
        if theorem_expr.readily_provable():
            if theorem_expr.proven():
                # Call 'prove', but don't count it as a direct @prover call.
                from proveit.decorators import _direct_prover_calls_counter
                with _direct_prover_calls_counter:
                    proven_truth = theorem_expr.prove(automation=False)
                _direct_prover_calls_counter.counter -= 1
                if proven_truth.is_usable():
                    print(
                        '%s has been proven. ' %
                        theorem_being_proven.name,
                        r'Now simply execute "%qed".')
            elif not Judgment.theorem_readily_provable:
                Judgment.theorem_readily_provable = True
                print(
                    '%s may now be readily provable (assuming required '
                    'theorems are usable). '%theorem_being_proven.name,
                    r'Simply execute "%qed".')

    def __setattr__(self, attr, value):
        '''
        Judgments should be read-only objects.  Attributes may be added, 
        however; for example, the 'png' attribute which will be added
        whenever it is generated).   Also, _proof is an exception which 
        can be updated internally.
        '''
        if attr != '_proof' and attr in self.__dict__:
            raise Exception("Attempting to alter read-only value")
        self.__dict__[attr] = value

    def __getattr__(self, name):
        '''
        The Judgment aquires the attributes of its Expression, so it 
        will act like the Expression except it has additional (or 
        possibly overridden) attributes.  When accessing functions of 
        the Expression, if that function has 'assumptions' as a keyword
        argument, the assumptions of the Judgment are automatically
        included.
        '''
        from proveit import defaults, USE_DEFAULTS

        # called only if the attribute does not exist in Judgment 
        # directly
        if name == 'png':
            raise AttributeError(
                "Do not use the Expression version of the 'png' "
                "attribute.")
        attr = getattr(self.expr, name)

        if hasattr(attr, '__call__'):
            if name[:4] == 'with':
                # 'with...' methods change the style.  We want to
                # change the style and the return the judgment.
                def call_method_for_new_style(*args, **kwargs):
                    new_style_expr = attr.__call__(*args, **kwargs)
                    return self.with_matching_styles(
                        new_style_expr, self.assumptions)
                return call_method_for_new_style
            sig = signature(attr)
            if ('defaults_config' in sig.parameters and
                    (sig.parameters['defaults_config'].kind 
                     == Parameter.VAR_KEYWORD)):
                # The attribute is a callable function with
                # 'defaults_config' as an argument (e.g., a prover).
                # Automatically include the Judgment assumptions.
                @wraps(attr)
                def call_method_with_judgment_assumptions(
                        *args, **defaults_config):
                    if len(self.assumptions) > 0:
                        # Include assumptions of the Judgment.
                        assumptions = defaults_config.get(
                                'assumptions', None)
                        if assumptions is None: 
                            assumptions=defaults.assumptions
                        if not self.assumptions.issubset(assumptions):
                            defaults_config['assumptions'] = \
                                OrderedSet(assumptions) + self.assumptions
                    return attr.__call__(*args, **defaults_config)
                return call_method_with_judgment_assumptions

        return attr

    def __dir__(self):
        '''
        The Judgment aquires the attributes of its Expression as well as 
        its own attributes.
        '''
        return sorted(set(dir(self.__class__) +
                          list(self.__dict__.keys()) + dir(self.expr)))

    def with_matching_style(self, expr):
        '''
        Return the Judgement with the style for the right of the
        turnstile matching the given expression.
        '''
        if expr != self.expr:
            raise ValueError(
                "Cannot match styles when expressions do "
                "not have the same meaning: %s ≠ %s."%(self.expr, expr))
        if expr._style_id == self.expr._style_id:
            return self # Nothing has changed
        return Judgment(expr, self.assumptions, 
                        num_lit_gen=self.num_lit_gen)

    def with_matching_styles(self, expr, assumptions):
        '''
        Return the Judgment with the styles matching
        those of the given expression and assumptions.
        '''
        if expr != self.expr:
            raise ValueError(
                "Cannot match styles when expressions are do "
                "not have the same meaning: %s ≠ %s."%(self.expr, expr))
        
        new_style_expr = expr
        new_style_assumptions = []
        for assumption in assumptions:
            if assumption in self.assumptions:
<<<<<<< HEAD
                new_style_assumptions.append(assumptions)
=======
                new_style_assumptions.append(assumption)
>>>>>>> 6f78626e
        if ((new_style_expr._style_id == self.expr._style_id) and
                tuple(self.assumptions) == tuple(new_style_assumptions) and
                all(new_style_assumption._style_id == old_assumption._style_id
                    for new_style_assumption, old_assumption in zip(
                            new_style_assumptions, self.assumptions))):
            # Nothing has changed.
            return self
        
        if self.proof() is not None:
            return self.reprove(assumptions=assumptions, new_style_expr=expr)
        
        return Judgment(new_style_expr, new_style_assumptions,
                        num_lit_gen=self.num_lit_gen)

    @staticmethod
    def find_judgment(expression, assumptions, *,
                      allow_indirect_proven_assumptions=False,
                      allow_indirect_provable_assumptions=False):
        '''
        Try to find a Judgment for this expression that applies to
        the given set of assumptions.  The Judgment applies to the given
        assumptions if its assumptions are a subset of the given assumptions
        or, if allow_indirect_proven_assumptions=True, it's assumptions are 
        proven under the given assumptions or, if
        allow_indirect_provable_assumptions is True, it's assumptions are 
        provable under the given assumptions.
        Return None if there is no match.
        '''
        if expression not in Judgment.expr_to_judgments:
            return None
        truths = Judgment.expr_to_judgments[expression]
        suitable_truths = []
        
        for truth in truths:
            if len(truth.assumptions)==1 and  (
                    next(iter(truth.assumptions)) == truth.expr):
                # Must be a simple Assumption proof.
                continue # Avoids infinite recursion.
            proof = truth.proof()
            if proof is not None and proof.is_possibly_usable():
                if truth.assumptions.issubset(assumptions):
                    suitable_truths.append(truth)
                elif allow_indirect_proven_assumptions and all(
                        _assumption.proven(assumptions=assumptions) for
                        _assumption in truth.assumptions):
                    suitable_truths.append(truth)
                elif allow_indirect_provable_assumptions and all(
                        _assumption.readily_provable(assumptions=assumptions)
                        for _assumption in truth.assumptions):
                    suitable_truths.append(truth)                    
        if len(suitable_truths) == 0:
            return None  # no suitable truth
        # return one with the shortest proof, and among those the fewest
        # assumptions
        best_judgment = max(suitable_truths,
                            key=lambda truth: truth.proof()._goodness())
        '''
        Is this necessary?  with_matching_styles is used in
        Expression.prove and seems like it's handling this job in any case.
        
        # Make sure we get the desired style (and labels) for the
        # assumptions and 'truth'.
        # Although this looks vacuous, it will map an assumption of
        # any style to the assumption of the desired style.
        assumptions_with_style = {assumption: assumption for
                                  assumption in assumptions}
        if (best_judgment.expr._style_id != expression._style_id or
                any(assumption._style_id != assumptions_with_style[assumption]
                    for assumption in best_judgment.assumptions)):
            assumptions = [assumptions_with_style[assumption] for assumption in
                           best_judgment.assumptions]
            return best_judgment.with_matching_styles(expression,
                                                      assumptions)
        '''
        return best_judgment

    @staticmethod
    def forget_judgments():
        '''
        Forget all Judgment's and all Assumption proof objects.  This is
        used for demonstration purposes in the tutorial, but should not 
        generally be needed.
        '''
        from proof import Assumption
        Judgment.expr_to_judgments.clear()
        Assumption.all_assumptions.clear()

    def _checkedTruth(self, proof):
        proven_truth = proof.proven_truth
        if not proven_truth.is_possibly_usable():
            proven_truth.raise_unusable_proof()
        return proven_truth

    """
    def relabel(self, relabel_map):
        '''
        Performs a relabeling derivation step, deriving another Judgment
        from this Judgment, under the same assumptions, with relabeled
        Variables.  A Variable may only be relabeled to a Variable.
        Returns the proven relabeled Judgment, or throws an exception if the proof fails.
        '''
        from proveit._core_.proof import Specialization
        return self._checkedTruth(Specialization(self, num_forall_eliminations=0, relabel_map=relabel_map, assumptions=self.assumptions))
    """

    @prover
    def instantiate(self, repl_map=None, *, num_forall_eliminations=None,
                    simplify_only_where_marked=False,
                    markers_and_marked_expr=None,
                    **defaults_config):
        '''
        Performs an instantiation derivation step to be proven under the 
        given assumptions, in addition to the assumptions of the 
        Judgment.  This may instantiate Variables that are universally 
        quantified immediately to the right of the Judgment turnstile
        according to the "replacement" map (repl_map), eliminating the 
        quantifier as the corresponding variables are instantiated.
        It may eliminate any number of nested Forall operations, 
        instantiating the instance Variables according to repl_map, 
        going to the depth for which the instance variables occur as 
        keys in repl_map or according to num_forall_eliminations if it
        is specified.
        
        For Variables that map to Variables in the replacement map,
        this is handled as a relabeling across both sides of the
        turnstile as well as "internal" Lambda map parameters.
        For Variables that map to non-Variables, the replacement only
        occurs within an eliminated quantifier and will not penetrate 
        into internal Lambda maps that use that Variable as a parameter. 
        
        Replacements are made simultaneously.  For example, the 
        {x:y, y:x} mapping will swap x and y variables.
        
        If equality 'replacements' are specified or 'auto_simplify'
        is True (in proveit.defaults which may be temporarily set
        via keyword arguments), equality replacements may be made
        in the process via equality judgements where the left-hand-side
        is the expression being replaced and the right-hand-side is the
        replacement.

        If simplify_only_where_marked= is True, Prove-It will only 
        simplify "marked" parts of an expression.  
        'markers_and_marked_expr' must then be a tuple: Variable 
        markers, and an expression that matches pre-simplified 
        instantiated expression except where marked with the markers.
        Only sub-expressions containing a marker may be simplified
        (if auto_simplify=True).
        
        Returns the proven instantiated Judgment, or throws an exception
        if the proof fails.  For the proof to succeed, all conditions of
        eliminated Forall operations, after replacements are made, must
        be proven.  Furthermore, there may be additional requirements 
        when iterated parameters are instantiated (see Lambda.apply for
        details).  Automation may be used in attempting to prove these 
        requirements provided proveit.defaults.conclude_automation=True.
        '''
        from proveit import (Variable, Operation, Conditional, Lambda,
                             single_or_composite_expression,
                             ExprTuple, ExprRange, IndexedVar)
        from proveit._core_.expression.lambda_expr.lambda_expr import \
            get_param_var
        from proveit.logic import Forall
        from .proof import Theorem, Instantiation, ProofFailure
        
        if not self.is_usable():
            # If this Judgment is not usable, see if there is an alternate
            # under the set of assumptions that is usable.
            try:
                alternate = self.expr.prove(automation=False)
            except ProofFailure:
                self.raise_unusable_proof()
            return alternate.instantiate(repl_map)
        _proof = self.proof()

        # If no repl_map is provided, instantiate the 
        # "explicit_instance_vars" of the Forall with default mappings
        # (mapping instance variables to themselves)
        if repl_map is None:
            repl_map = {ivar: ivar for ivar in self.explicit_instance_vars()}

        # For any entrys in repl_map with Operation keys, convert
        # them to corresponding operator keys with Lambda substitutions.
        # For example f(x,y):g(x,y) would become f:[(x,y) -> g(x,y)].
        # And any ExprTuple-wrapped ExprRange entries will be
        # Also, convert to composite expressions as needed
        # (via single_or_composite_expression).
        processed_repl_map = dict()
        equiv_alt_expansions = dict()
        for key, replacement in repl_map.items():
            replacement = single_or_composite_expression(replacement)
            '''
            if isinstance(replacement, ExprRange):
                raise TypeError("Not expecting an ExprRange for a replacement "
                                "when instantiating.  Got %s.  Perhaps it "
                                "should be wrapped in an ExprTuple."
                                %replacement)
            '''
            if isinstance(key, ExprTuple) and key.is_single():
                # The key is an ExprTuple but is single -- so
                # just take it, and its replacement, out of
                # ExprTuple wrappers.
                if not (isinstance(replacement, ExprTuple)
                        and replacement.is_single()):
                    raise TypeError(
                        "%s is not the expected kind of replacement "
                        "for an ExprTuple key, %s"%(replacement, key))
                key = key[0]
                replacement = replacement[0]
            if isinstance(key, Variable) or isinstance(key, IndexedVar):
                processed_repl_map[key] = replacement
            elif isinstance(key, ExprTuple) and key.num_entries() > 0:
                try:
                    for param_entry in key:
                        get_param_var(param_entry)
                except (ValueError, TypeError) as e:
                    raise TypeError(
                        "%s is not the expected kind of Expression "
                        "as a repl_map key:\n%s" %
                        (key, str(e)))
                if key.num_entries() == 1:
                    # Replacement key for replacing a range of indexed
                    # variables, or range of ranges of indexed variables
                    # , etc.
                    processed_repl_map[key] = replacement
                    # Although this is redundant (not really necessary
                    # as an entry in `equiv_alt_expansions` as far
                    # as Lambda.apply is concerned) it is useful for
                    # bookkeeping to extract all of the instantiation
                    # mappings:
                    equiv_alt_expansions[key] = replacement
                else:
                    assert key.num_entries() > 1
                    # An "alternative equivalent expansion" of
                    # some range of indexed variables (or range of 
                    # ranges, etc.).    For example,
                    # (x_i, x_{i+1}, ..., x_j).
                    equiv_alt_expansions[key] = replacement
            elif (isinstance(key, Operation) 
                    and isinstance(key.operator, Variable)):
                operation = key
                repl_var = operation.operator
                replacement = Lambda(operation.operands, replacement)
                processed_repl_map[repl_var] = replacement
            else:
                raise TypeError(
                    "%s is not the expected kind of Expression as "
                    "a repl_map key.  Expecting repl_map keys to be "
                    "Variables, Operations with Variable operators "
                    "(for operation substitution), or an ExprTuple "
                    "containing a single iterated IndexedVar "
                    "like (x_i, ..., x_j)." %
                    key)

        def get_repl_var(repl_key):
            if isinstance(repl_key, ExprTuple):
                return get_param_var(repl_key.entries[0])
            return get_param_var(repl_key)

        if num_forall_eliminations is None:
            # Determine the number of Forall eliminations.
            # The number is determined by the instance variables that
            # occur as keys in repl_map.
            expr = self.expr
            remaining_repl_vars = \
                {get_repl_var(repl_key) for repl_key
                 in processed_repl_map.keys()}
            forall_depth = 0
            num_forall_eliminations = 0
            while len(remaining_repl_vars) > 0:
                if not isinstance(expr, Forall):
                    # No more directly nested universal quantifiers
                    break  # to eliminate.
                lambda_expr = expr.operand
                assert isinstance(lambda_expr, Lambda), (
                    "Forall Operation operand must be a Lambda function")
                instance_param_vars = lambda_expr.parameter_vars
                expr = lambda_expr.body
                if isinstance(expr, Conditional):
                    # Skip over the "conditions" of the Forall expression.
                    expr = expr.value
                forall_depth += 1
                for iparam_var in instance_param_vars:
                    if iparam_var in remaining_repl_vars:
                        # Remove this instance parameter variable from
                        # the remaining variables to replace.
                        remaining_repl_vars.remove(iparam_var)
                        # Eliminate to this depth at least since there
                        # is a replacement map for the instance
                        # variable:
                        num_forall_eliminations = forall_depth
                    else:
                        # default is to map instance variables to
                        # themselves
                        processed_repl_map[iparam_var] = iparam_var
        temporarily_preserved_exprs = set()
        try:
            # Do not simplify any of the instantiation expressions since
            # there is a directive to specifically use them.  For
            # ExprTuple instantiations, do not simplify any of the
            # individual entries (this is important, for example, if
            # this is replacing just a portion of an ExprTuple).
            def gen_repl_vals_and_entries():
                for _repl_val in processed_repl_map.values():
                    yield _repl_val
                    if isinstance(_repl_val, ExprTuple):
                        for _entry in _repl_val:
                            yield _entry
            temporarily_preserved_exprs = (
                    set(gen_repl_vals_and_entries()) - 
                    defaults.preserved_exprs)
            # Explicit replacements, however, are allowed, unless there
            # is an explicit expression preservation to override it.
            for replacement in defaults.replacements:
                temporarily_preserved_exprs.discard(replacement.lhs)
            defaults.preserved_exprs.update(temporarily_preserved_exprs)

            return self._checkedTruth(
                Instantiation.get_instantiation(
                        self, num_forall_eliminations=num_forall_eliminations,
                        repl_map=processed_repl_map,
                        equiv_alt_expansions=equiv_alt_expansions,
                        simplify_only_where_marked=simplify_only_where_marked,
                        markers_and_marked_expr=markers_and_marked_expr))
        finally:
            # Revert the preserved_exprs set back to what it was.
            defaults.preserved_exprs.difference_update(
                    temporarily_preserved_exprs)

    def generalize(self, forall_var_or_vars_or_var_lists, *,
                   domain_lists=None, domain=None, conditions=tuple(),
                   antecedent=None):
        '''
        Performs a generalization derivation step.  Returns the
        proven generalized Judgment.  Can introduce any number of
        nested Forall operations to wrap the original statement,
        corresponding to the number of given forall_var_lists and 
        domains.  A single variable list or single variable and a single
        domain may be provided to introduce a single Forall wrapper.

        This will also handle "literal" generalization in which literals
        are converted to variables (with the same formatting), 
        corresponding axioms and/or theorems are converted to 
        assumptions, and these variables are then generalized in one 
        step.  To do this, simply supply Literal expressions in place of
        Variables in the forall_var_or_vars_or_var_lists.  There may
        even be a mixture of Literals and Variables.  There are 
        important limitations regarding literal generalization.  There 
        must not be any axiom or theorem requirement using that Literal
        that isn't masked by a condition, or a 
        LiteralGeneralizationFailure will be raised.  That is, *all* 
        needed axioms/theorems which use that Literal must be converted 
        to an assumption (with the Literal converted to a Variable) and 
        then included in the conditions (or antecedent).

        If an antecedent is provided, it plays the role of an extra
        condition but is placed in an implication instead of a
        Conditional.
        '''
        from proveit._core_.proof import Generalization
        from proveit._core_.expression.label import Literal
        from proveit._core_.expression.lambda_expr.lambda_expr import \
            valid_params
        from proveit._core_.expression.composite.expr_tuple import \
            ExprTuple
        from proveit._core_.expression.composite.composite import \
            composite_expression
        from proveit.logic import InSet

        # Convert all forms of `forall_var_or_vars_or_var_lists` to
        # forall_var_lists, the most general form.  Start with the
        # default:
        forall_var_lists = forall_var_or_vars_or_var_lists
        try:
            forall_vars = composite_expression(forall_var_or_vars_or_var_lists)
            # Convert Literals to variables just to check to see
            # if this corresponds to a 1-level list of variable
            # parameters.
            _forall_vars = ExprTuple(
                *[_.as_variable() if isinstance(_, Literal)
                  else _ for _ in forall_vars.entries])
            if valid_params(_forall_vars):
                forall_var_lists = [forall_vars]
        except (ValueError, TypeError) as e:
            print(e)
            pass  # don't change the default

        if not hasattr(forall_var_lists, '__len__'):
            raise ValueError("Must supply 'generalize' with a "
                             "Variable/Literal, "
                             "list of Variables/Literals (or variable "
                             "ranges), or list of lists of Variables/"
                             "Literals (or variable ranges).")
        if len(forall_var_lists) == 0:
            raise ValueError(
                "Must provide at least one Variable to generalize over")

        for forall_var_list in forall_var_lists:
            if not hasattr(forall_var_lists, '__iter__'):
                raise ValueError(
                    "`forall_var_lists` must be a list of lists specifying "
                    "instance parameters of forall operations to "
                    "introduce (or, for convenience it may be a single "
                    "variable)")

        # Add domain conditions as appropriate
        if domain is not None and domain_lists is not None:
            raise ValueError("Either specify a `domain` or "
                             "'domain_lists' but not both")
        if domain is not None:
            domain_lists = [[domain] * len(forall_var_lists) for
                            forall_var_list in forall_var_lists]
        if domain_lists is not None:
            domain_conditions = []
            for domain_list, forall_var_list in zip(domain_lists,
                                                    forall_var_lists):
                domains = composite_expression(domain_list)
                forall_vars = composite_expression(forall_var_list)
                if domains.num_entries() == 1:
                    domains = [domain_list[0]] * forall_vars.num_entries()
                domain_conditions += [InSet(instance_var, domain) for
                                      instance_var, domain in
                                      zip(forall_vars, domains)]
            conditions = domain_conditions + list(conditions)

        return self._checkedTruth(Generalization(
            self, forall_var_lists, conditions, antecedent))

    @prover
    def as_implication(self, hypothesis, **defaults_config):
        '''
        Performs a "deduction" derivation step, forming an implication
        statement with the given hypothesis and self.expr
        as the conclusion.  The hypothesis is removed from the set of
        the conclusion statement's assumptions for the implication
        statement's assumptions.
        '''
        from proveit._core_.proof import Deduction
        if isinstance(hypothesis, Judgment):
            hypothesis = hypothesis.expr  # we want the expression for this purpose
        return self._checkedTruth(Deduction(self, hypothesis))

    """
    def conservative_definition_lit(self):
        '''
        If this Judgment is in the form of a conservative definition
        for a Literal, then return that Literal; otherwise return None.
        To be of the propere form, it must not have any assumptions,
        and it must either be an equation with a Literal on the left
        side or a universally quantified equation with the left side
        being a function of a Literal applied to all of the quantified
        variables.
        '''
        from proveit import Literal, Operation
        from proveit.logic import Forall, Equals
        if len(self.assumptions) > 0: return None
        expr = self.expr
        if isinstance(expr, Equals):
            if isinstance(expr.lhs, Literal):
                # Simple equation with Literal on the left side.
                return expr.lhs
        # Otherwise, to have the form of a conservative definition,
        # it must be a universally quantified defining a function
        # of a Liiteral applied to all of the quantified variables.
        if not isinstance(expr, Forall):
            return None
        equality = expr.instance_expr
        if not isinstance(equality, Equals):
            return None # must universally quantify an equality
        if (not isinstance(equality.lhs, Operation) 
                or not isinstance(equality.lhs.operator, Literal)):
            # Must define an Operation with a Literal operator.
            return None
        if equality.lhs.operands != expr.instance_params:
            # The operands must match the instance parameters.
            return None
        return equality.lhs.operator
    """

    """
    @prover
    def eliminate_definition(self, definition, *,
                             as_implication_internally=False, 
                             with_internal_wrapping=False,
                             **defaults_config):
        '''
        Using literal generalization and then instantiation, eliminate
        a required axiom or theorem that provides a conservative 
        (non-reflexive/recursive) definition of a literal in terms of 
        an equality or universal quantification over an equality (for 
        literals playing a function role) with the literal on the left
        of the equality.

        Setting as_implication to True will put the definition
        as the antecedant of an implication in the internal
        literal generalization step.  If the definition is quantified,
        an implication will always be used.

        Setting 'with_internal_wrapping' to True will wrap the
        the implication (if using an implication) or wrap the
        Forall for the internal literal generalization step.
        '''
        from proveit import Literal, Operation, Lambda, Conditional
        from proveit.logic import Equals, Forall

        def raise_type_error():
            raise TypeError("'definition' should be an equality or "
                            "universally quantified equality but got %s."
                            %definition)
        
        if isinstance(definition, Judgment):
            definition = definition.expr

        if isinstance(definition, Equals):
            if not isinstance(definition.lhs, Literal):
                raise TypeError("Expecting a Literal on the left side "
                                "of the 'definition' equality but got "
                                "%s."%definition.lhs)
            lit = definition.lhs
            var = lit.as_variable()
            condition = definition.literals_as_variables(lit)
            if as_implication_internally:
                gen = self.generalize(lit, antecedent=condition)
                if with_internal_wrapping:
                    gen = (gen.inner_expr().instance_expr
                           .with_wrap_before_operator())
                return (gen.instantiate({var:condition.rhs},
                                        preserve_all=True)
                        .derive_consequent())
            else:
                gen = self.generalize(lit, conditions=[condition])
                if with_internal_wrapping:
                    gen = gen.with_wrapping()
                return gen.instantiate({var:condition.rhs},
                                       preserve_all=True)

        if not isinstance(definition, Forall):
            raise_type_error()
        equality = definition.instance_expr
        if not isinstance(equality, Equals):
            raise_type_error()
        if (not isinstance(equality.lhs, Operation) 
                or not isinstance(equality.lhs.operator, Literal)):
            raise TypeError(
                "If universally quantified, the 'definition' "
                "should have an Operation with a Literal operator "
                "on the left side of the quantified equality.")
        if equality.lhs.operands != definition.instance_params:
            raise TypeError(
                "If universally quantified, the 'definition' "
                "should have an Operation on the left side of "
                "the quantified equality with operands matching "
                "the quantified parameters: %s ≠ %s"
                %(equality.lhs.operands, definition.instance_params))

        lit = equality.lhs.operator
        var = lit.as_variable()
        # Always use the antecedant form for a quantified
        # definition.
        antecedent = definition.literals_as_variables(lit)
        repl = Lambda(antecedent.instance_params,
                      antecedent.instance_expr.rhs)
        gen = self.generalize(lit, antecedent=antecedent)
        if with_internal_wrapping:
            gen = (gen.inner_expr().instance_expr
                   .with_wrap_before_operator())
        impl = gen.instantiate({var:repl}, auto_simplify=False)
        return impl.derive_consequent()
    """

    @prover
    def eliminate(self, *skolem_constants, **defaults_config):
        '''
        Performs a Skolem constant elimination derivation step on this
        Judgment (KT), where this KT has the form S |– alpha and the
        set S of assumptions includes one or more assumptions involving
        one or more Skolem constants sk1, …, skn specified by
        skolem_constants, where the Skolem constant-related assumptions
        were previously generated using the Exists.choose(sk1, …, skn)
        method.
        '''
        from proveit.logic import Exists
        return Exists.eliminate(skolem_constants, self)

    # Not a @prover since it just uses the assumptions of the Judgment. 
    def simplify(self):
        '''
        Prove a simplified form of this Judgment.
        '''
        with defaults.temporary() as temp_defaults:
            # Use the assumptions of the Judgment
            temp_defaults.assumptions = self.assumptions
            # Don't exploit the evaluation of the Judgment; it
            # must be TRUE (under its assumptions), but that's
            # trivial and useless.
            simplification = self.simplification(_no_eval_check=True)
            return simplification.derive_right_via_equality()
        
    # Not a @prover since it just uses the assumptions of the Judgment. 
    def evaluation(self):
        '''
        Prove that the Judgement expression equals TRUE
        under the assumptions of the Judgment.
        '''
        from proveit.logic import evaluate_truth
        return evaluate_truth(self.expr, assumptions=self.assumptions)

    def as_impl(self, hypothesis):
        '''
        Abbreviation for as_implication.
        '''
        return self.as_implication(hypothesis)

    def raise_unusable_proof(self):
        from .proof import UnusableProof
        proof = self.proof()
        unusuable_proof = proof._meaning_data._unusable_proof
        if proof == unusuable_proof:
            raise UnusableProof(Judgment.theorem_being_proven, unusuable_proof)
        else:
            raise UnusableProof(
                Judgment.theorem_being_proven, unusuable_proof,
                'required to prove' + self.string())
            
    def is_fully_proven(self):
        proof = self.proof()
        if proof is None: return False
        return all(_thm.is_fully_proven() for _thm in proof.used_theorems())

    def is_fully_proven_and_usable(self):
        return self.is_fully_proven() and self.is_usable()

    def string(self):
        '''
        Display the turnstile notation to show that the judgment
        on the right derives from the set of assumptions on the left.
        '''
        from proveit import ExprTuple
        if len(self.assumptions) > 0:
            assumptions_str = ExprTuple(
                *
                self.assumptions).formatted(
                'string',
                fence=False)
            return r'{' + assumptions_str + r'} |- ' + self.expr.string()
        return r'|- ' + self.expr.string()

    def latex(self):
        '''
        Display the turnstile notation to show that the judgment
        on the right derives from the set of assumptions on the left.
        '''
        from proveit import ExprTuple
        if len(self.assumptions) > 0:
            assumptions_latex = ExprTuple(
                *
                self.assumptions).formatted(
                'latex',
                fence=False)
            return r'{' + assumptions_latex + r'} \vdash ' + self.expr.latex()
        return r'\vdash ' + self.expr.latex()

    def __str__(self):
        '''
        Return a string representation of the Judgment.
        '''
        return self.string()

    def __repr__(self):
        '''
        Return a string representation of the Judgment.
        '''
        if not self.is_possibly_usable():
            self.raise_unusable_proof()
        return self.string()

    def _repr_html_(self):
        '''
        Generate html to show the Judgment as a set of assumptions,
        turnstile, then the statement expression.  Expressions are png's
        compiled from the latex (that may be recalled from memory or
        storage if previously generated) with a links to
        expr.ipynb notebooks for displaying the expression information.
        '''
        if not defaults.display_latex:
            return None  # No LaTeX display at this time.
        if not self.is_usable():
            self.raise_unusable_proof()
        if self.is_fully_proven():
            html = '&#128522;' # smiley face
        else:
            html = ''
        proof = self.proof()
        html += '<span style="font-size:20px;">'
        html += ', '.join(assumption._repr_html_() for assumption
                          in self.assumptions)
        html += ' '
        if proof is not None:
            # link to the proof
            html += ('<a class="ProveItLink" '
                     'href="%s" style="text-decoration: none">' 
                     % proof.get_link())
        html += '&nbsp;&#x22A2;&nbsp;&nbsp;'  # turnstile symbol
        if proof is not None:
            html += '</a>'
        html += self.expr._repr_html_()
        html += '</span>'
        return html

    def inner_expr(self, assumptions=USE_DEFAULTS):
        '''
        Return an InnerExpr object to wrap the Judgment and
        access any inner sub-expression (including assumptions or
        inner expressions of assumptions) for the purpose of
        replacing the inner expression, changing its style,
        or relabeling variables.
        '''
        from .expression.inner_expr import InnerExpr
        if assumptions==USE_DEFAULTS:
            assumptions=defaults.assumptions
        assumptions = OrderedSet(assumptions) + self.assumptions
        return InnerExpr(self, assumptions=assumptions)
    
    def _used_vars(self):
        '''
        Return all of the used Variables of this Judgment,
        including those in assumptions.
        Call externally via the used_vars method in expr.py.
        '''
        return self.expr._used_vars().union(
                *[assumption._used_vars() for
                  assumption in self.assumptions])

    def _contained_parameter_vars(self):
        '''
        Return all of the used parameter variables contained in this
        Judgment, including those in assumptions.
        Call externally via the contained_parameter_vars method
        in expr.py.
        '''
        return self.expr._contained_parameter_vars().union(
                *[assumption._contained_parameter_vars() for
                  assumption in self.assumptions])


def as_expression(truth_or_expression):
    '''
    Return the argument as Expressions.  That is, if the argument is the
    Judgment, yield its associated Expression.  If it is an Expression,
    yield just that.  Otherwise, raise a TypeError.
    '''
    if isinstance(truth_or_expression, Judgment):
        return truth_or_expression.expr
    elif isinstance(truth_or_expression, Expression):
        return truth_or_expression
    else:
        raise TypeError('Expected to be a Judgment or an Expression')


def as_expressions(*truth_or_expressions):
    '''
    Return the arguments as a list of Expressions via as_expression.
    '''
    return [as_expression(truth_or_expression)
            for truth_or_expression in truth_or_expressions]


class ProofInitiationFailure(Exception):
    def __init__(self, message):
        self.message = message

    def __str__(self):
        return self.message<|MERGE_RESOLUTION|>--- conflicted
+++ resolved
@@ -357,14 +357,9 @@
             if not proven_truth.is_usable():
                 defaults._proven_truth = proven_truth
                 proven_truth.raise_unusable_proof()
-<<<<<<< HEAD
             print("{} is now proven.".format(Judgment.theorem_being_proven))
             Judgment.stored_theorem_being_proven._recordProof(
                 proven_truth.proof(), direct_prover_call_count)
-=======
-            print("{} has been proven.".format(Judgment.theorem_being_proven))
-            Judgment.stored_theorem_being_proven._recordProof(proven_truth.proof())
->>>>>>> 6f78626e
         finally:
             Judgment.qed_in_progress = False
         return proven_truth.proof()
@@ -382,8 +377,6 @@
         should have the same meaning as the original proven expression
         but with a new style to be used.
         '''
-<<<<<<< HEAD
-=======
         if new_style_expr is None or (
                 new_style_expr._style_id == self._style_id):
             if len(assumptions) == len(self.assumptions) and all(
@@ -392,7 +385,6 @@
                     zip(self.assumptions, assumptions)):
                 # No change.  No need to reprove.
                 return self
->>>>>>> 6f78626e
         proof = self.proof().regenerate_proof_under_new_assumptions(
             assumptions=assumptions, new_style_expr=new_style_expr)
         return proof.proven_truth
@@ -721,11 +713,7 @@
         new_style_assumptions = []
         for assumption in assumptions:
             if assumption in self.assumptions:
-<<<<<<< HEAD
-                new_style_assumptions.append(assumptions)
-=======
                 new_style_assumptions.append(assumption)
->>>>>>> 6f78626e
         if ((new_style_expr._style_id == self.expr._style_id) and
                 tuple(self.assumptions) == tuple(new_style_assumptions) and
                 all(new_style_assumption._style_id == old_assumption._style_id
