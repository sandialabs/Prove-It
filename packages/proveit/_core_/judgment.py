--- conflicted
+++ resolved
@@ -365,7 +365,7 @@
         Returns the most up-to-date proof of this Judgment.
         '''
         return self._meaning_data._proof
-    
+
     def reprove(self, *, assumptions, new_style_expr=None):
         '''
         Reprove under new assumptions.  The original assumptions should be
@@ -710,7 +710,7 @@
             raise ValueError(
                 "Cannot match styles when expressions are do "
                 "not have the same meaning: %s ≠ %s."%(self.expr, expr))
-        
+
         new_style_expr = expr
         new_style_assumptions = []
         for assumption in assumptions:
@@ -723,31 +723,12 @@
                             new_style_assumptions, self.assumptions))):
             # Nothing has changed.
             return self
-<<<<<<< HEAD
-
-        new_style_judgment = \
-            Judgment(new_style_expr, new_style_assumptions,
-                     num_lit_gen=self.num_lit_gen)
-        proof = new_style_judgment.proof()
-        if proof is not None and proof.proven_truth==self:
-            # Update the style for the proof if there is one
-            # corresponding to this Judgment (as opposed to one
-            # that has more assumptions than necessary).
-            new_style_proof = copy(proof)
-            new_style_proof.proven_truth = self
-            self._meaning_data._expr_proofs.insert(
-                    new_style_proof)
-            new_style_judgment._meaning_data._proof = \
-                new_style_proof
-        return new_style_judgment
-=======
-        
+
         if self.proof() is not None:
             return self.reprove(assumptions=assumptions, new_style_expr=expr)
-        
+
         return Judgment(new_style_expr, new_style_assumptions,
                         num_lit_gen=self.num_lit_gen)
->>>>>>> 6f78626e
 
     @staticmethod
     def find_judgment(expression, assumptions, *,
@@ -757,15 +738,9 @@
         Try to find a Judgment for this expression that applies to
         the given set of assumptions.  The Judgment applies to the given
         assumptions if its assumptions are a subset of the given assumptions
-<<<<<<< HEAD
         or, if allow_indirect_proven_assumptions=True, it's assumptions are
         proven under the given assumptions or, if
         allow_indirect_provable_assumptions is True, it's assumptions are
-=======
-        or, if allow_indirect_proven_assumptions=True, it's assumptions are 
-        proven under the given assumptions or, if
-        allow_indirect_provable_assumptions is True, it's assumptions are 
->>>>>>> 6f78626e
         provable under the given assumptions.
         Return None if there is no match.
         '''
@@ -773,11 +748,7 @@
             return None
         truths = Judgment.expr_to_judgments[expression]
         suitable_truths = []
-<<<<<<< HEAD
-
-=======
-        
->>>>>>> 6f78626e
+
         for truth in truths:
             if len(truth.assumptions)==1 and  (
                     next(iter(truth.assumptions)) == truth.expr):
@@ -794,11 +765,7 @@
                 elif allow_indirect_provable_assumptions and all(
                         _assumption.readily_provable(assumptions=assumptions)
                         for _assumption in truth.assumptions):
-<<<<<<< HEAD
                     suitable_truths.append(truth)
-=======
-                    suitable_truths.append(truth)                    
->>>>>>> 6f78626e
         if len(suitable_truths) == 0:
             return None  # no suitable truth
         # return one with the shortest proof, and among those the fewest
@@ -808,11 +775,7 @@
         '''
         Is this necessary?  with_matching_styles is used in
         Expression.prove and seems like it's handling this job in any case.
-<<<<<<< HEAD
-
-=======
-        
->>>>>>> 6f78626e
+
         # Make sure we get the desired style (and labels) for the
         # assumptions and 'truth'.
         # Although this looks vacuous, it will map an assumption of
