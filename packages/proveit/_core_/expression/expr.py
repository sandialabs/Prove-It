--- conflicted
+++ resolved
@@ -905,16 +905,9 @@
         # See if this Expression already has a legitimate proof.
         found_truth = Judgment.find_judgment(self, assumptions)
         if found_truth is not None:
-<<<<<<< HEAD
-            found_truth.with_matching_styles(
-                self, assumptions)  # give it the appropriate style
-            # found an existing Judgment that does the job!
-            return found_truth
-=======
             # found an existing Judgment that does the job!
             return found_truth.with_matching_styles(
                 self, assumptions)  # give it the appropriate style
->>>>>>> 6f78626e
 
         if not automation:
             raise ProofFailure(self, assumptions, "No pre-existing proof")
@@ -928,31 +921,8 @@
             # Reprove under new assumptions.
             found_truth = found_truth.reprove(assumptions=assumptions,
                                               new_style_expr=self)
-<<<<<<< HEAD
-            found_truth.with_matching_styles(
-                self, assumptions)  # give it the appropriate style
-            # found an existing Judgment that does the job!
-            return found_truth
-
-        # See if this Expression can be proven indirectly (proven under
-        # assumptions that are provable under current assumptions).
-        found_truth = Judgment.find_judgment(self, assumptions,
-                                             allow_indirect_provable_assumptions=True)
-        if found_truth is not None:
-            for _assumption in found_truth.assumptions:
-                _assumption.prove(assumptions=assumptions)
-            # Reprove under new assumptions.
-            found_truth = found_truth.reprove(assumptions=assumptions,
-                                              new_style_expr=self)
-            found_truth.with_matching_styles(
-                self, assumptions)  # give it the appropriate style
-            # found an existing Judgment that does the job!
-            return found_truth
-=======
-            # found an existing Judgment that does the job!
             return found_truth.with_matching_styles(
                 self, assumptions)  # give it the appropriate style
->>>>>>> 6f78626e
 
         if not self._readily_provable():
             # See if this Expression can be proven indirectly (proven under
