--- conflicted
+++ resolved
@@ -18,19 +18,19 @@
     expressions automatically populate the Operation.operationClassOfOperator
     when any Expression class is provided with an '_operator_' class attribute.
     '''
-    
+
     # These attributes should not be overridden by classes outside
     # of the core.
-    protected = ('_generic_version', '_setContext', 
+    protected = ('_generic_version', '_setContext',
                  'replaced', '_replaced', '_replaced_entries', 'relabeled',
                  '_make', '_checked_make', '_auto_reduced', '_used_vars',
                  '_possibly_free_var_ranges', '_parameterized_var_ranges',
                  '_repr_html_', '_coreInfo',
-                 '_subExpressions', '_genericExpr', 
+                 '_subExpressions', '_genericExpr',
                  '_meaningData', '_meaning_id',
                  '_styleData', '_style_id',
                  'is_parameter_independent')
-    
+
     def __new__(meta, name, bases, attrs):
         # Tip from
         # https://stackoverflow.com/questions/3948873
@@ -42,7 +42,7 @@
                     raise AttributeError('Overriding of attribute "%s" '
                                          'not allowed.'%attribute)
         return super().__new__(meta, name, bases, attrs)
-    
+
     def __init__(cls, *args, **kwargs):
         type.__init__(cls, *args, **kwargs)
         if hasattr(cls, '_operator_'):
@@ -71,20 +71,15 @@
         Expression.displayed_expression_styles.clear()
         Expression.contexts.clear()
         assert len(Expression.in_progress_to_conclude)==0, "Unexpected remnant 'in_progress_to_conclude' items (should have been temporary)"
-<<<<<<< HEAD
-
-    def __init__(self, coreInfo, subExpressions=tuple(), styles=None, requirements=tuple()):
-=======
-                        
+
     def __init__(self, coreInfo, subExpressions=tuple(), styles=None):
->>>>>>> c9f8aad2
-        '''
-        Initialize an expression with the given coreInfo (information relevant 
+        '''
+        Initialize an expression with the given coreInfo (information relevant
         at the core Expression-type level) which should be a list (or tuple) of
-        strings, and a list (or tuple) of subExpressions.  "styles" is a 
+        strings, and a list (or tuple) of subExpressions.  "styles" is a
         dictionary used to indicate how the Expression should be formatted
-        when there are different possibilities (e.g. division with '/' or as a 
-        fraction).  The meaning of the expression is independent of its styles 
+        when there are different possibilities (e.g. division with '/' or as a
+        fraction).  The meaning of the expression is independent of its styles
         signature.
         '''
         if styles is None: styles = dict()
@@ -120,35 +115,21 @@
             if not hasattr(self._meaningData, '_coreInfo'):
                 # initialize the data of self._meaningData
                 self._meaningData._coreInfo = tuple(coreInfo)
-<<<<<<< HEAD
-                # combine requirements from all sub-expressions
-                requirements = sum([subExpression.getRequirements() for subExpression
-                                    in subExpressions], tuple()) + requirements
-                # Expression requirements are essentially assumptions that need
-                # to be proven for the expression to be valid.  Calling
-                # "checkAssumptions" will remove repeats and generate proof by
-                # assumption for each (which may not be necessary, but does not
-                # hurt).
-                self._meaningData._requirements = \
-                    defaults.checkedAssumptions(requirements)
-
-=======
         '''
         if not hasattr(self, '_genericExpr'):
             self._genericExpr = self._generic_version()
         if self._genericExpr is self:
             # Create the meaning data.
             object_rep_fn = lambda expr : hex(expr._meaning_id)
-            self._meaningData = meaningData(self._generate_unique_rep(object_rep_fn, 
+            self._meaningData = meaningData(self._generate_unique_rep(object_rep_fn,
                                                                       coreInfo))
             if not hasattr(self._meaningData, '_coreInfo'):
                 # initialize the data of self._meaningData
-                self._meaningData._coreInfo = tuple(coreInfo)            
+                self._meaningData._coreInfo = tuple(coreInfo)
         else:
             self._meaningData = self._genericExpr._meaningData
         '''
-        
->>>>>>> c9f8aad2
+
         # The style data is shared among Expressions with the same structure and style -- this will contain the 'png' generated on demand.
         self._styleData = styleData(self._generate_unique_rep(lambda expr : hex(expr._style_id), coreInfo, styles))
         # initialize the style options
@@ -157,12 +138,7 @@
         # reference this unchanging data of the unique 'meaning' data
         self._meaning_id = self._meaningData._unique_id
         self._coreInfo = self._meaningData._coreInfo
-<<<<<<< HEAD
-        self._requirements = self._meaningData._requirements
-
-=======
-        
->>>>>>> c9f8aad2
+
         self._style_id = self._styleData._unique_id
 
         """
@@ -176,35 +152,26 @@
         """
         for subExpression in subExpressions: # update Expression.parent_expr_map
             self._styleData.addChild(self, subExpression)
-<<<<<<< HEAD
-
-    def _generic_version(self):
-        '''
-        Retrieve (and create if necessary) the generic version of this
-        expression in which deterministic 'dummy' variables are used as Lambda
-        parameters, determines the 'meaning' of the expression.
-=======
-        
+
         if not hasattr(self, '_max_in_scope_bound_vars'):
-            # The '_max_inscope_bound_vars' attribute is used to make 
+            # The '_max_inscope_bound_vars' attribute is used to make
             # unique variable assignments for Lambda parameters in the
-            # "generic version" which is invariant under 
+            # "generic version" which is invariant under
             # alpha-conversion.  For a Lambda, this attribute is
             # set ahead of time.
             if len(self._subExpressions)==0:
                 self._max_in_scope_bound_vars = 0
             else:
                 self._max_in_scope_bound_vars = \
-                    max(subexpr._max_in_scope_bound_vars for subexpr 
+                    max(subexpr._max_in_scope_bound_vars for subexpr
                         in self._subExpressions)
-            
-    
+
+
     def _generic_version(self):
         '''
-        Retrieve (and create if necessary) the generic version of this 
-        expression in which deterministic 'dummy' variables are used as 
+        Retrieve (and create if necessary) the generic version of this
+        expression in which deterministic 'dummy' variables are used as
         Lambda parameters, determines the 'meaning' of the expression.
->>>>>>> c9f8aad2
         '''
         if hasattr(self, '_genericExpr'):
             return self._genericExpr
@@ -226,15 +193,9 @@
 
         # The 'generic' sub-expressions are different than the sub-expressions,
         # so that propagates to this Expression's generic version.
-<<<<<<< HEAD
-        self._genericExpr = self.__class__._make(self._meaningData._coreInfo,
-                                                 dict(self._styleData.styles),
-                                                 generic_sub_expressions)
-=======
         self._genericExpr = self.__class__._checked_make(
-                self._meaningData._coreInfo, dict(self._styleData.styles), 
+                self._meaningData._coreInfo, dict(self._styleData.styles),
                 generic_sub_expressions)
->>>>>>> c9f8aad2
         return self._genericExpr
 
 
@@ -330,9 +291,7 @@
         if attr[0] != '_' and attr in self.__dict__:
             raise Exception("Attempting to alter read-only value '%s'"%attr)
         self.__dict__[attr] = value
-<<<<<<< HEAD
-=======
-    
+
     def __getattribute__(self, name):
         '''
         Intercept the application of 'auto_reduction', not executing
@@ -351,7 +310,7 @@
                 # This specific auto reduction is disabled, so skip it.
                 return lambda assumptions : None
             def safe_auto_reduction(assumptions=USE_DEFAULTS):
-                was_disabled = (attr_self_class in 
+                was_disabled = (attr_self_class in
                                 defaults.disabled_auto_reduction_types)
                 try:
                     # The specific auto reduction must be disabled
@@ -365,7 +324,6 @@
                                 attr_self_class)
             return safe_auto_reduction
         return attr
->>>>>>> c9f8aad2
 
     def __repr__(self):
         return str(self) # just use the string representation
@@ -417,7 +375,7 @@
     def _make(cls, coreInfo, styles, subExpressions, genericExpr=None):
         '''
         Should make the Expression object for the specific Expression sub-class
-        based upon the coreInfo and subExpressions.  Must be implemented for 
+        based upon the coreInfo and subExpressions.  Must be implemented for
         each core Expression sub-class that can be instantiated.
         '''
         raise MakeNotImplemented(cls)
@@ -425,13 +383,9 @@
     @classmethod
     def _checked_make(cls, coreInfo, styles, subExpressions, genericExpr=None):
         '''
-        Check that '_make' is done appropriately since it is not 
+        Check that '_make' is done appropriately since it is not
         entirely within the control of the core.
         '''
-<<<<<<< HEAD
-        raise MakeNotImplemented(subClass)
-
-=======
         coreInfo = tuple(coreInfo)
         subExpressions = tuple(subExpressions)
         if genericExpr is not None:
@@ -443,8 +397,8 @@
         assert made._subExpressions == subExpressions, (
                 "%s vs %s"%(made._subExpressions, subExpressions))
         return made
-    
-    
+
+
     def _auto_reduced(self, assumptions, requirements,
                       equality_repl_requirements):
         if defaults.auto_reduce and hasattr(self, 'auto_reduction'):
@@ -469,8 +423,7 @@
                 equality_repl_requirements.add(reduction)
                 return reduction.expr.rhs
         return self # No reduction, just return 'self'.
-    
->>>>>>> c9f8aad2
+
     def coreInfo(self):
         '''
         Copy out the core information.
@@ -491,7 +444,7 @@
         Return the number of sub-expressions of this expression.
         '''
         return len(self._subExpressions)
-    
+
     def innerExpr(self, assumptions=USE_DEFAULTS):
         '''
         Return an InnerExpr object to wrap the expression and
@@ -500,13 +453,8 @@
         variables.
         '''
         from .inner_expr import InnerExpr
-<<<<<<< HEAD
-        return InnerExpr(self)
-
-=======
         return InnerExpr(self, assumptions=assumptions)
-        
->>>>>>> c9f8aad2
+
     def styleOptions(self):
         '''
         Return a StyleOptions object that indicates the possible
@@ -528,13 +476,11 @@
         self._styleData.updateStyles(self, styles)
         return self
 
-<<<<<<< HEAD
-=======
     def withoutStyle(self, name):
         '''
         Remove one of the styles from the styles dictionary for this
         expression.  Sometimes you want to remove a style and use
-        default behavior (which is allowed to be different for string 
+        default behavior (which is allowed to be different for string
         and LaTeX formatting).
         '''
         styles = dict(self._styleData.styles)
@@ -543,8 +489,7 @@
             return self # no change in styles, so just use the original
         self._styleData.updateStyles(self, styles)
         return self
-    
->>>>>>> c9f8aad2
+
     def withMatchingStyle(self, expr_with_different_style):
         '''
         Alter the styles of this expression to match that of the
@@ -579,27 +524,13 @@
             return self._styleData.styles[styleName]
         else:
             return self._styleData.styles.get(styleName, default)
-<<<<<<< HEAD
-
-=======
-    
->>>>>>> c9f8aad2
+
     def getStyles(self):
         '''
         Return a copy of the internally maintained styles dictionary.
         '''
         return dict(self._styleData.styles)
-<<<<<<< HEAD
-
-    def getRequirements(self):
-        '''
-        Return a copy of the requirements.
-        '''
-        return tuple(self._requirements)
-
-=======
-         
->>>>>>> c9f8aad2
+
     def remakeConstructor(self):
         '''
         Method to call to reconstruct this Expression.  The default is the class name
@@ -644,28 +575,14 @@
         assumptionsSet = set(assumptions)
         if automation is USE_DEFAULTS:
             automation = defaults.automation
-<<<<<<< HEAD
-
-        # Note: exclude WILDCARD_ASSUMPTIONS when looking for an existing proof.
-        #   (may not matter, but just in case).
-        foundTruth = KnownTruth.findKnownTruth(self, (assumptionsSet - {'*'}))
+
+        foundTruth = KnownTruth.findKnownTruth(self, assumptionsSet)
         if foundTruth is not None:
             foundTruth.withMatchingStyles(self, assumptions) # give it the appropriate style
             return foundTruth # found an existing KnownTruth that does the job!
 
-        if self in assumptionsSet or '*' in assumptionsSet:
-            # prove by assumption if self is in the list of assumptions or
-            # WILDCARD_ASSUMPTIONS is in the list of assumptions.
-=======
-                
-        foundTruth = KnownTruth.findKnownTruth(self, assumptionsSet)
-        if foundTruth is not None: 
-            foundTruth.withMatchingStyles(self, assumptions) # give it the appropriate style
-            return foundTruth # found an existing KnownTruth that does the job!
-                
         if self in assumptionsSet:
             # prove by assumption if self is in the list of assumptions.
->>>>>>> c9f8aad2
             from proveit._core_.proof import Assumption
             return Assumption.makeAssumption(self, assumptions).provenTruth
 
@@ -708,7 +625,7 @@
             raise ProofFailure(self, assumptions, "'conclude' method not implemented for proof automation")
         finally:
             Expression.in_progress_to_conclude.remove(in_progress_key)
-    
+
     def proven(self, assumptions=USE_DEFAULTS):
         '''
         Return True if and only if the expression is known to be true.
@@ -730,10 +647,7 @@
         '''
         from proveit.logic import Not
         return Not(self).prove(assumptions=assumptions, automation=automation)
-<<<<<<< HEAD
-
-=======
-                        
+
     def diproven(self, assumptions=USE_DEFAULTS):
         '''
         Return True if and only if the expression is known to be false.
@@ -744,8 +658,7 @@
             return True
         except ProofFailure:
             return False
-    
->>>>>>> c9f8aad2
+
     def conclude(self, assumptions=USE_DEFAULTS):
         '''
         Attempt to conclude this expression under the given assumptions,
@@ -755,11 +668,11 @@
         and it cannot be proven trivially via assumption or defaultConclude.
         The `prove` method has a mechanism to prevent infinite recursion,
         so there are no worries regarding cyclic attempts to conclude an expression.
-        
+
         As a rule of thumb, 'conclude' methods should only attempt
         one non-trivial strategy for the automation.  Simple checks if
         something is already known to be true is deemed "trivial".
-        If everything fails, other methods could be recommended to the 
+        If everything fails, other methods could be recommended to the
         user to be attempted manually.
         '''
         raise NotImplementedError("'conclude' not implemented for " + str(self.__class__))
@@ -795,66 +708,33 @@
         It also may be desirable to store the knownTruth for future automation.
         '''
         return iter(())
-<<<<<<< HEAD
-
-    def substituted(self, exprMap, relabelMap=None, reservedVars=None, assumptions=USE_DEFAULTS, requirements=None):
-        '''
-        Returns this expression with the expressions substituted
-        according to the exprMap dictionary (mapping Expressions to Expressions --
-        for specialize, this may only map Variables to Expressions).
-        If supplied, reservedVars is a dictionary that maps reserved Variable's
-        to relabeling exceptions.  You cannot substitute with an expression that
-        uses a restricted variable and you can only relabel the exception to the
-        restricted variable.  This is used to protect an Lambda function's "scope".
-
-        For certain Expression classes in proveit._core_.expression.composite,
-        intermediate proofs may be required.  This is why assumptions may be
-        needed.  If a list is passed into requirements, KnownTruth's for these
-        intermediate proofs will be appended to it -- these are requirements
-        for the substitution to be valid.
-        '''
-        self._checkRelabelMap(relabelMap)
-        if len(exprMap)>0 and (self in exprMap):
-            return exprMap[self]._restrictionChecked(reservedVars)
-        else:
-            return self
-
-    def relabeled(self, relabelMap, reservedVars=None):
-        '''
-        A watered down version of substituted in which only variable labels are
-        changed.
-        '''
-        return self.substituted(exprMap=dict(), relabelMap=relabelMap, reservedVars=reservedVars)
-
-    def _checkRelabelMap(self, relabelMap):
-=======
-    
+
     def replaced(self, repl_map, allow_relabeling=False,
                  assumptions=USE_DEFAULTS, requirements=None,
                  equality_repl_requirements=None):
         '''
-        Returns this expression with sub-expressions replaced 
-        according to the replacement map (repl_map) dictionary 
-        which maps Expressions to Expressions.  When used for 
+        Returns this expression with sub-expressions replaced
+        according to the replacement map (repl_map) dictionary
+        which maps Expressions to Expressions.  When used for
         instantiation, this should specifically map variables,
         indexed variables, or ranges of indexed variables to
         Expressions.
-        
+
         If allow_relabeling is True then internal Lambda parameters
-        may be replaced when it is a valid replacement of parameter(s) 
-        (i.e., Variable's, IndexedVar's, or an ExprRange of 
+        may be replaced when it is a valid replacement of parameter(s)
+        (i.e., Variable's, IndexedVar's, or an ExprRange of
         IndexedVar's, and unique parameter variables).
         Otherwise, the Lambda parameter variables will be masked
         within its scope.  Partial masked of a range of indexed
         varaibles is not allowed and will cause an error.
-        For example, we cannot replace (x_1, ..., x_{n+1}) within 
+        For example, we cannot replace (x_1, ..., x_{n+1}) within
         (x_1, ..., x_n) -> f(x_1, ..., x_n).
-        
+
         'assumptions' and 'requirements' are used when an operator is
-        replaced by a Lambda map that has a range of parameters 
-        (e.g., x_1, ..., x_n) such that the length of the parameters 
-        and operands must be proven to be equal.  For more details, 
-        see Operation.replaced, Lambda.apply, and Iter.replaced 
+        replaced by a Lambda map that has a range of parameters
+        (e.g., x_1, ..., x_n) such that the length of the parameters
+        and operands must be proven to be equal.  For more details,
+        see Operation.replaced, Lambda.apply, and Iter.replaced
         (which is the sequence of calls involved).  They may also
         be used to ensure indices match when performing parameter-
         dependent ExprRange expansions that require indices to match.
@@ -863,10 +743,10 @@
         also used for automatic equality replacements; for example,
         "And() = TRUE".  Such requirements are also recorded in the
         'equality_repl_requirements' set if one is provided.
-        
+
         Also applies any enabled automatic reductions.
         '''
-        if requirements is None: 
+        if requirements is None:
             requirements = [] # Not passing back requirements.
         if assumptions is None:
             assumptions = defaults.checkedAssumptions(assumptions)
@@ -881,22 +761,13 @@
                             assumptions=assumptions, requirements=requirements,
                             equality_repl_requirements=\
                             equality_repl_requirements)
-    
+
     def _replaced(self, repl_map, allow_relabeling,
                   assumptions, requirements, equality_repl_requirements):
->>>>>>> c9f8aad2
         '''
         Implementation for Expression.replaced except for the
         final automatic reduction (if applicalbe).
         '''
-<<<<<<< HEAD
-        from proveit import Variable
-        if relabelMap is None: return
-        for key in relabelMap:
-            if not isinstance(key, Variable):
-                raise TypeError("relabelMap keys must be Variables")
-
-=======
         if len(repl_map)>0 and (self in repl_map):
             replaced = repl_map[self]
         else:
@@ -909,96 +780,28 @@
                     self._coreInfo, dict(self._styleData.styles),
                     subbed_sub_exprs)
         return replaced
-    
->>>>>>> c9f8aad2
+
     def copy(self):
         '''
         Make a copy of the Expression with the same styles.
         '''
         # vacuous substitution makes a copy
-        expr_copy = self.replaced({}) 
+        expr_copy = self.replaced({})
         return expr_copy
-<<<<<<< HEAD
-
-    def _iterSubParamVals(self, axis, iterParam, startArg, endArg, exprMap,
-                          relabelMap=None, reservedVars=None,
-                          assumptions=USE_DEFAULTS, requirements=None):
-        '''
-        Consider a substitution over a containing iteration (Iter) defined via exprMap,
-        relabelMap, etc, and expand the iteration by substituting the
-        "iteration parameter" over the range from the "starting argument" to the
-        "ending argument" (both inclusive).
-
-        This default version merge-sorts the results from all
-        sub-expressions or raises a _NoExpandedIteration exception\
-        if none of the sub-expressions yield anything to indicate
-        that any containing Indexed variable is being expanded.
-        '''
-        from proveit.number import LessEq
-        from proveit._core_.expression.expr import _NoExpandedIteration
-        from proveit._core_.expression.composite.composite import _generateCoordOrderAssumptions
-        # Collect the iteration substitution parameter values for all
-        # of the operators and operands and merge them together.
-        val_lists = []
-        extended_assumptions = list(assumptions)
-        if requirements is None: requirements = []
-        for sub_expr in self._subExpressions:
-            try:
-                vals = sub_expr._iterSubParamVals(axis, iterParam, startArg,
-                                                  endArg, exprMap, relabelMap,
-                                                  reservedVars, assumptions,
-                                                  requirements)
-                extended_assumptions.extend(_generateCoordOrderAssumptions(vals))
-                val_lists.append(vals)
-            except _NoExpandedIteration:
-                pass
-        if len(val_lists) == 0:
-            raise _NoExpandedIteration()
-
-        # We won't add the requirements for the sorting here.  Instead, we will make
-        # sure differences are in naturals numbers at the Iter.substitution level.
-        param_vals = LessEq.mergesorted_items(val_lists, assumptions=extended_assumptions,
-                                              skip_exact_reps=True, skip_equiv_reps=True)
-        return list(param_vals)
-
-    def _validateRelabelMap(self, relabelMap):
-        if len(relabelMap) != len(set(relabelMap.values())):
-            raise ImproperRelabeling("Cannot relabel different Variables to the same Variable.")
-
-    def usedVars(self):
-        '''
-        Returns the union of the used Variables of the sub-Expressions.
-        '''
-        return set().union(*[expr.usedVars() for expr in self.subExprIter()])
-
-    def freeVars(self):
-=======
-    
+
     def _used_vars(self):
->>>>>>> c9f8aad2
         '''
         Return all of the used Variables of this Expression,
         included those in sub-expressions.
         Call externally via the used_vars method in expr.py.
         '''
-<<<<<<< HEAD
-        return set().union(*[expr.freeVars() for expr in self.subExprIter()])
-
-    def freeMultiVars(self):
-        """
-        Returns the used multi-variables that are not bound as an instance variable
-        or wrapped in a Bundle (see multiExpression.py).
-        """
-        return set()
-=======
-        return set().union(*[expr._used_vars() for 
+        return set().union(*[expr._used_vars() for
                              expr in self._subExpressions])
->>>>>>> c9f8aad2
 
     def _possibly_free_var_ranges(self, exclusions=None):
         '''
         Return the dictionary mapping Variables to forms w.r.t. ranges
-        of indices (or solo) in which the variable occurs as free or 
+        of indices (or solo) in which the variable occurs as free or
         not explicitly and completely masked.  Examples of "forms":
             x
             x_i
@@ -1011,19 +814,19 @@
         In another example,
         (x_1, ..., x_n) -> x_1 + ... + x_k + x_{k+1} + ... + x_{n}
         would report {x_1, ..., x_k, x_{k+1}, ..., x_{n}} for the x
-        entry because the masking is not "explicit" (obvious).  
-                
-        If this Expression is in the exclusion set, or contributes 
+        entry because the masking is not "explicit" (obvious).
+
+        If this Expression is in the exclusion set, or contributes
         directly to a form that is in the exclusions set, skip over it.
         For example, given the expression
             a*x_{i, 1} + ... + a*x_{i, n_1}
         if x_{i, 1}, ..., x_{i, n_i} is in the exclusion set,
         then 'a' will be the only free variable reported.
-        
+
         Call externally via the free_var_forms method in expr.py.
         '''
         forms_dict = dict()
-        if exclusions is not None and self in exclusions: 
+        if exclusions is not None and self in exclusions:
             return forms_dict # this is excluded
         for expr in self._subExpressions:
             for var, forms in \
@@ -1031,7 +834,7 @@
                             exclusions=exclusions).items():
                 forms_dict.setdefault(var, set()).update(forms)
         return forms_dict
-    
+
     def safeDummyVar(self):
         from proveit._core_.expression.label.var import safeDummyVar
         return safeDummyVar(self)
@@ -1039,42 +842,34 @@
     def safeDummyVars(self, n):
         from proveit._core_.expression.label.var import safeDummyVars
         return safeDummyVars(n, self)
-<<<<<<< HEAD
-
-    def evaluation(self, assumptions=USE_DEFAULTS):
-=======
-            
+
     def evaluation(self, assumptions=USE_DEFAULTS, *, automation=True,
                    **kwargs):
->>>>>>> c9f8aad2
         '''
         If possible, return a KnownTruth of this expression equal to its
         irreducible value.  Checks for an existing evaluation.  If it
         doesn't exist, try some default strategies including a reduction.
         Attempt the Expression-class-specific "doReducedEvaluation"
         when necessary.
-        
+
         If automation is False, this may only succeed if the evaluation
         is already known.  Other keyword arguments will be passed
         along to doReducedEvaluation to instruct it on how it
         should behave (e.g., 'minimal_automation').
         '''
-        from proveit.logic import (Equals, defaultSimplification, 
+        from proveit.logic import (Equals, defaultSimplification,
                                    SimplificationError, EvaluationError)
         from proveit import KnownTruth
         from proveit.logic.irreducible_value import isIrreducibleValue
 
-<<<<<<< HEAD
-=======
         assumptions = defaults.checkedAssumptions(assumptions)
-        
->>>>>>> c9f8aad2
+
         method_called = None
         try:
             # First try the default tricks. If a reduction succesfully
             # occurs, evaluation will be called on that reduction.
             evaluation = defaultSimplification(
-                    self.innerExpr(), mustEvaluate=True, 
+                    self.innerExpr(), mustEvaluate=True,
                     assumptions=assumptions, automation=automation)
             method_called = defaultSimplification
         except SimplificationError as e:
@@ -1087,16 +882,10 @@
                     raise EvaluationError(self, assumptions)
                 method_called = self.doReducedEvaluation
             except NotImplementedError:
-<<<<<<< HEAD
-                # We have nothing but the default evaluation strategy to try, and that failed.
-                raise e
-
-=======
                 # We have nothing but the default evaluation strategy to try,
                 # and that failed.
                 raise EvaluationError(self, assumptions)
-        
->>>>>>> c9f8aad2
+
         if not isinstance(evaluation, KnownTruth) or not isinstance(evaluation.expr, Equals):
             msg = ("%s must return an KnownTruth, "
                    "not %s for %s assuming %s"
@@ -1120,13 +909,8 @@
         # sides.
 
         return evaluation
-<<<<<<< HEAD
-
-    def doReducedEvaluation(self, assumptions=USE_DEFAULTS):
-=======
-    
+
     def doReducedEvaluation(self, assumptions=USE_DEFAULTS, **kwargs):
->>>>>>> c9f8aad2
         '''
         Attempt to evaluate 'self', which should be a reduced
         expression with operands already evaluated.
@@ -1135,7 +919,7 @@
         Must be overridden for class-specific evaluation.
         Raise a SimplificationError if the evaluation
         cannot be done.
-        
+
         The kwargs may provide instructions on how this method
         should behave (e.g., minimal_automation).
         '''
@@ -1148,30 +932,24 @@
         Return the right side of an evaluation.
         '''
         return self.evaluation(assumptions=assumptions).rhs
-<<<<<<< HEAD
    """
 
-    def simplification(self, assumptions=USE_DEFAULTS):
-=======
-   """ 
-        
     def simplification(self, assumptions=USE_DEFAULTS, *, automation=True,
                        **kwargs):
->>>>>>> c9f8aad2
         '''
         If possible, return a KnownTruth of this expression equal to a
         canonically simplified form. Checks for an existing simplifcation.
         If it doesn't exist and automation is True, try some default strategies
-        including a reduction.  Attempt the Expression-class-specific 
+        including a reduction.  Attempt the Expression-class-specific
         "doReducedSimplication" when necessary.
-        
-        If automation is False, this may only succeed if the 
+
+        If automation is False, this may only succeed if the
         simplification is already known.  Other keyword arguments will
         be passed along to doReducedEvaluation to instruct it on how it
-        should behave (e.g., 'minimal_automation').     
+        should behave (e.g., 'minimal_automation').
         '''
         from proveit import KnownTruth, ProofFailure
-        from proveit.logic import (Equals, defaultSimplification, 
+        from proveit.logic import (Equals, defaultSimplification,
                                    SimplificationError, EvaluationError)
         assumptions = defaults.checkedAssumptions(assumptions)
 
@@ -1179,7 +957,7 @@
         try:
             # First try the default tricks. If a reduction succesfully occurs,
             # simplification will be called on that reduction.
-            simplification = defaultSimplification(self.innerExpr(), 
+            simplification = defaultSimplification(self.innerExpr(),
                                                    assumptions=assumptions,
                                                    automation=automation)
             method_called = defaultSimplification
@@ -1189,7 +967,7 @@
                 # is not a known simplification.
                 raise SimplificationError("Unknown simplification of %s under "
                                           "assumptions %s"%(self, assumptions))
-            # The default did nothing, let's try the Expression-class specific 
+            # The default did nothing, let's try the Expression-class specific
             # versions of evaluation and simplification.
             try:
                 # first try evaluation.  that is as simple as it gets.
@@ -1228,13 +1006,8 @@
         Equals.known_simplifications[known_simplifications_key] = simplification
 
         return simplification
-<<<<<<< HEAD
-
-    def doReducedSimplification(self, assumptions=USE_DEFAULTS):
-=======
-    
+
     def doReducedSimplification(self, assumptions=USE_DEFAULTS, **kwargs):
->>>>>>> c9f8aad2
         '''
         Attempt to simplify 'self', which should be a reduced
         expression with operands already simplified.
@@ -1243,16 +1016,12 @@
         Must be overridden for class-specific simplification.
         Raise a SimplificationError if the simplification
         cannot be done.
-        
+
         The kwargs may provide instructions on how this method
         should behave (e.g., minimal_automation).
         '''
         raise NotImplementedError("'doReducedSimplification' not implemented for %s class"%str(self.__class__))
-<<<<<<< HEAD
-
-=======
-    
->>>>>>> c9f8aad2
+
     """
     # Generated automatically via InnerExpr.register_equivalence_method.
     def simplified(self, assumptions=USE_DEFAULTS):
@@ -1272,25 +1041,7 @@
         for subExpr in self._subExpressions:
             for expr in subExpr.orderOfAppearance(subExpressions):
                 yield expr
-<<<<<<< HEAD
-
-    def _restrictionChecked(self, reservedVars):
-        '''
-        Check that a substituted expression (self) does not use any
-        reserved variables (parameters of a Lambda function Expression).
-        '''
-        if reservedVars is not None \
-                and not self.freeVars().isdisjoint(reservedVars.keys()):
-            intersection = self.freeVars().intersection(reservedVars.keys())
-            msg = ("Must not make substitution with reserved variables "
-                   "(i.e., parameters of a Lambda function).\n"
-                   "These variables are in violation: %s"%str(intersection))
-            raise ScopingViolation(msg)
-        return self
-
-=======
-    
->>>>>>> c9f8aad2
+
     def _repr_html_(self, context=None, unofficialNameKindContext=None):
         '''
         Generate html to show a png compiled from the latex (that may be recalled
@@ -1313,16 +1064,11 @@
         if self._styleData.png_url is not None:
             expr_notebook_rel_url = context.expressionNotebook(self, unofficialNameKindContext)
             html = '<a class="ProveItLink" href="' + expr_notebook_rel_url + '">'
-<<<<<<< HEAD
-            encoded_png = encodebytes(self._styleData.png).decode("utf-8")
-            html += '<img src="data:image/png;base64,' + encoded_png + r'" style="display:inline;vertical-align:middle;" />'
-=======
             if defaults.inline_pngs:
-                encoded_png = encodebytes(self._styleData.png).decode("utf-8") 
+                encoded_png = encodebytes(self._styleData.png).decode("utf-8")
                 html += '<img src="data:image/png;base64,' + encoded_png + r'" style="display:inline;vertical-align:middle;" />'
             else:
                 html += '<img src="' + self._styleData.png_url + r'" style="display:inline;vertical-align:middle;" />'
->>>>>>> c9f8aad2
             html += '</a>'
         # record as a "displayed" (style-specific) expression
         Expression.displayed_expression_styles.add((self._style_id, self))
@@ -1339,7 +1085,7 @@
     def exprInfo(self, details=False):
         from proveit._core_.expression.expr_info import ExpressionInfo
         return ExpressionInfo(self, details)
-        
+
 def used_vars(expr):
     '''
     Return all of the used Variables of this Expression,
@@ -1350,7 +1096,7 @@
 def possibly_free_var_ranges(expr, exclusions=None):
     '''
     Return the dictionary mapping Variables to forms w.r.t. ranges
-    of indices (or solo) in which the variable occurs as free or 
+    of indices (or solo) in which the variable occurs as free or
     not explicitly and completely masked.  Examples of "forms":
         x
         x_i
@@ -1365,8 +1111,8 @@
     would report {x_1, ..., x_k, x_{k+1}, ..., x_{n}} for the x
     entry because the masking is not "explicit" and actually depends
     upon what may be assumed about k.
-    
-    If this Expression is in the exclusion set, or contributes 
+
+    If this Expression is in the exclusion set, or contributes
     directly to a form that is in the exclusions set, skip over it.
     For example, given the expression
         a*x_{i, 1} + ... + a*x_{i, n_1}
@@ -1378,8 +1124,8 @@
 def free_vars(expr, *, err_inclusively):
     '''
     Returns the set of variables that are free, the variable itself
-    or some indices of the variable.  
-    For example, 
+    or some indices of the variable.
+    For example,
         (x_1, ..., x_n) -> x_1 + ... + x_n + x_{n+1}
     x and n are both free.  And in
         (x_1, ..., x_n) -> x_1 + ... + x_k + x_{k+1} + ... + x_{n}
