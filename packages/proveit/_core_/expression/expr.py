--- conflicted
+++ resolved
@@ -570,9 +570,6 @@
         for my_sub_expr, other_sub_expr in zip(
                 self.sub_expr_iter(), expr_with_different_style.sub_expr_iter()):
             my_sub_expr._with_matching_style(other_sub_expr)
-<<<<<<< HEAD
-        return self.with_styles(**expr_with_different_style.get_styles())
-=======
         # Note, within lambda maps, "meanings" may diverge.
         # We only "guarantee" the new styles exist where "meanings"
         # are the same.
@@ -580,7 +577,6 @@
         return self._with_these_styles(
                 expr_with_different_style.get_styles(),
                 styles_must_exist = styles_must_exist)
->>>>>>> 1ab683fb
     
     def with_mimicked_style(self, other_expr):
         '''
