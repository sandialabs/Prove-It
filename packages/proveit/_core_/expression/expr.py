"""
This is the expression module.
"""

from proveit._core_.defaults import (defaults, USE_DEFAULTS, 
                                     SimplificationDirectives)
from proveit._core_.theory import Theory
from proveit._core_.expression.style_options import StyleOptions
from proveit._core_._unique_data import meaning_data, style_data
from proveit.decorators import (
    prover, relation_prover, equality_prover,
    _equality_prover_fn_to_tenses)
import sys
import re
import inspect
import urllib.request
import urllib.parse
import urllib.error
from base64 import encodebytes
from copy import copy

class ExprType(type):
    '''
    By overriding the Expression type, we can make Operation-type
    expressions automatically populate the Operation.operation_class_of_operator
    when any Expression class is provided with an '_operator_' class attribute.
    '''

    # These attributes should not be overridden by classes outside
    # of the core.
    protected = {'_apply', 'replaced', 'basic_replaced', 'instance_context',
                 '_replaced_entries', 
                 'equality_replaced', '_manual_equality_replaced',
                 '_auto_simplified', '_auto_simplified_sub_exprs',
                 '_range_reduction', 'relabeled',
                 'sub_expr_substitution',
                 'canonically_labeled', 'canonical_form',
                 '_make', '_checked_make', '_reduced', '_used_vars',
                 '_free_var_ranges', '_parameterized_var_ranges',
                 '_repr_html_', '_core_info',
                 '_sub_expressions', '_canonically_labeled',
                 '_meaning_data', '_meaning_id',
                 '_style_data', '_style_id',
                 'is_parameter_independent', 'literal_int_extent'}

    def __new__(meta, name, bases, attrs):
        # Tip from
        # https://stackoverflow.com/questions/3948873
        #             /prevent-function-overriding-in-python
        core_package = 'proveit._core_'
        if attrs['__module__'][:len(core_package)] != core_package:
            for attribute in attrs:
                if attribute in ExprType.protected:
                    raise AttributeError('Overriding of attribute "%s" '
                                         'not allowed.' % attribute)
        return super().__new__(meta, name, bases, attrs)

    def __init__(cls, *args, **kwargs):
        type.__init__(cls, *args, **kwargs)
        
        # Register the '_operator_' if there is one.
        if hasattr(cls, '_operator_'):
            from proveit._core_.expression.operation import Operation
            from proveit._core_.expression.label.literal import Literal
            if issubclass(cls, Operation):
                if not isinstance(cls._operator_, Literal):
                    raise TypeError("'_operator_' class attributes must be "
                                    "Literal expressions.")
                Operation.operation_class_of_operator[cls._operator_] = cls
                
        if hasattr(cls, '_simplification_directives_'):
            simplification_directives = cls._simplification_directives_
            if not isinstance(simplification_directives, 
                              SimplificationDirectives):
                raise TypeError(
                        "%s._simplification_directives_ expected to be "
                        "of type SimplificationDirectives")
            simplification_directives._expr_class = cls
        if not hasattr(cls, '__init__'):
            raise TypeError("%s, an Expression-derived class, must have an "
                            "__init__ method"%cls)
        
        # Check that the __init__ method of the Expression class
        # has a 'styles' method that is keyword only.
        def raise_invalid_styles_init_arg():
            raise TypeError(
                    "The __init__ method of %s, an Expression-derived "
                    "class must accept 'styles' as a keyword-only "
                    "argument, with 'None' as its default if it has a one. "
                    "Simply pass the 'styles' along to parent __init__ "
                    "method)."%cls)            
        init_sig = inspect.signature(cls.__init__)
        if 'styles' not in init_sig.parameters.keys():
            raise_invalid_styles_init_arg()
        styles_param = init_sig.parameters['styles']
        if (styles_param.kind != inspect.Parameter.KEYWORD_ONLY or
                styles_param.default not in (None, inspect.Parameter.empty)):
            raise_invalid_styles_init_arg()
        
        # Register @equality_prover methods.
        for attr, val in list(cls.__dict__.items()):
            if callable(val) and val in _equality_prover_fn_to_tenses:
                fn = val
                past_tense, present_tense = _equality_prover_fn_to_tenses[fn]
                cls._register_equality_method(
                        fn, past_tense, present_tense)

    def _register_equality_method(
            cls, equality_method, past_tense_name, present_tense_name):
        '''
        Register a method of an expression class that is used to derive
        and return (as a Judgment) the equivalence of that expression 
        on the left side with a new form on the right side.
        (e.g., 'simplification', 'evaluation', 'commutation', 
        'association').
        In addition to the expression class and the method (as a name or 
        function object), also provide the "past-tense" form of the name 
        for deriving the equivalence and returning the right side, and 
        provide the "action" form of the name that may be used to make
        the replacement directly within a Judgment to produce a revised 
        Judgment.  The "past-tense" version will be added automatically
        as a method to the given expression class with an appropriate
        doc string.
        '''
        if not isinstance(equality_method, str):
            # can be a string or a function:
            equality_method = equality_method.__name__
        if not hasattr(cls, equality_method):
            raise Exception(
                "Must have '%s' method defined in class '%s' in order to "
                "register it as an equivalence method in InnerExpr." %
                (equality_method, str(cls)))
    
        # Store information in the Expression class that will enable 
        # calling InnerExpr methods when an expression of that type
        # is the inner expression for generating equivalences or
        # performing in-place replacements.
        setattr(
            cls, '_equiv_method_%s_' %
            equality_method, ('equiv', equality_method))
        setattr(
            cls, '_equiv_method_%s_' %
            past_tense_name, ('rhs', equality_method))
        setattr(
            cls, '_equiv_method_%s_' %
            present_tense_name, ('action', equality_method))
    
        # Automatically create the "past-tense" equivalence method for
        # the expression class which returns the right side.
        """
        # Doesn't work with overloading.  Must be fixed. To use this
        # check.
        if hasattr(cls, past_tense_name):
            raise Exception(
                "Should not manually define '%s' in class '%s'.  This "
                "'past-tense' equivalence method will be generated "
                "automatically by registering it in InnerExpr." %
                (past_tense_name, str(cls)))
        """
    
        def equiv_rhs(expr, *args, **kwargs):
            return getattr(expr, equality_method)(*args, **kwargs).rhs
        equiv_rhs.__name__ = past_tense_name
        equiv_rhs.__doc__ = (
                "Return an equivalent form of this expression derived "
                "via '%s'."% equality_method)
        setattr(cls, past_tense_name, equiv_rhs)


class Expression(metaclass=ExprType):
    # (expression, assumption) pairs for which conclude is in progress, tracked to prevent infinite
    # recursion in the `prove` method.
    in_progress_to_conclude = set()

    # Map "labeled" meaning data to "canonical" meaning data.
    labeled_to_canonical_meaning_data = dict()

    # Map Expression classes to their proper paths (as returned
    # by the Expression._class_path method).
    class_paths = dict()
    
    """
    # Map simplification directive identifiers to expressions
    # that have been simplified under the corresponding directive.
    # See decorators.py in the proveit package.
    simplified_exprs = dict()
    """

    """
    # Map "labeled meaning ids" of expressions to default styles.
    # That is, expressions with a specific labeling will establish
    # default styles; expressions with the same meaning but different
    # labels with have their own separate default style.
    default_labeled_expr_styles = dict()
    """

    @staticmethod
    def _clear_():
        '''
        Clear all references to Prove-It information under
        the Expression jurisdiction.  All Expression classes that store Prove-It
        state information must implement _clear_ to clear that information.
        '''
        assert len(Expression.in_progress_to_conclude) == 0, (
                "Unexpected remnant 'in_progress_to_conclude' items "
                "(should have been temporary)")
        Expression.labeled_to_canonical_meaning_data.clear()
        Expression.class_paths.clear()
        #Expression.default_labeled_expr_styles.clear()

    def __init__(self, core_info, sub_expressions=tuple(), *, styles):
        '''
        Initialize an expression with the given core_info (information relevant
        at the core Expression-type level) which should be a list (or tuple) of
        strings, and a list (or tuple) of sub_expressions.  "styles" is a
        dictionary used to indicate how the Expression should be formatted
        when there are different possibilities (e.g. division with '/' or as a
        fraction).  The meaning of the expression is independent of its styles
        signature.
        '''
        from proveit._core_.theory import UnsetCommonExpressionPlaceholder
        for core_info_elem in core_info:
            if not isinstance(core_info_elem, str):
                raise TypeError(
                    'Expecting core_info elements to be of string type')
        for sub_expression in sub_expressions:
            if isinstance(sub_expression, UnsetCommonExpressionPlaceholder):
                sub_expression.raise_attempted_use_error()
            if not isinstance(sub_expression, Expression):
                raise TypeError(
                    'Expecting sub_expression elements to be of Expression type')

        # note: these contained expressions are subject to style changes on an
        # Expression instance basis
        self._sub_expressions = tuple(sub_expressions)

        # check for illegal characters in core-info or styles
        if any(',' in info for info in core_info):
            raise ValueError("core_info is not allowed to contain a comma.")
        if styles is not None:
            ignore_inapplicable_styles = (
                    styles.pop('__IGNORE_INAPPLICABLE_STYLES__', False))
            for style in styles.values():
                if not {',', ':', ';'}.isdisjoint(style):
                    raise ValueError(
                        "Styles are not allowed to contain a ',', ':', or ';'.  Just use spaces.")
        else:
            ignore_inapplicable_styles = False

        # Create the "labeled" meaning data.  This is data common
        # to equivalent expressions which use the same lambda labels.
        # This isn't the "true" meaning data which is based upon using
        # "canonical" lambda labels.
        def object_rep_fn(expr): return hex(expr._labeled_meaning_id)
        self._labeled_meaning_data = meaning_data(
            self._generate_unique_rep(object_rep_fn, core_info))
        if not hasattr(self._labeled_meaning_data, '_core_info'):
            # initialize the data of self._labeledMeaningData
            self._labeled_meaning_data._core_info = tuple(core_info)

        # reference this unchanging data of the unique 'labeled meaning'
        # data.
        self._labeled_meaning_id = self._labeled_meaning_data._unique_id
        self._core_info = self._labeled_meaning_data._core_info
        # The "true" meaning "data" and id (based upon the canonical
        # version of the exrpession) will be generated on demand,
        # when expressions are compared (__eq__) or hashed (__hash__).

        if styles is None:
            styles = dict()
        style_options = self.style_options()
        """
        if (defaults.use_consistent_styles and 
                self._labeled_meaning_id in 
                Expression.default_labeled_expr_styles):
            # Any styles that have not been explicitly set will
            # use the default style for an expression of this "meaning".
            styles_to_emulate = (
                Expression.default_labeled_expr_styles[self._labeled_meaning_id])
            option_names = set(style_options.option_names())
            for name, val in styles_to_emulate.items():
                if name not in styles and name in option_names:
                    styles[name] = val
        """
        styles = style_options.standardized_styles(
                styles, ignore_inapplicable_styles=ignore_inapplicable_styles)

        # The style data is shared among Expressions with the same structure
        # and style -- this will contain the 'png' generated on demand.
        self._style_data = style_data(
            self._generate_unique_rep(lambda expr: hex(expr._style_id),
                core_info, styles, style_options))
        # initialize the style options
        # formatting style options that don't affect the meaning of the
        # expression
        self._style_data.styles = styles
        self._style_id = self._style_data._unique_id
        
        if (styles == style_options.canonical_styles() and
                len(self._sub_expressions) == 0):
            # When there are no sub-expressions, we can immediately
            # declare that the canonical expression is simply "self"
            # and the "true" meaning data is the "labeled" meaning data.
            self._canonically_labeled = self
            self._meaning_data = self._labeled_meaning_data
            self._meaning_id = self._meaning_data._unique_id
        
        # Track the number of potentially-independent interanally
        # bound variables to simplify generating a canonical form.
        # This number will be increased in Lambda.__init__ according
        # to the number of its parameters.
        if len(self._sub_expressions) == 0:
            self._num_indep_internal_bound_vars = 0
        else:
            self._num_indep_internal_bound_vars = max(
                    subexpr._num_indep_internal_bound_vars for 
                    subexpr in self._sub_expressions)
        """
        if defaults.use_consistent_styles:
            # Make this the default style.
            Expression.default_labeled_expr_styles[
                    self._labeled_meaning_id] = styles
        """

    def canonically_labeled(self):
        '''
        Retrieve (and create if necessary) the canonical version of this
        expression in which deterministic 'dummy' variables are used as
        Lambda parameters, determining the 'meaning' of the expression.
        '''
        if hasattr(self, '_canonically_labeled'):
            return self._canonically_labeled
        if hasattr(self, '_meaning_data'):
            # Set via '_meaning_data':
            self._canonically_labeled = self._meaning_data.canonically_labeled
            return self._canonically_labeled
        labeled_to_canonical_meaning_data = (
            Expression.labeled_to_canonical_meaning_data)
        if self._labeled_meaning_data in labeled_to_canonical_meaning_data:
            # Set the '_meaning_data' via '_labeled_meaning_data' and
            # 'labeled_to_canonical_meaning_data'.
            self._meaning_data = (
                labeled_to_canonical_meaning_data[self._labeled_meaning_data])
            self._meaning_id = self._meaning_data._unique_id
            # Now we can set the _canonically_labeled via the
            # '_meaning_data'.
            return self.canonically_labeled()

        # Get the canonical labeling of the sub-expressions.
        canonical_sub_expressions = tuple(
            sub_expr.canonically_labeled()
            for sub_expr in self._sub_expressions)
        # Get the styles of the sub expressions.
        sub_expression_styles = tuple(sub_expr._style_data
                                      for sub_expr in self._sub_expressions)
        # Get the styles of the canonical versions of the
        # sub-expressions.
        canonical_sub_expression_styles = \
            tuple(canonical_sub_expr._style_data
                  for canonical_sub_expr in canonical_sub_expressions)
        
        # See if this is a canonical version already by virtue of having
        # canonical styles and sub-expressions.
        style_options = self.style_options()
        canonical_styles = style_options.canonical_styles()
        if (self._style_data.styles == canonical_styles and
                sub_expression_styles == canonical_sub_expression_styles):
            # This is the canonical version.
            self._canonically_labeled = self
            return self

        # The 'canonical' sub-expressions are different than the
        # sub-expressions, so that propagates to this Expression's
        # canonical version.
        """
        with defaults.temporary() as temp_defaults:
            # Force the canonical styles.
            temp_defaults.use_consistent_styles = False
            canonically_labeled = self.__class__._checked_make(
                self._core_info, canonical_sub_expressions, 
                style_preferences=canonical_styles)
        """
        canonically_labeled = self.__class__._checked_make(
            self._core_info, canonical_sub_expressions, 
            style_preferences=canonical_styles)
        assert (canonically_labeled.canonically_labeled() ==
                canonically_labeled), (
                        "The canonical version of a canonical expression "
                        "should be itself.")
        self._canonically_labeled = canonically_labeled
        return canonically_labeled

    def canonical_form(self):
        '''
        Returns a form of this expression that should be provably
        equal to the original, assuming the original expression is
        known not to be "garbage" (e.g., proper types, no division
        by zero, etc.).
        
        For example,
            "a + b + c + d" and "d + c + a + b" should have the
        same canonical forms (which has an arbitrary but
        deterministic order for the terms) and we can prove that these 
        are equal as long as we know that a, b, c, and d are numbers
        (members of the set of complex numbers).
        
        See _build_canonical_form: this method should be overriden by
        each Expression type for build type-specific canonical forms.
        '''
        if hasattr(self, '_canonical_form'):
            return self._canonical_form
        canonical_form = self._build_canonical_form()
        self._canonical_form = canonical_form
        if hasattr(canonical_form, '_canonical_form'):
            if canonical_form != canonical_form._canonical_form:
                raise ValueError("Inconsistent canonical forms: %s vs %s"
                                 %(canonical_form, 
                                   canonical_form._canonical_form))
        else:
            canonical_form._canonical_form = canonical_form
        return self._canonical_form 

    def _build_canonical_form(self):
        '''
        Build the canonical form of the Expression (see the
        Expression.canonical_form method).  Override to build
        type-specific canonical forms.  By default, this recursed to
        use canonical forms of sub-expressions.        
        '''
        canonical_sub_exprs = []
        has_distinct_canonical_form = False
        for sub_expr in self.sub_expr_iter():
            canonical_sub_expr = sub_expr.canonical_form()
            if sub_expr != canonical_sub_expr:
                has_distinct_canonical_form = True
            canonical_sub_exprs.append(canonical_sub_expr)
        if has_distinct_canonical_form:
            # Use the canonical forms of the sub-expressions.
            return self._checked_make(
                self._core_info, canonical_sub_exprs,
                style_preferences=self._style_data.styles)
        else:
            # No canonical form that is different from self.
            return self
    
    @equality_prover('equated', 'equate')
    def deduce_equality(self, equality, **defaults_config):
        '''
        Prove that this expression is equal another one that has the
        same canonical form.  Calls '_deduce_equality' which may have
        type-specific implementations.
        '''
        from proveit import Judgment, UnsatisfiedPrerequisites
        if equality.lhs != self:
            raise ValueError(
                    "'deduce_equality' expects an 'equality' with "
                    "'self' on the left side")
        if equality.lhs.canonical_form() != equality.rhs.canonical_form():
            raise UnsatisfiedPrerequisites(
                    "'deduce_equality' can only be used to prove equality "
                    "between expressions with the same canonical form. "
                    "%s and %s have distinct canonical forms %s and %s "
                    "respectively"%(equality.lhs, equality.rhs,
                                    equality.lhs.canonical_form(),
                                    equality.rhs.canonical_form()))
        proven_eq = self._deduce_equality(equality)
        if not isinstance(proven_eq, Judgment):
            raise TypeError("Expecting a proven Judgment to be returned "
                            "by '_deduce_equality")
        if proven_eq.expr != equality:
            raise ValueError("Expecting '_deduce_equality' to return the "
                             "proven 'equality': %s vs %s"%(
                                     proven_eq.expr, equality))
        return proven_eq
                                               
    def _deduce_equality(self, equality):
        '''
        Helper method for 'deduce_equality' which should have a
        type-specific implementation if '_build_canonical_form' is
        type-specific.
        '''
        if self._build_canonical_form != Expression._build_canonical_form:
            raise NotImplementedError(
                    "'_deduce_equality' not implemented for %s"
                    %type(self))
        # The generic version will work via direct substitutions 
        # equating sub-expressions that differ.
        return equality.conclude_via_direct_substitution() 
                                               
    def _establish_and_get_meaning_id(self):
        '''
        The "meaning" of an expression is determined by it's
        canonical version and is only established as needed (on demand).
        Return the "meaning id" after it is established.
        '''
        if hasattr(self, '_meaning_id'):
            return self._meaning_id
        canonically_labeled = self.canonically_labeled()
        if hasattr(self, '_meaning_id'):
            # It may have been set via the 'canonically_labeled' call.
            return self._meaning_id
        if canonically_labeled is self:
            # The "true" meaning data is the "labeled" meaning data.
            self._meaning_data = self._labeled_meaning_data
        else:
            canonically_labeled._establish_and_get_meaning_id()
            self._meaning_data = canonically_labeled._meaning_data
        if not hasattr(self._meaning_data, 'canonically_labeled'):
            # store the canonical expression for future reference
            self._meaning_data.canonically_labeled = canonically_labeled
        # Anything with the same "labeled meaning data" must have the
        # same "canonical meaning data".
        labeled_to_canonical_meaning_data = \
            Expression.labeled_to_canonical_meaning_data
        labeled_to_canonical_meaning_data[self._labeled_meaning_data] = \
            self._meaning_data
        self._meaning_id = self._meaning_data._unique_id
        return self._meaning_id

    def _generate_unique_rep(self, object_rep_fn, core_info=None, 
                             styles=None, style_options=None):
        '''
        Generate a unique representation string using the given function to obtain representations of other referenced Prove-It objects.
        '''
        if core_info is None:
            core_info = self._core_info
        if styles is None and hasattr(self, '_style_data'):
            styles = self._style_data.styles
            style_options = self.style_options()
        if styles is not None:
            canonical_styles = style_options.canonical_styles()
            style_str = ','.join(style_name + ':' + styles[style_name]
                                 for style_name in sorted(styles.keys())
                                 if styles[style_name] != canonical_styles.get(
                                         style_name, None))
        else:
            style_str = ''
        sub_expr_info = ','.join(object_rep_fn(expr)
                                 for expr in self._sub_expressions)
        # Note: putting the sub-expressions at the front makes it convenient
        # to just grab that piece which is used when adding or removing
        # references to stored information.
        return '%s;%s;%s;%s' % (sub_expr_info, self._class_path(),
                                ','.join(core_info), style_str)
    #self._class_path() + '[' + ','.join(core_info) + ']' + style_str + ';[' +  + ']'

    def _class_path(self):
        ExprClass = self.__class__
        if ExprClass in Expression.class_paths:
            return Expression.class_paths[ExprClass]
        class_module = sys.modules[ExprClass.__module__]
        if hasattr(class_module, '__file__'):
            theory = Theory(class_module.__file__)
        else:
            theory = Theory()  # use the current directory if using the main module
        # get the full class path relative to the root theory where the class
        # is defined
        class_path = theory.name + '.' + \
            ExprClass.__module__.split('.')[-1] + '.' + ExprClass.__name__
        # Store for future reference:
        Expression.class_paths[ExprClass] = class_path
        return class_path

    @staticmethod
    def _parse_unique_rep(unique_rep):
        sub_expr_info, expr_class_str, core_info_str, style_str = \
            unique_rep.split(';')
        core_info = [_ for _ in core_info_str.split(',') if _ != '']
        style_pairs = [_ for _ in style_str.split(',') if _ != '']
        style_dict = dict(style_pair.split(':') for style_pair in style_pairs)
        sub_expr_refs = [_ for _ in sub_expr_info.split(',') if _ != '']
        return expr_class_str, core_info, style_dict, sub_expr_refs

    @staticmethod
    def _extractReferencedObjIds(unique_rep):
        '''
        Given a unique representation string, returns the list of representations
        of Prove-It objects that are referenced.
        '''
        sub_expr_end = unique_rep.find(';')
        ref_info = unique_rep[:sub_expr_end]
        # Split by ',' or ';' to get the individual reference ids.
        return [_ for _ in re.split(',|;', ref_info) if _ not in ('', '.')]

    def __setattr__(self, attr, value):
        '''
        Expressions should be read-only objects.  Attributes may be added, however; for example,
        the 'png' attribute which will be added whenever it is generated).
        '''
        if attr[0] != '_' and attr in self.__dict__:
            raise Exception("Attempting to alter read-only value '%s'" % attr)
        self.__dict__[attr] = value

    def __repr__(self):
        return str(self)  # just use the string representation

    def __eq__(self, other):
        if isinstance(other, Expression):
            if self._labeled_meaning_id == other._labeled_meaning_id:
                # Equal in a strong sense -- not only the same meaning
                # but the same labeling.
                return True
            return (self._establish_and_get_meaning_id() ==
                    other._establish_and_get_meaning_id())
        else:
            return False  # other must be an Expression to be equal to self

    def __ne__(self, other):
        return not self.__eq__(other)

    def __hash__(self):
        return self._establish_and_get_meaning_id()

    def __str__(self):
        '''
        Return a string representation of the Expression.
        '''
        return self.string()

    def string(self, **kwargs):
        '''
        Return a string representation of the Expression.  The kwargs can contain formatting
        directives (such as 'fence' used to indicate when a sub-expression should be wrapped in
        parentheses if there can be ambiguity in the order of operations).
        '''
        raise NotImplementedError(
            "'string' method not implemented for " + str(self.__class__))

    def latex(self, **kwargs):
        '''
        Return a latex-formatted representation of the Expression.  The kwargs can contain formatting
        directives (such as 'fence' used to indicate when a sub-expression should be wrapped in
        parentheses if there can be ambiguity in the order of operations).
        '''
        raise NotImplementedError(
            "'latex' method not implemented for " + str(self.__class__))

    def formatted(self, format_type, **kwargs):
        '''
        Returns a formatted version of the expression for the given format_type
        ('string' or 'latex').  In the keyword arguments, fence=True indicates
        that parenthesis around the sub-expression may be necessary to avoid
        ambiguity.
        '''
        if format_type == 'string':
            return self.string(**kwargs)
        if format_type == 'latex':
            return self.latex(**kwargs)

    @classmethod
    def _make(cls, core_info, sub_expressions, *, styles, 
              canonically_labeled=None):
        '''
        Should make the Expression object for the specific Expression sub-class
        based upon the core_info and sub_expressions.  Must be implemented for
        each core Expression sub-class that can be instantiated.
        '''
        raise MakeNotImplemented(cls)

    @classmethod
    def _checked_make(cls, core_info, sub_expressions, *, style_preferences,
                      canonically_labeled=None):
        '''
        Check that '_make' is done appropriately since it is not
        entirely within the control of the core.
        '''
        core_info = tuple(core_info)
        sub_expressions = tuple(sub_expressions)
        # Indicate that inapplicable styles can simply be ignored
        # rather than raising an expection.
        style_preferences = dict(style_preferences)
        style_preferences['__IGNORE_INAPPLICABLE_STYLES__'] = True
        if canonically_labeled is None:
            made = cls._make(core_info, sub_expressions,
                             styles=style_preferences)
        else:
            made = cls._make(core_info, sub_expressions,
                             canonically_labeled=canonically_labeled, 
                             styles=style_preferences)
        assert made._core_info == core_info, (
            "%s vs %s" % (made._core_info, core_info))
        assert made._sub_expressions == sub_expressions, (
            "%s vs %s" % (made._sub_expressions, sub_expressions))
        return made

    def core_info(self):
        '''
        Copy out the core information.
        '''
        return tuple(self._core_info)

    def sub_expr(self, idx):
        return self._sub_expressions[idx]

    def sub_expr_iter(self):
        '''
        Iterator over the sub-expressions of this expression.
        '''
        return iter(self._sub_expressions)

    def num_sub_expr(self):
        '''
        Return the number of sub-expressions of this expression.
        '''
        return len(self._sub_expressions)

    def inner_expr(self, assumptions=USE_DEFAULTS):
        '''
        Return an InnerExpr object to wrap the expression and
        access any inner sub-expression for the purpose of replacing
        the inner expression, or change its styles, or relabeling its
        variables.
        '''
        from .inner_expr import InnerExpr
        return InnerExpr(self, assumptions=assumptions)

    def style_options(self):
        '''
        Return a StyleOptions object that indicates the possible
        styles and values that is available to determine how
        this Expression may be presented.
        '''
        return StyleOptions(self)  # the default is empty

    def has_same_style(self, expr):
        '''
        Return True if this 'self' expression is the same as the given
        'expr' expression with the same style.
        '''
        return self._style_id == expr._style_id

    def with_styles(self, ignore_inapplicable_styles=False, **kwargs):
        '''
        Alter the styles of this expression, and anything containing 
        this particular expression object, according to kwargs.
        '''
        styles = dict(self._style_data.styles)
        # update the _styles, _style_rep, and _style_id
        styles.update(kwargs)
        return self._with_these_styles(
                styles, ignore_inapplicable_styles=ignore_inapplicable_styles)
    
    def with_default_style(self, name):
        '''
        Remove one of the styles from the styles dictionary for this
        expression.  Sometimes you want to remove a style and use
        default behavior (which is allowed to be different for string
        and LaTeX formatting).
        '''
        styles = dict(self._style_data.styles)
        styles.discard(name)
        return self._with_these_styles(styles)
    
    def _with_these_styles(self, styles, ignore_inapplicable_styles=False):
        '''
        Helper for with_styles and without_style methods.
        '''
        style_options = self.style_options()
        styles = style_options.standardized_styles(
                styles, ignore_inapplicable_styles)
        if styles == self._style_data.styles:
            return self  # no change in styles, so just use the original
        """
        if defaults.use_consistent_styles:
            Expression.default_labeled_expr_styles[
                    self._labeled_meaning_id] = styles
        """
        new_style_expr = copy(self)
        new_style_expr._style_data = style_data(
            new_style_expr._generate_unique_rep(lambda expr: hex(expr._style_id),
                styles=styles, style_options=style_options))
        new_style_expr._style_data.styles = dict(styles)
        new_style_expr._style_id = new_style_expr._style_data._unique_id
        return new_style_expr

    def with_matching_style(self, expr_with_different_style):
        '''
        Return the expression with the diffent style after making
        sure it as the same meaning as this original expression.
        '''
        if self != expr_with_different_style:
            raise ValueError(
                "'with_matching_style' must be an expression with "
                "the same meaning as self: %s ≠ %s."%
                (self, expr_with_different_style))
        return expr_with_different_style

    def with_mimicked_style(self, other_expr, *,
                            ignore_inapplicable_styles=False):
        '''
        Given an 'other_expr' with the same style options as
        'self', return self with a style that mimicks that
        of 'other_expr' just at the top level.
        '''
        if not ignore_inapplicable_styles:
            if (self.style_options().options != 
                    other_expr.style_options().options):
                raise ValueError(
                    "'other_expr' must be an expression with "
                    "the same style options as 'self'.")
        return self.with_styles(
                **other_expr.get_styles(),
                ignore_inapplicable_styles=ignore_inapplicable_styles)

    def style_names(self):
        '''
        Return the name of the styles that may be set.
        '''
        return list(self._style_data.styles.keys())

    def get_style(self, style_name, default=None):
        '''
        Return the current style setting for the given style name.
        '''
        if default is None:
            return self._style_data.styles[style_name]
        else:
            return self._style_data.styles.get(style_name, default)

    def get_styles(self):
        '''
        Return a copy of the internally maintained styles dictionary.
        '''
        return dict(self._style_data.styles)

    def remake_constructor(self):
        '''
        Method to call to reconstruct this Expression.  The default is the class name
        itself to use the __init__ method, but sometimes a different method is more
        appropriate for setting the proper style (e.g. the Frac method in
        proveit.numbers.division.divide which constructs a Div object with a different
        style).  This constructor method must be in the same module as the class.
        '''
        return self.__class__.__name__

    def remake_arguments(self):
        '''
        Yield the argument values or (name, value) pairs
        that could be used to recreate the Expression.
        '''
        raise NotImplementedError(
            "remake_arguments method should be implemented for all ProveIt core Expression sub-classes.")

    def remake_with_style_calls(self):
        '''
        In order to reconstruct this Expression to have the same styles,
        what "with..." method calls are most appropriate?  Return a
        tuple of strings with the calls to make.  For example,
        ["with_wrapping_at(3)", "with_justification('right')"].
        '''
        return tuple()

    @prover
    def prove(self, **defaults_config):
        '''
        Attempt to prove this expression automatically under the
        given assumptions (if None, uses defaults.assumptions).  First
        it tries to find an existing Judgment, then it tries a simple
        proof by assumption (if self is contained in the assumptions),
        then it attempts to call the 'conclude' method.  If successful,
        the Judgment is returned, otherwise an exception is raised.
        Cyclic attempts to `conclude` the same expression under the
        same set of assumptions will be blocked, so `conclude` methods are
        free make attempts that may be cyclic.
        '''
        from proveit import Judgment, ProofFailure
        from proveit.logic import Not
        assumptions = defaults.assumptions
        automation = defaults.conclude_automation
        assumptions_set = set(assumptions)

        found_truth = Judgment.find_judgment(self, assumptions_set)
        if found_truth is not None:
            found_truth.with_matching_styles(
                self, assumptions)  # give it the appropriate style
            return found_truth  # found an existing Judgment that does the job!

        if self in assumptions_set:
            # prove by assumption if self is in the list of assumptions.
            from proveit._core_.proof import Assumption
            return Assumption.make_assumption(self, assumptions).proven_truth

        if not automation:
            raise ProofFailure(self, assumptions, "No pre-existing proof")

        # Use Expression.in_progress_to_conclude set to prevent an infinite
        # recursion
        in_progress_key = (
            self, tuple(sorted(assumptions,
                               key=lambda expr: hash(expr))))
        if in_progress_key in Expression.in_progress_to_conclude:
            raise ProofFailure(
                self,
                assumptions,
                "Infinite 'conclude' recursion blocked.")
        Expression.in_progress_to_conclude.add(in_progress_key)

        try:
            concluded_truth = None
            if isinstance(self, Not):
                # if it is a Not expression, try conclude_negation on the
                # operand
                try:
                    concluded_truth = self.operands[0].conclude_negation(
                        assumptions=assumptions)
                except NotImplementedError:
                    pass  # that didn't work, try conclude on the Not expression itself
            if concluded_truth is None:
                try:
                    # first attempt to prove via implication
                    concluded_truth = self.conclude_via_implication(
                            assumptions=assumptions)
                except ProofFailure:
                    # try the 'conclude' method of the specific Expression
                    # class
                    concluded_truth = self.conclude(assumptions=assumptions)
            if concluded_truth is None:
                raise ProofFailure(
                    self, assumptions, "Failure to automatically 'conclude'")
            if not isinstance(concluded_truth, Judgment):
                raise ValueError(
                    "'conclude' method should return a Judgment "
                    "(or raise an exception), not %s"%concluded_truth)
            if concluded_truth.expr != self:
                raise ValueError(
                    "'conclude' method should return a Judgment for this Expression object: " + str(
                        concluded_truth.expr) + " does not match " + str(self))
            if not concluded_truth.assumptions_set.issubset(assumptions_set):
                raise ValueError("While proving " +
                                 str(self) +
                                 ", 'conclude' method returned a Judgment with extra assumptions: " +
                                 str(set(concluded_truth.assumptions) -
                                     assumptions_set))
            if concluded_truth.expr._style_id == self._style_id:
                # concluded_truth with the same style as self.
                return concluded_truth
            return concluded_truth.with_matching_styles(
                self, assumptions)  # give it the appropriate style
        except NotImplementedError:
            raise ProofFailure(
                self,
                assumptions,
                "'conclude' method not implemented for proof automation")
        finally:
            Expression.in_progress_to_conclude.remove(in_progress_key)

    def proven(self, assumptions=USE_DEFAULTS):
        '''
        Return True if and only if the expression is known to be true.
        '''
        from proveit import ProofFailure
        try:
            self.prove(assumptions=assumptions, automation=False)
            return True
        except ProofFailure:
            return False

    def readily_provable(self, assumptions=USE_DEFAULTS):
        '''
        May return True only if we readily know that this expression 
        can be proven automatically and easily through its 'conclude' 
        method and must return True if it is already proven.  Must be 
        implemented for each Expression type.
        '''
        return self.proven()

    @prover
    def disprove(self, **defaults_config):
        '''
        Attempt to prove the logical negation (Not) of this expression.
        If successful, the Judgment is returned, otherwise an exception
        is raised.  By default, this simply calls prove on the negated
        expression. Override `conclude_negation` for automation specific to
        the type of expression being negated.
        '''
        from proveit.logic import Not
        return Not(self).prove()

    def disproven(self, assumptions=USE_DEFAULTS):
        '''
        Return True if and only if the expression is known to be false.
        '''
        from proveit import ProofFailure
        try:
            self.disprove(assumptions=assumptions, automation=False)
            return True
        except ProofFailure:
            return False

    def conclude(self, assumptions=USE_DEFAULTS):
        '''
        Attempt to conclude this expression under the given assumptions,
        using automation specific to this type of expression.
        Return the Judgment if successful, or raise an exception.
        This is called by the `prove` method when no existing proof was found
        and it cannot be proven trivially via assumption or default_conclude.
        The `prove` method has a mechanism to prevent infinite recursion,
        so there are no worries regarding cyclic attempts to conclude an expression.

        As a rule of thumb, 'conclude' methods should only attempt
        one non-trivial strategy for the automation.  Simple checks if
        something is already known to be true is deemed "trivial".
        If everything fails, other methods could be recommended to the
        user to be attempted manually.
        '''
        raise NotImplementedError(
            "'conclude' not implemented for " + str(self.__class__))

    @prover
    def conclude_via_implication(self, **defaults_config):
        '''
        Attempt to conclude this expression via applying
        modus ponens of known implications.
        '''
        from proveit.logic import conclude_via_implication
        return conclude_via_implication(self)

    def conclude_negation(self, assumptions=USE_DEFAULTS):
        '''
        Attempt to conclude the negation of this expression under the given
        assumptions, using automation specific to the type of expression being negated.
        Return the Judgment if successful, or raise an exception.
        This is called by the `prove` method of the negated expression
        when no existing proof for the negation was found.
        The `prove` method has a mechanism to prevent infinite recursion,
        so there are no worries regarding cyclic attempts to conclude an expression.
        '''
        raise NotImplementedError(
            "'conclude_negation' not implemented for " + str(self.__class__))

    def side_effects(self, judgment):
        '''
        Yield methods to attempt as side-effects when this expression
        is proven as a judgment.  These should each accept an
        'assumptions' parameter.
        These should be obvious and useful consequences, trivial and limited.
        There is no need to call this manually; it is called automatically when
        the corresponding Judgment is created.
        It also may be desirable to store the judgment for future automation.
        '''
        return iter(())
    
    @equality_prover('sub_expr_substituted', 'sub_expr_substitute')
    def sub_expr_substitution(self, new_sub_exprs, **defaults_config):
        '''
        Given new sub-expressions to replace existing sub-expressions,
        return the equality between this Expression and the new
        one with the new sub-expressions.
        '''
        raise NotImplementedError(
                "sub_expr_substitution method not implemented "
                "for %s"%self.__class__)

    """
    def is_simplified(self):
        directive_id = defaults.get_simplification_directives_id()
        return self in Expression.simplified_exprs.get(directive_id, tuple())
    """

    def complete_replaced(self, repl_map, *, allow_relabeling=False, 
                          requirements=None, equality_repl_requirements=None):
        '''
        Returns this expression with sub-expressions replaced
        according to the replacement map (repl_map) dictionary
        which maps Expressions to Expressions.  When used for
        instantiation, this should specifically map variables,
        indexed variables, or ranges of indexed variables to
        Expressions.  Additionally, if defaults.auto_simplify is
        True and/or defaults.equality_repl_map has applicable
        replacements, we may make automatic equality-based replacements
        subject to defaults.preserved_exprs limitations.

        If allow_relabeling is True then internal Lambda parameters
        may be replaced when it is a valid replacement of parameter(s)
        (i.e., Variable's, IndexedVar's, or an ExprRange of
        IndexedVar's, and unique parameter variables).
        Otherwise, the Lambda parameter variables will be masked
        within its scope.  Partial masked of a range of indexed
        varaibles is not allowed and will cause an error.
        For example, we cannot replace (x_1, ..., x_{n+1}) within
        (x_1, ..., x_n) -> f(x_1, ..., x_n).
        
        'requirements' (and defaults.assumptions) are used when an 
        operator is replaced by a Lambda map that has a range of 
        parameters (e.g., x_1, ..., x_n) such that the length of the 
        parameters and operands must be proven to be equal. For more 
        details, see Operation.replaced, Lambda.apply, and 
        ExprRange.replaced (which is the sequence of calls involved).
        They may also be used to ensure indices match when performing
        parameter-dependent ExprRange expansions that require indices
        to match.  'requirements' are also needed to perform ExprRange
        reductions (for empty or singular ExprRanges).  When equality-
        based replacements are made, the equality requirements are
        recorded in both requirements and equality_repl_requirements.

        Also applies any enabled automatic simplifcations and
        explicit replacements -- that is why this version is "complete".
        '''
        if requirements is None:
            requirements = []  # Not passing back requirements.
        if equality_repl_requirements is None:
            # Not passing back the equality replacement requirements.
            equality_repl_requirements = set()
        expr = self.basic_replaced(
            repl_map, allow_relabeling=allow_relabeling,
            requirements=requirements)
        new_equality_repl_requirements = []
        replaced_expr = expr.equality_replaced(
                new_equality_repl_requirements,
                auto_simplify_top_level=defaults.auto_simplify)
        requirements.extend(new_equality_repl_requirements)
        equality_repl_requirements.update(new_equality_repl_requirements)
        return replaced_expr

    def basic_replaced(self, repl_map, *, 
                       allow_relabeling=False, requirements=None):
        '''
        Implementation for Expression.replaced except for equality
        replacements.
        '''
        if len(repl_map) > 0 and (self in repl_map):
            return repl_map[self]
        else:
            sub_exprs = self._sub_expressions
            subbed_sub_exprs = tuple(
                    sub_expr.basic_replaced(
                            repl_map, allow_relabeling=allow_relabeling,
                            requirements=requirements)
                    for sub_expr in sub_exprs)
            if all(subbed_sub._style_id == sub._style_id for
                   subbed_sub, sub in zip(subbed_sub_exprs, sub_exprs)):
                # Nothing change, so don't remake anything.
                return self
            return self.__class__._checked_make(
                self._core_info, subbed_sub_exprs,
                style_preferences=self._style_data.styles)

    def equality_replaced(self, requirements,
                          auto_simplify_top_level=USE_DEFAULTS,
                          simplify_only_where_marked=False,
                          markers_and_marked_expr=None):
        '''
        Return something equal to this expression with replacements
        made via proven equalities, either simplifications or
        replacements specified in defaults.equality_repl_map (which maps
        expressions to equalities having the expression on the left side
        and replacement on the right side).
        
        If auto_simplify_top_level is False, don't simplify this 
        top-level expression.  If you re-derive something, you don't
        generally don't want to get back TRUE as the judgment.
        Deeper sub-expressions are fair game, however.
        '''
        from proveit import Judgment, Variable
        from proveit.logic import Equals
        
        if defaults.preserve_all:
            return self
        
        # Convert the replacements tuple to an equality_repl_map.
        equality_repl_map = dict()
        for replacement in defaults.replacements:
            if not isinstance(replacement, Judgment):
                raise TypeError("The 'replacements' must be Judgments")
            if not isinstance(replacement.expr, Equals):
                raise TypeError(
                        "The 'replacements' must be equality Judgments")
            if replacement.expr.lhs == replacement.expr.rhs:
                # Don't bother with reflexive (x=x) reductions.
                continue
            equality_repl_map[replacement.expr.lhs] = replacement
        
        expr = self
        if len(equality_repl_map) > 0:
            expr = expr._manual_equality_replaced(
                    equality_repl_map, requirements=requirements,
                    stored_replacements=dict())
        if defaults.auto_simplify:
            with defaults.temporary() as temp_defaults:
                # Let's turn on automation while auto-simplifying at
                # least.
                temp_defaults.automation = True
                if simplify_only_where_marked:
                    markers, marked_expr = markers_and_marked_expr
                    for marker in markers:
                        if not isinstance(marker, Variable):
                            raise TypeError("'marker', should be a Variable. "
                                            "Got %s of type %s"
                                            %(marker, type(marker)))
                    if not isinstance(marked_expr, Expression):
                        raise TypeError("'marked_expr', should be an "
                                        "Expression. Got %s of type %s"
                                        %(marked_expr, type(marked_expr)))
                else:
                    markers_and_marked_expr = None
                try:
                    expr = expr._auto_simplified(
                        requirements=requirements,
                        stored_replacements=dict(),
                        auto_simplify_top_level=auto_simplify_top_level,
                        markers_and_marked_expr=markers_and_marked_expr)
                except MarkedExprError as e:
                    raise ValueError(
                        "%s doesn't match %s while delving into %s "
                        "which should match %s except where "
                        "marked by %s."
                        %(e.actual_subexpr, e.marked_expr_subexpr,
                          self, markers_and_marked_expr[1],
                          markers_and_marked_expr[0]))

        return expr

    def _manual_equality_replaced(self, equality_repl_map, *,
                                  requirements, stored_replacements):
        '''
        Helper method for equality_replaced which handles the manual
        replacements.
        '''
        from proveit import ExprRange, Judgment, Lambda, Conditional
        from proveit.logic import Equals
        if self in defaults.preserved_exprs:
            # This expression should be preserved, so don't make
            # any equality-based replacement.
            return self
        if self in equality_repl_map:
            replacement = equality_repl_map[self]
            if replacement.proven():
                # The replacement must be proven under current
                # assumptions (in the current scope) to be applicable.
                requirements.append(replacement)
                return replacement.expr.rhs
        elif self in stored_replacements:
            # We've handled this one before, so reuse it.
            return stored_replacements[self]
        # Recurse into the sub-expressions.
        new_requirements = []
        sub_exprs = self._sub_expressions
        if isinstance(self, Lambda):
            # Can't use assumptions involving lambda parameter 
            # variables. Also, don't replace lambda parameters.
            inner_assumptions = \
                [assumption for assumption in defaults.assumptions if
                 free_vars(assumption).isdisjoint(self.parameter_vars)]
            with defaults.temporary() as temp_defaults:
                temp_defaults.assumptions = inner_assumptions
                # Since the assumptions have changed, we can no longer
                # use the stored_replacements from before.
                subbed_body = self.body._manual_equality_replaced(
                        equality_repl_map, requirements=new_requirements, 
                        stored_replacements=dict())
            subbed_sub_exprs = (self.parameters, subbed_body)
        elif isinstance(self, Conditional):
            # Add the condition as an assumption for the equality
            # replacement of the value.
            recursion_fn = lambda expr, requirements, stored_repls, _ : (
                         expr._manual_equality_replaced(
                                 equality_repl_map,
                                 requirements=requirements, 
                                 stored_replacements=stored_repls))
            subbed_sub_exprs = self._equality_replaced_sub_exprs(
                    recursion_fn, requirements=requirements,
                    stored_replacements=stored_replacements)
        else:
            subbed_sub_exprs = \
                tuple(sub_expr._manual_equality_replaced(
                        equality_repl_map, requirements=new_requirements,
                        stored_replacements=stored_replacements)
                      for sub_expr in sub_exprs)
            
        if all(subbed_sub._style_id == sub._style_id for
               subbed_sub, sub in zip(subbed_sub_exprs, sub_exprs)):
            # Nothing changed, so don't remake anything.
            new_expr = self
        else:
            if isinstance(self, ExprRange):
                # This is an ExprRange.  If the start and end indices
                # are the same, force them to be different here
                # (we can't create an ExprRange where they are the same)
                # but it will be simplified in the containing ExprTuple
                # via a singlular range reduction.
                subbed_sub_exprs = ExprRange._proper_sub_expr_replacements(
                    sub_exprs, subbed_sub_exprs)
            new_expr = self.__class__._checked_make(
                self._core_info, subbed_sub_exprs,
                style_preferences=self._style_data.styles)   
        # Check if the revised expression has a replacement.
        if (new_expr is not self) and new_expr in equality_repl_map:
            replacement = equality_repl_map[new_expr]
            # The replacement must be proven under current
            # assumptions (in the current scope) to be applicable.           
            if replacement.proven():
                # The revised expression has a replacement, so use it
                # and make one requirement that encompasses the cascade
                # of replacements (sub-expressions and at this level).
                replacement1 = Equals(
                        self, new_expr).conclude_via_direct_substitution()
                requirement = replacement1.apply_transitivity(
                        replacement)
                new_expr = requirement.rhs
                assert (requirement.proven() and 
                        isinstance(requirement, Judgment) and
                        isinstance(requirement.expr, Equals) and
                        requirement.expr.lhs == self and
                        requirement.expr.rhs == new_expr)
                requirements.append(requirement)
        else:
            # Use each sub-expression replacement as-is.
            requirements.extend(new_requirements)
        stored_replacements[self] = new_expr
        return new_expr
    
    def _auto_simplified(
            self, *, requirements, stored_replacements,
            auto_simplify_top_level=USE_DEFAULTS,
            markers_and_marked_expr = None):
        '''
        Helper method for equality_replaced which handles the automatic
        simplification replacements.
        '''
        from proveit import Judgment, Operation, ExprRange   
        from proveit._core_.proof import (
                ProofFailure, UnsatisfiedPrerequisites)
        from proveit.logic import (Equals, SimplificationError,
                                   is_irreducible_value)

        if self in defaults.preserved_exprs:
            # This expression should be preserved, so don't 
            # auto-simplify.
            return self
        elif markers_and_marked_expr is not None:
            markers, marked_expr = markers_and_marked_expr
<<<<<<< HEAD
            if isinstance(marked_expr, ExprRange) and not (
                    isinstance(self, ExprRange)):
                # Singular reduction detected.
                # Convert the marked entry to its body with
                # its parameter replaced by one of the markers.
                # (Note: we don't need to worry about zero-range
                # reductions because that happens at this simplification
                # stage, but singular reduction can happen before).
                marked_expr = marked_expr.body.basic_replaced(
                    {marked_expr.parameter:next(iter(markers))})
                markers_and_marked_expr = (markers, marked_expr)
=======
>>>>>>> 3179ce16
            if free_vars(marked_expr).isdisjoint(markers):
                # This is unmarked territory; preserve it.
                if self != marked_expr:
                    raise MarkedExprError(marked_expr, self)
                return self
<<<<<<< HEAD
=======
            if len(self._sub_expressions) == 0 and (
                    len(marked_expr._sub_expressions) > 0):
                # The marked expression has sub-expressions, but self
                # does not.  That is a mismatch.
                raise MarkedExprError(marked_expr, self)
            if isinstance(marked_expr, Operation) and (
                    marked_expr.operator in markers):
                # If the operator is a marker then all of this
                # sub-expression is fair game for simplification
                # (the operation itself may have been substituted).
                markers_and_marked_expr = None
>>>>>>> 3179ce16

        elif self in stored_replacements:
            # We've handled this one before, so reuse it.
            return stored_replacements[self]

        # Recurse into the sub-expressions.
        new_requirements = []
        expr = self._auto_simplified_sub_exprs(
                requirements=new_requirements, 
                stored_replacements=stored_replacements,
                markers_and_marked_expr=markers_and_marked_expr)
        if (expr != self) and (expr in defaults.preserved_exprs):
            # The new expression should be preserved, so don't make
            # any further auto-simplification.
            requirements.extend(new_requirements)
            return expr
        if auto_simplify_top_level is USE_DEFAULTS:
            auto_simplify_top_level = defaults.auto_simplify
        replacement = None
        if (auto_simplify_top_level and not is_irreducible_value(expr)
              and not isinstance(expr, ExprRange)):
            if defaults.simplify_with_known_evaluations:
                # Look for a known evaluation.
                replacement = Equals.get_known_evaluation(expr)
            else:
                replacement = None
            if (replacement is None and 
                    hasattr(expr, 'shallow_simplification')):
                # Attempt a shallow simplification (after recursion).
                try:
                    replacement = expr.shallow_simplification(
                            must_evaluate=False)
                    if replacement.rhs == expr:
                        # Trivial simplification -- don't use it.
                        replacement = None
                except (SimplificationError, UnsatisfiedPrerequisites, 
                        NotImplementedError, ProofFailure):
                    # Failure in the simplification attempt; 
                    # just skip it.
                    pass
        if replacement is None:
            stored_replacements[self] = expr
            requirements.extend(new_requirements)
            return expr
        elif replacement.is_applicable():
            # We have a replacement here; make sure it is a valid one.
            if not isinstance(replacement, Judgment):
                raise TypeError("'replacement' must be a "
                                "proven equality as a Judgment: "
                                "got %s for %s" % (replacement, expr))
            if not isinstance(replacement.expr, Equals):
                raise TypeError("'replacement' must be a "
                                "proven equality: got %s for %s"
                                % (replacement, expr))
            if replacement.expr.lhs != expr:
                raise TypeError("'replacement' must be a "
                                "proven equality with 'self' on the "
                                "left side: got %s for %s"
                                % (replacement, expr))
            
            new_expr = replacement.expr.rhs
            if new_expr != expr and expr != self:
                # There was a simplification after sub-expressions have
                # been simplified.  Make one requirement that 
                # encompasses the cascade of simplifications 
                # (sub-expressions and at this level).
                replacement1 = Equals(self, expr)
                if not replacement1.proven():
                    replacement1.conclude_via_direct_substitution()
                replacement = replacement1.apply_transitivity(
                        replacement)
                assert (replacement.proven() and 
                        isinstance(replacement, Judgment) and
                        isinstance(replacement.expr, Equals) and
                        replacement.expr.lhs == self and
                        replacement.expr.rhs == new_expr)
                requirements.append(replacement)
            elif expr != self:
                # Just sub-expression simplifications.
                requirements.extend(new_requirements)
            else:
                # Just the simplification at this level.
                assert new_expr != expr
                requirements.append(replacement)
            stored_replacements[self] = new_expr
            return new_expr
        else:
            # The assumptions aren't adequate to use this reduction.
            return self

    def _auto_simplified_sub_exprs(
            self, *, requirements, stored_replacements,
            markers_and_marked_expr):
        '''
        Helper method for _auto_simplified to handle auto-simplification
        replacements for sub-expressions.
        '''
        # Recurse into the sub-expressions.
        sub_exprs = self._sub_expressions
        subbed_sub_exprs = \
            tuple(sub_expr._auto_simplified(
                    requirements=requirements, 
                    stored_replacements=stored_replacements,
                    markers_and_marked_expr=self._update_marked_expr(
                            markers_and_marked_expr, 
                            lambda _expr : _expr._sub_expressions[_k]))
                  for _k, sub_expr in enumerate(sub_exprs))
        if all(subbed_sub._style_id == sub._style_id for
               subbed_sub, sub in zip(subbed_sub_exprs, sub_exprs)):
            # Nothing change, so don't remake anything.
            return self
        return self.__class__._checked_make(
            self._core_info, subbed_sub_exprs,
            style_preferences=self._style_data.styles)

    def _update_marked_expr(self, markers_and_marked_expr,
                            sub_expr_fn):
        if markers_and_marked_expr is None:
            return None
        try:
            markers, marked_expr = markers_and_marked_expr
            marked_expr = sub_expr_fn(marked_expr)
            assert isinstance(marked_expr, Expression)
            return (markers, marked_expr)
        except:
            raise MarkedExprError(marked_expr, self)
    
    def copy(self):
        '''
        Make a copy of the Expression with the same styles.
        '''
        # vacuous substitution makes a copy
        expr_copy = self.basic_replaced({})
        return expr_copy

    def _used_literals(self):
        '''
        Return all of the used Literals of this Expression,
        included those in sub-expressions.
        Call externally via the used_literals method in expr.py.
        '''
        return set().union(*[expr._used_literals() for
                             expr in self._sub_expressions])

    def _used_vars(self):
        '''
        Return all of the used Variables of this Expression,
        included those in sub-expressions.
        Call externally via the used_vars method in expr.py.
        '''
        return set().union(*[expr._used_vars() for
                             expr in self._sub_expressions])

    def _contained_parameter_vars(self):
        '''
        Return all of the Variables of this Expression that
        are parameter variables of a contained Lambda.
        '''
        return set().union(*[expr._contained_parameter_vars() for
                             expr in self._sub_expressions])

    def _free_var_ranges(self, exclusions=None):
        '''
        Return the dictionary mapping Variables to forms w.r.t. ranges
        of indices (or solo) in which the variable occurs as free
        (not within a lambda map that parameterizes the base variable).
        Examples of "forms":
            x
            x_i
            x_1, ..., x_n
            x_{i, 1}, ..., x_{i, n_i}
            x_{1, 1}, ..., x_{1, n_1}, ......, x_{m, 1}, ..., x_{m, n_m}
        
        Note: Lambda maps are not supposed to partially masked ranges
        of parameters.  For example,
        (x_1, ..., x_n) -> x_1 + ... + x_n + x_{n+1}
        is not proper.  However, it won't be caught until it
        really matters (an instantiation or relabeling is attempted
        that reveals the issue).  Meanwhile, we simply assume
        the masking is complete and report no ranges for x in
        this case (x is masked by the lambda map).

        If this Expression is in the exclusion set, or contributes
        directly to a form that is in the exclusions set, skip over it.
        For example, given the expression
            a*x_{i, 1} + ... + a*x_{i, n_1}
        if x_{i, 1}, ..., x_{i, n_i} is in the exclusion set,
        then 'a' will be the only free variable reported.

        Call externally via the free_var_forms method in expr.py.
        '''
        forms_dict = dict()
        if exclusions is not None and self in exclusions:
            return forms_dict  # this is excluded
        for expr in self._sub_expressions:
            for var, forms in \
                    expr._free_var_ranges(
                        exclusions=exclusions).items():
                forms_dict.setdefault(var, set()).update(forms)
        return forms_dict

    def safe_dummy_var(self):
        from proveit._core_.expression.label.var import safe_dummy_var
        return safe_dummy_var(self)

    def safe_dummy_vars(self, n):
        from proveit._core_.expression.label.var import safe_dummy_vars
        return safe_dummy_vars(n, self)
    
    @equality_prover('evaluated', 'evaluate')
    def evaluation(self, **defaults_config):
        '''
        If possible, return a Judgment of this expression equal to an
        irreducible value.  In the @equality_prover decorator
        for any 'evaluation' method, there is a check for an
        existing evaluation and a check that the resulting proven
        statement equates self with an irreducible value.
        
        See also Operation.evaluation, Expression.simplification,
        and Expression.shallow_simplification.
        '''
        from proveit.logic import EvaluationError
        # No other default options (though the Operation class
        # has some options via simplifying operands).
        raise EvaluationError(self)

    @equality_prover('evaluated', 'evaluate')
    def evaluation(self, **defaults_config):
        '''
        If possible, return a Judgment of this expression equal to an
        irreducible value.  This default raises an EvaluationError.
        '''       
        from proveit.logic import EvaluationError
        raise EvaluationError(self)

    @equality_prover('simplified', 'simplify')
    def simplification(self, **defaults_config):
        '''
        If possible, return a Judgment of this expression equal to a
        simplified form (according to strategies specified in 
        proveit.defaults).  In the @equality_prover decorator for any
        'simplification' method, there is a check for an existing 
        simplification, a check that the resulting proven statement is 
        an equality with self on the lhs, and it remembers the 
        simplification for next time.
        
        The default Expression.simplification only checks to see
        if there is an evaluation to be used as the simplification, but
        this may be overridden for particular Expression types.
        
        See also Operation.simplification and 
        Expression.shallow_simplification.

        '''
        # Resort to a shallow_simplification as the default.
        return self.shallow_simplification(must_evaluate=False)

    @equality_prover('shallow_simplified', 'shallow_simplify')
    def shallow_simplification(self, *, must_evaluate=False, 
                               **defaults_config):
        '''
        Attempt to simplify 'self' under the assumption that it's
        operands (sub-expressions) have already been simplified.
        Returns the simplification as a Judgment equality with 'self'
        on the left side.
        
        The default is to return the trivial reflexive equality.
        Must be overridden for class-specific simplification.
        '''
        from proveit.logic import Equals, is_irreducible_value
        if must_evaluate and not is_irreducible_value(self):
            raise NotImplementedError(
                "'shallow_simplification' applicable when 'must_evaluate' "
                "is True is not implemented for %s class" % str(
                    self.__class__))
        return Equals(self, self).conclude_via_reflexivity()

    @classmethod
    def simplification_directive_keys(cls, **kwargs):
        if not hasattr(cls, '_simplification_directives_'):
            raise AttributeError("%s has no _simplification_directives_ attribute" % cls)
        return [key for key in cls._simplification_directives_.__dict__.keys()
                if key[0] != '_']

    @classmethod
    def temporary_simplification_directives(cls, *, use_defaults=False):
        '''
        Returns a context manager for temporarily setting simplification
        directives for this expression class.  Specifically, the
        _simplification_directives_ attribute of the expression class
        will be temporarily altered.  An exception will be raised if
        the class has no _simplification_directives_ attribute.
        
        For example,
        
        with Add.temporary_simplification_directives() as tmp_directives:
            tmp_directives.ungroup = False
            ...
        
        will set the 'ungroup' attribute of 
        Add._simplification_directives_ to False but will restore it
        to its previous value upon exiting the 'with' block.
        
        If 'use_defaults' is True, the simplification directives will
        temporarily be set to the original values from when the
        SimplificationDirectives object was constructed
        
        See also change_simplification_directives.
        '''
        if not hasattr(cls, '_simplification_directives_'):
            raise AttributeError("%s has no _simplification_directives_ attribute" % cls)
        simplification_directives = cls._simplification_directives_
        if not isinstance(simplification_directives, SimplificationDirectives):
            raise TypeError(
                    "The '_simplification_directives_' of an Expression "
                    "class should be of type SimplificationDirectives")
        return simplification_directives.temporary(use_defaults=use_defaults)
    
    @classmethod
    def change_simplification_directives(cls, **kwargs):
        '''
        Change the simplification directives for a class.  This change
        is permanent, until it is changed back.
        
        See also tempary_simplification_directives.
        '''
        if not hasattr(cls, '_simplification_directives_'):
            raise AttributeError("%s has no _simplification_directives_ attribute" % cls)
        for key, val in kwargs.items():
            if key not in cls._simplification_directives_.__dict__:
                raise KeyError("'%s' is not a simplification directive "
                               "for %s"%(key, cls))
            if key[0] == '_':
                raise ValueError("Changing private data of the "
                                 "SimplificationDirective is not "
                                 "allowed")
            cls._simplification_directives_.__dict__[key] = val

    def order_of_appearance(self, sub_expressions):
        '''
        Yields the given sub-Expressions in the order in which they
        appear in this Expression.  There may be repeats.
        '''
        if self in sub_expressions:
            yield self
        for sub_expr in self._sub_expressions:
            for expr in sub_expr.order_of_appearance(sub_expressions):
                yield expr

    def literals_as_variables(self, *literals):
        '''
        Return this expression with instances of the given literals
        converted to corresponding variables.  
        '''
        return self.basic_replaced({lit:lit.as_variable() for lit in literals})

    def variables_as_literals(self, *literals):
        '''
        Return this expression with instances of the variables
        corresponding to the given literals converted to the literals.  
        '''
        return self.basic_replaced({lit.as_variable():lit for lit in literals})

    def _repr_html_(self, unofficial_name_kind_theory=None):
        '''
        Generate html to show a png compiled from the latex (that may be recalled
        from memory or storage if it was generated previously) with a link to
        an expr.ipynb notebook for displaying the expression information.
        If 'theory' is provided, find the stored expression information in
        that theory; otherwise, use the default, current directory Theory.
        If 'unofficial_name_kind_theory' is provided, it should be the
        (name, kind, theory) for a special expression that is not-yet-official
        (%end_[common/axioms/theorems] has not been called yet in the special
        expressions notebook).
        '''
        if not defaults.display_latex:
            return None  # No LaTeX display at this time.
        if not hasattr(self._style_data, 'png'):
            self._style_data.png, png_url = Theory._stored_png(
                self, self.latex(), self._config_latex_tool)
            self._style_data.png_url = png_url
        if self._style_data.png_url is not None:
            expr_notebook_rel_url = Theory.expression_notebook(
                self, unofficial_name_kind_theory)
            html = '<a class="ProveItLink" href="' + expr_notebook_rel_url + '">'
            if defaults.inline_pngs:
                encoded_png = encodebytes(self._style_data.png).decode("utf-8")
                html += '<img src="data:image/png;base64,' + encoded_png + \
                    r'" style="display:inline;vertical-align:middle;" />'
            else:
                html += '<img src="' + self._style_data.png_url + \
                    r'" style="display:inline;vertical-align:middle;" />'
            html += '</a>'
        return html

    def _config_latex_tool(self, lt):
        '''
        Configure the LaTeXTool from IPython.lib.latextools as required by all
        sub-expressions.
        '''
        for sub_expr in self._sub_expressions:
            sub_expr._config_latex_tool(lt)

    def expr_info(self, details=False):
        from proveit._core_.expression.expr_info import ExpressionInfo
        return ExpressionInfo(self, details)

    @relation_prover
    def derive_in_bool(self, **defaults_config):
        '''
        If the expression can be proven, it must
        be TRUE and therefore Boolean.
        '''
        from proveit import A
        from proveit.logic.booleans import in_bool_if_true
        return in_bool_if_true.instantiate({A: self})

def used_literals(expr):
    '''
    Return all of the used Literals of this Expression,
    included those in sub-expressions.
    '''
    return expr._used_literals()

def used_vars(expr):
    '''
    Return all of the used Variables of this Expression,
    included those in sub-expressions.
    '''
    return expr._used_vars()

def contained_parameter_vars(expr):
    '''
    Return all of the Variables of this Expression that may
    are parameter variables of a contained Lambda.
    '''
    return expr._contained_parameter_vars()


def free_var_ranges(expr, exclusions=None):
    '''
    Return the dictionary mapping Variables to forms w.r.t. ranges
    of indices (or solo) in which the variable occurs as free
    (not within a lambda map that parameterizes the base variable).    
    Examples of "forms":
        x
        x_i
        x_1, ..., x_n
        x_{i, 1}, ..., x_{i, n_i}
        x_{1, 1}, ..., x_{1, n_1}, ......, x_{m, 1}, ..., x_{m, n_m}
    For example,
    (x_1, ..., x_n) -> x_1 + ... + x_n + x_{n+1}
    would report {x_{n+1}} for the x entry but not x_1, ..., x_n.
    In another example,
    (x_1, ..., x_n) -> x_1 + ... + x_k + x_{k+1} + ... + x_{n}
    would report {x_1, ..., x_k, x_{k+1}, ..., x_{n}} for the x
    entry because the masking is not "explicit" and actually depends
    upon what may be assumed about k.

    If this Expression is in the exclusion set, or contributes
    directly to a form that is in the exclusions set, skip over it.
    For example, given the expression
        a*x_{i, 1} + ... + a*x_{i, n_1}
    if x_{i, 1}, ..., x_{i, n_i} is in the exclusion set,
    then 'a' will be the only free variable reported.
    '''
    return expr._free_var_ranges(exclusions=exclusions)


def free_vars(expr):
    '''
    Returns the set of variables for that are free (unbound) in
    the given expression.
    For example, given
        (x_1, ..., x_n) -> x_1 + ... + x_{m}
    n is free.  Even though there is ambiguity about the range
    of indices of x on the right versus the left without knowing
    m relative to n, lambda maps in Prove-It are not allowed to
    partially mask a range of parameters (in this example, m>n
    is not allowed).  However, this restriction isn't enforced
    until it really matters.  When the ranges of x are relabeled
    or instantiated, then Prove-It will check that this
    restriction is satisfied.
    Axioms and theorems must not have any variables that are
    entirely free.
    '''
    from proveit._core_.expression.label.var import Variable
    from proveit._core_.expression.lambda_expr.lambda_expr import Lambda
    if isinstance(expr, Variable):
        return {expr}
    fvars = set()
    for sub_expr in expr._sub_expressions:
        fvars.update(free_vars(sub_expr))
    if isinstance(expr, Lambda):
        return fvars.difference(expr.parameter_vars)
    return fvars


def expression_depth(expr):
    '''
    Returns the depth of the expression tree for the given expression.
    '''
    sub_depths = [expression_depth(sub_expr)
                  for sub_expr in expr.sub_expr_iter()]
    if len(sub_depths) == 0:
        return 1  # no sub-expressions
    # add 1 to the maximum of the sub-expression depths
    return max(sub_depths) + 1


def traverse_inner_expressions(expr):
    '''
    A simple algorithm to yield all inner expressions of an expression,
    including the expression itself.  These will be reported in a depth-
    first order.
    '''
    from proveit import Judgment
    if isinstance(expr, Judgment):
        expr = expr.expr
    yield expr
    for sub_expr in expr.sub_expr_iter():
        for inner_expr in traverse_inner_expressions(sub_expr):
            yield inner_expr


class MakeNotImplemented(NotImplementedError):
    def __init__(self, expr_sub_class):
        self.expr_sub_class = expr_sub_class

    def __str__(self):
        return "make method not implemented for " + str(self.expr_sub_class)


class ImproperReplacement(Exception):
    def __init__(self, orig_expr, repl_map, message):
        self.orig_expr = orig_expr
        self.repl_map = repl_map
        self.message = message

    def __str__(self):
        return ("Improper replacement of %s via %s:\n%s"
                % (self.orig_expr, self.repl_map, self.message))

class MarkedExprError(Exception):
    def __init__(self, marked_expr_subexpr, actual_subexpr):
        self.marked_expr_subexpr = marked_expr_subexpr
        self.actual_subexpr = actual_subexpr<|MERGE_RESOLUTION|>--- conflicted
+++ resolved
@@ -1329,27 +1329,11 @@
             return self
         elif markers_and_marked_expr is not None:
             markers, marked_expr = markers_and_marked_expr
-<<<<<<< HEAD
-            if isinstance(marked_expr, ExprRange) and not (
-                    isinstance(self, ExprRange)):
-                # Singular reduction detected.
-                # Convert the marked entry to its body with
-                # its parameter replaced by one of the markers.
-                # (Note: we don't need to worry about zero-range
-                # reductions because that happens at this simplification
-                # stage, but singular reduction can happen before).
-                marked_expr = marked_expr.body.basic_replaced(
-                    {marked_expr.parameter:next(iter(markers))})
-                markers_and_marked_expr = (markers, marked_expr)
-=======
->>>>>>> 3179ce16
             if free_vars(marked_expr).isdisjoint(markers):
                 # This is unmarked territory; preserve it.
                 if self != marked_expr:
                     raise MarkedExprError(marked_expr, self)
                 return self
-<<<<<<< HEAD
-=======
             if len(self._sub_expressions) == 0 and (
                     len(marked_expr._sub_expressions) > 0):
                 # The marked expression has sub-expressions, but self
@@ -1361,7 +1345,6 @@
                 # sub-expression is fair game for simplification
                 # (the operation itself may have been substituted).
                 markers_and_marked_expr = None
->>>>>>> 3179ce16
 
         elif self in stored_replacements:
             # We've handled this one before, so reuse it.
