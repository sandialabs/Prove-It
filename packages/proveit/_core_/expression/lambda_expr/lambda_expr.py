--- conflicted
+++ resolved
@@ -11,7 +11,6 @@
     is the variable of the Indexed expression.
     '''
     from proveit._core_.expression.label import Variable
-<<<<<<< HEAD
     from proveit._core_.expression.composite import Iter
     from proveit._core_.expression.operation.indexed_var import IndexedVar 
     if isinstance(parameter, Iter) and isinstance(parameter.body, IndexedVar):
@@ -23,17 +22,6 @@
         indexed_var = parameter.body
         return indexed_var.var
     elif isinstance(parameter, IndexedVar):
-=======
-    from proveit._core_.expression.composite import Iter, Indexed
-    if isinstance(parameter, Iter) and isinstance(parameter.lambda_map.body, Indexed):
-        from proveit.number import num
-        indexed_var = parameter.lambda_map.body
-        if parameter.start_index != num(indexed_var.base):
-            raise TypeError('An iteration parameter must start with the base '
-                            'of the indexed variable')
-        return indexed_var.var
-    elif isinstance(parameter, Indexed):
->>>>>>> b6ad1867
         return parameter.var
     elif isinstance(parameter, Variable):
         return parameter
@@ -83,24 +71,14 @@
         body = singleOrCompositeExpression(body)
         if not isinstance(body, Expression):
             raise TypeError('A Lambda body must be of type Expression')
-<<<<<<< HEAD
         if isinstance(body, Iter):
             raise TypeError('An Iter must be within an ExprTuple or ExprArray, '
                             'not directly as a Lambda body')
-=======
-        #if isinstance(body, Iter):
-        #    raise TypeError('An Iter must be within an ExprTuple or ExprArray, not directly as a Lambda body')
->>>>>>> b6ad1867
         self.body = body
                 
         if _generic_expr is None:
             # Create a "generic" version (if not already) of the Lambda 
             # expression since the choice of parameter labeling is irrelevant.
-<<<<<<< HEAD
-=======
-            # If there are multiple parameters and any of them are iterations,
-            # combine them together into one iteration parameter.  TODO
->>>>>>> b6ad1867
             generic_body = self.body._generic_version()
             generic_body_vars = generic_body.usedVars()
             disallowed_vars = (generic_body_vars-self.parameterVarSet)
@@ -148,14 +126,9 @@
         is 2 + 1, this will return 2.  If there is more than one parameter
         in this Lambda expression, use extractArguments instead.
         '''
-<<<<<<< HEAD
         assert len(self.parameters) == 1, ("Use the 'extractArguments' method "
                                            "when there is more than one parameter")
         return self.extractParameters(mappedExpr)[0]
-=======
-        assert len(self.parameters) == 1, "Use the 'extractArguments' method when there is more than one parameter"
-        return self.extractArguments(mappedExpr)[0]
->>>>>>> b6ad1867
 
     def extractArguments(self, mappedExpr):
         '''
@@ -171,7 +144,6 @@
         lambda_sub_expr = self.body
         mapped_sub_expr = mappedExpr
         if lambda_sub_expr.numSubExpr() != mapped_sub_expr.numSubExpr():
-<<<<<<< HEAD
             raise ArgumentExtractionError("# of sub-expressions, %d vs %d"
                                           %(lambda_sub_expr.numSubExpr(), 
                                             mapped_sub_expr.numSubExpr()))
@@ -183,13 +155,6 @@
             raise ArgumentExtractionError("core information, %s vs %s"
                                           %(str(lambda_sub_expr._coreInfo), 
                                             str(mapped_sub_expr._coreInfo)))
-=======
-            raise ArgumentExtractionError("# of sub-expressions, %d vs %d"%(lambda_sub_expr.numSubExpr(), mapped_sub_expr.numSubExpr()))
-        if lambda_sub_expr.__class__ != mapped_sub_expr.__class__:
-            raise ArgumentExtractionError("Expression class, %s vs %s"%(str(lambda_sub_expr.__class__), str(mapped_sub_expr.__class__)))
-        if lambda_sub_expr._coreInfo != mapped_sub_expr._coreInfo:
-            raise ArgumentExtractionError("core information, %s vs %s"%(str(lambda_sub_expr._coreInfo), str(mapped_sub_expr._coreInfo)))
->>>>>>> b6ad1867
         lambda_sub_expr_iters = [lambda_sub_expr.subExprIter()]
         mapped_sub_expr_iters = [mapped_sub_expr.subExprIter()]
         while len(lambda_sub_expr_iters) > 0:
@@ -200,7 +165,6 @@
                 if lambda_sub_expr in parameters:
                     # found a match
                     param_idx = parameters.index(lambda_sub_expr)
-<<<<<<< HEAD
                     if param_values[param_idx] is not None \
                             and param_values[param_idx] != mapped_sub_expr:
                         raise extraction_err("inconsistent parameters values, "
@@ -221,18 +185,6 @@
                         raise extraction_err("core information, %s vs %s"
                                              %(str(lambda_sub_expr._coreInfo), 
                                                str(mapped_sub_expr._coreInfo)))
-=======
-                    if param_values[param_idx] is not None and param_values[param_idx] != mapped_sub_expr:
-                        raise ArgumentExtractionError("inconsistent parameters values, %s vs %s"%(str(param_values[param_idx]), str(mapped_sub_expr)))
-                    param_values[param_idx] = mapped_sub_expr
-                else:
-                    if lambda_sub_expr.numSubExpr() != mapped_sub_expr.numSubExpr():
-                        raise ArgumentExtractionError("# of sub-expressions, %d vs %d"%(lambda_sub_expr.numSubExpr(), mapped_sub_expr.numSubExpr()))
-                    if lambda_sub_expr.__class__ != mapped_sub_expr.__class__:
-                        raise ArgumentExtractionError("Expression class, %s vs %s"%(str(lambda_sub_expr.__class__), str(mapped_sub_expr.__class__)))
-                    if lambda_sub_expr._coreInfo != mapped_sub_expr._coreInfo:
-                        raise ArgumentExtractionError("core information, %s vs %s"%(str(lambda_sub_expr._coreInfo), str(mapped_sub_expr._coreInfo)))
->>>>>>> b6ad1867
                     if lambda_sub_expr.numSubExpr() > 0:
                         # going deeper
                         lambda_sub_expr_iters.append(lambda_sub_expr.subExprIter())
@@ -357,7 +309,7 @@
                             raise LambdaApplicationError(self, operands, assumptions,
                                                          "Failed to prove operand "
                                                          "length requirement: %s"
-                                                         %str(e)))
+                                                         %str(e))
                     else:
                         # Collect enough operands to match the length of the
                         # iterated parameter.
@@ -627,22 +579,12 @@
         return {indexed_var for indexed_var in innerFreeVs 
                 if indexed_var.var not in self.parameterVarSet}
 
-<<<<<<< HEAD
 class LambdaApplicationError(Exception):
     def __init__(self, lambda_map, operands, assumptions, extra_msg):
         self.lambda_map = lambda_map
         self.operands = operands
         self.assumptions = assumptions
         self.extra_msg = extra_msg
-=======
-def common_lambda_map(expr1, expr2):
-    pass
-
-
-class LambdaError(Exception):
-    def __init__(self, message):
-        self.message = message
->>>>>>> b6ad1867
     def __str__(self):
         return ("Failure to apply %s to %s assuming %s: %s"
                 %(self.lambda_map, self.operands, self.assumptions, self.extra_msg))
@@ -651,9 +593,5 @@
     def __init__(self, specifics):
         self.specifics = specifics
     def __str__(self):
-<<<<<<< HEAD
         return ("Cannot extract argument(s); mappedExpr does not match this Lambda "
-                "expression: " + self.specifics)
-=======
-        return "Cannot extract argument(s); mappedExpr does not match this Lambda expression: " + self.specifics
->>>>>>> b6ad1867
+                "expression: " + self.specifics)