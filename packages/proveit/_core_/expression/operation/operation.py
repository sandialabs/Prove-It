--- conflicted
+++ resolved
@@ -436,7 +436,6 @@
         keep derivation rules (i.e., instantiation) simple.  For details,
         see the Iter.substituted documentation.
         '''
-<<<<<<< HEAD
         from proveit import (Lambda, singleOrCompositeExpression,
                              compositeExpression, ExprTuple, ExprRange)
         
@@ -453,16 +452,6 @@
             self.operand_or_operands.replaced(repl_map, allow_relabeling,
                                               assumptions, requirements,
                                               equality_repl_requirements)
-=======
-        from proveit._core_.expression.composite.composite import compositeExpression
-        from proveit._core_.expression.lambda_expr.lambda_expr import Lambda
-        self._checkRelabelMap(relabelMap)
-        if len(exprMap)>0 and (self in exprMap):
-            return exprMap[self]._restrictionChecked(reservedVars)
-        subbed_operand_or_operands = self.operand_or_operands.substituted(exprMap, relabelMap, reservedVars, assumptions, requirements)
-        subbed_operands = compositeExpression(subbed_operand_or_operands)
-        subbed_operator_or_operators = self.operator_or_operators.substituted(exprMap, relabelMap, reservedVars, assumptions, requirements)
->>>>>>> dd338c45
         subbed_operators = compositeExpression(subbed_operator_or_operators)
         
         # Check if the operator is being substituted by a Lambda map in
