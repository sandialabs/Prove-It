import inspect
from proveit._core_.expression.expr import Expression, MakeNotImplemented, free_vars
from proveit._core_.expression.lambda_expr import Lambda
from proveit._core_.expression.composite import (
        ExprTuple, singleOrCompositeExpression, compositeExpression, Iter)
from proveit._core_.expression.conditional import Conditional
from .operation import Operation, OperationError

def _extract_domain_from_condition(ivar, condition):
    '''
    Given a "domain" condition (e.g., "x in S" or "(x_1 in S), ..., (x_n in S)")
    return the domain (e.g., "S").  Return None if the condition is not
    a "domain" condition for the given instance variable(s).
    '''
    from proveit.logic import InSet
    if isinstance(ivar, Iter):
        if (isinstance(condition, Iter) and isinstance(condition.body, InSet)
                and condition.body.element==ivar.body
                and condition.start_index==ivar.start_index
                and condition.end_index==ivar.end_index):
            return condition.body.domain
    elif isinstance(condition, InSet) and condition.element==ivar:
        return condition.domain
    return None
    
    

class OperationOverInstances(Operation):
    '''
    OperationOverInstances description: TODO
    '''
    
    '''
    When deriving from OperationOverInstances, set the '_init_argname_mapping' 
    static variable to indicate how the initialization argument names in the 
    derived class correspond with the OperationOverInstances argument names.
    Omitted keys will be presumed to be unchanged argument names.  This is
    a simple way to make extractMyInitArgValue function properly without 
    overriding it.
    '''
    _init_argname_mapping_ = {'instanceVarOrVars':'instanceVarOrVars', 'instanceExpr':'instanceExpr', 'domain':'domain', 'domains':'domains', 'conditions':'conditions'}
    
    def __init__(self, operator, instanceVarOrVars, instanceExpr, domain=None, domains=None, conditions=tuple(), nestMultiIvars=False, styles=None, _lambda_map=None):
        '''
        Create an Operation for the given operator that is applied over instances of the 
        given instance Variable(s), instanceVarOrVars, for the given instance Expression, 
        instanceExpr under the given conditions.  
        That is, the operation operates over all possibilities of given Variable(s) wherever
        the condition(s) is/are satisfied.  Examples include forall, exists, summation, etc.
        instanceVars may be singular or plural (iterable).  An OperationOverInstances is
        effected as an Operation over a conditional Lambda map.
        
        If nestMultiIvars is True do the following:
        When there are multiple instanceVars, this will generate a nested structure in 
        actuality and simply set the style to display these instance variables together.
        In other words, whether instance variables are joined together, like
        "forall_{x, y} P(x, y)" or split in a nested structure like
        "forall_{x} [forall_y P(x, y)]"
        is deemed to be a matter of style, not substance.  Internally it is treated as the
        latter.
              
        If a 'domain' is supplied, additional conditions are generated that each instance 
        Variable is in the domain "set": InSet(x_i, domain), where x_i is for each instance 
        variable.  If, instead, 'domains' are supplied, then each instance variable is supplied
        with its own domain (one for each instance variable).  Whether the OperationOverInstances
        is constructed with domain/domains explicitly, or they are provided as conditions in 
        the proper order does not matter.  Essentially, the 'domain' concept is simply a 
        convenience for conditions of this form and may be formatted using a shorthand notation.
        For example, "forall_{x in S | Q(x)} P(x)" is a shorthand notation for 
        "forall_{x | x in S, Q(x)} P(x)".  
        
        _lambda_map is used internally for efficiently rebuilding an
        OperationOverInstances expression.
        '''
        from proveit.logic import InSet
        from proveit._core_.expression.lambda_expr.lambda_expr import getParamVar
        
        if styles is None: styles=dict()
        
        if _lambda_map is not None:
            # Use the provided 'lambda_map' instead of creating one.
            from proveit.logic import And
            lambda_map = _lambda_map
            instanceVars = lambda_map.parameters
            if isinstance(lambda_map.body, Conditional):
                # Has conditions.
                instanceExpr = lambda_map.body.value
                if isinstance(lambda_map.body.condition, And):
                    conditions = compositeExpression(lambda_map.body.condition.operands)
                else:
                    conditions = compositeExpression(lambda_map.body.condition)
            else:
                # No conditions.
                instanceExpr = lambda_map.body
                conditions = ExprTuple()
            if len(instanceVars) > 1 and nestMultiIvars:
                raise ValueError("Invalid 'lambda_map' for %s: multiple parameters "
                                 "(%s) are not allowed when 'nestMultiIvars' is True."
                                 %(str(self.__class__), str(instanceVars)))
        else:
            # We will need to generate the Lambda sub-expression.
            # Do some initial preparations w.r.t. instanceVars, domain(s), and
            # conditions.
            instanceVars = compositeExpression(instanceVarOrVars)
            if len(instanceVars)==0:
                raise ValueError("Expecting at least one instance variable when "
                                 "constructing an OperationOverInstances")
            
            # Add appropriate conditions for the domains:
            if domain is not None:
                # prepend domain conditions
                if domains is not None:
                    raise ValueError("Provide a single domain or multiple domains, "
                                     "not both")
                if not isinstance(domain, Expression):
                    raise TypeError("The domain should be an 'Expression' type")
                domains = [domain]*len(instanceVars)
                    
            if domains is not None:
                # Prepend domain conditions.  Note that although we start with 
                # all domain conditions at the beginning,
                # some may later get pushed back as "inner conditions"
                # (see below),
                if len(domains) != len(instanceVars):
                    raise ValueError("When specifying multiple domains, the number "
                                     "should be the same as the number of instance "
                                     "variables.")         
                for domain in domains:
                    if domain is None:
                        raise ValueError("When specifying multiple domains, none "
                                         "of them can be the None value")
                domain_conditions = []
                for ivar, domain in zip(instanceVars, domains):
                    if isinstance(ivar, Iter):
                        condition = Iter(ivar.parameter, InSet(ivar.body, domain),
                                         ivar.start_index, ivar.end_index)
                    else:
                        condition = InSet(ivar, domain)
                    domain_conditions.append(condition)
                conditions = domain_conditions + list(conditions)
                domain = domains[0] # domain of the outermost instance variable
            conditions = compositeExpression(conditions)        
                                   
        # domain(s) may be implied via the conditions.  If domain(s) were 
        # supplied, this should simply reproduce them from the conditions that 
        # were prepended.
        domain = domains = None # These may be reset below if there are ...
        nondomain_conditions = conditions # ... domain conditions.
        if (len(conditions)>=len(instanceVars)):
            domains = [_extract_domain_from_condition(ivar, cond) for
                       ivar, cond in zip(instanceVars, conditions)]
            if all(domain is not None for domain in domains):
                # Used if we have a single instance variable 
                # or nestMultiIvars is True:
                domain = domains[0] 
                nondomain_conditions = conditions[len(instanceVars):]
            else: domains=None
        
        if _lambda_map is None:
            # Now do the actual lambda_map creation after handling
            # nesting.
            
            # Handle nesting of multiple instance variables if needed.
            if len(instanceVars) > 1 and nestMultiIvars:
                
                # Figure out how many "non-domain" conditions belong at
                # each level.  At each level, "non-domain" conditions are
                # included up to the first one that has any free variables that 
                # include any of the "inner" instance variable parameters.
                cond_free_vars = {cond:free_vars(cond) 
                                  for cond in nondomain_conditions}
                num_nondomain_conditions_vs_level = [0]*len(instanceVars)
                remaining_nondomain_conditions = list(nondomain_conditions)
                for i in range(len(instanceVars)):
                    # Parameter variables correpsonding to 'inner' instance
                    # variables at this level:
                    inner_instance_params = set(getParamVar(ivar) for 
                                                ivar in instanceVars[i+1:])
                    # Start with the default # of non-domain conditions:
                    num_nondomain_conditions = len(remaining_nondomain_conditions)
                    # Go until a condition contains any of the "inner"
                    # instance variable parameters as a free variable.
                    for k, cond in enumerate(remaining_nondomain_conditions):
                        if not cond_free_vars[cond].isdisjoint(inner_instance_params):
                            num_nondomain_conditions = k
                            break
                    # Record the # of non-domain conditions and update the
                    # 'remaining' ones.
                    num_nondomain_conditions_vs_level[i] = num_nondomain_conditions
                    remaining_nondomain_conditions = \
                        remaining_nondomain_conditions[num_nondomain_conditions:]
                
                # Generate the nested OperationOverInstances from the inside
                # out.
                remaining_nondomain_conditions= list(nondomain_conditions)
                for i in range(len(instanceVars)-1, 0, -1):
                    inner_instance_var = instanceVars[i]
                    
                    # Get the appropriate conditions for level i.
                    nconds = num_nondomain_conditions_vs_level[i]
                    if nconds > 0:
                        inner_conditions = remaining_nondomain_conditions[-nconds:]
                        remaining_nondomain_conditions = \
                            remaining_nondomain_conditions[:-nconds]
                    else:
                        inner_conditions = []
                    if domains is not None:
                        # prepend the domain condition
                        inner_conditions.insert(0, conditions[i])
                    
                    # create the instanceExpr at level i.
                    innerOperand = self._createOperand([inner_instance_var], instanceExpr, 
                                                       conditions=inner_conditions)
                    inner_styles = dict(styles)
                    if i == len(instanceVars)-1:
                        # Inner-most -- no joining further.
                        inner_styles['instance_vars'] = 'no_join' 
                    else:
                        # Join with the next level.
                        inner_styles['instance_vars'] = 'join_next' 
                    instanceExpr = self.__class__._make(['Operation'], inner_styles, 
                                                        [operator, innerOperand])
                    
                
                assert num_nondomain_conditions_vs_level[0] \
                            == len(remaining_nondomain_conditions)
                
                # Get the appropriate top-level condition.
                if domains is None:
                    conditions = remaining_nondomain_conditions
                else:
                    # prepend the domain condition at the top level.
                    conditions = [conditions[0]] + remaining_nondomain_conditions
                
                instanceVarOrVars = instanceVars[0]
                instanceVars = [instanceVarOrVars]
                # Combine instance variables in the style:
                styles['instance_vars'] = 'join_next' 
            elif len(instanceVars)==1:
                instanceVarOrVars = instanceVars[0]
                # No combining instance variables in the style:
                styles['instance_vars'] = 'no_join' 
            
            # Generate the Lambda sub-expression.
            lambda_map = OperationOverInstances._createOperand(instanceVarOrVars, 
                                                               instanceExpr, 
                                                               conditions)

        self.instanceExpr = instanceExpr
        '''Expression corresponding to each 'instance' in the OperationOverInstances'''
        
        if len(instanceVars) > 1:
            self.instanceVars = instanceVars
            self.domains = domains # Domain for each instance variable
        else:
            self.instanceVar = instanceVars[0]
            '''Outermost instance variable (or iteration of indexed variables) of the OperationOverInstance.'''
            self.domain = domain
            '''Domain of the outermost instance variable (may be None)'''
        
        self.conditions = conditions
        '''Conditions applicable to the outermost instance variable (or iteration of indexed variables) of the OperationOverInstance.  May include an implicit 'domain' condition.'''

        Operation.__init__(self, operator, lambda_map, styles=styles)
    
    def hasDomain(self):
        if hasattr(self, 'domains'):
            return True
        return self.domain is not None
                        
    @staticmethod
    def _createOperand(instanceVars, instanceExpr, conditions):
        from proveit import Iter
        from proveit.logic import And
        if len(conditions) == 0:
            return Lambda(instanceVars, instanceExpr)
        else:
            if len(conditions) > 1 or isinstance(conditions[0], Iter):
                conditions = And(*conditions)
            return Lambda(instanceVars, Conditional(instanceExpr, conditions))

    def extractMyInitArgValue(self, argName):
        '''
        Return the most proper initialization value for the
        initialization argument of the given name in order to
        reconstruct this Expression in its current style.
        '''
        init_argname_mapping = self.__class__._init_argname_mapping_
        argName = init_argname_mapping.get(argName, argName)
        if argName=='operator':
            return self.operator # simply the operator
        elif argName=='instanceVarOrVars':
            # return the joined instance variables according to style.
            return singleOrCompositeExpression(
                OperationOverInstances.explicitInstanceVars(self))
        elif argName=='instanceExpr':
            # return the inner instance expression after joining the
            # instance variables according to the style
            return OperationOverInstances.explicitInstanceExpr(self)
        elif argName=='domain' or argName=='domains':
            # return the proper single domain or list of domains
            domains = OperationOverInstances.explicitDomains(self)
<<<<<<< HEAD
            if domains == [self.domain]*len(domains):
                return self.domain if argName=='domain' else None
            elif not None in domains:
                return ExprTuple(*domains) if argName=='domains' else None
            return None
=======
            if not hasattr(self, 'domain') or domains != [self.domain]*len(domains):
                return ExprList(*domains) if argName=='domains' else None
            if self.domain is None: return None
            return self.domain if argName=='domain' else None
>>>>>>> 71ccdfc2
        elif argName=='conditions':
            # return the joined conditions excluding domain conditions
            conditions = compositeExpression(
                OperationOverInstances.explicitConditions(self))
            if len(conditions)==0:
                conditions = tuple() # set to match the "default"
            return conditions
    
    @classmethod
    def _make(cls, coreInfo, styles, subExpressions):
        if len(coreInfo) != 1 or coreInfo[0] != 'Operation':
            raise ValueError("Expecting Operation coreInfo to contain exactly one item: 'Operation'")
        if len(subExpressions) != 2:
            raise ValueError("Expecting exactly two subExpressions for an "
                             "OperationOverInstances object: an operator and "
                             "a lambda_map.")

        implicit_operator = cls._implicitOperator()
        if implicit_operator is None:
            raise OperationError("Expecting a '_operator_' attribute for class "
                                 "%s for the default OperationOverInstances._make "
                                 "method"%str(cls))
        
        operator = subExpressions[0]
        lambda_map = subExpressions[1]
        
        if not (operator == implicit_operator):
            raise OperationError("An implicit operator may not be changed")
        
        args, varargs, varkw, defaults = inspect.getargspec(cls.__init__)
        if args[-1] != '_lambda_map':
            raise OperationError("'_lambda_map' must be the last argument "
                                 "for a constructor of a class %s derived from "
                                 "OperationOverInstances."%str(cls))
        
        # Subtract 'self' and '_lambda_map' from the number of args and set
        # the rest to None.
        num_remaining_args = len(args)-2
        made_operation = cls(*[None]*num_remaining_args, _lambda_map=lambda_map)
        if styles is not None:
            made_operation.withStyles(**styles)
        return made_operation
        
    def _allInstanceVars(self):
        '''
        Yields the instance variable of this OperationOverInstances
        and any instance variables of nested OperationOVerInstances
        of the same type.
        Modified by wdc on 6/06/2019, modifying generator fxn name
        from allInstanceVars() to _allInstanceVars() and adding a
        separate non-generator version of the allInstanceVars() fxn
        below.
        '''
        if hasattr(self, 'instanceVars'):
            for ivar in self.instanceVars:
                yield ivar
        else:
            yield self.instanceVar
            if isinstance(self.instanceExpr, self.__class__):
                for innerIvar in self.instanceExpr.allInstanceVars():
                    yield innerIvar
    
    def allInstanceVars(self):
        '''
        Returns all instance variables of this OperationOverInstances
        and all instance variables of nested OperationOverInstances
        of the same type. Relies on the generator function
        _allInstanceVars() defined above.
        Added by wdc on 6/06/2019.
        '''
        return list(self._allInstanceVars())
    
    def _allDomains(self):
        '''
        Yields the domain of this OperationOverInstances
        and any domains of nested OperationOVerInstances
        of the same type.  Some of these may be null.
        Modified by wdc on 6/17/2019, modifying generator fxn name
        from alldomains() to _alldomains() and adding a separate
        non-generator version of the alldomains() fxn below.
        '''
        if hasattr(self, 'domains'):
            for domain in self.domains:
                yield domain
        else:
            yield self.domain
            if isinstance(self.instanceExpr, self.__class__):
                for domain in self.instanceExpr.allDomains():
                    yield domain
    
    def allDomains(self):
        '''
        Returns all domains of this OperationOverInstances
        including domains of nested OperationOverInstances
        of the same type. Relies on the generator function
        _allDomains() defined above.
        Added by wdc on 6/17/2019.
        '''
        return list(self._allDomains())
    
    def _allConditions(self):
        '''
        Yields each condition of this OperationOverInstances
        and any conditions of nested OperationOverInstances
        of the same type.
        Modified by wdc on 6/06/2019, modifying generator fxn name
        from allConditions() to _allConditions() and adding a separate
        non-generator version of the allConditions() fxn below.
        '''
        for condition in self.conditions:
            yield condition
        if isinstance(self.instanceExpr, self.__class__):
            for condition in self.instanceExpr.allConditions():
                yield condition
                
    def allConditions(self):
        '''
        Returns all conditions of this OperationOverInstances
        and all conditions of nested OperationOverInstances
        of the same type. Relies on the Python generator function
        _allConditions() defined above.
        Added by wdc on 6/06/2019.
        '''
        return list(self._allConditions())
    
    def _joinedNestings(self):
        '''
        Yield the nested levels of the OperationOverInstances that are
        joined together in the style.
        '''
        yield self
<<<<<<< HEAD
        iVarStyle = self.getStyle('instance_vars') #, 'no_join')
=======
        iVarStyle = self.getStyle('instance_vars', '')
>>>>>>> 71ccdfc2
        if iVarStyle == 'join_next':
            assert isinstance(self.instanceExpr, self.__class__), (
                "Not expecting 'instance_vars' style to be " +
                "'join_next' unless there is nesting of the same " +
                "type of OperationOverInstances")
            for expr in self.instanceExpr.joinedNestings():
                yield expr

    def joinedNestings(self):
        '''
        Returns the nested levels of the OperationOverInstances that
        are joined together in the style. Relies on the generator
        function _joinedNestings() defined above. Added here by wdc
        on 8/25/2019.
        '''
        return list(self._joinedNestings())
    
    def explicitInstanceVars(self):
        '''
        Return the instance variables that are to be shown explicitly 
        in the formatting (as opposed to being made implicit via
        conditions) joined together at this level according to the
        style. By default, this includes all of the instance variables
        that are to be joined but this may be overridden to exclude
        implicit instance variables.
        '''
        if hasattr(self, 'instanceVars'):
            return self.instanceVars
        else:
            return [expr.instanceVar for expr in self.joinedNestings()]

    def explicitDomains(self):
        '''
        Return the domains of the instance variables that
        are joined together at this level according to the style.
        If there is no domain, return None.
        '''
        if hasattr(self, 'domains'):
            return self.domains
        else:
            domains = [expr.domain for expr in self.joinedNestings()]
            if None not in domains:
                # only show as explicit domains if none of them are None:
                return domains
        return [] # No explicitly displayed domains
    
    def domainConditions(self):
        '''
        Return the domain conditions of all instance variables that
        areg joined together at this level according to the style.
        '''
        from proveit.logic import InSet
        if hasattr(self, 'domains'):
            assert len(self.conditions) > len(self.domains), 'expecting a condition for each domain'
            for instanceVar, condition, domain in zip(self.instanceVars, self.conditions, self.domains):
                assert condition == InSet(instanceVar, domain)
            return self.conditions[:len(self.domains)]
        else:
            explicit_domains = self.explicitDomains()
            if len(explicit_domains)==0:
                return [] # no explicit domains
            domain_conditions = []
            for expr in self.joinedNestings():
                assert expr.conditions[0] == InSet(expr.instanceVar, expr.domain)
                domain_conditions.append(expr.conditions[0])
            return domain_conditions
    
    def explicitConditions(self):
        '''
        Return the conditions that are to be shown explicitly in the formatting
        (after the "such that" symbol "|") at this level according to the 
        style.  By default, this includes all of the 'joined' conditions except 
        implicit 'domain' conditions.
        '''
        from proveit.logic import InSet
        if hasattr(self, 'domains'):
<<<<<<< HEAD
            assert len(self.conditions) > len(self.domains), ('expecting a condition'
                                                              ' for each domain')
            for ivar, condition, domain in zip(self.instanceVars, self.conditions, 
                                               self.domains):
                cond_domain = _extract_domain_from_condition(ivar, condition)      
                assert condition == InSet(self.instanceVar, cond_domain)
=======
            assert len(self.conditions) > len(self.domains), 'expecting a condition for each domain'
            for instanceVar, condition, domain in zip(self.instanceVars, self.conditions, self.domains):
                assert condition == InSet(instanceVar, domain)
>>>>>>> 71ccdfc2
            return self.conditions[len(self.domains):] # skip the domains
        else:
            explicit_domains = self.explicitDomains()
            conditions = []
            for expr in self.joinedNestings():
                if len(explicit_domains)==0:
                    conditions.extend(expr.conditions)
                else:
                    cond_domain = _extract_domain_from_condition(expr.instanceVar, 
                                                                 expr.conditions[0])
                    assert cond_domain == expr.domain
                    conditions.extend(expr.conditions[1:])
            return conditions

    def inclusiveConditions(self):
        '''
        Return all of the conditions at this level according to the style,
        including all of the conditions of 'joined' instance variables.
        '''
        conditions = []
        for expr in self.joinedNestings():
            conditions.extend(expr.conditions)
        return conditions
        
    def explicitInstanceExpr(self):
        '''
        Return the instance expression after joining instance variables
        according to the style.
        '''
        iVarStyle = self.getStyle('instance_vars', '')
        if iVarStyle == 'join_next':
            return self.instanceExpr.explicitInstanceExpr()
        return self.instanceExpr
    
    def _instanceVarLists(self):
        '''
        Yield lists of instance vars that include all of the instance
        variables (see allInstanceVars method) but grouped together
        according to the style joining instance variables together.
        '''
        iVarGroup = []
        expr = self
        while isinstance(expr, self.__class__):
            if hasattr(expr, 'instanceVars'):
                yield expr.instanceVars # grouped together intrinsically
                                        # -- no nestMultiIvars
            else:
                iVarGroup.append(expr.instanceVar)
                iVarStyle = expr.getStyle('instance_vars', '')
                if iVarStyle != 'join_next':
                    yield iVarGroup # this group is done
                    iVarGroup = [] # start next group
            expr = expr.instanceExpr
        assert len(iVarGroup)==0, (
            "Not expecting 'instance_vars' style to be " +
            "'join_next' unless there is nesting of the same type " +
            "of OperationOverInstances")
        
    
    def instanceVarLists(self):
        '''
        Returns lists of instance vars that include all of the instance
        variables (see allInstanceVars method) but grouped together
        according to the style joining instance variables together.
        Relies on the generator function _instanceVarLists() defined
        above. Added here by wdc on 8/25/2019.
        '''
        return list(self._instanceVarLists())

    def string(self, **kwargs):
        return self._formatted('string', **kwargs)

    def latex(self, **kwargs):
        return self._formatted('latex', **kwargs)

    def _formatted(self, formatType, fence=False):
        '''
        Format the OperationOverInstances according to the style
        which may join nested operations of the same type.
        '''
        # override this default as desired
        explicitIvars = list(self.explicitInstanceVars()) # the (joined) instance vars to show explicitly
        explicitConditions = ExprTuple(*self.explicitConditions()) # the (joined) conditions to show explicitly after '|'
        explicitDomains = ExprTuple(*self.explicitDomains()) # the (joined) domains
        explicitInstanceExpr = self.explicitInstanceExpr() # left over after joining instnace vars according to the style
        hasExplicitIvars = (len(explicitIvars) > 0)
        hasExplicitConditions = (len(explicitConditions) > 0)
<<<<<<< HEAD
        hasMultiDomain = (len(explicitDomains)>1 and explicitDomains != ExprTuple(*[self.domain]*len(explicitDomains)))
=======
        hasMultiDomain = (len(explicitDomains)>1 and explicitDomains != ExprList(*[self.domain]*len(explicitDomains)))
        domain_conditions = ExprList(*self.domainConditions())        
>>>>>>> 71ccdfc2
        outStr = ''
        formattedVars = ', '.join([var.formatted(formatType, abbrev=True) for var in explicitIvars])
        if formatType == 'string':
            if fence: outStr += '['
            outStr += self.operator.formatted(formatType) + '_{'
            if hasExplicitIvars: 
                if hasMultiDomain: outStr += domain_conditions.formatted(formatType, operatorOrOperators=',', fence=False)
                else: outStr += formattedVars
            if not hasMultiDomain and self.domain is not None:
                outStr += ' in '
                if hasMultiDomain:
                    outStr += explicitDomains.formatted(formatType, operatorOrOperators='*', fence=False)
                else:
                    outStr += self.domain.formatted(formatType, fence=False)                    
            if hasExplicitConditions:
                if hasExplicitIvars: outStr += " | "
                outStr += explicitConditions.formatted(formatType, fence=False)                
                #outStr += ', '.join(condition.formatted(formatType) for condition in self.conditions if condition not in implicitConditions) 
            outStr += '} ' + explicitInstanceExpr.formatted(formatType,fence=True)
            if fence: outStr += ']'
        if formatType == 'latex':
            if fence: outStr += r'\left['
            outStr += self.operator.formatted(formatType) + '_{'
            if hasExplicitIvars: 
                if hasMultiDomain: outStr += domain_conditions.formatted(formatType, operatorOrOperators=',', fence=False)
                else: outStr += formattedVars
            if not hasMultiDomain and self.domain is not None:
                outStr += r' \in '
                outStr += self.domain.formatted(formatType, fence=False)
            if hasExplicitConditions:
                if hasExplicitIvars: outStr += "~|~"
                outStr += explicitConditions.formatted(formatType, fence=False)                
                #outStr += ', '.join(condition.formatted(formatType) for condition in self.conditions if condition not in implicitConditions) 
            outStr += '}~' + explicitInstanceExpr.formatted(formatType,fence=True)
            if fence: outStr += r'\right]'

        return outStr
    
    """
    def instanceSubstitution(self, universality, assumptions=USE_DEFAULTS):
        '''
        Equate this OperationOverInstances, Upsilon_{..x.. in S | ..Q(..x..)..} f(..x..),
        with one that substitutes instance expressions given some 
        universality = forall_{..x.. in S | ..Q(..x..)..} f(..x..) = g(..x..).
        Derive and return the following type of equality assuming universality:
        Upsilon_{..x.. in S | ..Q(..x..)..} f(..x..) = Upsilon_{..x.. in S | ..Q(..x..)..} g(..x..)
        Works also when there is no domain S and/or no conditions ..Q...
        '''
        from proveit.logic.equality._axioms_ import instanceSubstitution, noDomainInstanceSubstitution
        from proveit.logic import Forall, Equals
        from proveit import KnownTruth
        from proveit._common_ import n, Qmulti, xMulti, yMulti, zMulti, f, g, Upsilon, S
        if isinstance(universality, KnownTruth):
            universality = universality.expr
        if not isinstance(universality, Forall):
            raise InstanceSubstitutionException("'universality' must be a forall expression", self, universality)
        if len(universality.instanceVars) != len(self.instanceVars):
            raise InstanceSubstitutionException("'universality' must have the same number of variables as the OperationOverInstances having instances substituted", self, universality)
        if universality.domain != self.domain:
            raise InstanceSubstitutionException("'universality' must have the same domain as the OperationOverInstances having instances substituted", self, universality)
        # map from the forall instance variables to self's instance variables
        iVarSubstitutions = {forallIvar:selfIvar for forallIvar, selfIvar in zip(universality.instanceVars, self.instanceVars)}
        if universality.conditions.substituted(iVarSubstitutions) != self.conditions:
            raise InstanceSubstitutionException("'universality' must have the same conditions as the OperationOverInstances having instances substituted", self, universality)
        if not isinstance(universality.instanceExpr, Equals):
            raise InstanceSubstitutionException("'universality' must be an equivalence within Forall: " + str(universality))
        if universality.instanceExpr.lhs.substituted(iVarSubstitutions) != self.instanceExpr:
            raise InstanceSubstitutionException("lhs of equivalence in 'universality' must match the instance expression of the OperationOverInstances having instances substituted", self, universality)
        f_op, f_op_sub = Operation(f, self.instanceVars), self.instanceExpr
        g_op, g_op_sub = Operation(g, self.instanceVars), universality.instanceExpr.rhs.substituted(iVarSubstitutions)
        Q_op, Q_op_sub = Operation(Qmulti, self.instanceVars), self.conditions
        if self.hasDomain():
            return instanceSubstitution.specialize({Upsilon:self.operator, Q_op:Q_op_sub, S:self.domain, f_op:f_op_sub, g_op:g_op_sub}, 
                                                    relabelMap={xMulti:universality.instanceVars, yMulti:self.instanceVars, zMulti:self.instanceVars}, assumptions=assumptions).deriveConsequent(assumptions=assumptions)
        else:
            return noDomainInstanceSubstitution.specialize({Upsilon:self.operator, Q_op:Q_op_sub, f_op:f_op_sub, g_op:g_op_sub}, 
                                                             relabelMap={xMulti:universality.instanceVars, yMulti:self.instanceVars, zMulti:self.instanceVars}, assumptions=assumptions).deriveConsequent(assumptions=assumptions)

    def substituteInstances(self, universality, assumptions=USE_DEFAULTS):
        '''
        Assuming this OperationOverInstances, Upsilon_{..x.. in S | ..Q(..x..)..} f(..x..)
        to be a true statement, derive and return Upsilon_{..x.. in S | ..Q(..x..)..} g(..x..)
        given some 'universality' = forall_{..x.. in S | ..Q(..x..)..} f(..x..) = g(..x..).
        Works also when there is no domain S and/or no conditions ..Q...
        '''
        substitution = self.instanceSubstitution(universality, assumptions=assumptions)
        return substitution.deriveRightViaEquivalence(assumptions=assumptions)
    """
        
class InstanceSubstitutionException(Exception):
    def __init__(self, msg, operationOverInstances, universality):
        self.msg = msg
        self.operationOverInstances = operationOverInstances
        self.universality = universality
    def __str__(self):
        return self.msg + '.\n  operationOverInstances: ' + str(self.operationOverInstances) + '\n  universality: ' + str(self.universality)<|MERGE_RESOLUTION|>--- conflicted
+++ resolved
@@ -300,18 +300,10 @@
         elif argName=='domain' or argName=='domains':
             # return the proper single domain or list of domains
             domains = OperationOverInstances.explicitDomains(self)
-<<<<<<< HEAD
-            if domains == [self.domain]*len(domains):
-                return self.domain if argName=='domain' else None
-            elif not None in domains:
+            if not hasattr(self, 'domain') or domains != [self.domain]*len(domains):
                 return ExprTuple(*domains) if argName=='domains' else None
-            return None
-=======
-            if not hasattr(self, 'domain') or domains != [self.domain]*len(domains):
-                return ExprList(*domains) if argName=='domains' else None
             if self.domain is None: return None
             return self.domain if argName=='domain' else None
->>>>>>> 71ccdfc2
         elif argName=='conditions':
             # return the joined conditions excluding domain conditions
             conditions = compositeExpression(
@@ -443,11 +435,7 @@
         joined together in the style.
         '''
         yield self
-<<<<<<< HEAD
-        iVarStyle = self.getStyle('instance_vars') #, 'no_join')
-=======
         iVarStyle = self.getStyle('instance_vars', '')
->>>>>>> 71ccdfc2
         if iVarStyle == 'join_next':
             assert isinstance(self.instanceExpr, self.__class__), (
                 "Not expecting 'instance_vars' style to be " +
@@ -524,18 +512,12 @@
         '''
         from proveit.logic import InSet
         if hasattr(self, 'domains'):
-<<<<<<< HEAD
             assert len(self.conditions) > len(self.domains), ('expecting a condition'
                                                               ' for each domain')
             for ivar, condition, domain in zip(self.instanceVars, self.conditions, 
                                                self.domains):
                 cond_domain = _extract_domain_from_condition(ivar, condition)      
                 assert condition == InSet(self.instanceVar, cond_domain)
-=======
-            assert len(self.conditions) > len(self.domains), 'expecting a condition for each domain'
-            for instanceVar, condition, domain in zip(self.instanceVars, self.conditions, self.domains):
-                assert condition == InSet(instanceVar, domain)
->>>>>>> 71ccdfc2
             return self.conditions[len(self.domains):] # skip the domains
         else:
             explicit_domains = self.explicitDomains()
@@ -623,12 +605,8 @@
         explicitInstanceExpr = self.explicitInstanceExpr() # left over after joining instnace vars according to the style
         hasExplicitIvars = (len(explicitIvars) > 0)
         hasExplicitConditions = (len(explicitConditions) > 0)
-<<<<<<< HEAD
         hasMultiDomain = (len(explicitDomains)>1 and explicitDomains != ExprTuple(*[self.domain]*len(explicitDomains)))
-=======
-        hasMultiDomain = (len(explicitDomains)>1 and explicitDomains != ExprList(*[self.domain]*len(explicitDomains)))
-        domain_conditions = ExprList(*self.domainConditions())        
->>>>>>> 71ccdfc2
+        domain_conditions = ExprTuple(*self.domainConditions())        
         outStr = ''
         formattedVars = ', '.join([var.formatted(formatType, abbrev=True) for var in explicitIvars])
         if formatType == 'string':
