from .expr import Expression, free_vars
from .operation import Operation, Function
from .lambda_expr import Lambda
from .conditional import Conditional
from .composite import ExprTuple, Composite, NamedExprs, composite_expression
from proveit._core_.defaults import defaults, USE_DEFAULTS
from proveit.decorators import prover, equality_prover
# from proveit.logic import InSet
from collections import deque


class InnerExpr:
    '''
    Represents an "inner" sub-expression of a particular "top_level"
    Expression or Judgment.  The inner_expr method of the Expression
    (or Judgment) class will start an InnerExpr with that particular
    expression (or judgment) as the top-level.  This acts as an
    expression wrapper, starting at the top-level but can "descend" to
    any sub-expression (or the 'assumptions' in the Judgment case)
    via accessing sub-expression attributes (or 'assumptions').
    This will allow us to manipute the inner expression in the
    theory of the containing Expression/Judgment object.  One can
    change the style of the inner expression or replace it with an
    equivalent form.

    Equivalence methods may be registered via
    InnerExpr.register_equivalence_method(...).
    Registering an equivalence method allows one to directly
    replace the inner expression with a form that is produced
    by calling the equivalence method.  Examples are:
        evaluation, simplification, commutation, association, etc.
    When registering such a method, a noun form (as above), a
    past tense form, and an action form are to be simplied
    (e.g., 'evaluation', 'evaluated', and 'evaluate').  Calling
    the first version (e.g., 'evaluation') will produce a proven
    equality between the original top-level expression and a form
    in which the inner expression is replaced with its new form.
    Calling the second version (e.g., 'evaluated') will prove
    the equality as before but simply return the right side (the
    new form of the top-level, with the inner expression replaced).
    The last version (e.g., 'evaluate') is to be applied to
    proven (or easilty provable) top-level expressions and will
    yield the proven top-level expression (under given assumptions)
    with the inner expression replaced by its equivalent form.

    For example, let "expr = [((a - 1) + b + (a - 1)/d) < e]", and let
    "inner_expr = expr.inner_expr().lhs.terms[2].numerator".  Then

    1. inner_expr.repl_lambda() will return
       _x_ -> [((a - 1) + b + _x_/d) < e],
       replacing the particular inner expression.
       (note that the second "a - 1" is singled out, distinct from
       the first "a - 1" because the subexpr object tracks the
       sub-expression by "location").
    2. inner_expr.with... will return an
       expression that is the same but with an altered style for the
       inner expression part.
       The InnerExpr class looks specifically for attributes of the
       inner expression class that start with 'with' and assumes
       they function to alter the style.
    3. inner_expr.commutation(0, 1) would return:
           |- [((a - 1) + b + (a - 1)/d) < e]
              = [((a - 1) + b + (-1 + a)/d) < e]
       assuming 'a' is known to be a number.
    4. inner_expr.commuted(0, 1) would return:
           [((a - 1) + b + (-1 + a)/d) < e]
       assuming 'a' is known to be a number.  It will prove #3 along the way.
    5. inner_expr.commute(0, 1) would return
           |-  ((a - 1) + b + (-1 + a)/d) < e
       assuming the original expr may be proven via automation and
       'a' is known to be a number.
    6. inner_expr.substitution(a + 1 - 2) would return
           |- [((a - 1) + b + (a - 1)/d) < e]
              = [((a - 1) + b + (a + 1 - 2)/d) < e]
    7. inner_expr.substitute(a + 1 - 2) would return
           |- [((a - 1) + b + (a + 1 - 2)/d) < e]

    In addition, the InnerExpr class has 'simplify_operands' and
    'evaluate_operands' methods for effecting 'simplify' or 'evaluate'
    (respectively) on all of the operands of the inner expression.

    '''

    def __init__(self, top_level, inner_expr_path=tuple(),
                 assumptions=USE_DEFAULTS):
        '''
        Create an InnerExpr with the given top-level Expression
        or Judgment.  When getting an item or attribute
        that corresponds with an item/attribute of the current
        inner expression, a new InnerExpr is generated, extending the
        path from the top level to the corresponding inner expression.
        
        If the inner_expr_path is supplied, it uses this path to start
        out at a specific inner expression of the top level expression.

        Assumptions are only needed when a slice of an ExprTuple
        will be taken and getting the number of elements of
        the slice (ExprTuple.length) is necessary to when calling
        repl_lambda().
        '''
        from proveit import Judgment
        self.inner_expr_path = tuple(inner_expr_path)
        self.expr_hierarchy = [top_level]
        if assumptions is None: assumptions = defaults.assumptions
        self.assumptions = tuple(assumptions)
        self.assumptions_set = set(assumptions)
        # list all of the lambda expression parameters encountered
        # along the way from the top-level expression to the inner
        # expression.
        self.parameters = []
        self.conditions = [] # Conditions of containing Conditionals.
        self.expr = expr = self.expr_hierarchy[0]
        if isinstance(expr, Judgment):
            self.expr = expr.expr
        for idx in self.inner_expr_path:
            if isinstance(expr, Judgment) and idx == -1:
                # The top level may actually be a Judgment rather
                # than an expression.
                # idx==-1 corresponds to the assumptions of the
                # Judgment.
                kt = expr
                expr = kt.assumptions
            else:
                if isinstance(expr, Lambda) and idx == expr.num_sub_expr() - 1:
                    # while descending into a lambda expression body, we
                    # pick up the lambda parameters.
                    self.parameters.extend(expr.parameters.entries)
                if isinstance(expr, Conditional) and idx == 0:
                    # while descending into a Conditional value, we
                    # pick up the condition as an assumption.
                    self.conditions.append(expr.condition)
                expr = expr.sub_expr(idx)
                if isinstance(expr, tuple):
                    # A slice `idx` will yield a tuple sub expression.
                    # Convert it to an ExprTuple
                    expr = ExprTuple(*expr)
            self.expr_hierarchy.append(expr)

    def __eq__(self, other):
        if not isinstance(other, InnerExpr):
            return False
        return (self.inner_expr_path == other.inner_expr_path and
                self.expr_hierarchy == other.expr_hierarchy)

    def __getitem__(self, key):
        '''
        If the currently mapped sub-Expression of the SubExprRepl
        is a Composite, accessing an item corresponding to an item
        of this Composite will return the SubExprRepl with the extended
        path to this item.
        '''
        cur_inner_expr = self.expr_hierarchy[-1]
        if isinstance(cur_inner_expr, ExprTuple):
            # For an ExprTuple, the item key is either the index of the
            # sub-Expression or a slice (in which case the replacement map
            # has multiple parameters).
            if isinstance(key, int) and key < 0:
                key = cur_inner_expr.num_entries() + key
            if isinstance(key, slice):
                if key.step is not None and key.step != 1:
                    raise ValueError("When using a slice for an InnerExpr, the"
                                     " step must be 1, not %d" % key.step)
            return InnerExpr(self.expr_hierarchy[0], self.inner_expr_path + (key,),
                             assumptions=self.assumptions)
        elif isinstance(cur_inner_expr, Composite):
            # For NamedExprs, the key is the key of its dictionary.
            # The sub-Expressions are in the order of the keys.
            keys = cur_inner_expr.keys()
            return InnerExpr(self.expr_hierarchy[0],
                             self.inner_expr_path + [keys.index(key)],
                             assumptions=self.assumptions)
        raise KeyError("The current sub-Expression is not a Composite.")

    def _get_attr_as_inner_expr(self, cur_depth, attr, attr_expr):
        '''
        Try to find a deeper inner expression that corresponds with the
        attribute (attr) of the expression at the given current depth
        (cur_depth) along the self InnerExpr.  It will perform a
        recursive breadth-first search until it finds a match, making
        sure the deeper inner expression corresponds with that specific
        attribute (not just happening to be the same sub-expression that
        could occur multiple places).
        '''
        from proveit._core_.judgment import Judgment
        top_level_expr = self.expr_hierarchy[0]
        cur_inner_expr = self.expr_hierarchy[-1]
        if isinstance(cur_inner_expr, Judgment):
            cur_inner_expr = cur_inner_expr.expr
        inner_subs = list(cur_inner_expr.sub_expr_iter())
        # See if any of the sub-expressions are a match.
        for i, inner_sub in enumerate(inner_subs):
            if inner_sub == attr_expr:
                # To make sure that the deeper inner expression does
                # correspond with the specific attribute, form the
                # corresponding replacement map and make sure its
                # parameter is accessed by that attribute.
                deeper_inner_expr = InnerExpr(top_level_expr,
                                              self.inner_expr_path + (i,),
                                              assumptions=self.assumptions)
                if (isinstance(cur_inner_expr, Operation) 
                        and cur_inner_expr.operands == attr_expr):
                    # The 'operands' attribute of an Operation is a
                    # special case.  Take the full slice and we don't
                    # need to check it.
                    return deeper_inner_expr[:]
                repl_lambda = deeper_inner_expr.repl_lambda()
                sub_expr = repl_lambda.body
                for j in self.inner_expr_path[:cur_depth]:
                    if isinstance(sub_expr, ExprTuple):
                        sub_expr = sub_expr[j]
                    else:
                        sub_expr = sub_expr.sub_expr(j)
                fvars = free_vars(
                    composite_expression(getattr(sub_expr,attr)))
                if repl_lambda.parameter_var_set.issubset(fvars):
                    return deeper_inner_expr
        # No match found at this depth -- let's continue to the next
        # depth
        for i, inner_sub in enumerate(inner_subs):
            inner_expr = InnerExpr(self.expr_hierarchy[0],
                                   self.inner_expr_path + (i,),
                                   assumptions=self.assumptions)
            inner_expr = inner_expr._get_attr_as_inner_expr(
                    cur_depth, attr, attr_expr)
            if inner_expr is not None:
                return inner_expr
        return None  # no match found down to the maximum depth

    def __getattr__(self, attr):
        '''
        See if the attribute is accessing a deeper inner expression of
        the represented inner expression.  If so, return the InnerExpr
        with the extended path to the sub-expression.
        For methods of the inner expression that begin as 'with',
        generate a method that returns a new version of the top-level
        expression with the inner expression changed according to its
        'with' method.
        '''
        from proveit import OperationOverInstances
        cur_inner_expr = self.expr_hierarchy[-1]
        if hasattr(cur_inner_expr.__class__, '_equiv_method_%s_' % attr):
            equiv_method_type, equiv_method_name = \
                getattr(cur_inner_expr.__class__, '_equiv_method_%s_' % attr)
            equiv_method = getattr(cur_inner_expr, equiv_method_name)

            def inner_equiv(*args, **kwargs):
                assumptions = kwargs.get('assumptions', defaults.assumptions)
                # Add in 'assumptions' to be used by the InnerExpr 
                # object.
                assumptions = tuple(assumptions) + self.assumptions
                # Add in the conditions of the inner expression
                # for the 'equiv_method' call.
                kwargs['assumptions'] = (assumptions +
                                         tuple(self.conditions))
                equality = equiv_method(*args, **kwargs)
                for key in list(kwargs.keys()):
                    # Pass through keyword arguments for
                    # temporarily reconfiguring the defaults.
                    # (with some exceptions below).
                    if not hasattr(defaults, key):
                        kwargs.pop(key)
                kwargs.pop('assumptions')
                if equiv_method.__name__ in ('simplification',
                                             'shallow_simplification'):
                    # When simplifying an inner expression, just
                    # simplify that part and nothing else.
                    kwargs['auto_simplify'] = False
                if equiv_method_type == 'equiv':
                    return self.substitution(equality, **kwargs,
                                             assumptions=assumptions)
                elif equiv_method_type == 'rhs':

                    return self.substitution(equality, **kwargs,
                                             assumptions=assumptions).rhs
                elif equiv_method_type == 'action':
                    return self.substitute(equality, assumptions=assumptions,
                                           **kwargs)
            if equiv_method_type == 'equiv':
                inner_equiv.__doc__ = "Generate an equivalence of the top-level expression with a new form by replacing the inner expression via '%s'." % equiv_method_name
            elif equiv_method_type == 'rhs':
                inner_equiv.__doc__ = "Return an equivalent form of the top-level judgment by replacing the inner expression via '%s'." % equiv_method_name
            elif equiv_method_type == 'action':
                inner_equiv.__doc__ = "Derive an equivalent form of the top-level judgment by replacing the inner expression via '%s'." % equiv_method_name
            else:
                raise ValueError(
                    "Unexpected 'equivalence method' type: %s." %
                    equiv_method_type)
            inner_equiv.__name__ = attr
            return inner_equiv

        if attr == 'relabel':
            attr = 'relabeled'
        if (attr == 'relabeled' and
                isinstance(cur_inner_expr, OperationOverInstances)):
            # When calling 'relabeled' on an OperationOverInstances
            # inner expression, we need to go one level deeper to
            # the lambda expression.
            cur_inner_expr = cur_inner_expr.operand
        if not hasattr(cur_inner_expr, attr):
            raise AttributeError(
                "No attribute '%s' in '%s' or '%s'" %
                (attr, self.__class__, cur_inner_expr.__class__))

        inner_attr_val = getattr(cur_inner_expr, attr)
        if isinstance(inner_attr_val, Expression):
            # The attribute is addressing a sub-Expression of the current inner Expression
            # and may be a sub-sub-Expression (or a member of sub-sub-Expression composite);
            # if so, return the SubExprRepl extended to the sub-sub-Expression.
            inner_expr = self._get_attr_as_inner_expr(
                len(self.inner_expr_path), attr, inner_attr_val)
            if inner_expr is not None:
                return inner_expr
        elif attr == 'relabeled' or attr[:4] == 'with':
            def revise_inner_expr(*args, **kwargs):
                # call the 'with...' method on the inner expression:
                expr = inner_attr_val(*args, **kwargs)
                # Rebuild the expression (or Judgment) with the
                # inner expression replaced.
                return self._rebuild(expr)
            '''
                #getattr(cur_sub_expr, attr)(*args, **kwargs)  # this will also revise the styles of all parents recursively

                return self.expr_hierarchy[0] # return the top-level expression
            '''
            return revise_inner_expr

        # not a sub-expression, so just return the attribute for the actual
        # Expression object of the sub-expression
        return inner_attr_val

    """
    @staticmethod
    def register_equivalence_method(
            expr_class,
            equiv_method,
            past_tense_name,
            action_name):
        '''
        Register a method of an expression class that is used to derive and return (as a Judgment)
        the equivalence of that expression on the left side with a new form on the right side.
        (e.g., 'simplification', 'evaluation', 'commutation', 'association').
        In addition to the expression class and the method (as a name or function object), also
        provide the "past-tense" form of the name for deriving the equivalence and returning
        the right side, and provide the "action" form of the name that may be used to make
        the replacement directly within a Judgment to produce a revised Judgment.
        The "past-tense" version will be added automatically as a method to the given expression
        class with an appropriate doc string.
        '''
        if not isinstance(equiv_method, str):
            # can be a string or a function:
            equiv_method = equiv_method.__name__
        if not hasattr(expr_class, equiv_method):
            raise Exception(
                "Must have '%s' method defined in class '%s' in order to register it as an equivalence method in InnerExpr." %
                (equiv_method, str(expr_class)))

        # Store information in the Expression class that will enable calling
        # InnerExpr methods when an expression of that type
        # is the inner expression for generating equivalences or performing
        # in-place replacements.
        setattr(
            expr_class, '_equiv_method_%s_' %
            equiv_method, ('equiv', equiv_method))
        setattr(
            expr_class, '_equiv_method_%s_' %
            past_tense_name, ('rhs', equiv_method))
        setattr(
            expr_class, '_equiv_method_%s_' %
            action_name, ('action', equiv_method))

        # Automatically create the "paste-tense" equivalence method for the
        # expression class which returns the right side.
        if hasattr(expr_class, past_tense_name):
            raise Exception(
                "Should not manually define '%s' in class '%s'.  This 'past-tense' equivalence method will be generated automatically by registering it in InnerExpr." %
                (past_tense_name, str(expr_class)))

        def equiv_rhs(expr, *args, **kwargs):
            return getattr(expr, equiv_method)(*args, **kwargs).rhs
        equiv_rhs.__name__ = past_tense_name
        equiv_rhs.__doc__ = "Return an equivalent form of this expression derived via '%s'." % equiv_method
        setattr(expr_class, past_tense_name, equiv_rhs)
    """

    def repl_lambda(self, params_of_param=None):
        '''
        Returns the lambda function/map that would replace this
        particular inner expression within the top-level expression.
        '''
        from proveit import Judgment, var_range
        
        if params_of_param is None:
            params_of_param = self.parameters
        
        # build the lambda expression, starting with the lambda
        # parameter and working up the hierarchy.
        top_level = self.expr_hierarchy[0]
        if isinstance(top_level, Judgment):
            top_level_expr = top_level.expr
        else:
            top_level_expr = top_level

        cur_sub_expr = self.expr_hierarchy[-1]
        cur_idx = self.inner_expr_path[-1] if len(
            self.inner_expr_path) > 0 else None

        if isinstance(cur_idx, slice):
            # When there is a slice of an ExprTuple at the bottom level,
            # we will map an iteration of parameters as the filler for
            # the slice.
            from proveit.numbers import one
            assert isinstance(cur_sub_expr, ExprTuple), "Unexpected type"
            parent_tuple = self.expr_hierarchy[-2]
            assert isinstance(parent_tuple, ExprTuple), "Unexpected type"
            start, stop = cur_idx.start, cur_idx.stop
            if start is None:
                start = 0
            if stop is None:
                stop = parent_tuple.num_entries()
            sub_tuple_len = cur_sub_expr.num_elements(
                    assumptions=self.assumptions)
            dummy_var = top_level_expr.safe_dummy_var()
            lambda_params = var_range(dummy_var, one, sub_tuple_len)
            lambda_body = ExprTuple(*(parent_tuple[:start].entries + (lambda_params,)
                                      + parent_tuple[stop:].entries))
            """
        elif isinstance(cur_sub_expr, Composite):
            dummy_vars = top_level_expr.safe_dummy_vars(len(cur_sub_expr))
            lambda_params = dummy_vars
            cur_sub_class = cur_sub_expr.__class__
            if self.parameters.num_entries()==0:
                lambda_body = cur_sub_class._checked_make(
                        cur_sub_expr.core_info(), cur_sub_expr.get_styles(),
                        dummy_vars)
            else:
                # The replacements should be a function of the
                # parameters encountered between the top-level
                # expression and the inner expression.
                lambda_body = cur_sub_class._checked_make(
                        cur_sub_expr.core_info(), 
                        [Function(dummy_var, self.parameters)
                         for dummy_var in dummy_vars])
            """
        else:
            lambda_param = top_level_expr.safe_dummy_var()
            if len(params_of_param) == 0:
                lambda_body = lambda_param
            else:
                # The replacements should be a function of the
                # parameters encountered between the top-level
                # expression and the inner expression.
                lambda_body = Function(lambda_param, params_of_param)
            lambda_params = [lambda_param]
        # Build the expression with replacement parameters from
        # the inside out.
        with defaults.temporary() as temp_defaults:
            # Don't auto-simplify anything when creating the replacement
            # map.
            temp_defaults.auto_simplify = False
            lambda_body = self._rebuild(lambda_body)
        return Lambda(lambda_params, lambda_body)

    def _rebuild(self, inner_expr_replacement):
        '''
        Rebuild the expression replacing the inner expression with the
        given 'inner_expr_replacement'.
        '''
        from proveit import Judgment
        inner_expr = inner_expr_replacement
        # Work from the inside out.
        for expr, idx in reversed(list(zip(self.expr_hierarchy,
                                           self.inner_expr_path))):
            if isinstance(idx, slice):
                continue
            if isinstance(expr, Judgment):
                if idx < 0:
                    raise ValueError("Cannot call an InnerExpr.repl_lambda "
                                     "for an inner expression of one of "
                                     "a Judgment's assumptions")
                # Convert from a Judgment to an Expression.
                expr = expr.expr
            expr_subs = tuple(expr.sub_expr_iter())
            inner_expr = expr.__class__._checked_make(
                expr.core_info(), 
                expr_subs[:idx] + (inner_expr,) + expr_subs[idx + 1:],
                style_preferences = expr._style_data.styles)
        revised_expr = inner_expr
        if (isinstance(self.expr_hierarchy[0], Judgment) and
                self.expr_hierarchy[0].expr == revised_expr):
            # Make a Judgment with only the style modified.
            kt = Judgment(revised_expr, self.expr_hierarchy[0].assumptions)
            kt._add_proof(self.expr_hierarchy[0].proof())
            return kt
        return revised_expr

    def _eq_from_equality_or_replacement(self, equality_or_replacement,
                                         prove_equality=False,
                                         assumptions=None):
        '''
        Help for _substitution and substitute.  Check that
        'equality_or_replacement' is appropriate and return the
        corresponding equality expression.
        '''
        from proveit import Judgment
        from proveit.logic import Equals

        cur_inner_expr = self.expr_hierarchy[-1]
        if isinstance(equality_or_replacement, Judgment):
            if not isinstance(equality_or_replacement.expr, Equals):
                raise TypeError("When given a Judgment, "
                                "'equality_or_replacement' must prove"
                                "an Equals expression")
            if equality_or_replacement.lhs != cur_inner_expr:
                raise ValueError("Expecting lhs of %s to be %s"%
                                 (equality_or_replacement, cur_inner_expr))
            if prove_equality:
                return equality_or_replacement
            else:
                return equality_or_replacement.expr

        replacement = equality_or_replacement
        equality = Equals(cur_inner_expr, replacement)
        if prove_equality:
            # Include assumptions from the InnerExpr object which
            # includes conditions of any containing Conditionals.
            assumptions = defaults.assumptions + tuple(self.conditions)
            return equality.prove(assumptions=assumptions)
        return equality
        
    def _substitution(self, equality_or_replacement, 
                      return_proven_rhs=False):
        '''
        Equate the top level expression with a similar expression
        with the inner expression replaced by the replacement.

        equality_or_replacement may be a proven equality with the 
        current inner expression on the left side or it may be the
        replacement.
        '''
<<<<<<< HEAD
=======
        assumptions = defaults.assumptions
>>>>>>> c0aaf92f
        equality = self._eq_from_equality_or_replacement(
                equality_or_replacement, prove_equality=True)
        # Make sure to preserve the left and right sides of the
        # original expression.
        preserved_exprs = set(defaults.preserved_exprs)
        preserved_exprs.update({equality.lhs, equality.rhs})

        if len(self.parameters) > 0:
            # Determine which parameters, if any, are involved
            # in the equivalence.
            fvars = free_vars(equality)
            involved_params = [param for param in self.parameters
                               if param in fvars]
        else:
            involved_params = tuple()
        repl_lambda = self.repl_lambda(params_of_param
                                       =involved_params)
        replacements = []
        if len(involved_params) > 0:
            # Change the equivalence to an appropriate
            # equivalence of lambda expressions.
            gen_equality = equality.generalize(
                    involved_params, 
                    conditions=equality.assumptions)
            gen_conditions = gen_equality.conditions
            if len(equality.assumptions) == 0:
                lhs_lambda_body = equality.lhs
            else:
                lhs_lambda_body = Conditional(
                        equality.lhs, gen_conditions)
                for equiv_side in (equality.lhs, equality.rhs):
                    # Create replacements that reduce the
                    # Conditional to its value when assuming
                    # the condition.
                    conditional = Conditional(
                        equiv_side, gen_conditions)
                    conditional_reduction = (
                            conditional.satisfied_condition_reduction(
                                    assumptions=gen_conditions,
                                    preserve_all=True))
                    replacements.append(conditional_reduction)
            equality = Lambda(involved_params,
                              lhs_lambda_body).substitution(
                                      gen_equality, preserve_all=True)

            # (re-)construct assumptions without assumptions that
            # should be eliminated with the substitution (such as
            # summation domain when substituting for summand)
            assumptions = [_assumption for _assumption in assumptions
                           if set(free_vars(_assumption)).
                           isdisjoint(involved_params)]

        if return_proven_rhs:
            if len(replacements) > 0:
                # We need to perform replacements before we
                # are ready to prove the left side.
                substitution = equality.substitution(
                    repl_lambda, replacements=replacements,
<<<<<<< HEAD
                    preserved_exprs=preserved_exprs)
=======
                    preserved_exprs=preserved_exprs,
                    assumptions=assumptions)
>>>>>>> c0aaf92f
                return substitution.derive_right_via_equality(
                        preserve_all=True)
            return equality.sub_right_side_into(
                repl_lambda, replacements=replacements,
<<<<<<< HEAD
                preserved_exprs=preserved_exprs)        
        else:
            return equality.substitution(
                repl_lambda, replacements=replacements,
                preserved_exprs=preserved_exprs)
=======
                preserved_exprs=preserved_exprs,
                assumptions=assumptions)        
        else:
            return equality.substitution(
                repl_lambda, replacements=replacements,
                preserved_exprs=preserved_exprs,
                assumptions=assumptions)
>>>>>>> c0aaf92f

    @equality_prover('substituted', 'substitute')
    def substitution(self, equality_or_replacement, **defaults_config):
        '''
        Equate the top level expression with a similar expression
        with the inner expression replaced by the replacement.

        equality_or_replacement may be a proven equality with the 
        current inner expression on the left side or it may be the
        replacement.
        '''
        return self._substitution(equality_or_replacement)

    @prover
    def substitute(self, equality_or_replacement, **defaults_config):
        '''
        Substitute the replacement in place of the inner expression
        and return a new proven statement (assuming the top
        level expression is proven, or can be proven automatically).
        
        equality_or_replacement may be a proven equality with the 
        current inner expression on the left side or it may be the
        replacement.
        '''        
        from proveit import x, P
        from proveit.logic import TRUE, FALSE
        from proveit.logic.equality import (
            substitute_truth, substitute_falsehood)
        cur_inner_expr = self.expr_hierarchy[-1]
        if cur_inner_expr in (TRUE, FALSE):
            # Determine which parameters, if any, are involved.
            # If no parameters are involved, we can use
            # substitute_truth or substitute_false as a simple proof.
            if len(self.parameters) > 0:
                fvars = free_vars(equality_or_replacement)
                involved_params = [param for param in self.parameters
                                   if param in fvars]
            else:
                involved_params = tuple()
            if len(involved_params) == 0:
                # Use substitute_truth or substitute_falsehood after
                # we grab the 'replacement' from 
                # 'equality_or_replacement'.
                equality = self._eq_from_equality_or_replacement(
                        equality_or_replacement, prove_equality=False)
                replacement = equality.rhs
                if cur_inner_expr == TRUE:            
                    return substitute_truth.instantiate(
                        {P: self.repl_lambda(), x: replacement}, 
                        preserve_all=True)
                elif cur_inner_expr == FALSE:
                    return substitute_falsehood.instantiate(
                        {P: self.repl_lambda(), x: replacement}, 
                        preserve_all=True)
        return self._substitution(equality_or_replacement, 
                                  return_proven_rhs=True)            

    def _expr_rep(self):
        '''
        Representation as NamedExprs that indicates not only the lambda
        function but the sub-Expressions that may be accessed more
        deeply.
        '''
        from proveit import ExprRange
        repl_lambda = self.repl_lambda()
        lambda_params = repl_lambda.parameters
        cur_sub_expr = self.expr_hierarchy[-1]
        named_expr_dict = [('lambda', repl_lambda)]
        assert lambda_params.num_entries()==1
        if isinstance(lambda_params[0], ExprRange):
            named_expr_dict += [('$(%s)$' % lambda_params[0].latex(), 
                                 cur_sub_expr)]
        else:
            named_expr_dict += [('$%s$' % lambda_params[0].latex(), 
                                 cur_sub_expr)]
        return NamedExprs(named_expr_dict)

    def cur_sub_expr(self):
        return self.expr_hierarchy[-1]
    
    def sub_expr(self, k):
        return InnerExpr(self.expr_hierarchy[0],
                         self.inner_expr_path + (k,),
                         assumptions=self.assumptions)

    def _repr_html_(self):
        return self._expr_rep()._repr_html_()

    def __repr__(self):
        return self._expr_rep().__repr__()


class InnerExprGenerator:
    """
    Iterator for InnerExpr objects of a given top-level expression.
    Optionally skip over branches via the 'skip_over_branch' method.
    """
    
    def __init__(self, expr):
        '''
        Iterate over the InnerExpr objects of the given top-level
        expression. 
        '''
        # Queue of InnerExpr's.
        self.next_inner_exprs = deque([InnerExpr(expr)])
        # Track the last yielded expression tree for the purpose
        # of choosing whether or not to traverse deeper into that
        # branch or not:
        self._last_out = None
    
    def __iter__(self):
        return self
    
    def __next__(self):
        '''
        Yield the next InnerExpr object, traversing in a breadth-first
        search manner and optionally skipping over branches via the
        'skip_over_branch' method.
        '''
        next_inner_exprs = self.next_inner_exprs
        last_out = self._last_out
        if last_out is not None:
            # Append the sub-expressions of last yielded InnerExpr 
            # for deeper exploration.
            for k, sub_expr in enumerate(last_out.sub_expr_iter()):
                if isinstance(last_out, Lambda) and k==0:
                    # Skip the Lambda 'parameters'.
                    continue
                next_inner_expr = last_out.sub_expr(k)
                last_sub_expr = last_out.cur_sub_expr()
                next_inner_exprs.append(next_inner_expr)
        if len(next_inner_exprs) == 0:
            raise StopIteration() # No more in the queue.
        # Pop out the next InnerExpr object from the queue.
        next_inner_expr = next_inner_exprs.popleft()
        self._last_out = next_inner_expr
        return next_inner_expr
    
    def skip_over_branch(self):
        '''
        Do not generate inner expressions that dig any deeper into
        the last inner expression, skipping over that branch of the
        expression tree.
        '''
        self._last_out = None

def generate_inner_expressions(expr, inner):
    '''
    Yield the InnerExpr objects that represent 'inner' as an 
    inner expression of 'expr'.  There may be multiple occurrences.
    They are found using a breadth-first search approach.
    '''
    for inner_expr in InnerExprGenerator(expr):
        if inner_expr.cur_sub_expr() == inner:
            yield inner_expr<|MERGE_RESOLUTION|>--- conflicted
+++ resolved
@@ -537,10 +537,7 @@
         current inner expression on the left side or it may be the
         replacement.
         '''
-<<<<<<< HEAD
-=======
         assumptions = defaults.assumptions
->>>>>>> c0aaf92f
         equality = self._eq_from_equality_or_replacement(
                 equality_or_replacement, prove_equality=True)
         # Make sure to preserve the left and right sides of the
@@ -599,23 +596,12 @@
                 # are ready to prove the left side.
                 substitution = equality.substitution(
                     repl_lambda, replacements=replacements,
-<<<<<<< HEAD
-                    preserved_exprs=preserved_exprs)
-=======
                     preserved_exprs=preserved_exprs,
                     assumptions=assumptions)
->>>>>>> c0aaf92f
                 return substitution.derive_right_via_equality(
                         preserve_all=True)
             return equality.sub_right_side_into(
                 repl_lambda, replacements=replacements,
-<<<<<<< HEAD
-                preserved_exprs=preserved_exprs)        
-        else:
-            return equality.substitution(
-                repl_lambda, replacements=replacements,
-                preserved_exprs=preserved_exprs)
-=======
                 preserved_exprs=preserved_exprs,
                 assumptions=assumptions)        
         else:
@@ -623,7 +609,6 @@
                 repl_lambda, replacements=replacements,
                 preserved_exprs=preserved_exprs,
                 assumptions=assumptions)
->>>>>>> c0aaf92f
 
     @equality_prover('substituted', 'substitute')
     def substitution(self, equality_or_replacement, **defaults_config):
