from .expr import Expression, free_vars
from .operation import Operation, Function
from .lambda_expr import Lambda
from .composite import ExprTuple, Composite, NamedExprs, composite_expression
from proveit._core_.defaults import defaults, USE_DEFAULTS
import inspect


class InnerExpr:
    '''
    Represents an "inner" sub-expression of a particular "top_level"
    Expression or Judgment.  The inner_expr method of the Expression
    (or Judgment) class will start an InnerExpr with that particular
    expression (or judgment) as the top-level.  This acts as an
    expression wrapper, starting at the top-level but can "descend" to
    any sub-expression (or the 'assumptions' in the Judgment case)
    via accessing sub-expression attributes (or 'assumptions').
    This will allow us to manipute the inner expression in the
    theory of the containing Expression/Judgment object.  One can
    change the style of the inner expression or replace it with an
    equivalent form.

    Equivalence methods may be registered via
    InnerExpr.register_equivalence_method(...).
    Registering an equivalence method allows one to directly
    replace the inner expression with a form that is produced
    by calling the equivalence method.  Examples are:
        evaluation, simplification, commutation, association, etc.
    When registering such a method, a noun form (as above), a
    past tense form, and an action form are to be simplied
    (e.g., 'evaluation', 'evaluated', and 'evaluate').  Calling
    the first version (e.g., 'evaluation') will produce a proven
    equality between the original top-level expression and a form
    in which the inner expression is replaced with its new form.
    Calling the second version (e.g., 'evaluated') will prove
    the equality as before but simply return the right side (the
    new form of the top-level, with the inner expression replaced).
    The last version (e.g., 'evaluate') is to be applied to
    proven (or easilty provable) top-level expressions and will
    yield the proven top-level expression (under given assumptions)
    with the inner expression replaced by its equivalent form.

    For example, let "expr = [((a - 1) + b + (a - 1)/d) < e]", and let
    "inner_expr = expr.inner_expr().lhs.terms[2].numerator".  Then

    1. inner_expr.repl_lambda() will return
       _x_ -> [((a - 1) + b + _x_/d) < e],
       replacing the particular inner expression.
       (note that the second "a - 1" is singled out, distinct from
       the first "a - 1" because the subexpr object tracks the
       sub-expression by "location").
    2. inner_expr.with_subtraction_at([]) will return an
       expression that is the same but with an altered style for the
       inner exrpession part:
           [((a - 1) + b + (a + (-1))/d) < e]
       The InnerExpr class looks specifically for attributes of the
       inner expression class that start with 'with' and assumes
       they function to alter the style.
    3. inner_expr.commutation(0, 1) would return:
           |- [((a - 1) + b + (a - 1)/d) < e]
              = [((a - 1) + b + (-1 + a)/d) < e]
       assuming 'a' is known to be a number.
    4. inner_expr.commuted(0, 1) would return:
           [((a - 1) + b + (-1 + a)/d) < e]
       assuming 'a' is known to be a number.  It will prove #3 along the way.
    5. inner_expr.commute(0, 1) would return
           |-  ((a - 1) + b + (-1 + a)/d) < e
       assuming the original expr may be proven via automation and
       'a' is known to be a number.
    6. inner_expr.substitution(a + 1 - 2) would return
           |- [((a - 1) + b + (a - 1)/d) < e]
              = [((a - 1) + b + (a + 1 - 2)/d) < e]
    7. inner_expr.substitute(a + 1 - 2) would return
           |- [((a - 1) + b + (a + 1 - 2)/d) < e]

    In addition, the InnerExpr class has 'simplify_operands' and
    'evaluate_operands' methods for effecting 'simplify' or 'evaluate'
    (respectively) on all of the operands of the inner expression.

    '''

    def __init__(self, top_level, _inner_expr_path=tuple(),
                 assumptions=USE_DEFAULTS):
        '''
        Create an InnerExpr with the given top-level Expression
        or Judgment.  When getting an item or attribute
        that corresponds with an item/attribute of the current
        inner expression, a new InnerExpr is generated, extending the
        path from the top level to the corresponding inner expression.
        The _inner_expr_path is used internally for this purpose.

        Assumptions are only needed when a slice of an ExprTuple
        will be taken and getting the number of elements of
        the slice (ExprTuple.length) is necessary to when calling
        repl_lambda().
        '''
        from proveit import Judgment
        self.inner_expr_path = tuple(_inner_expr_path)
        self.expr_hierarchy = [top_level]
        self.assumptions = assumptions
        # list all of the lambda expression parameters encountered
        # along the way from the top-level expression to the inner
        # expression.
        #self.parameters = []
        expr = self.expr_hierarchy[0]
        for idx in self.inner_expr_path:
            if isinstance(expr, Judgment) and idx == -1:
                # The top level may actually be a Judgment rather
                # than an expression.
                # idx==-1 corresponds to the assumptions of the
                # Judgment.
                kt = expr
                expr = kt.assumptions
            else:
                if isinstance(expr, Lambda) and idx == expr.num_sub_expr() - 1:
                    # while descending into a lambda expression body, we
                    # pick up the lambda parameters.
<<<<<<< HEAD
                    self.parameters.extend(expr.parameters.entries)
=======
                    #self.parameters.extend(expr.parameters.entries)
                    pass
>>>>>>> 1ab683fb
                expr = expr.sub_expr(idx)
                if isinstance(expr, tuple):
                    # A slice `idx` will yield a tuple sub expression.
                    # Convert it to an ExprTuple
                    expr = ExprTuple(*expr)
            self.expr_hierarchy.append(expr)

    def __eq__(self, other):
        return (self.inner_expr_path == other.inner_expr_path and
                self.expr_hierarchy == other.expr_hierarchy)

    def __getitem__(self, key):
        '''
        If the currently mapped sub-Expression of the SubExprRepl
        is a Composite, accessing an item corresponding to an item
        of this Composite will return the SubExprRepl with the extended
        path to this item.
        '''
        cur_inner_expr = self.expr_hierarchy[-1]
        if isinstance(cur_inner_expr, ExprTuple):
            # For an ExprTuple, the item key is either the index of the
            # sub-Expression or a slice (in which case the replacement map
            # has multiple parameters).
            if isinstance(key, int) and key < 0:
                key = cur_inner_expr.num_entries() + key
            if isinstance(key, slice):
                if key.step is not None and key.step != 1:
                    raise ValueError("When using a slice for an InnerExpr, the"
                                     " step must be 1, not %d" % key.step)
            return InnerExpr(self.expr_hierarchy[0], self.inner_expr_path + (key,),
                             assumptions=self.assumptions)
        elif isinstance(cur_inner_expr, Composite):
            # For NamedExprs, the key is the key of its dictionary.
            # The sub-Expressions are in the order of the keys.
            keys = cur_inner_expr.keys()
            return InnerExpr(self.expr_hierarchy[0],
                             self.inner_expr_path + [keys.index(key)],
                             assumptions=self.assumptions)
        raise KeyError("The current sub-Expression is not a Composite.")

    def _get_attr_as_inner_expr(self, cur_depth, attr, attr_expr):
        '''
        Try to find a deeper inner expression that corresponds with the
        attribute (attr) of the expression at the given current depth
        (cur_depth) along the self InnerExpr.  It will perform a
        recursive breadth-first search until it finds a match, making
        sure the deeper inner expression corresponds with that specific
        attribute (not just happening to be the same sub-expression that
        could occur multiple places).
        '''
        from proveit._core_.judgment import Judgment
        top_level_expr = self.expr_hierarchy[0]
        cur_inner_expr = self.expr_hierarchy[-1]
        if isinstance(cur_inner_expr, Judgment):
            cur_inner_expr = cur_inner_expr.expr
        inner_subs = list(cur_inner_expr.sub_expr_iter())
        # See if any of the sub-expressions are a match.
        for i, inner_sub in enumerate(inner_subs):
            if inner_sub == attr_expr:
                # To make sure that the deeper inner expression does
                # correspond with the specific attribute, form the
                # corresponding replacement map and make sure its
                # parameter is accessed by that attribute.
                deeper_inner_expr = InnerExpr(top_level_expr,
                                              self.inner_expr_path + (i,),
                                              assumptions=self.assumptions)
                if (isinstance(cur_inner_expr, Operation) 
                        and cur_inner_expr.operands == attr_expr):
                    # The 'operands' attribute of an Operation is a
                    # special case.  Take the full slice and we don't
                    # need to check it.
                    return deeper_inner_expr[:]
                repl_lambda = deeper_inner_expr.repl_lambda()
                sub_expr = repl_lambda .body
                for j in self.inner_expr_path[:cur_depth]:
                    if isinstance(sub_expr, ExprTuple):
                        sub_expr = sub_expr[j]
                    else:
                        sub_expr = sub_expr.sub_expr(j)
                fvars = free_vars(
                    composite_expression(getattr(sub_expr,attr)),
                    err_inclusively=False)
                if repl_lambda.parameter_var_set.issubset(fvars):
                    return deeper_inner_expr
        # No match found at this depth -- let's continue to the next
        # depth
        for i, inner_sub in enumerate(inner_subs):
            inner_expr = InnerExpr(self.expr_hierarchy[0],
                                   self.inner_expr_path + (i,),
                                   assumptions=self.assumptions)
            inner_expr = inner_expr._get_attr_as_inner_expr(
                    cur_depth, attr, attr_expr)
            if inner_expr is not None:
                return inner_expr
        return None  # no match found down to the maximum depth

    def __getattr__(self, attr):
        '''
        See if the attribute is accessing a deeper inner expression of
        the represented inner expression.  If so, return the InnerExpr
        with the extended path to the sub-expression.
        For methods of the inner expression that begin as 'with',
        generate a method that returns a new version of the top-level
        expression with the inner expression changed according to its
        'with' method.
        '''
        from proveit import OperationOverInstances
        cur_inner_expr = self.expr_hierarchy[-1]
        if hasattr(cur_inner_expr.__class__, '_equiv_method_%s_' % attr):
            equiv_method_type, equiv_method_name = \
                getattr(cur_inner_expr.__class__, '_equiv_method_%s_' % attr)
            equiv_method = getattr(cur_inner_expr, equiv_method_name)
            # Find out which argument is the 'assumptions' argument:
            try:
                argspec = inspect.getfullargspec(equiv_method)
                assumptions_index = argspec.args.index('assumptions') - 1
            except ValueError:
                raise Exception(
                    "Expecting method, %s, to have 'assumptions' argument." %
                    str(equiv_method))
            repl_lambda = self.repl_lambda()
            if (isinstance(cur_inner_expr, ExprTuple)
                    and len(self.expr_hierarchy) > 2
                    and isinstance(self.expr_hierarchy[-2], Operation)):
                # When replace operands of an operation, we need a
                # a repl_lambda with a range of parameters.
                repl_lambda = self[:].repl_lambda()

            def inner_equiv(*args, **kwargs):
                if 'assumptions' in kwargs:
                    assumptions = kwargs['assumptions']
                elif len(args) > assumptions_index:
                    assumptions = args[assumptions_index]
                else:
                    assumptions = USE_DEFAULTS
                equivalence = equiv_method(*args, **kwargs)
                # We need to disable the auto-reduction as we
                # are making this substitution to ensure we do not
                # much with anything other than the specific
                # "inner expression".
                was_auto_reduce_enabled = defaults.auto_reduce
                try:
                    defaults.auto_reduce = False
                    if equiv_method_type == 'equiv':
                        return equivalence.substitution(
                            repl_lambda, assumptions)
                    elif equiv_method_type == 'rhs':
                        return equivalence.substitution(
                            repl_lambda, assumptions).rhs
                    elif equiv_method_type == 'action':
                        return equivalence.sub_right_side_into(
                            repl_lambda, assumptions)
                finally:
                    # Restore the 'auto_reduction' default.
                    defaults.auto_reduce = was_auto_reduce_enabled
            if equiv_method_type == 'equiv':
                inner_equiv.__doc__ = "Generate an equivalence of the top-level expression with a new form by replacing the inner expression via '%s'." % equiv_method_name
            elif equiv_method_type == 'rhs':
                inner_equiv.__doc__ = "Return an equivalent form of the top-level judgment by replacing the inner expression via '%s'." % equiv_method_name
            elif equiv_method_type == 'action':
                inner_equiv.__doc__ = "Derive an equivalent form of the top-level judgment by replacing the inner expression via '%s'." % equiv_method_name
            else:
                raise ValueError(
                    "Unexpected 'equivalence method' type: %s." %
                    equiv_method_type)
            inner_equiv.__name__ = attr
            return inner_equiv

        if attr == 'relabel':
            attr = 'relabeled'
        if (attr == 'relabeled' and
                isinstance(cur_inner_expr, OperationOverInstances)):
            # When calling 'relabeled' on an OperationOverInstances
            # inner expression, we need to go one level deeper to
            # the lambda expression.
            cur_inner_expr = cur_inner_expr.operand
        if not hasattr(cur_inner_expr, attr):
            raise AttributeError(
                "No attribute '%s' in '%s' or '%s'" %
                (attr, self.__class__, cur_inner_expr.__class__))

        inner_attr_val = getattr(cur_inner_expr, attr)
        if isinstance(inner_attr_val, Expression):
            # The attribute is addressing a sub-Expression of the current inner Expression
            # and may be a sub-sub-Expression (or a member of sub-sub-Expression composite);
            # if so, return the SubExprRepl extended to the sub-sub-Expression.
            inner_expr = self._get_attr_as_inner_expr(
                len(self.inner_expr_path), attr, inner_attr_val)
            if inner_expr is not None:
                return inner_expr
        elif attr == 'relabeled' or attr[:4] == 'with':
            def revise_inner_expr(*args, **kwargs):
                # call the 'with...' method on the inner expression:
                expr = getattr(cur_inner_expr, attr)(*args, **kwargs)
                # Rebuild the expression (or Judgment) with the
                # inner expression replaced.
                return self._rebuild(expr)
            '''
                #getattr(cur_sub_expr, attr)(*args, **kwargs)  # this will also revise the styles of all parents recursively

                return self.expr_hierarchy[0] # return the top-level expression
            '''
            return revise_inner_expr

        # not a sub-expression, so just return the attribute for the actual
        # Expression object of the sub-expression
        return getattr(cur_inner_expr, attr)

    @staticmethod
    def register_equivalence_method(
            expr_class,
            equiv_method,
            past_tense_name,
            action_name):
        '''
        Register a method of an expression class that is used to derive and return (as a Judgment)
        the equivalence of that expression on the left side with a new form on the right side.
        (e.g., 'simplification', 'evaluation', 'commutation', 'association').
        In addition to the expression class and the method (as a name or function object), also
        provide the "past-tense" form of the name for deriving the equivalence and returning
        the right side, and provide the "action" form of the name that may be used to make
        the replacement directly within a Judgment to produce a revised Judgment.
        The "past-tense" version will be added automatically as a method to the given expression
        class with an appropriate doc string.
        '''
        if not isinstance(equiv_method, str):
            # can be a string or a function:
            equiv_method = equiv_method.__name__
        if not hasattr(expr_class, equiv_method):
            raise Exception(
                "Must have '%s' method defined in class '%s' in order to register it as an equivalence method in InnerExpr." %
                (equiv_method, str(expr_class)))

        # Store information in the Expression class that will enable calling
        # InnerExpr methods when an expression of that type
        # is the inner expression for generating equivalences or performing
        # in-place replacements.
        setattr(
            expr_class, '_equiv_method_%s_' %
            equiv_method, ('equiv', equiv_method))
        setattr(
            expr_class, '_equiv_method_%s_' %
            past_tense_name, ('rhs', equiv_method))
        setattr(
            expr_class, '_equiv_method_%s_' %
            action_name, ('action', equiv_method))

        # Automatically create the "paste-tense" equivalence method for the
        # expression class which returns the right side.
        if hasattr(expr_class, past_tense_name):
            raise Exception(
                "Should not manually define '%s' in class '%s'.  This 'past-tense' equivalence method will be generated automatically by registering it in InnerExpr." %
                (past_tense_name, str(expr_class)))

        def equiv_rhs(expr, *args, **kwargs):
            return getattr(expr, equiv_method)(*args, **kwargs).rhs
        equiv_rhs.__name__ = past_tense_name
        equiv_rhs.__doc__ = "Return an equivalent form of this expression derived via '%s'." % equiv_method
        setattr(expr_class, past_tense_name, equiv_rhs)

    def repl_lambda(self):
        '''
        Returns the lambda function/map that would replace this
        particular inner expression within the top-level expression.
        '''
        from proveit import Judgment, var_range
        # build the lambda expression, starting with the lambda
        # parameter and working up the hierarchy.
        top_level = self.expr_hierarchy[0]
        if isinstance(top_level, Judgment):
            top_level_expr = top_level.expr
        else:
            top_level_expr = top_level

        cur_sub_expr = self.expr_hierarchy[-1]
        cur_idx = self.inner_expr_path[-1] if len(
            self.inner_expr_path) > 0 else None

        if isinstance(cur_idx, slice):
            # When there is a slice of an ExprTuple at the bottom level,
            # we will map an iteration of parameters as the filler for
            # the slice.
            from proveit.numbers import one
            assert isinstance(cur_sub_expr, ExprTuple), "Unexpected type"
            parent_tuple = self.expr_hierarchy[-2]
            assert isinstance(parent_tuple, ExprTuple), "Unexpected type"
            start, stop = cur_idx.start, cur_idx.stop
            if start is None:
                start = 0
            if stop is None:
                stop = parent_tuple.num_entries()
            sub_tuple_len = cur_sub_expr.num_elements(self.assumptions)
            dummy_var = top_level_expr.safe_dummy_var()
            lambda_params = var_range(dummy_var, one, sub_tuple_len)
            lambda_body = ExprTuple(*(parent_tuple[:start].entries + (lambda_params,)
                                      + parent_tuple[stop:].entries))
            """
        elif isinstance(cur_sub_expr, Composite):
            dummy_vars = top_level_expr.safe_dummy_vars(len(cur_sub_expr))
            lambda_params = dummy_vars
            cur_sub_class = cur_sub_expr.__class__
            if self.parameters.num_entries()==0:
                lambda_body = cur_sub_class._checked_make(
                        cur_sub_expr.core_info(), cur_sub_expr.get_styles(),
                        dummy_vars)
            else:
                # The replacements should be a function of the
                # parameters encountered between the top-level
                # expression and the inner expression.
                lambda_body = cur_sub_class._checked_make(
                        cur_sub_expr.core_info(), 
                        [Function(dummy_var, self.parameters)
                         for dummy_var in dummy_vars])
            """
        else:
            lambda_params = [top_level_expr.safe_dummy_var()]
            #if len(self.parameters) == 0:
            lambda_body = lambda_params[0]
            '''
            else:
                # The replacements should be a function of the
                # parameters encountered between the top-level
                # expression and the inner expression.
                lambda_body = Function(lambda_params[0], self.parameters)
            '''
        # Build the expression with replacement parameters from
        # the inside out.
        lambda_body = self._rebuild(lambda_body)
        return Lambda(lambda_params, lambda_body)

    def _rebuild(self, inner_expr_replacement):
        '''
        Rebuild the expression replacing the inner expression with the
        given 'inner_expr_replacement'.
        '''
        from proveit import Judgment
        inner_expr = inner_expr_replacement
        # Work from the inside out.
        for expr, idx in reversed(list(zip(self.expr_hierarchy,
                                           self.inner_expr_path))):
            if isinstance(idx, slice):
                continue
            if isinstance(expr, Judgment):
                if idx < 0:
                    raise ValueError("Cannot call an InnerExpr.repl_lambda "
                                     "for an inner expression of one of "
                                     "a Judgment's assumptions")
                # Convert from a Judgment to an Expression.
                expr = expr.expr
            expr_subs = tuple(expr.sub_expr_iter())
            inner_expr = expr.__class__._make(
                expr.core_info(), 
                expr_subs[:idx] + (inner_expr,) + expr_subs[idx + 1:])
        revised_expr = inner_expr
        if (isinstance(self.expr_hierarchy[0], Judgment) and
                self.expr_hierarchy[0].expr == revised_expr):
            # Make a Judgment with only the style modified.
            kt = Judgment(revised_expr, self.expr_hierarchy[0].assumptions)
            kt._addProof(self.expr_hierarchy[0].proof())
            return kt
        return revised_expr

    def substitution(self, replacement, assumptions=USE_DEFAULTS):
        '''
        Equate the top level expression with a similar expression
        with the inner expression replaced by the replacement.
        '''
        from proveit.logic import Equals
        cur_inner_expr = self.expr_hierarchy[-1]
        equality = Equals(cur_inner_expr, replacement).prove(assumptions)
        return equality.substitution(self.repl_lambda(), 
                                     assumptions=assumptions)

    def substitute(self, replacement, assumptions=USE_DEFAULTS):
        '''
        Substitute the replacement in place of the inner expression
        and return a new proven statement (assuming the top
        level expression is proven, or can be proven automatically).
        '''
        from proveit import x, P
        from proveit.logic import TRUE, FALSE, Equals
        from proveit.logic.equality import (
            substitute_truth, substitute_falsehood)
        cur_inner_expr = self.expr_hierarchy[-1]
        if cur_inner_expr == TRUE:
            return substitute_truth.instantiate(
                {P: self.repl_lambda(), x: replacement},
                assumptions=assumptions)
        elif cur_inner_expr == FALSE:
            return substitute_falsehood.instantiate(
                {P: self.repl_lambda(), x: replacement},
                assumptions=assumptions)
        else:
            Equals(cur_inner_expr, replacement).sub_right_side_into(
                self.repl_lambda(), assumptions=assumptions)

    def _expr_rep(self):
        '''
        Representation as NamedExprs that indicates not only the lambda
        function but the sub-Expressions that may be accessed more
        deeply.
        '''
        repl_lambda = self.repl_lambda()
        lambda_params = repl_lambda.parameters
        cur_sub_expr = self.expr_hierarchy[-1]
        # if isinstance(cur_sub_expr, Composite):
        #    sub_exprs = list(cur_sub_expr.sub_expr_iter())
        # else:
        sub_exprs = [cur_sub_expr]
        named_expr_dict = [('lambda', repl_lambda)]
        #if len(self.parameters) == 0:
        named_expr_dict += [('$%s$' % lambda_param.latex(), sub_expr)
                            for lambda_param, sub_expr
                            in zip(lambda_params, sub_exprs)]
        '''
        else:
            def make_fn(lambda_param): return Function(lambda_param,
                                                       self.parameters)
            named_expr_dict += \
                [('$%s$' % make_fn(lambda_param).latex(), sub_expr)
                 for lambda_param, sub_expr in zip(lambda_params, sub_exprs)]
        '''
        return NamedExprs(named_expr_dict)

    def cur_sub_expr(self):
        return self.expr_hierarchy[-1]

    def simplify_operands(self, assumptions=USE_DEFAULTS):
        from proveit.logic import default_simplification
        return default_simplification(self, in_place=True, operands_only=True,
                                      assumptions=assumptions)

    def evaluate_operands(self, assumptions=USE_DEFAULTS):
        from proveit.logic import default_simplification
        return default_simplification(
            self, in_place=True, must_evaluate=True, operands_only=True,
            assumptions=assumptions)

    def _repr_html_(self):
        return self._expr_rep()._repr_html_()

    def __repr__(self):
        return self._expr_rep().__repr__()


# Register these generic expression equivalence methods:
InnerExpr.register_equivalence_method(
    Expression,
    'simplification',
    'simplified',
    'simplify')
InnerExpr.register_equivalence_method(
    Expression, 'evaluation', 'evaluated', 'evaluate')<|MERGE_RESOLUTION|>--- conflicted
+++ resolved
@@ -115,12 +115,8 @@
                 if isinstance(expr, Lambda) and idx == expr.num_sub_expr() - 1:
                     # while descending into a lambda expression body, we
                     # pick up the lambda parameters.
-<<<<<<< HEAD
-                    self.parameters.extend(expr.parameters.entries)
-=======
                     #self.parameters.extend(expr.parameters.entries)
                     pass
->>>>>>> 1ab683fb
                 expr = expr.sub_expr(idx)
                 if isinstance(expr, tuple):
                     # A slice `idx` will yield a tuple sub expression.
