--- conflicted
+++ resolved
@@ -116,24 +116,6 @@
 
     def latex(self, **kwargs):
         return self.formatted('latex', **kwargs)
-<<<<<<< HEAD
-
-    def formatted(self, format_type, fence=True, **kwargs):
-        if format_type == "string":
-            formatted_condition = self._formatted_condition('string', **kwargs)
-            inner_str = self.value.formatted('string', **kwargs) + ' if ' + formatted_condition
-            if fence:
-                return '{' + inner_str + '.'
-            return inner_str
-        else:
-            formatted_condition = self._formatted_condition('latex', **kwargs)
-            inner_str = (self.value.formatted('latex', **kwargs) + r' \textrm{ if } '
-                         + formatted_condition)
-            if fence:
-                inner_str = r'\left\{' + inner_str + r'\right..'
-            return inner_str
-=======
->>>>>>> e7ed2cc2
 
     def formatted(self, format_type, fence=True, **kwargs):
         if format_type == "string":
