--- conflicted
+++ resolved
@@ -21,11 +21,7 @@
         Reduce a conditional set with one and only one TRUE condition
         where the other conditions are FALSE if applicable.
         '''
-<<<<<<< HEAD
         return self.reduce_to_true_case(assumptions=assumptions)
-=======
-        return self.reduce_to_truth()
->>>>>>> b5263332
 
     def reduce_to_true_case(self, assumptions=USE_DEFAULTS):
         '''
@@ -45,14 +41,6 @@
                 _b = item.value
                 index = i
             else:
-<<<<<<< HEAD
-                assert item.condition == FALSE
-        _a = ExprTuple(*[con.value for con in self.conditionals[:index].entries])
-        _c = ExprTuple(*[con.value for con in self.conditionals[index+1:].entries])
-        _m = _a.num_elements(assumptions)
-        _n = _c.num_elements(assumptions)
-        return true_case_reduction.instantiate({m: _m, n: _n, a: _a, b: _b, c: _c}, assumptions=assumptions)
-=======
                 if item.condition != FALSE:
                     raise UnsatisfiedPrerequisites(
                             "All conditions must be FALSE except one")
@@ -60,8 +48,7 @@
         _c = [con.value for con in self.conditionals[index+1:]]
         _m = self.conditionals[:index].num_elements(assumptions)
         _n = self.conditionals[index+1:].num_elements(assumptions)
-        return singular_truth_reduction.instantiate({m: _m, n: _n, a: _a, b: _b, c: _c}, assumptions=assumptions)
->>>>>>> b5263332
+        return true_case_reduction.instantiate({m: _m, n: _n, a: _a, b: _b, c: _c}, assumptions=assumptions)
 
     def string(self, **kwargs):
         return self.formatted('string', **kwargs)
