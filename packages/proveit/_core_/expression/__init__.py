from .expr import (Expression, traverse_inner_expressions, used_vars,
                   free_var_ranges, free_vars,
                   expression_depth, MakeNotImplemented,
                   ImproperReplacement)
from .style_options import StyleOptions
from .inner_expr import (InnerExpr, InnerExprGenerator,
                         generate_inner_expressions)
from .fencing import maybe_fenced_string, maybe_fenced_latex, maybe_fenced
from .operation import (
    Operation, IndexedVar, Function,
    OperationOverInstances, bundle, unbundle, OperationError)
from .conditional import Conditional, ConditionalSet
from .lambda_expr import (
<<<<<<< HEAD
    Lambda, ParameterCollisionError, DisallowedParameterRelabeling,
    LambdaApplicationError, ArgumentExtractionError,
    Composition)
=======
    Lambda, ParameterCollisionError, ParameterMaskingError,
    ParameterRelabelingError, LambdaApplicationError, 
    ArgumentExtractionError)
>>>>>>> 536c2236
from .composite import (
    Composite, composite_expression, single_or_composite_expression,
    ExprTuple, extract_var_tuple_indices, ExprTupleError,
    ExprArray, NamedExprs, ExprRange,
    var_range, RangeInstanceError)
from .label import (Label, Literal, Variable, DuplicateLiteralError,
                    safe_dummy_var, safe_dummy_vars, safe_default_or_dummy_var)<|MERGE_RESOLUTION|>--- conflicted
+++ resolved
@@ -11,15 +11,10 @@
     OperationOverInstances, bundle, unbundle, OperationError)
 from .conditional import Conditional, ConditionalSet
 from .lambda_expr import (
-<<<<<<< HEAD
-    Lambda, ParameterCollisionError, DisallowedParameterRelabeling,
-    LambdaApplicationError, ArgumentExtractionError,
-    Composition)
-=======
-    Lambda, ParameterCollisionError, ParameterMaskingError,
+    Lambda, Composition,
+    ParameterCollisionError, ParameterMaskingError,
     ParameterRelabelingError, LambdaApplicationError, 
     ArgumentExtractionError)
->>>>>>> 536c2236
 from .composite import (
     Composite, composite_expression, single_or_composite_expression,
     ExprTuple, extract_var_tuple_indices, ExprTupleError,
