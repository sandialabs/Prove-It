--- conflicted
+++ resolved
@@ -242,12 +242,9 @@
                                             'not equal to %s.' %
                                             (entry.end_index, entry, item[2]))
                                     k += 1
-<<<<<<< HEAD
-=======
                         if (self.get_style('orientation', 'horizontal') == 'vertical'
                                 and self.get_style('parameterization', 'implicit') == 'explicit'):
                             count += 2
->>>>>>> e7ed2cc2
                         count += entry.format_length()
 
                     elif isinstance(entry, ExprTuple):
@@ -295,12 +292,9 @@
                                                 'not equal to %s.' %
                                                 (entry.end_index, entry, item[2]))
                                         k += 1
-<<<<<<< HEAD
-=======
                             if (self.get_style('orientation', 'horizontal') == 'vertical'
                                     and self.get_style('parameterization', 'implicit') == 'explicit'):
                                 count += 2
->>>>>>> e7ed2cc2
                             count += entry.format_length()
 
                         elif isinstance(entry, ExprTuple):
@@ -310,9 +304,6 @@
                         else:
                             count += 1
 
-<<<<<<< HEAD
-                    if count != self.get_row_length():
-=======
                     if self.get_style('orientation', 'horizontal') == 'vertical':
                         row = self.get_row_length(from_get_col_height=True)
                     else:
@@ -321,7 +312,6 @@
                     if count != row:
                         print(count)
                         print(row)
->>>>>>> e7ed2cc2
                         raise ValueError(
                             'One or more rows are a different length.  Please double check your entries.')
                     # start = None
@@ -429,11 +419,7 @@
         #             'as the ExprRange in tuple number %s' %
         #             str(n))
 
-<<<<<<< HEAD
-    def get_col_height(self, orientation=None, parameterization=None):
-=======
     def get_col_height(self, orientation=None, parameterization=None, from_get_row_length=False):
->>>>>>> e7ed2cc2
         '''
         Return the height of the first column of the array in an integer form.
         (Horizontal orientation is assumed)
@@ -444,12 +430,9 @@
         if parameterization is None:
             parameterization = self.get_style('parameterization', 'implicit')
 
-<<<<<<< HEAD
-=======
         if orientation == 'vertical' and not from_get_row_length:
             return self.get_row_length(from_get_col_height=True)
 
->>>>>>> e7ed2cc2
         output = 0
         for expr in self:
             if isinstance(expr, ExprTuple):
@@ -467,11 +450,7 @@
                     output += expr.format_length()
         return output
 
-<<<<<<< HEAD
-    def get_row_length(self, orientation=None, parameterization=None):
-=======
     def get_row_length(self, orientation=None, parameterization=None, from_get_col_height=False):
->>>>>>> e7ed2cc2
         '''
         Return the length of the first row of the array in an integer form.
         (Horizontal orientation is assumed)
@@ -484,12 +463,9 @@
         if parameterization is None:
             parameterization = self.get_style('parameterization', 'implicit')
 
-<<<<<<< HEAD
-=======
         if orientation == 'vertical' and not from_get_col_height:
             return self.get_col_height(from_get_row_length=True)
 
->>>>>>> e7ed2cc2
         output = 0
 
         for expr in self:
@@ -1353,15 +1329,8 @@
         if fence:
             out_str = '(' if format_type == 'string' else r'\left('
 
-<<<<<<< HEAD
-        if orientation == 'horizontal':
-            length = self.get_row_length()
-        else:
-            length = self.get_col_height()
-=======
         length = self.get_row_length()
 
->>>>>>> e7ed2cc2
         if format_type == 'latex':
             out_str += r'\begin{array} {%s} ' % (
                 justification[0] * length) + '\n '
@@ -1379,17 +1348,10 @@
             k = 1
             vert = []
 
-<<<<<<< HEAD
-            m = self.get_col_height()
-            # print(m)
-            # print(self.get_row_length())
-            while k <= self.get_row_length():
-=======
             m = self.get_row_length()
             # print(m)
             # print(self.get_row_length())
             while k <= self.get_col_height():
->>>>>>> e7ed2cc2
                 i = 1
                 j = k
                 for var in self.get_formatted_sub_expressions(
@@ -1399,13 +1361,8 @@
                         m = m - 1
                         if m == 0:
                             vert.append(r' \\' + ' \n ')
-<<<<<<< HEAD
-                            m = self.get_col_height()
-                        j += self.get_row_length()
-=======
                             m = self.get_row_length()
                         j += self.get_col_height()
->>>>>>> e7ed2cc2
                     i += 1
                 k += 1
             formatted_sub_expressions = vert
