from proveit._core_.expression.expr import Expression, MakeNotImplemented
from proveit._core_.expression.lambda_expr.lambda_expr import Lambda
from proveit._core_.expression.composite import Composite, ExprTuple, singleOrCompositeExpression, compositeExpression
from proveit._core_.defaults import defaults, USE_DEFAULTS
import itertools

class Iter(Expression):
    '''
    An Iter Expression represents an iteration of  Expressions to be
    inserted into a containing composite Expression.

    Upon substitution, it automatically expands to if it contains an
    Indexed expression whose variable is substituted with a tuple or
    array.  To ensure such an expansion is unambiguous and sensibly
    defined, Iter expressions must only contain Indexed variables with
    indices that are 'simple' functions of an iteration (the parameter
    itself or a sum of terms with one term as the parameter).
    For example
    a_1*b_1 + ... + a_n*b_n
    when substituted with
    a:(x_1, ..., x_j, y_1, ..., y_k)
    b:(z_1, ..., z_k, x_1, ..., x_j)
    under the assumption that j<k will be transformed into
    x_1*z_1 + ... + x_j*z_j +
    y_1*z_{j+1} + ... + y_{k-j}*z_{j+(k-j)} +
    y_{k-j+1}*x_1 + ... + y_{k-j+j}*x_j
    '''

    def __init__(self, parameter_or_parameters, body, start_index_or_indices, end_index_or_indices, styles=None, requirements=tuple(), _lambda_map=None):
        '''
        Create an Iter that represents an iteration of the body for the
        parameter(s) ranging from the start index/indices to the end 
        index/indices.  A Lambda expression will be created as its 
        sub-expression that maps the parameter(s) to the body with
        conditions that restrict the parameter(s) to the appropriate interval.
        
        _lambda_map is used internally for efficiently rebuilding an Iter.
        '''
        from proveit.logic import InSet
        from proveit.number import Interval
<<<<<<< HEAD

        parameters = compositeExpression(parameter_or_parameters)

        start_index_or_indices = singleOrCompositeExpression(start_index_or_indices)
        if isinstance(start_index_or_indices, ExprTuple) and len(start_index_or_indices)==1:
            start_index_or_indices = start_index_or_indices[0]
        self.start_index_or_indices = start_index_or_indices
        if isinstance(start_index_or_indices, Composite):
            # a composite of multiple indices
            self.start_indices = self.start_index_or_indices
=======
        
        if _lambda_map is not None:
            # Use the provided 'lambda_map' instead of creating one.
            lambda_map = _lambda_map
            pos_args = (parameter_or_parameters, body, start_index_or_indices, 
                        end_index_or_indices)
            if pos_args != (None, None, None, None):
                raise ValueError("Positional arguments of the Init constructor "
                                 "should be None if lambda_map is provided.")
            parameters = lambda_map.parameters
            body = lambda_map.body
            conditions = lambda_map.conditions
            if len(conditions) != len(parameters):
                raise ValueError("Inconsistent number of conditions and lambda "
                                 "map parameters")
            start_indices, end_indices = [], []
            for param, condition in zip(parameters, conditions):
                invalid_condition_msg = ("Not the right kind of lambda_map condition "
                                         "for an iteration")
                if not isinstance(condition, InSet) or condition.element != param:
                    raise ValueError(invalid_condition_msg)
                domain = condition.domain
                if not isinstance(domain, Interval):
                    raise ValueError(invalid_condition_msg)
                start_index, end_index = domain.lowerBound, domain.upperBound
                start_indices.append(start_index)
                end_indices.append(end_index)
            self.start_indices = ExprTuple(*start_indices)
            self.end_indices = ExprTuple(*end_indices)
            if len(parameters) == 1:
                self.start_index = self.start_indices[0]
                self.end_index = self.end_indices[0]
                self.start_index_or_indices = self.start_index
                self.end_index_or_indices = self.end_index
            else:
                self.start_index_or_indices = self.start_indices
                self.end_index_or_indices = self.end_indices                
>>>>>>> 9572f82b
        else:
            parameters = compositeExpression(parameter_or_parameters)

<<<<<<< HEAD
        end_index_or_indices = singleOrCompositeExpression(end_index_or_indices)
        if isinstance(end_index_or_indices, ExprTuple) and len(end_index_or_indices)==1:
            end_index_or_indices = end_index_or_indices[0]
        self.end_index_or_indices = end_index_or_indices
        if isinstance(self.end_index_or_indices, Composite):
            # a composite of multiple indices
            self.end_indices = self.end_index_or_indices
        else:
            # a single index
            self.end_index = self.end_index_or_indices
            # wrap a single index in a composite for convenience
            self.end_indices = compositeExpression(self.end_index_or_indices)

=======
            start_index_or_indices = singleOrCompositeExpression(start_index_or_indices)
            if isinstance(start_index_or_indices, ExprTuple) and len(start_index_or_indices)==1:
                start_index_or_indices = start_index_or_indices[0]
            self.start_index_or_indices = start_index_or_indices
            if isinstance(start_index_or_indices, Composite):
                # a composite of multiple indices
                self.start_indices = self.start_index_or_indices 
            else:
                # a single index
                self.start_index = self.start_index_or_indices
                # wrap a single index in a composite for convenience
                self.start_indices = compositeExpression(self.start_index_or_indices)
    
            end_index_or_indices = singleOrCompositeExpression(end_index_or_indices)
            if isinstance(end_index_or_indices, ExprTuple) and len(end_index_or_indices)==1:
                end_index_or_indices = end_index_or_indices[0]
            self.end_index_or_indices = end_index_or_indices
            if isinstance(self.end_index_or_indices, Composite):
                # a composite of multiple indices
                self.end_indices = self.end_index_or_indices 
            else:
                # a single index
                self.end_index = self.end_index_or_indices
                # wrap a single index in a composite for convenience
                self.end_indices = compositeExpression(self.end_index_or_indices)                        

            conditions = []
            for param, start_index, end_index in zip(parameters, self.start_indices, 
                                                     self.end_indices):
                conditions.append(InSet(param, Interval(start_index, end_index)))
            
            lambda_map = Lambda(parameters, body, conditions=conditions)
        
>>>>>>> 9572f82b
        self.ndims = len(self.start_indices)
        if self.ndims != len(self.end_indices):
            raise ValueError("Inconsistent number of 'start' and 'end' indices")

        if len(parameters) != len(self.start_indices):
            raise ValueError("Inconsistent number of indices and lambda map parameters")
<<<<<<< HEAD

        conditions = []
        for param, start_index, end_index in zip(parameters, self.start_indices, self.end_indices):
            conditions.append(InSet(param, Interval(start_index, end_index)))

        lambda_map = Lambda(parameters, body, conditions=conditions)
=======
        
>>>>>>> 9572f82b
        Expression.__init__(self, ['Iter'], [lambda_map], styles=styles, requirements=requirements)
        self.lambda_map = lambda_map
        self._checkIndexedRestriction(body)

    """
    def __init__(self, lambda_map, start_index_or_indices, end_index_or_indices, styles=None, requirements=tuple()):
        if not isinstance(lambda_map, Lambda):
            raise TypeError('When creating an Iter Expression, the lambda_map argument must be a Lambda expression')

        if isinstance(start_index_or_indices, ExprTuple) and len(start_index_or_indices)==1:
            start_index_or_indices = start_index_or_indices[0]
        self.start_index_or_indices = singleOrCompositeExpression(start_index_or_indices)

        self.ndims = len(self.start_indices)
        if self.ndims != len(self.end_indices):
            raise ValueError("Inconsistent number of 'start' and 'end' indices")

        if len(lambda_map.parameters) != len(self.start_indices):
            raise ValueError("Inconsistent number of indices and lambda map parameters")

        Expression.__init__(self, ['Iter'], [lambda_map, self.start_index_or_indices, self.end_index_or_indices], styles=styles, requirements=requirements)
        self.lambda_map = lambda_map
    """

    def _checkIndexedRestriction(self, subExpr):
        '''
        An iteration is restricted to not contain any Indexed variable
        that is a complicated function of the iteration parameter.
        Specifically, for each parameter, the index of an Indexed
        variable may  be a function solely of that parameter or that
        parameter added with terms that don't contain the parameter.
        For example, you can have x_1, ..., x_n and you can have
        x_{1+k}, ..., x_{n+k} or x_{k+1}, ..., x_{k+n} but not
        x_{1^2}, ..., x_{n^2} or x_{2*1}, ..., x_{2*n}.
        '''
        from .indexed import Indexed
        from proveit.number import Add
        if isinstance(subExpr, Indexed):
            for index in subExpr.indices:
                for parameter in self.lambda_map.parameters:
                    if index==parameter:
                        # It is fine for the index to simply be the
                        # parameter.  That is a simple case.
                        continue
                    if isinstance(index, Add):
                        terms_to_check = list(index.operands)
                        if parameter in terms_to_check:
                            # Remove first occurrence of the parameter.
                            terms_to_check.remove(parameter)
                        for term in terms_to_check:
                            if parameter in term.freeVars():
                                # Invalid because the parameter occurs
                                # either in multiple terms of the index
                                # or in a non-trivial form (not simply
                                # as itself).
                                raise InvalidIterationError(index,
                                                             parameter)
                        # Valid: the parameter occurs solely as a term
                        # of the index.
                        continue # Move on to the next check.
                    if parameter in index.freeVars():
                        # The parameter occurs in the index in a form
                        # that is not valid:
                        raise InvalidIterationError(index, parameter)
        # Recursively check sub expressions of the sub expression.
        for sub_sub_expr in subExpr.subExprIter():
            self._checkIndexedRestriction(sub_sub_expr)


    @classmethod
    def _make(subClass, coreInfo, styles, subExpressions):
<<<<<<< HEAD
        from proveit.logic import InSet
        from proveit.number import Interval
        if subClass != Iter:
=======
        if subClass != Iter: 
>>>>>>> 9572f82b
            MakeNotImplemented(subClass)
        if len(coreInfo) != 1 or coreInfo[0] != 'Iter':
            raise ValueError("Expecting Iter coreInfo to contain exactly one item: 'Iter'")
        lambda_map = subExpressions[0]
<<<<<<< HEAD
        if len(lambda_map.parameters) != len(lambda_map.conditions):
            raise ValueError("Expecting the same number of parameters and conditions")
        start_indices = []
        end_indices = []
        for param, condition in zip(lambda_map.parameters, lambda_map.conditions):
            if not isinstance(condition, InSet) or condition.element != param or not isinstance(condition.domain, Interval):
                raise ValueError("Expecting each 'Iter' condition to define an 'Interval' domain for the corresponding parameter")
            start_indices.append(condition.domain.lowerBound)
            end_indices.append(condition.domain.upperBound)
        return Iter(lambda_map.parameters, lambda_map.body, start_indices, end_indices).withStyles(**styles)

=======
        return Iter(None, None, None, None, _lambda_map=lambda_map).withStyles(**styles)
            
>>>>>>> 9572f82b
    def remakeArguments(self):
        '''
        Yield the argument values or (name, value) pairs
        that could be used to recreate the Indexed.
        '''
        yield self.lambda_map.parameter_or_parameters
        yield self.lambda_map.body
        yield self.start_index_or_indices
        yield self.end_index_or_indices

    def first(self):
        '''
        Return the first instance of the iteration (and store for future use).
        '''
        if not hasattr(self, '_first'):
            expr_map = {parameter:index for parameter, index 
                        in zip(self.lambda_map.parameters, self.start_indices)}
            self._first =  self.lambda_map.body.substituted(expr_map)
        return self._first

    def last(self):
        '''
        Return the last instance of the iteration (and store for futurle use).
        '''
<<<<<<< HEAD
        return self.lambda_map.body.substituted({parameter:index for parameter, index in zip(self.lambda_map.parameters, self.end_indices)})

=======
        if not hasattr(self, '_last'):
            expr_map = {parameter:index for parameter, index 
                        in zip(self.lambda_map.parameters, self.end_indices)}
            self._last = self.lambda_map.body.substituted(expr_map)
        return self._last
    
        
>>>>>>> 9572f82b
    def string(self, **kwargs):
        return self.formatted('string', **kwargs)

    def latex(self, **kwargs):
        return self.formatted('latex', **kwargs)

    def formatted(self, formatType, fence=False, subFence=True, operator=None, **kwargs):
        outStr = ''
        if operator is None:
            formatted_operator = ',' # comma is the default formatted operator
        elif isinstance(operator, str):
            formatted_operator = operator
        else:
            formatted_operator = operator.formatted(formatType)
        formatted_sub_expressions = [subExpr.formatted(formatType, fence=subFence) for subExpr in (self.first(), self.last())]
        formatted_sub_expressions.insert(1, '\ldots' if formatType=='latex' else '...')
        # put the formatted operator between each of formattedSubExpressions
        if fence:
            outStr += '(' if formatType=='string' else  r'\left('
        outStr += formatted_operator.join(formatted_sub_expressions)
        if fence:
            outStr += ')' if formatType=='string' else  r'\right)'
        return outStr

    def getInstance(self, index_or_indices, assumptions = USE_DEFAULTS, requirements = None):
        '''
        Return the iteration instance with the given indices
        as an Expression, using the given assumptions as needed
        to interpret the indices expression.  Required
        truths, proven under the given assumptions, that
        were used to make this interpretation will be
        appended to the given 'requirements' (if provided).
        '''
        from proveit.number import LessEq

        if self.ndims==1:
            indices = [index_or_indices]
        else:
            indices = index_or_indices

        if requirements is None:
            # requirements won't be passed back in this case
            requirements = []

        # first make sure that the indices are in the iteration range
        for index, start, end in zip(indices, self.start_indices, self.end_indices):
            for first, second in ((start, index), (index, end)):
                relation = None
                try:
                    relation = LessEq.sort([first, second], reorder=False, assumptions=assumptions)
                except:
                    raise IterationError("Indices not provably within the iteration range: %s <= %s"%(first, second))
                requirements.append(relation)

        # map to the desired instance
        return self.lambda_map.mapped(*indices)

    def substituted(self, exprMap, relabelMap=None, reservedVars=None,
                    assumptions=USE_DEFAULTS, requirements=None):
        '''
        Returns this expression with the substitutions made
        according to exprMap and/or relabeled according to relabelMap.
        There are two ways in which an iteration will be expanded.  One
        way is if the end index is known to come before the start index
        under our assumptions in which case it collapses to an empty
        ExprList/ExprTensor.  The other is when any Indexed sub-expression substitutes
        its variable for a composite (ExprList or ExprTensor).
        Indexed should index variables that represent
        composites, but substituting the composite is a signal that
        an outer iteration should be expanded.  An exception is
        raised if this fails.
        '''
        from .composite import _generateCoordOrderAssumptions
        from proveit import ProofFailure, ExprArray
        from proveit.logic import Equals, InSet
        from proveit.number import Less, LessEq, dist_add, \
            zero, one, dist_subtract, Naturals, Integers
        from .composite import _simplifiedCoord
        from proveit._core_.expression.expr import _NoExpandedIteration
        from proveit._core_.expression.label.var import safeDummyVars

        self._checkRelabelMap(relabelMap)
        if relabelMap is None: relabelMap = dict()

        assumptions = defaults.checkedAssumptions(assumptions)
        new_requirements = []
        iter_params = self.lambda_map.parameters
        iter_body = self.lambda_map.body
        ndims = self.ndims
        subbed_start = self.start_indices.substituted(exprMap, relabelMap,
                           reservedVars, assumptions, new_requirements)
        subbed_end = self.end_indices.substituted(exprMap, relabelMap,
                         reservedVars, assumptions, new_requirements)

        #print("iteration substituted", self, subbed_start, subbed_end)

        # Need to handle the change in scope within the lambda
        # expression.  We won't use 'new_params'.  They aren't relavent
        # after an expansion, this won't be used.
        new_params, inner_expr_map, inner_assumptions, inner_reservations \
            = self.lambda_map._innerScopeSub(exprMap, relabelMap,
                  reservedVars, assumptions, new_requirements)

        # Get sorted substitution parameter start and end
        # values demarcating how the entry array must be split up for
        # each axis.
        all_entry_starts = [None]*ndims
        all_entry_ends = [None]*ndims
        do_expansion = False
        for axis in range(ndims):
            try:
                empty_eq = Equals(dist_add(subbed_end[axis], one),
                                  subbed_start[axis])
                try:
                    # Check if this is an empty iteration which
                    # happens when end+1=start.
                    empty_eq.prove(assumptions, automation=False)
                    all_entry_starts[axis] = all_entry_ends[axis] = []
                    do_expansion = True
                    continue
                except ProofFailure:
                    pass
                param_vals = \
                    iter_body._iterSubParamVals(axis, iter_params[axis],
                                                subbed_start[axis],
                                                subbed_end[axis],
                                                inner_expr_map, relabelMap,
                                                inner_reservations,
                                                inner_assumptions,
                                                new_requirements)
                assert param_vals[0] == subbed_start[axis]
                if param_vals[-1] != subbed_end[axis]:
                    # The last of the param_vals should either be
                    # subbed_end[axis] or known to be
                    # subbed_end[axis]+1.  Let's double-check.
                    eq = Equals(dist_add(subbed_end[axis], one), param_vals[-1])
                    eq.prove(assumptions, automation=False)
                # Populate the entry starts and ends using the
                # param_vals which indicate that start of each contained
                # entry plus the end of this iteration.
                all_entry_starts[axis] = []
                all_entry_ends[axis] = []
                for left, right in zip(param_vals[:-1], param_vals[1:]):
                    all_entry_starts[axis].append(left)
                    try:
                        eq = Equals(dist_add(left, one), right)
                        eq.prove(assumptions, automation=False)
                        new_requirements.append(eq.prove(assumptions,
                                                         automation=False))
                        # Simple single-entry case: the start and end
                        # are the same.
                        entry_end = left
                    except:
                        # Not the simple case; perform the positive
                        # integrality check.
                        requirement = InSet(dist_subtract(right, left),
                                            Naturals)
                        # Knowing the simplification may help prove the
                        # requirement.
                        _simplifiedCoord(requirement, assumptions, [])
                        try:
                            new_requirements.append(requirement.prove(assumptions))
                        except ProofFailure as e:
                            raise IterationError("Failed to prove requirement "
                                                  "%s:\n%s"%(requirement, e))
                        if right==subbed_end[axis]:
                            # This last entry is the inclusive end
                            # rather than past the end, so it is an
                            # exception.
                            entry_end = right
                        else:
                            # Subtract one from the start of the next
                            # entyr to get the end of this entry.
                            entry_end = dist_subtract(right, one)
                            entry_end = _simplifiedCoord(entry_end, assumptions,
                                                        requirements)
                    all_entry_ends[axis].append(entry_end)
                # See if we should add the end value as an extra
                # singular entry.  If param_vals[-1] is at the inclusive
                # end, then we have a singular final entry.
                if param_vals[-1] == subbed_end[axis]:
                    end_val = subbed_end[axis]
                    all_entry_starts[axis].append(end_val)
                    all_entry_ends[axis].append(end_val)
                else:
                    # Otherwise, the last param_val will be one after
                    # the inclusive end which we will want to use below
                    # when building the last iteration entry.
                    all_entry_starts[axis].append(param_vals[-1])
                do_expansion = True
            except EmptyIterException:
                # Indexing over a negative or empty range.  The only way this
                # should be allowed is if subbed_end+1=subbed_start.
                Equals(dist_add(subbed_end[axis], one), subbed_start[axis]).prove(assumptions)
                all_entry_starts[axis] = all_entry_ends[axis] = []
                do_expansion = True
            except _NoExpandedIteration:
                pass

        if do_expansion:
            # There are Indexed sub-Expressions whose variable is
            # being replaced with a Composite, so let us
            # expand the iteration for all of the relevant
            # iteration ranges.
            # Sort the argument value ranges.

            # We must have "substition parameter values" along each
            # axis:
            if None in all_entry_starts or None in all_entry_ends:
                raise IterationError("Must expand all axes or none of the "
                                      "axes, when substituting %s"%str(self))

            # Generate the expanded tuple/array as the substition
            # of 'self'.
            shape =  [len(all_entry_ends[axis])
                      for axis in range(ndims)]
            entries = ExprArray.make_empty_entries(shape)
            indices_by_axis = [range(extent) for extent in shape]
            #print('shape', shape, 'indices_by_axis', indices_by_axis, 'sub_param_vals', sub_param_vals)

            extended_inner_assumptions = list(inner_assumptions)
            for axis_starts in all_entry_starts:
                # Generate assumptions that order the
                # successive entry start parameter values
                # must be natural numbers. (This is a requirement for
                # iteration instances and is a simple fact of
                # succession for single entries.)
                extended_inner_assumptions.extend(_generateCoordOrderAssumptions(axis_starts))

            # Maintain lists of parameter values that come before each given entry.
            #prev_param_vals = [[] for axis in range(ndims)]

            # Iterate over each of the new entries, obtaining indices
            # into sub_param_vals for the start parameters of the entry.
            for entry_indices in itertools.product(*indices_by_axis):
                entry_starts = [axis_starts[i] for axis_starts, i in \
                                zip(all_entry_starts, entry_indices)]
                entry_ends = [axis_ends[i] for axis_ends, i in \
                                zip(all_entry_ends, entry_indices)]

                is_singular_entry = True
                for entry_start, entry_end in zip(entry_starts, entry_ends):
                    # Note that empty ranges will be skipped because
                    # equivalent parameter values should be skipped in
                    # the param_vals above.
                    if entry_start != entry_end:
                        # Not a singular entry along this axis, so
                        # it is not a singular entry.  We must do an
                        # iteration for this entry.
                        is_singular_entry = False

                if is_singular_entry:
                    # Single element entry.

                    # Generate the entry by making appropriate
                    # parameter substitutions for the iteration body.
                    entry_inner_expr_map = dict(inner_expr_map)
                    entry_inner_expr_map.update({param:arg for param, arg in
                                                 zip(iter_params,
                                                     entry_starts)})
                    for param in iter_params: relabelMap.pop(param, None)
                    entry = iter_body.substituted(entry_inner_expr_map,
                                relabelMap, inner_reservations,
                                extended_inner_assumptions, new_requirements)
                else:
                    # Iteration entry.
                    # Shift the iteration parameter so that the
                    # iteration will have the same start-indices
                    # for this sub-range (like shifting a viewing
                    # window, moving the origin to the start of the
                    # sub-range).

                    # Generate "safe" new parameters (the Variables are
                    # not used for anything that might conflict).
                    # Avoid using free variables from these expressions:
                    unsafe_var_exprs = [self]
                    unsafe_var_exprs.extend(exprMap.values())
                    unsafe_var_exprs.extend(relabelMap.values())
                    unsafe_var_exprs.extend(entry_starts)
                    unsafe_var_exprs.extend(entry_ends)
                    new_params = safeDummyVars(ndims, *unsafe_var_exprs)

                    # Make assumptions that places the parameter(s) in the
                    # appropriate range and at an integral coordinate position.
                    # Note, it is possible that this actually represents an
                    # empty range and that these assumptions are contradictory;
                    # but this still suits our purposes regardless.
                    # Also, we will choose to shift the parameter so it
                    # starts at the start index of the iteration.
                    range_expr_map = dict(inner_expr_map)
                    range_assumptions = []
                    shifted_entry_ends = []
                    for axis, (param, new_param, entry_start, entry_end) \
                            in enumerate(zip(iter_params, new_params,
                                             entry_starts, entry_ends)):
                        start_idx = self.start_indices[axis]
                        shift = dist_subtract(entry_start, start_idx)
                        shift = _simplifiedCoord(shift, assumptions,
                                                 new_requirements)
                        if shift != zero:
                            shifted_param = dist_add(new_param, shift)
                        else:
                            shifted_param = new_param
                        range_expr_map[param] = shifted_param
                        shifted_end = dist_subtract(entry_end, shift)
                        shifted_end = _simplifiedCoord(shifted_end,
                                                       assumptions,
                                                       new_requirements)
                        shifted_entry_ends.append(shifted_end)
                        assumption = InSet(new_param, Integers)
                        range_assumptions.append(assumption)
                        assumption = LessEq(entry_start, shifted_param)
                        range_assumptions.append(assumption)
                        # Assume differences with each of the previous
                        # range starts are natural numbers as should be
                        # the case given requirements that have been
                        # met.
                        next_index = entry_indices[axis]+1
                        prev_starts = all_entry_starts[axis][:next_index]
                        for prev_start in prev_starts:
                            assumption = InSet(dist_subtract(shifted_param,
                                                             prev_start),
                                               Naturals)
                            range_assumptions.append(assumption)
                        next_start = all_entry_starts[axis][next_index]
                        assumption = Less(shifted_param, next_start)
                        range_assumptions.append(assumption)


                    # Perform the substitution.
                    # The fact that our "new parameters" are "safe"
                    # alleviates the need to reserve anything extra.
                    range_lambda_body = iter_body.substituted(range_expr_map,
                        relabelMap, reservedVars,
                        extended_inner_assumptions+range_assumptions, new_requirements)
                    # Any requirements that involve the new parameters
                    # are a direct consequence of the iteration range
                    # and are not external requirements:
                    new_requirements = \
                        [requirement for requirement in new_requirements
                         if requirement.freeVars().isdisjoint(new_params)]
                    entry = Iter(new_params, range_lambda_body, self.start_indices,
                                 shifted_entry_ends)
                # Set this entry in the entries array.
                ExprArray.set_entry(entries, entry_indices, entry)

                '''
                    # Iteration entry.
                    # Shift the iteration parameter so that the
                    # iteration will have the same start-indices
                    # for this sub-range (like shifting a viewing
                    # window, moving the origin to the start of the
                    # sub-range).

                    # Generate "safe" new parameters (the Variables are
                    # not used for anything that might conflict).
                    # Avoid using free variables from these expressions:
                    unsafe_var_exprs = [self]
                    unsafe_var_exprs.extend(exprMap.values())
                    unsafe_var_exprs.extend(relabelMap.values())
                    unsafe_var_exprs.extend(entry_start_vals)
                    unsafe_var_exprs.extend(entry_end_vals)
                    new_params = safeDummyVars(len(iter_params),
                                               *unsafe_var_exprs)

                    # Make the appropriate substitution mapping
                    # and add appropriate assumptions for the iteration
                    # parameter(s).
                    range_expr_map = dict(inner_expr_map)
                    range_assumptions = []
                    for start_idx, param, new_param, range_start, range_end \
                            in zip(subbed_start, iter_params, new_params,
                                   entry_start_vals, entry_end_vals):
                        shifted_param = Add(new_param, subtract(range_start, start_idx))
                        shifted_param = _simplifiedCoord(shifted_param, assumptions,
                                                         requirements)
                        range_expr_map[param] = shifted_param
                        # Include assumptions that the parameters are
                        # in the proper range.
                        assumption = LessEq(start_idx, new_param)
                        range_assumptions.append(assumption)
                        assumption = InSet(subtract(new_param, start_idx), Naturals)
                        #assumption = LessEq(new_param,
                        #                    subtract(range_end, start_idx))
                        assumption = LessEq(new_param, range_end)
                        range_assumptions.append(assumption)

                    # Perform the substitution.
                    # The fact that our "new parameters" are "safe"
                    # alleviates the need to reserve anything extra.
                    range_lambda_body = iter_body.substituted(range_expr_map,
                        relabelMap, reservedVars,
                        inner_assumptions+range_assumptions, new_requirements)
                    # Any requirements that involve the new parameters
                    # are a direct consequence of the iteration range
                    # and are not external requirements:
                    new_requirements = \
                        [requirement for requirement in new_requirements
                         if requirement.freeVars().isdisjoint(new_params)]
                    range_lambda_map = Lambda(new_params, range_lambda_body)
                    # Obtain the appropriate end indices.
                    end_indices = \
                        [_simplifiedCoord(subtract(range_end, start_idx),
                                          assumptions, new_requirements)
                         for start_idx, range_end in zip(subbed_start,
                                                          entry_end_vals)]
                    entry = Iter(range_lambda_map, subbed_start, end_indices)
                # Set this entry in the entries array.
                ExprArray.set_entry(entries, entry_start_indices, entry)
                '''
            subbed_self = compositeExpression(entries)
        else:
            # No Indexed sub-Expressions whose variable is
            # replaced with a Composite, so let us not expand the
            # iteration.  Just do an ordinary substitution.
            new_requirements = [] # Fresh new requirements.
            subbed_map = self.lambda_map.substituted(exprMap, relabelMap,
                                reservedVars, assumptions, new_requirements)
            subbed_self = Iter(subbed_map.parameters, subbed_map.body,
                               subbed_start, subbed_end)

        for requirement in new_requirements:
            # Make sure requirements don't use reserved variable in a
            # nested scope.
            requirement._restrictionChecked(reservedVars)
        if requirements is not None:
            requirements += new_requirements # append new requirements

        return subbed_self


def varIter(var, start, end):
    from proveit import safeDummyVar
    from .indexed import Indexed
    param = safeDummyVar(var)
    return Iter(param, Indexed(var, param), start, end)

class IterationError(Exception):
    def __init__(self, msg):
        self.msg = msg
    def __str__(self):
        return self.msg

class InvalidIterationError(IterationError):
    def __init__(self, index, parameter):
        msg = ("Iterations must only contain Indexed variables with "
               "indices that are 'simple' functions of an iteration "
               "(the parameter itself or a sum of terms with one term "
               "as the parameter), not %s with %s as a parameter."
               %(index, parameter))
        IterationError.__init__(self, msg)

class EmptyIterException(Exception):
    def __init__(self):
        pass<|MERGE_RESOLUTION|>--- conflicted
+++ resolved
@@ -6,18 +6,18 @@
 
 class Iter(Expression):
     '''
-    An Iter Expression represents an iteration of  Expressions to be
+    An Iter Expression represents an iteration of  Expressions to be 
     inserted into a containing composite Expression.
-
-    Upon substitution, it automatically expands to if it contains an
-    Indexed expression whose variable is substituted with a tuple or
-    array.  To ensure such an expansion is unambiguous and sensibly
+    
+    Upon substitution, it automatically expands to if it contains an 
+    Indexed expression whose variable is substituted with a tuple or 
+    array.  To ensure such an expansion is unambiguous and sensibly 
     defined, Iter expressions must only contain Indexed variables with
-    indices that are 'simple' functions of an iteration (the parameter
+    indices that are 'simple' functions of an iteration (the parameter 
     itself or a sum of terms with one term as the parameter).
     For example
     a_1*b_1 + ... + a_n*b_n
-    when substituted with
+    when substituted with 
     a:(x_1, ..., x_j, y_1, ..., y_k)
     b:(z_1, ..., z_k, x_1, ..., x_j)
     under the assumption that j<k will be transformed into
@@ -38,18 +38,6 @@
         '''
         from proveit.logic import InSet
         from proveit.number import Interval
-<<<<<<< HEAD
-
-        parameters = compositeExpression(parameter_or_parameters)
-
-        start_index_or_indices = singleOrCompositeExpression(start_index_or_indices)
-        if isinstance(start_index_or_indices, ExprTuple) and len(start_index_or_indices)==1:
-            start_index_or_indices = start_index_or_indices[0]
-        self.start_index_or_indices = start_index_or_indices
-        if isinstance(start_index_or_indices, Composite):
-            # a composite of multiple indices
-            self.start_indices = self.start_index_or_indices
-=======
         
         if _lambda_map is not None:
             # Use the provided 'lambda_map' instead of creating one.
@@ -87,25 +75,9 @@
             else:
                 self.start_index_or_indices = self.start_indices
                 self.end_index_or_indices = self.end_indices                
->>>>>>> 9572f82b
         else:
             parameters = compositeExpression(parameter_or_parameters)
 
-<<<<<<< HEAD
-        end_index_or_indices = singleOrCompositeExpression(end_index_or_indices)
-        if isinstance(end_index_or_indices, ExprTuple) and len(end_index_or_indices)==1:
-            end_index_or_indices = end_index_or_indices[0]
-        self.end_index_or_indices = end_index_or_indices
-        if isinstance(self.end_index_or_indices, Composite):
-            # a composite of multiple indices
-            self.end_indices = self.end_index_or_indices
-        else:
-            # a single index
-            self.end_index = self.end_index_or_indices
-            # wrap a single index in a composite for convenience
-            self.end_indices = compositeExpression(self.end_index_or_indices)
-
-=======
             start_index_or_indices = singleOrCompositeExpression(start_index_or_indices)
             if isinstance(start_index_or_indices, ExprTuple) and len(start_index_or_indices)==1:
                 start_index_or_indices = start_index_or_indices[0]
@@ -139,53 +111,43 @@
             
             lambda_map = Lambda(parameters, body, conditions=conditions)
         
->>>>>>> 9572f82b
         self.ndims = len(self.start_indices)
         if self.ndims != len(self.end_indices):
             raise ValueError("Inconsistent number of 'start' and 'end' indices")
-
+        
         if len(parameters) != len(self.start_indices):
             raise ValueError("Inconsistent number of indices and lambda map parameters")
-<<<<<<< HEAD
-
-        conditions = []
-        for param, start_index, end_index in zip(parameters, self.start_indices, self.end_indices):
-            conditions.append(InSet(param, Interval(start_index, end_index)))
-
-        lambda_map = Lambda(parameters, body, conditions=conditions)
-=======
-        
->>>>>>> 9572f82b
+        
         Expression.__init__(self, ['Iter'], [lambda_map], styles=styles, requirements=requirements)
         self.lambda_map = lambda_map
         self._checkIndexedRestriction(body)
-
+    
     """
     def __init__(self, lambda_map, start_index_or_indices, end_index_or_indices, styles=None, requirements=tuple()):
         if not isinstance(lambda_map, Lambda):
             raise TypeError('When creating an Iter Expression, the lambda_map argument must be a Lambda expression')
-
+        
         if isinstance(start_index_or_indices, ExprTuple) and len(start_index_or_indices)==1:
             start_index_or_indices = start_index_or_indices[0]
         self.start_index_or_indices = singleOrCompositeExpression(start_index_or_indices)
-
+        
         self.ndims = len(self.start_indices)
         if self.ndims != len(self.end_indices):
             raise ValueError("Inconsistent number of 'start' and 'end' indices")
-
+        
         if len(lambda_map.parameters) != len(self.start_indices):
             raise ValueError("Inconsistent number of indices and lambda map parameters")
-
+        
         Expression.__init__(self, ['Iter'], [lambda_map, self.start_index_or_indices, self.end_index_or_indices], styles=styles, requirements=requirements)
         self.lambda_map = lambda_map
     """
-
+    
     def _checkIndexedRestriction(self, subExpr):
         '''
         An iteration is restricted to not contain any Indexed variable
         that is a complicated function of the iteration parameter.
-        Specifically, for each parameter, the index of an Indexed
-        variable may  be a function solely of that parameter or that
+        Specifically, for each parameter, the index of an Indexed 
+        variable may  be a function solely of that parameter or that 
         parameter added with terms that don't contain the parameter.
         For example, you can have x_1, ..., x_n and you can have
         x_{1+k}, ..., x_{n+k} or x_{k+1}, ..., x_{k+n} but not
@@ -213,8 +175,8 @@
                                 # as itself).
                                 raise InvalidIterationError(index,
                                                              parameter)
-                        # Valid: the parameter occurs solely as a term
-                        # of the index.
+                        # Valid: the parameter occurs solely as a term 
+                        # of the index. 
                         continue # Move on to the next check.
                     if parameter in index.freeVars():
                         # The parameter occurs in the index in a form
@@ -223,37 +185,17 @@
         # Recursively check sub expressions of the sub expression.
         for sub_sub_expr in subExpr.subExprIter():
             self._checkIndexedRestriction(sub_sub_expr)
-
-
+            
+    
     @classmethod
     def _make(subClass, coreInfo, styles, subExpressions):
-<<<<<<< HEAD
-        from proveit.logic import InSet
-        from proveit.number import Interval
-        if subClass != Iter:
-=======
         if subClass != Iter: 
->>>>>>> 9572f82b
             MakeNotImplemented(subClass)
         if len(coreInfo) != 1 or coreInfo[0] != 'Iter':
             raise ValueError("Expecting Iter coreInfo to contain exactly one item: 'Iter'")
         lambda_map = subExpressions[0]
-<<<<<<< HEAD
-        if len(lambda_map.parameters) != len(lambda_map.conditions):
-            raise ValueError("Expecting the same number of parameters and conditions")
-        start_indices = []
-        end_indices = []
-        for param, condition in zip(lambda_map.parameters, lambda_map.conditions):
-            if not isinstance(condition, InSet) or condition.element != param or not isinstance(condition.domain, Interval):
-                raise ValueError("Expecting each 'Iter' condition to define an 'Interval' domain for the corresponding parameter")
-            start_indices.append(condition.domain.lowerBound)
-            end_indices.append(condition.domain.upperBound)
-        return Iter(lambda_map.parameters, lambda_map.body, start_indices, end_indices).withStyles(**styles)
-
-=======
         return Iter(None, None, None, None, _lambda_map=lambda_map).withStyles(**styles)
             
->>>>>>> 9572f82b
     def remakeArguments(self):
         '''
         Yield the argument values or (name, value) pairs
@@ -263,7 +205,7 @@
         yield self.lambda_map.body
         yield self.start_index_or_indices
         yield self.end_index_or_indices
-
+        
     def first(self):
         '''
         Return the first instance of the iteration (and store for future use).
@@ -278,10 +220,6 @@
         '''
         Return the last instance of the iteration (and store for futurle use).
         '''
-<<<<<<< HEAD
-        return self.lambda_map.body.substituted({parameter:index for parameter, index in zip(self.lambda_map.parameters, self.end_indices)})
-
-=======
         if not hasattr(self, '_last'):
             expr_map = {parameter:index for parameter, index 
                         in zip(self.lambda_map.parameters, self.end_indices)}
@@ -289,13 +227,12 @@
         return self._last
     
         
->>>>>>> 9572f82b
     def string(self, **kwargs):
         return self.formatted('string', **kwargs)
 
     def latex(self, **kwargs):
         return self.formatted('latex', **kwargs)
-
+        
     def formatted(self, formatType, fence=False, subFence=True, operator=None, **kwargs):
         outStr = ''
         if operator is None:
@@ -307,33 +244,33 @@
         formatted_sub_expressions = [subExpr.formatted(formatType, fence=subFence) for subExpr in (self.first(), self.last())]
         formatted_sub_expressions.insert(1, '\ldots' if formatType=='latex' else '...')
         # put the formatted operator between each of formattedSubExpressions
-        if fence:
+        if fence: 
             outStr += '(' if formatType=='string' else  r'\left('
         outStr += formatted_operator.join(formatted_sub_expressions)
-        if fence:
+        if fence:            
             outStr += ')' if formatType=='string' else  r'\right)'
         return outStr
-
+    
     def getInstance(self, index_or_indices, assumptions = USE_DEFAULTS, requirements = None):
         '''
         Return the iteration instance with the given indices
         as an Expression, using the given assumptions as needed
         to interpret the indices expression.  Required
-        truths, proven under the given assumptions, that
+        truths, proven under the given assumptions, that 
         were used to make this interpretation will be
         appended to the given 'requirements' (if provided).
         '''
         from proveit.number import LessEq
-
+        
         if self.ndims==1:
             indices = [index_or_indices]
         else:
             indices = index_or_indices
 
         if requirements is None:
-            # requirements won't be passed back in this case
-            requirements = []
-
+            # requirements won't be passed back in this case 
+            requirements = [] 
+        
         # first make sure that the indices are in the iteration range
         for index, start, end in zip(indices, self.start_indices, self.end_indices):
             for first, second in ((start, index), (index, end)):
@@ -341,23 +278,20 @@
                 try:
                     relation = LessEq.sort([first, second], reorder=False, assumptions=assumptions)
                 except:
-                    raise IterationError("Indices not provably within the iteration range: %s <= %s"%(first, second))
+                    raise IterationError("Indices not provably within the iteration range: %s <= %s"%(first, second)) 
                 requirements.append(relation)
-
+        
         # map to the desired instance
         return self.lambda_map.mapped(*indices)
-
-    def substituted(self, exprMap, relabelMap=None, reservedVars=None,
+    
+    def substituted(self, exprMap, relabelMap=None, reservedVars=None, 
                     assumptions=USE_DEFAULTS, requirements=None):
         '''
-        Returns this expression with the substitutions made
+        Returns this expression with the substitutions made 
         according to exprMap and/or relabeled according to relabelMap.
-        There are two ways in which an iteration will be expanded.  One
-        way is if the end index is known to come before the start index
-        under our assumptions in which case it collapses to an empty
-        ExprList/ExprTensor.  The other is when any Indexed sub-expression substitutes
-        its variable for a composite (ExprList or ExprTensor).
-        Indexed should index variables that represent
+        Attempt to automatically expand the iteration if any Indexed 
+        sub-expressions substitute their variable for a composite
+        (list or tensor).  Indexed should index variables that represent
         composites, but substituting the composite is a signal that
         an outer iteration should be expanded.  An exception is
         raised if this fails.
@@ -370,38 +304,38 @@
         from .composite import _simplifiedCoord
         from proveit._core_.expression.expr import _NoExpandedIteration
         from proveit._core_.expression.label.var import safeDummyVars
-
+        
         self._checkRelabelMap(relabelMap)
         if relabelMap is None: relabelMap = dict()
-
+        
         assumptions = defaults.checkedAssumptions(assumptions)
         new_requirements = []
         iter_params = self.lambda_map.parameters
         iter_body = self.lambda_map.body
         ndims = self.ndims
-        subbed_start = self.start_indices.substituted(exprMap, relabelMap,
+        subbed_start = self.start_indices.substituted(exprMap, relabelMap, 
                            reservedVars, assumptions, new_requirements)
-        subbed_end = self.end_indices.substituted(exprMap, relabelMap,
+        subbed_end = self.end_indices.substituted(exprMap, relabelMap, 
                          reservedVars, assumptions, new_requirements)
-
+        
         #print("iteration substituted", self, subbed_start, subbed_end)
-
-        # Need to handle the change in scope within the lambda
-        # expression.  We won't use 'new_params'.  They aren't relavent
+        
+        # Need to handle the change in scope within the lambda 
+        # expression.  We won't use 'new_params'.  They aren't relavent 
         # after an expansion, this won't be used.
         new_params, inner_expr_map, inner_assumptions, inner_reservations \
-            = self.lambda_map._innerScopeSub(exprMap, relabelMap,
+            = self.lambda_map._innerScopeSub(exprMap, relabelMap, 
                   reservedVars, assumptions, new_requirements)
-
+        
         # Get sorted substitution parameter start and end
-        # values demarcating how the entry array must be split up for
+        # values demarcating how the entry array must be split up for 
         # each axis.
         all_entry_starts = [None]*ndims
         all_entry_ends = [None]*ndims
         do_expansion = False
         for axis in range(ndims):
             try:
-                empty_eq = Equals(dist_add(subbed_end[axis], one),
+                empty_eq = Equals(dist_add(subbed_end[axis], one), 
                                   subbed_start[axis])
                 try:
                     # Check if this is an empty iteration which
@@ -413,17 +347,17 @@
                 except ProofFailure:
                     pass
                 param_vals = \
-                    iter_body._iterSubParamVals(axis, iter_params[axis],
-                                                subbed_start[axis],
+                    iter_body._iterSubParamVals(axis, iter_params[axis], 
+                                                subbed_start[axis], 
                                                 subbed_end[axis],
                                                 inner_expr_map, relabelMap,
-                                                inner_reservations,
+                                                inner_reservations, 
                                                 inner_assumptions,
                                                 new_requirements)
                 assert param_vals[0] == subbed_start[axis]
                 if param_vals[-1] != subbed_end[axis]:
                     # The last of the param_vals should either be
-                    # subbed_end[axis] or known to be
+                    # subbed_end[axis] or known to be 
                     # subbed_end[axis]+1.  Let's double-check.
                     eq = Equals(dist_add(subbed_end[axis], one), param_vals[-1])
                     eq.prove(assumptions, automation=False)
@@ -443,11 +377,11 @@
                         # are the same.
                         entry_end = left
                     except:
-                        # Not the simple case; perform the positive
+                        # Not the simple case; perform the positive 
                         # integrality check.
-                        requirement = InSet(dist_subtract(right, left),
+                        requirement = InSet(dist_subtract(right, left), 
                                             Naturals)
-                        # Knowing the simplification may help prove the
+                        # Knowing the simplification may help prove the 
                         # requirement.
                         _simplifiedCoord(requirement, assumptions, [])
                         try:
@@ -467,7 +401,7 @@
                             entry_end = _simplifiedCoord(entry_end, assumptions,
                                                         requirements)
                     all_entry_ends[axis].append(entry_end)
-                # See if we should add the end value as an extra
+                # See if we should add the end value as an extra 
                 # singular entry.  If param_vals[-1] is at the inclusive
                 # end, then we have a singular final entry.
                 if param_vals[-1] == subbed_end[axis]:
@@ -478,7 +412,7 @@
                     # Otherwise, the last param_val will be one after
                     # the inclusive end which we will want to use below
                     # when building the last iteration entry.
-                    all_entry_starts[axis].append(param_vals[-1])
+                    all_entry_starts[axis].append(param_vals[-1])           
                 do_expansion = True
             except EmptyIterException:
                 # Indexing over a negative or empty range.  The only way this
@@ -488,14 +422,14 @@
                 do_expansion = True
             except _NoExpandedIteration:
                 pass
-
+        
         if do_expansion:
             # There are Indexed sub-Expressions whose variable is
             # being replaced with a Composite, so let us
             # expand the iteration for all of the relevant
             # iteration ranges.
             # Sort the argument value ranges.
-
+            
             # We must have "substition parameter values" along each
             # axis:
             if None in all_entry_starts or None in all_entry_ends:
@@ -504,12 +438,12 @@
 
             # Generate the expanded tuple/array as the substition
             # of 'self'.
-            shape =  [len(all_entry_ends[axis])
+            shape =  [len(all_entry_ends[axis]) 
                       for axis in range(ndims)]
             entries = ExprArray.make_empty_entries(shape)
             indices_by_axis = [range(extent) for extent in shape]
             #print('shape', shape, 'indices_by_axis', indices_by_axis, 'sub_param_vals', sub_param_vals)
-
+            
             extended_inner_assumptions = list(inner_assumptions)
             for axis_starts in all_entry_starts:
                 # Generate assumptions that order the
@@ -518,10 +452,10 @@
                 # iteration instances and is a simple fact of
                 # succession for single entries.)
                 extended_inner_assumptions.extend(_generateCoordOrderAssumptions(axis_starts))
-
+            
             # Maintain lists of parameter values that come before each given entry.
             #prev_param_vals = [[] for axis in range(ndims)]
-
+            
             # Iterate over each of the new entries, obtaining indices
             # into sub_param_vals for the start parameters of the entry.
             for entry_indices in itertools.product(*indices_by_axis):
@@ -529,8 +463,8 @@
                                 zip(all_entry_starts, entry_indices)]
                 entry_ends = [axis_ends[i] for axis_ends, i in \
                                 zip(all_entry_ends, entry_indices)]
-
-                is_singular_entry = True
+                                
+                is_singular_entry = True                
                 for entry_start, entry_end in zip(entry_starts, entry_ends):
                     # Note that empty ranges will be skipped because
                     # equivalent parameter values should be skipped in
@@ -540,28 +474,28 @@
                         # it is not a singular entry.  We must do an
                         # iteration for this entry.
                         is_singular_entry = False
-
-                if is_singular_entry:
+                
+                if is_singular_entry:                    
                     # Single element entry.
-
+                                        
                     # Generate the entry by making appropriate
                     # parameter substitutions for the iteration body.
                     entry_inner_expr_map = dict(inner_expr_map)
-                    entry_inner_expr_map.update({param:arg for param, arg in
-                                                 zip(iter_params,
+                    entry_inner_expr_map.update({param:arg for param, arg in 
+                                                 zip(iter_params, 
                                                      entry_starts)})
                     for param in iter_params: relabelMap.pop(param, None)
-                    entry = iter_body.substituted(entry_inner_expr_map,
-                                relabelMap, inner_reservations,
+                    entry = iter_body.substituted(entry_inner_expr_map, 
+                                relabelMap, inner_reservations, 
                                 extended_inner_assumptions, new_requirements)
                 else:
                     # Iteration entry.
-                    # Shift the iteration parameter so that the
+                    # Shift the iteration parameter so that the 
                     # iteration will have the same start-indices
-                    # for this sub-range (like shifting a viewing
-                    # window, moving the origin to the start of the
+                    # for this sub-range (like shifting a viewing 
+                    # window, moving the origin to the start of the 
                     # sub-range).
-
+                    
                     # Generate "safe" new parameters (the Variables are
                     # not used for anything that might conflict).
                     # Avoid using free variables from these expressions:
@@ -571,7 +505,7 @@
                     unsafe_var_exprs.extend(entry_starts)
                     unsafe_var_exprs.extend(entry_ends)
                     new_params = safeDummyVars(ndims, *unsafe_var_exprs)
-
+                                        
                     # Make assumptions that places the parameter(s) in the
                     # appropriate range and at an integral coordinate position.
                     # Note, it is possible that this actually represents an
@@ -583,7 +517,7 @@
                     range_assumptions = []
                     shifted_entry_ends = []
                     for axis, (param, new_param, entry_start, entry_end) \
-                            in enumerate(zip(iter_params, new_params,
+                            in enumerate(zip(iter_params, new_params, 
                                              entry_starts, entry_ends)):
                         start_idx = self.start_indices[axis]
                         shift = dist_subtract(entry_start, start_idx)
@@ -595,7 +529,7 @@
                             shifted_param = new_param
                         range_expr_map[param] = shifted_param
                         shifted_end = dist_subtract(entry_end, shift)
-                        shifted_end = _simplifiedCoord(shifted_end,
+                        shifted_end = _simplifiedCoord(shifted_end, 
                                                        assumptions,
                                                        new_requirements)
                         shifted_entry_ends.append(shifted_end)
@@ -605,13 +539,13 @@
                         range_assumptions.append(assumption)
                         # Assume differences with each of the previous
                         # range starts are natural numbers as should be
-                        # the case given requirements that have been
+                        # the case given requirements that have been 
                         # met.
                         next_index = entry_indices[axis]+1
                         prev_starts = all_entry_starts[axis][:next_index]
                         for prev_start in prev_starts:
-                            assumption = InSet(dist_subtract(shifted_param,
-                                                             prev_start),
+                            assumption = InSet(dist_subtract(shifted_param, 
+                                                             prev_start), 
                                                Naturals)
                             range_assumptions.append(assumption)
                         next_start = all_entry_starts[axis][next_index]
@@ -620,28 +554,28 @@
 
 
                     # Perform the substitution.
-                    # The fact that our "new parameters" are "safe"
+                    # The fact that our "new parameters" are "safe" 
                     # alleviates the need to reserve anything extra.
-                    range_lambda_body = iter_body.substituted(range_expr_map,
-                        relabelMap, reservedVars,
+                    range_lambda_body = iter_body.substituted(range_expr_map, 
+                        relabelMap, reservedVars, 
                         extended_inner_assumptions+range_assumptions, new_requirements)
-                    # Any requirements that involve the new parameters
-                    # are a direct consequence of the iteration range
+                    # Any requirements that involve the new parameters 
+                    # are a direct consequence of the iteration range 
                     # and are not external requirements:
                     new_requirements = \
-                        [requirement for requirement in new_requirements
+                        [requirement for requirement in new_requirements 
                          if requirement.freeVars().isdisjoint(new_params)]
-                    entry = Iter(new_params, range_lambda_body, self.start_indices,
+                    entry = Iter(new_params, range_lambda_body, self.start_indices, 
                                  shifted_entry_ends)
                 # Set this entry in the entries array.
                 ExprArray.set_entry(entries, entry_indices, entry)
-
-                '''
+                                                                                
+                '''      
                     # Iteration entry.
-                    # Shift the iteration parameter so that the
+                    # Shift the iteration parameter so that the 
                     # iteration will have the same start-indices
-                    # for this sub-range (like shifting a viewing
-                    # window, moving the origin to the start of the
+                    # for this sub-range (like shifting a viewing 
+                    # window, moving the origin to the start of the 
                     # sub-range).
 
                     # Generate "safe" new parameters (the Variables are
@@ -652,22 +586,22 @@
                     unsafe_var_exprs.extend(relabelMap.values())
                     unsafe_var_exprs.extend(entry_start_vals)
                     unsafe_var_exprs.extend(entry_end_vals)
-                    new_params = safeDummyVars(len(iter_params),
+                    new_params = safeDummyVars(len(iter_params), 
                                                *unsafe_var_exprs)
-
+                    
                     # Make the appropriate substitution mapping
                     # and add appropriate assumptions for the iteration
                     # parameter(s).
                     range_expr_map = dict(inner_expr_map)
                     range_assumptions = []
                     for start_idx, param, new_param, range_start, range_end \
-                            in zip(subbed_start, iter_params, new_params,
+                            in zip(subbed_start, iter_params, new_params, 
                                    entry_start_vals, entry_end_vals):
                         shifted_param = Add(new_param, subtract(range_start, start_idx))
                         shifted_param = _simplifiedCoord(shifted_param, assumptions,
                                                          requirements)
                         range_expr_map[param] = shifted_param
-                        # Include assumptions that the parameters are
+                        # Include assumptions that the parameters are 
                         # in the proper range.
                         assumption = LessEq(start_idx, new_param)
                         range_assumptions.append(assumption)
@@ -676,48 +610,48 @@
                         #                    subtract(range_end, start_idx))
                         assumption = LessEq(new_param, range_end)
                         range_assumptions.append(assumption)
-
+                    
                     # Perform the substitution.
-                    # The fact that our "new parameters" are "safe"
+                    # The fact that our "new parameters" are "safe" 
                     # alleviates the need to reserve anything extra.
-                    range_lambda_body = iter_body.substituted(range_expr_map,
-                        relabelMap, reservedVars,
+                    range_lambda_body = iter_body.substituted(range_expr_map, 
+                        relabelMap, reservedVars, 
                         inner_assumptions+range_assumptions, new_requirements)
-                    # Any requirements that involve the new parameters
-                    # are a direct consequence of the iteration range
+                    # Any requirements that involve the new parameters 
+                    # are a direct consequence of the iteration range 
                     # and are not external requirements:
                     new_requirements = \
-                        [requirement for requirement in new_requirements
+                        [requirement for requirement in new_requirements 
                          if requirement.freeVars().isdisjoint(new_params)]
                     range_lambda_map = Lambda(new_params, range_lambda_body)
                     # Obtain the appropriate end indices.
                     end_indices = \
-                        [_simplifiedCoord(subtract(range_end, start_idx),
-                                          assumptions, new_requirements)
-                         for start_idx, range_end in zip(subbed_start,
+                        [_simplifiedCoord(subtract(range_end, start_idx), 
+                                          assumptions, new_requirements) 
+                         for start_idx, range_end in zip(subbed_start, 
                                                           entry_end_vals)]
                     entry = Iter(range_lambda_map, subbed_start, end_indices)
                 # Set this entry in the entries array.
                 ExprArray.set_entry(entries, entry_start_indices, entry)
                 '''
-            subbed_self = compositeExpression(entries)
+            subbed_self = compositeExpression(entries)     
         else:
-            # No Indexed sub-Expressions whose variable is
+            # No Indexed sub-Expressions whose variable is 
             # replaced with a Composite, so let us not expand the
             # iteration.  Just do an ordinary substitution.
             new_requirements = [] # Fresh new requirements.
-            subbed_map = self.lambda_map.substituted(exprMap, relabelMap,
+            subbed_map = self.lambda_map.substituted(exprMap, relabelMap, 
                                 reservedVars, assumptions, new_requirements)
-            subbed_self = Iter(subbed_map.parameters, subbed_map.body,
+            subbed_self = Iter(subbed_map.parameters, subbed_map.body, 
                                subbed_start, subbed_end)
-
+        
         for requirement in new_requirements:
-            # Make sure requirements don't use reserved variable in a
+            # Make sure requirements don't use reserved variable in a 
             # nested scope.
-            requirement._restrictionChecked(reservedVars)
+            requirement._restrictionChecked(reservedVars)      
         if requirements is not None:
             requirements += new_requirements # append new requirements
-
+        
         return subbed_self
 
 
@@ -736,12 +670,13 @@
 class InvalidIterationError(IterationError):
     def __init__(self, index, parameter):
         msg = ("Iterations must only contain Indexed variables with "
-               "indices that are 'simple' functions of an iteration "
+               "indices that are 'simple' functions of an iteration " 
                "(the parameter itself or a sum of terms with one term "
                "as the parameter), not %s with %s as a parameter."
                %(index, parameter))
-        IterationError.__init__(self, msg)
+        IterationError.__init__(self, msg) 
 
 class EmptyIterException(Exception):
     def __init__(self):
-        pass+        pass
+ 