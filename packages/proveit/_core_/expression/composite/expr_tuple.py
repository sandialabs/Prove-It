--- conflicted
+++ resolved
@@ -421,19 +421,7 @@
             if not possibly_expanded_range:
                 _k += 1
             _j += 1
-<<<<<<< HEAD
-        if possibly_expanded_range:
-            # There cannot be anything more to the range expansion
-            # since 'self' has no more entries.
-            _k += 1
-        if _k < num_orig_marked_expr_entries:
-            # self falls short of what the marked expression
-            # accounts for.
-            raise MarkedExprError(orig_marked_expr, self)
-
-=======
-        
->>>>>>> e6278ec2
+
         sub_exprs, subbed_sub_exprs = entries, subbed_entries
         if all(subbed_sub._style_id == sub._style_id for
                subbed_sub, sub in zip(subbed_sub_exprs, sub_exprs)):
