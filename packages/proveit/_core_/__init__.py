# Core Prove-It constructs required used to construct/verify proofs.

from .expression import (
    Expression, traverse_inner_expressions, used_vars,
    possibly_free_var_ranges, free_vars, attempt_to_simplify,
    expression_depth, MakeNotImplemented,
    ImproperReplacement,
    InnerExpr,
    Label, Literal, Variable, DuplicateLiteralError,
    safe_dummy_var, safe_dummy_vars, safe_default_or_dummy_var,
    Operation, IndexedVar, Function,
    OperationOverInstances, bundle, unbundle, OperationError,
    Conditional, ConditionalSet,
    Lambda, ParameterCollisionError, DisallowedParameterRelabeling,
    LambdaApplicationError, ArgumentExtractionError,
    Composite, composite_expression,
    single_or_composite_expression,
    ExprTuple, ExprTupleError, extract_var_tuple_indices,
    ExprArray, NamedExprs, ExprRange,
    var_range, RangeInstanceError,
    StyleOptions, maybe_fenced_string,
    maybe_fenced_latex, maybe_fenced)
from .judgment import Judgment, as_expression, as_expressions
from .defaults import defaults, USE_DEFAULTS, InvalidAssumptions
from .theory import Theory, TheoryException
from .proof import (Proof, Assumption, Axiom, Theorem, ModusPonens,
                    Deduction, Instantiation, Generalization)
from .proof import (UnusableProof, ProofFailure, ModusPonensFailure,
<<<<<<< HEAD
                    InstantiationFailure, GeneralizationFailure)
=======
                    InstantiationFailure, GeneralizationFailure,
                    UnsatisfiedPrerequisites)
>>>>>>> 1ab683fb
#import _theory_storage
from ._theory_storage import (relurl, TheoryStorage, StoredSpecialStmt,
                              StoredAxiom, StoredTheorem)
# from . import magics#KMR addition 1/7/19<|MERGE_RESOLUTION|>--- conflicted
+++ resolved
@@ -26,12 +26,8 @@
 from .proof import (Proof, Assumption, Axiom, Theorem, ModusPonens,
                     Deduction, Instantiation, Generalization)
 from .proof import (UnusableProof, ProofFailure, ModusPonensFailure,
-<<<<<<< HEAD
-                    InstantiationFailure, GeneralizationFailure)
-=======
                     InstantiationFailure, GeneralizationFailure,
                     UnsatisfiedPrerequisites)
->>>>>>> 1ab683fb
 #import _theory_storage
 from ._theory_storage import (relurl, TheoryStorage, StoredSpecialStmt,
                               StoredAxiom, StoredTheorem)
