import hashlib
import os
import shutil
import sys
import glob
import importlib
import itertools
import json
from io import StringIO
import re
import urllib.request
import urllib.parse
import urllib.error
import importlib
import bisect
from collections import deque


def relurl(path, start='.'):
    '''
    Return the relative path as a url
    '''
    return urllib.request.pathname2url(os.path.relpath(path, start))


class TheoryStorage:
    '''
    Manages the __pv_it directory of a Theory, the distributed database
    of expressions, axioms, theorems, and proofs.  Additionally manages
    the _sub_theories_.txt file which is in the main directory because
    it should be committed to the repository (unlike the __pv_it
    directory which can all be re-generated).
    '''

    def __init__(self, theory, name, directory, root_directory):
        from .theory import Theory, TheoryException
        
        if not isinstance(theory, Theory):
            raise TheoryException("'theory' should be a Theory object")
        self.theory = theory
        self.name = name
        if root_directory is None:
            self.root_theory_storage = self
        else:
            self.root_theory_storage = Theory(root_directory)._storage
        self.directory = directory
        self.pv_it_dir = os.path.join(self.directory, '__pv_it')
        if not os.path.isdir(self.pv_it_dir):
            # make the __pv_it directory
            try:
                os.makedirs(self.pv_it_dir)
            except (OSError, FileExistsError):
                # maybe another processor beat us to it.
                pass

        if self.is_root():
            # If this is a root theory, let's add the directory above
            # the root to sys.path if it is needed.
            # try to import the root theory; if it fails, we
            # need to add the path
            add_path = True  # may set to False below
            try:
                if relurl(
                    os.path.split(
                        importlib.import_module(
                            self.name).__file__)[0],
                        self.directory) == '.':
                    add_path = False
            except BaseException:
                pass  # keep add_path as True
            if add_path:  # add the path to sys.path
                root_package_path = os.path.abspath(
                    os.path.join(self.directory, '..'))
                sys.path.insert(1, root_package_path)
            # indicate whether or not we needed to add the path to sys.path
            self.added_path = add_path

            # set of theory root names that are referenced
            self.referenced_theory_roots = set()
            # associate the theory name with the directory
            Theory._setRootTheoryPath(name, directory)
            # map theory names to paths for other known root theories
            # in paths.txt
            self.paths_filename = os.path.join(self.pv_it_dir, 'paths.txt')
            if os.path.isfile(self.paths_filename):
                with open(self.paths_filename) as paths_file:
                    for path_line in paths_file.readlines():
                        theory_name, path = path_line.split()
                        if theory_name == '.':
                            if path != directory:
                                # the directory of the theory associated with
                                # this storage object has changed.
                                self._updatePath()
                        else:
                            Theory._setRootTheoryPath(theory_name, path)
                            self.referenced_theory_roots.add(theory_name)
            else:
                with open(self.paths_filename, 'w') as paths_file:
                    # the first entry indicates the directory of this path
                    paths_file.write('. ' + directory + '\n')

        self.sub_theory_names = []
        sub_theories_path = os.path.join(self.directory, '_sub_theories_.txt')
        if os.path.isfile(sub_theories_path):
            with open(sub_theories_path, 'rt') as f:
                for k, line in enumerate(f.readlines()):
                    self.sub_theory_names.append(line.strip())

        # The set of literals defined for this package, either as
        # Operation operators or as common expressions (at least as
        # they have been loaded in).
        self._literals = set()

        # Map (kind, name) pair to the hash of the corresponding
        # special object (Axiom, DefiningProperty, Theorem, or Expression of 
        # a common expression) or to the hash of the of underlying
        # Expression of the corresponding special object.
        self._kindname_to_exprhash = dict()
        self._kindname_to_objhash  = dict()

        # Map each common expression, axiom, or theorem name
        # to 'common', 'axiom', or 'theorem' respectively.
        self._name_to_kind = dict()

        # Map the special object kind ('common', 'axiom', 'defining_property',
        # or 'theorem') to a dictionary mapping names to storage
        # identifiers (the identifier being either a hash of the
        # associated expression object or a hash of the object
        # (common expr, axiom, or theorem) itself):
        self._special_expr_hash_ids = {'common': None, 'axiom': None,
                                       'defining_property': None,
                                       'def_existence': None,
                                       'def_extension': None,
                                       'theorem': None}
        self._special_obj_hash_ids = {'common': None, 'axiom': None,
                                      'defining_property': None,
                                      'def_existence': None,
                                      'def_extension': None,
                                      'theorem': None}

        # Names of axioms, theorems, and common expressions that have
        # been read in and not in need of an update.
        # Store names upon request for future reference.
        self._axiom_names = None
        self._defining_property_names = None
        self._theorem_names = None
        self._common_expr_names = None

        # store special expressions that have been loaded so they are
        # readily available on the next request.
        self._loadedCommonExprs = dict()
        self._loadedAxioms = dict()
        self._loadedDefiningProperties = dict()
        self._loadedDefinitionExistences = dict()
        self._loadedDefinitionExtensions = dict()
        self._loadedTheorems = dict()

        # Reflects the contents of the 'theorem_dependency_order.txt' file
        # which lists the theorems of the theory in order with other
        # theorems inserted as they are explicitly presumed.
        # Set to None to indicate it must be updated.
        #self._theorem_dependency_order = self._loadTheoremDependencyOrder()

        # Map folder names to corresponding TheoryFolderStorage
        # objects.
        self._folder_storage_dict = dict()

    def is_root(self):
        '''
        Return True iff this TheoryStorage is a "root" TheoryStorage
        (no parent directory with an __init__.py file).
        '''
        return self.root_theory_storage is self

    def get_sub_theory_names(self):
        '''
        Return the sub-theory names as indicated in the _sub_theories_.txt files.
        '''
        return self.sub_theory_names

    def set_sub_theory_names(self, sub_theory_names):
        '''
        Set the sub-theory names listed in the _sub_theories_.txt files.
        '''
        self.sub_theory_names = sub_theory_names
        with open(os.path.join(self.directory, '_sub_theories_.txt'), 'wt') as f:
            for sub_theory_name in self.sub_theory_names:
                f.write(sub_theory_name + '\n')

    def append_sub_theory_name(self, sub_theory_name):
        '''
        Append the sub-theory name to the _sub_theories_.txt list.
        '''
        with open(os.path.join(self.directory, '_sub_theories_.txt'), 'a') as f:
            f.write(sub_theory_name + '\n')
            self.sub_theory_names.append(sub_theory_name)

    def theory_folder_storage(self, folder):
        '''
        Return the TheoryFolderStorage object associated with the
        theory of this TheoryStorage and the folder.
        '''
        if folder not in self._folder_storage_dict:
            self._folder_storage_dict[folder] = \
                TheoryFolderStorage(self, folder)
        return self._folder_storage_dict[folder]

    def _updatePath(self):
        '''
        The path has changed.  Update paths.txt locally, and update
        the path reference from other Theory's.
        '''
        from .theory import Theory
        theory_name = self.name
        # update the local paths.txt
        self._changePath('.', self.directory)
        # update the paths.txt wherever there is a mutual reference
        self.paths_filename = os.path.join(self.pv_it_dir, 'paths.txt')
        with open(self.paths_filename) as paths_file:
            for path_line in paths_file.readlines():
                theory_name, path = path_line.split()
                if theory_name != '.':
                    Theory.get_theory(theory_name)._storage._changePath(
                        theory_name, self.directory)

    def _changePath(self, moved_theory_name, new_path):
        '''
        Change the path of the moved_theory_name to the new_path.
        '''
        # read in the paths.txt
        with open(self.paths_filename) as paths_file:
            prev_lines = paths_file.readlines()
        # re-write the paths.txt with one of the theories' path changed
        with open(self.paths_filename, 'w') as paths_file:
            for path_line in prev_lines:
                theory_name, path = path_line.split()
                if theory_name == moved_theory_name:
                    path = new_path
                paths_file.write(theory_name + ' ' + path + '\n')

    def _includeReference(self, referenced_theory):
        '''
        Include a path reference from a root Theory to another root
        Theory via the paths.txt file so the name of the theory
        will be associated with the corresponding directory.
        '''
        root = self.root_theory_storage
        referenced_root = referenced_theory._storage.root_theory_storage
        if root is not referenced_root:
            referenced_root_name = referenced_root.name
            if referenced_root_name not in root.referenced_theory_roots:
                with open(self.paths_filename, 'a') as paths_file:
                    paths_file.write(referenced_root_name + ' '
                                     + referenced_root.directory + '\n')
                root.referenced_theory_roots.add(referenced_root_name)

    """
    def _loadTheoremDependencyOrder(self):
        '''
        Load the theorem dependency order that is stored in
        'theorem_dependency_order.txt'.
        '''
        theorems = []
        theorems_set = set() # to check for repeats
        filename = os.path.join(self.pv_it_dir, 'theorem_dependency_order.txt')
        if not os.path.isfile(filename):
            return None # must be updated and stored to be used
        with open(filename, 'r') as f:
            for line in f:
                theorem_name = line.strip()
                theorems.append(theorem_name)
                if '.' not in theorem_name:
                    assert theorem_name not in theorems_set, \
                        ("Should not have duplicated theorem names: %s"
                         %theorem_name)
                    theorems_set.add(theorem_name)
        return theorems

    def _updateTheoremDependencyOrder(self, theory_theorem_names):
        '''
        Update the information in 'theorem_dependency_order.txt' according to
        the order of the theorems in the theory and the theorems that are
        presumed as indicated by their proof notebooks.
        '''
        ordered_theorems = []
        for theorem_name in theory_theorem_names:
            ordered_theorems += StoredTheorem(self.theory, theorem_name).explicitly_presumed_theorem_names()
            #ordered_theorems += self.theory.get_theorem(theorem_name).explicitly_presumed_theorem_names()
            ordered_theorems.append(theorem_name)

        if self._theorem_dependency_order != ordered_theorems:
            filename = os.path.join(self.pv_it_dir, 'theorem_dependency_order.txt')
            with open(filename, 'w') as f:
                for theorem in ordered_theorems:
                    f.write(theorem + '\n')
        self._theorem_dependency_order = self._loadTheoremDependencyOrder()

    def invalidate_theorem_dependency_order(self):
        '''
        Invalidate the theorem dependency order (both in memory and on file)
        to force it to be updated when required.
        '''
        self._theorem_dependency_order = None
        filename = os.path.join(self.pv_it_dir, 'theorem_dependency_order.txt')
        if os.path.isfile(filename):
            os.remove(filename)
    """

    @staticmethod
    def _kind_to_folder(kind):
        if kind in ('axiom', 'theorem'):
            return kind + 's'
        elif kind in ('defining_property', 'def_existence', 'def_extension'):
            return 'definitions'
        elif kind == 'common':
            return kind
        else:
            raise ValueError("Unexpected kind: %s" % kind)

    @staticmethod
    def _folder_to_kind(folder):
        if folder in ('axioms', 'theorems'):
            return folder[:-1]
        elif folder == 'definitions':
            return 'defining_property'
        elif folder == 'common':
            return folder
        else:
            raise ValueError(
                    "Expecting 'axioms', 'definitions', 'theorems' "
                    "or 'common', not %s." % folder)

    def set_common_expressions(self, definitions):
        '''
        Set the common expressions of the theory.
        '''
        return self.set_special_expressions(definitions, 'common')

    def set_special_expressions(self, definitions, kind):
        '''
        Set the common expressions, axioms, or theorems of the theory.
        '''
        from proveit._core_.proof import (Axiom, Theorem, BasicDefinition,
                                          DefiningProperty)
        if kind == 'axiom':
            # Convert definitions from expressions to Axiom Proofs.
            for definition in definitions.values():
                assert isinstance(definition, Axiom)
        elif kind == 'defining_property':
            for definition in definitions.values():
                assert (isinstance(definition, DefiningProperty) or
                        isinstance(definition, BasicDefinition))
        elif kind == 'theorem':
            # Convert definitions from expressions to Theorem
            # Proofs.
            for definition in definitions.values():
                assert isinstance(definition, Theorem)
        
        # "Retrieve" the proofs to make sure they are stored
        # for future needs.
        #folder = TheoryStorage._kind_to_folder(kind)
        #self.theory_folder_storage(folder)

        # Set the special objects.
        self._set_special_objects(definitions, kind)
        if kind == 'common':
            self._common_expr_names = None  # force a reload
        elif kind == 'axiom':
            self._axiom_names = None  # force a reload
        elif kind == 'defining_property':
            self._defining_property_names = None  # force a reload
        elif kind == 'theorem':
            self._theorem_names = None  # force a reload        

    def _set_special_objects(self, definitions, kind):
        '''
        Given the definitions dictionary of names to objects of type
        kind (where kind is 'common', 'axiom', or 'theorem'),
        update the current set of these objects, including handling
        renaming and definition of objects.
        '''
        folder = TheoryStorage._kind_to_folder(kind)
        name_to_expr_and_obj_hashes_file = os.path.join(
                self.pv_it_dir, folder, 'name_to_expr_and_obj_hashes.txt')

        theory_name = self.name

        # might want to eventually combine these two dicts into one
        special_expr_hash_ids = self._special_expr_hash_ids[kind] = dict()
        special_obj_hash_ids  = self._special_obj_hash_ids[kind]  = dict()

        expr_hash_id_to_old_name = dict()
        old_name_to_expr_hash_id = dict()
        old_name_to_obj_hash_id = dict()
        orig_lines = []
        if os.path.isfile(name_to_expr_and_obj_hashes_file):
            with open(name_to_expr_and_obj_hashes_file, 'r') as f:
                for line in f.readlines():
                    orig_lines.append(line.rstrip())
                    name, expr_hash_id, obj_hash_id = line.split()
                    expr_hash_id_to_old_name[expr_hash_id] = name
                    old_name_to_expr_hash_id[name] = expr_hash_id
                    old_name_to_obj_hash_id[name] = obj_hash_id

        # for tracking modified objects
        modified_expr_hash_ids = set()

        theory_folder_storage = \
            self.theory_folder_storage(folder)

        for name, obj in definitions.items():
            if kind == 'common':
                expr = obj
            else:
                expr = obj.proven_truth.expr
            # record the special expression in this theory object
            # get both the expr hash id and the obj hash id
            # to be stored in the database
            hash_id = theory_folder_storage._prove_it_storage_id(obj)
            if kind == 'common':
                expr_id = hash_id
            else:
                expr_id = theory_folder_storage._prove_it_storage_id(expr)
            
            if expr_id in expr_hash_id_to_old_name:
                if expr_hash_id_to_old_name[expr_id] != name:
                    # obj has same expression as before, but new name
                    print("Renaming {} to {}".format(
                            expr_hash_id_to_old_name[expr_id], name))
                expr_hash_id_to_old_name.pop(expr_id)

            special_expr_hash_ids[name] = expr_id
            special_obj_hash_ids[name] = hash_id

            self._kindname_to_exprhash[(kind, name)] = expr_id
            #self._kindname_to_objhash[(kind, name)]  = hash_id
            # Update the dict, setting 'name' as the value for
            # expr_id key. If the name (but not the content) had
            # changed for an axiom, theorem, or common expr, the
            # expr_id (a hash of the expr) would be the same as
            # before and get mapped to the new name.
            theory_folder_storage._objhash_to_names.setdefault(
                expr_id, []).append(name)
            theory_folder_storage._objhash_to_names.setdefault(
                hash_id, []).append(name)

            if folder != 'common':
                kind = TheoryStorage._folder_to_kind(folder)

                if name not in old_name_to_expr_hash_id:
                    # added special object or just changed a name
                    print('Adding {} {} to {} theory'.
                          format(kind, name, theory_name))
                elif old_name_to_expr_hash_id[name] != expr_id:
                    # modified the content of axiom, defining property,
                    # or theorem but kept the same name.
                    print('Modifying {} {} in {} theory.'.
                          format(kind, name, theory_name))
                    modified_expr_hash_ids.add(old_name_to_expr_hash_id[name])

        # Indicate special expression removals.
        removed_def_existences = set()
        removed_def_extensions = set()
        proveit_obj_to_storage = TheoryFolderStorage.proveit_object_to_storage
        for expr_id, name in expr_hash_id_to_old_name.items():
            if folder == 'common':
                if expr_id not in modified_expr_hash_ids:
                    print("Removing %s from %s theory" %
                          (name, theory_name))
            else:
                # axioms or theorems folder
                if expr_id not in modified_expr_hash_ids:
                    print("Removing %s %s from %s theory" %
                          (kind, name, theory_name))
                hash_id = old_name_to_obj_hash_id[name]
                if folder == 'theorems':
                    # Remove the proof of the removed theorem:
                    StoredTheorem(self.theory, name).remove_proof()
                elif folder == 'definitions':
                    # Remove the proof of the removed definition existence:
                    from proveit._core_.proof import (BasicDefinition,
                                                      DefiningProperty)
                    # Get the associated DefinitionExistence of a 
                    # DefiningProperty.
                    obj = theory_folder_storage.make_judgment_or_proof(hash_id)
                    if isinstance(obj, DefiningProperty):
                        def_existence = obj.required_proofs[0]
                        name = def_existence.name
                        if name not in removed_def_existences:
                            obj_id = def_existence._style_id
                            _, hash_id = proveit_obj_to_storage[obj_id]
                            def_existence = StoredDefinitionExistence(
                                self.theory, name, hash_id=hash_id)
                            def_existence.remove_proof()
                            removed_def_existences.add(name)
                        if len(obj.required_proofs) > 1:
                            def_extension = obj.required_proofs[1]
                            name = def_extension.name
                            if name not in removed_def_extensions:
                                obj_id = def_extension._style_id
                                _, hash_id = proveit_obj_to_storage[obj_id]
                                def_extension = StoredDefinitionExtension(
                                    self.theory, name, hash_id=hash_id)
                                def_extension.remove_proof()
                                removed_def_extensions.add(name)
                    else:
                        assert isinstance(obj, BasicDefinition)
                        
                # Remove proofs that depended upon the removed theorem.
                # Note the use of (obj) hash_id instead of expr_id here!
                StoredSpecialStmt.remove_dependency_proofs(
                        self.theory, kind, old_name_to_expr_hash_id[name])

        # Now we write the new name-to-hash information.
        names = definitions.keys()
        self._update_name_to_kind(names, kind)
        new_lines = []
        for name in names:
            new_lines.append(name + ' '
                    + special_expr_hash_ids[name] + ' '
                    + special_obj_hash_ids[name])
        if new_lines != orig_lines:
            with open(name_to_expr_and_obj_hashes_file, 'w') as f:
                for line in new_lines:
                    f.write(line + '\n')

    def _update_name_to_kind(self, names, kind):
        kind_to_str = {'axiom':'an axiom', 'theorem':'a theorem',
                       'common':'a common expression',
                       'defining_property':'a defining property'}
        for name in names:
            if name in self._name_to_kind:
                if self._name_to_kind[name] != kind:
                    raise ValueError("'%s' is an overused name, as %s and %s."
<<<<<<< HEAD
                                     %(name, kind_to_str[kind], 
                                       kind_to_str[self._name_to_kind[name]]))
=======
                                     %(name, kind_to_str[kind],
                                       self._name_to_kind[name]))
>>>>>>> 6f78626e
            else:
                self._name_to_kind[name] = kind

    def get_axiom_names(self):
        if self._axiom_names is None:
            self._axiom_names = list(self._loadSpecialStatementNames('axiom'))
            self._update_name_to_kind(self._axiom_names, 'axiom')
        return self._axiom_names

    def get_defining_property_names(self):
        if self._defining_property_names is None:
            self._defining_property_names = list(
                    self._loadSpecialStatementNames('defining_property'))
            self._update_name_to_kind(self._defining_property_names, 
                                      'defining_property')
        return self._defining_property_names

    def get_theorem_names(self):
        if self._theorem_names is None:
            self._theorem_names = list(
                self._loadSpecialStatementNames('theorem'))
            self._update_name_to_kind(self._theorem_names, 'theorem')
        return self._theorem_names

    def get_common_expression_names(self):
        if self._common_expr_names is None:
            self._common_expr_names = list(self._loadCommonExpressionNames())
            self._update_name_to_kind(self._common_expr_names, 'common')
        return self._common_expr_names

    def get_theory_expression_names(self):
        return (self.get_common_expression_names() + self.get_axiom_names()
<<<<<<< HEAD
                + self.get_defining_property_names() + self.get_theorem_names())        
=======
                + self.get_theorem_names())
>>>>>>> 6f78626e

    def get_expression_kind(self, name):
        '''
        Return 'common', 'axiom', or 'theorem' if the given name
        is the name of a common expression, axiom, or theorem of this
        Theory respectively.
        '''
        self.get_theory_expression_names()
        return self._name_to_kind[name]        

    def load_special_names(self):
        '''
        Load all of the common expressions, axioms, and theorems,
        stored for this theory.
        '''
        for kind in ('common', 'axiom', 'defining_property', 'theorem'):
            special_expr_hash_ids = self._special_expr_hash_ids[kind]
            if special_expr_hash_ids is None:
                # while the names are read in, the expr id map will
                # be generated
                list(self._load_special_names(kind))

    def _loadCommonExpressionNames(self):
        return self._load_special_names('common')

    def _loadSpecialStatementNames(self, kind):
        return self._load_special_names(kind)

    def _load_special_names(self, kind):
        '''
        Yield names of axioms/theorems, common expressions, or
        conservative definitions.
        '''
        folder = TheoryStorage._kind_to_folder(kind)
        theory_folder_storage = self.theory_folder_storage(folder)
        name_to_expr_and_obj_hashes_filename = os.path.join(
                self.pv_it_dir, folder, 'name_to_expr_and_obj_hashes.txt')

        special_expr_hash_ids = self._special_expr_hash_ids[kind] = dict()
        special_obj_hash_ids  = self._special_obj_hash_ids[kind]  = dict()

        if os.path.isfile(name_to_expr_and_obj_hashes_filename):
            with open(name_to_expr_and_obj_hashes_filename, 'r') as f:
                for line in f.readlines():
                    name, expr_hash_id, obj_hash_id = line.split()
                    if kind in ('def_existence', 'def_extension'):
                        # The obj_hash_id above is for the DefiningProperty.
                        # We want the associated DefinitionExistence or
                        # DefinitionExtension.
                        hash_path = theory_folder_storage._storagePath(obj_hash_id)
                        with open(os.path.join(hash_path, 'unique_rep.pv_it'), 
                                  'r') as f:
                            # extract the unique representation from the pv_it file
                            unique_rep = f.read()
                            subids = (
                                theory_folder_storage._extractReferencedStorageIds(
                                    unique_rep))
                            if kind=='def_existence' and len(subids)>1:
                                # The DefinitionExistence is the first
                                # requirement of a DefiningProperty (and
                                # a BasicDefinition has no requirements).
                                obj_hash_id = subids[1].split('.')[-1]
                            elif len(subids)>2:
                                # The DefinitionExtension is the second
                                # requirement of a DefiningProperty (if it
                                # is an extension).
                                obj_hash_id = subids[2].split('.')[-1]
                            else:
                                # Must be a BasicDefinition with no
                                # associated Definition[Existence/Extension].
                                continue
                    else:
                        special_expr_hash_ids[name] = expr_hash_id
                        self._kindname_to_exprhash[(kind, name)] = expr_hash_id
                        theory_folder_storage._objhash_to_names.setdefault(
                            expr_hash_id, []).append(name)                        
                    special_obj_hash_ids[name] = obj_hash_id
                    self._kindname_to_objhash[(kind, name)]  = obj_hash_id
                    theory_folder_storage._objhash_to_names.setdefault(
                        obj_hash_id, []).append(name)
                    yield name

    def get_axiom_hash(self, name):
        '''
        Return the hash folder where information about the axiom of the
        given name is stored (stored on the 'axioms' theory storage
        folder).
        '''
        list(self._load_special_names('axiom'))
        try:
            return self._special_obj_hash_ids['axiom'][name]
        except KeyError:
            raise KeyError("%s not found as an axiom in %s"
                           % (name, self.theory.name))

    def get_defining_property_hash(self, name):
        '''
        Return the hash folder where information about a defining
        property of the given name is stored (stored on the 
        'definitions' theory storage folder).        '''
        list(self._load_special_names('defining_property'))
        try:
            return self._special_obj_hash_ids['defining_property'][name]
        except KeyError:
            raise KeyError("%s not found as a defining property of a "
                           "conservative definition in %s"
                           % (name, self.theory.name))

    def get_definition_existence_hash(self, name):
        '''
        Return the hash folder where information about the existence
        proof associated with a defining property of the given name is stored
        (stored on the  'definitions' theory storage folder).
        '''
        list(self._load_special_names('def_existence'))
        try:
            return self._special_obj_hash_ids['def_existence'][name]        
        except KeyError:
            raise KeyError("%s not found as a defining property of a "
                           "conservative definition in %s"
                           % (name, self.theory.name))

    def get_definition_extension_hash(self, name):
        '''
        Return the hash folder where information about the extension
        proof associated with a defining property of the given name is stored
        (stored on the 'definitions' theory storage folder).
        '''
        list(self._load_special_names('def_extension'))
        try:
            return self._special_obj_hash_ids['def_extension'][name]        
        except KeyError:
            raise KeyError("%s not found as a defining property of a "
                           "conservative definition in %s"
                           % (name, self.theory.name))
    
    def get_theorem_hash(self, name):
        '''
        Return the path where information about the theorem of the given
        name is stored (stored on the 'theorems' theory storage
        folder).
        '''
        list(self._load_special_names('theorem'))
        try:
            return self._special_obj_hash_ids['theorem'][name]
        except KeyError:
            raise KeyError("%s not found as a theorem in %s"
                           % (name, self.theory.name))

    def get_common_expr(self, name):
        '''
        Return the Expression of the common expression in this theory
        with the given name.
        '''
        expr = self._getSpecialObject('common', name)
        self._loadedCommonExprs[name] = expr
        return expr

    def get_axiom(self, name):
        '''
        Return the Axiom of the given name in this theory.
        '''
        if name in self._loadedAxioms:
            return self._loadedAxioms[name]
        axiom = self._getSpecialObject('axiom', name)
        self._loadedAxioms[name] = axiom
        return axiom

    def get_defining_property(self, name):
        '''
        Return the DefiningProperty of the given name in this theory.
        '''
        if name in self._loadedDefiningProperties:
            return self._loadedDefiningProperties[name]
        defining_property = self._getSpecialObject('defining_property', 
                                                   name)
        self._loadedDefiningProperties[name] = defining_property
        return defining_property

    def get_definition_existence(self, name):
        '''
        Return the DefinitionExistence associated with the defining
        property of the given name in this theory.
        '''
        if name in self._loadedDefinitionExistences:
            return self._loadedDefinitionExistences[name]
        definition_existence = self._getSpecialObject('def_existence', name)
        self._loadedDefinitionExistences[name] = definition_existence
        return definition_existence

    def get_definition_extension(self, name):
        '''
        Return the DefinitionExtension associated with the defining
        property of the given name in this theory.
        '''
        if name in self._loadedDefinitionExtensions:
            return self._loadedDefinitionExtensions[name]
        definition_extension = self._getSpecialObject('def_extension', name)
        self._loadedDefinitionExtensions[name] = definition_extension
        return definition_extension

    def get_theorem(self, name):
        '''
        Return the Theorem of the given name in this theory.
        '''
        if name in self._loadedTheorems:
            return self._loadedTheorems[name]
        thm = self._getSpecialObject('theorem', name)
        self._loadedTheorems[name] = thm
        return thm

    def _getSpecialObject(self, kind, name):
        '''
        Given a kind ('common', 'axiom', 'defining_property', or 'theorem'), 
        and the name of a common expression, axiom, or theorem, generate and 
        return the corresponding object.
        '''
        from proveit._core_.proof import (Axiom, Theorem, 
                                          BasicDefinition, DefiningProperty,
                                          DefinitionExistence,
                                          DefinitionExtension)
        from .theory import Theory
        folder = TheoryStorage._kind_to_folder(kind)

        special_expr_ids = self._special_expr_hash_ids[kind]

        if special_expr_ids is None:
            # while the names are read in,
            # the hash id map will be generated
            list(self._load_special_names(kind))
            special_expr_ids = self._special_expr_hash_ids[kind]
        if special_expr_ids is None:
            raise KeyError("%s of name '%s' not found" % (kind, name))

        # set the default Theory in case there is a Literal
        prev_theory_default = Theory.default
        Theory.default = self.theory
        try:
            theory_folder_storage = self.theory_folder_storage(folder)
            if (TheoryFolderStorage.owns_active_storage
                and theory_folder_storage ==
                    TheoryFolderStorage.active_theory_folder_storage):
                # Don't allow anything to be imported from the folder
                # that is currently being generated.
                raise KeyError("Self importing is not allowed")
<<<<<<< HEAD
            
            if kind not in ('defining_property', 'def_existence', 'def_extension'):
                expr_id = self._kindname_to_exprhash[(kind, name)]
                expr = theory_folder_storage.make_expression(expr_id)
=======

            expr_id = self._kindname_to_exprhash[(kind, name)]
            expr = theory_folder_storage.make_expression(expr_id)
>>>>>>> 6f78626e

            # make and return common expression, axiom, defining property,
            # or theorem
            if kind == 'common':
                obj = expr
            elif kind == 'axiom':
                obj = Axiom(expr, self.theory, name)
                if not isinstance(obj, Axiom):
                    raise TypeError("Expecting Axiom, not %s" % obj.__class__)
                assert obj.name == name, "%s not %s as expected" % (
                    obj.name, name)
            elif kind == 'defining_property':
                obj_id = self._kindname_to_objhash[(kind, name)]
                obj = theory_folder_storage.make_judgment_or_proof(obj_id)
                if not (isinstance(obj, BasicDefinition) or
                        isinstance(obj, DefiningProperty)):
                    raise TypeError("Expecting DefiningProperty, not %s" 
                                    % obj.__class__)
                assert obj.name == name, "%s not %s as expected" % (
                    obj.name, name)
            elif kind == 'def_existence':
                obj_id = self._kindname_to_objhash[(kind, name)]
                obj = theory_folder_storage.make_judgment_or_proof(obj_id)
                assert isinstance(obj, DefinitionExistence)
            elif kind == 'def_extension':
                obj_id = self._kindname_to_objhash[(kind, name)]
                obj = theory_folder_storage.make_judgment_or_proof(obj_id)
                assert isinstance(obj, DefinitionExtension)
            elif kind == 'theorem':
                obj = Theorem(expr, self.theory, name)
                if not isinstance(obj, Theorem):
                    raise TypeError(
                        "Expecting Theorem, not %s" %
                        obj.__class__)
                assert obj.name == name, "%s not %s as expected" % (
                    obj.name, name)
            else:
                raise ValueError(
                    "'kind' expected to be 'common', 'axiom', or 'theorem'.")
        finally:
            # reset the default Theory
            Theory.default = prev_theory_default

        return obj

    def thm_proof_notebook(self, theorem_name, expr, num_duplicates=0,
                           definition_existence_proof=False,
                           definition_extension_proof=False):
        '''
        Return the relative url to the proof notebook,
        creating it if it does not already exist.
        num_duplicates is the number of previous instances
        of the expression that we have encountered.
        '''
        from proveit._core_.theory import Theory
        subfolder = 'proofs'
        if definition_existence_proof:
            subfolder = 'def_existence_proofs'
        if definition_extension_proof:
            subfolder = 'def_extension_proofs'
        proofs_path = os.path.join(self.directory, '_theory_nbs_', 
                                   subfolder)
        proof_path = os.path.join(proofs_path, theorem_name)
        # Let's first check if the same expression existed
        # in the previous version -- then we can simply
        # move the proof.
        folder = 'theorems'
        if definition_existence_proof or definition_extension_proof:
            folder = 'definitions'
        theory_folder_storage = \
            self.theory._theory_folder_storage(folder)
        expr_id = theory_folder_storage._prove_it_storage_id(expr)
        expr_id = theory_folder_storage._relative_to_explicit_prefix(expr_id)
        if expr_id in theory_folder_storage._prev_objhash_to_names:
            old_names = theory_folder_storage._prev_objhash_to_names[expr_id]
            if num_duplicates < len(old_names):
                old_name = old_names[num_duplicates]
                if theorem_name != old_name:
                    old_proof_path = os.path.join(proofs_path, old_name)
                    print("Renaming %s to %s" % (old_name, theorem_name))
                    os.rename(old_proof_path, proof_path)
        # Create the generic version; we'll want to make sure the
        # title of the current version (if it exists) matches that of the
        # generic version.
        generic_nb_str = self._generateGenericThmProofNotebook(
                theorem_name,
                definition_existence_proof=definition_existence_proof,
                definition_extension_proof=definition_extension_proof)
        filename = os.path.join(proof_path, 'thm_proof.ipynb')
        if os.path.isfile(filename):
            # Update the title of the existing notebook if needed.
            nb_str = Theory.update_title_if_needed(filename, generic_nb_str)
            if nb_str is not None:
                nb_str = Theory.update_proving_name_if_needed(
                    filename, theorem_name,
                    definition_existence_proof=definition_existence_proof,
                    definition_extension_proof=definition_extension_proof)
            if nb_str is None:
                # The format is not correct; stash this one and
                # generate a new one.
                self._stashProof(filename)
            else:
                # Use the existing notebook.
                return relurl(filename)
        # Check if there is a stashed version of the proof that
        # we can resurrect.
        stashed_versions = glob.glob(proof_path + "~stashed~*")
        if len(stashed_versions) > 0:
            stashed_version = sorted(stashed_versions)[-1]
            print(
                "Resurrecting stashed version of theorem proof notebook: %s" %
                stashed_version)
            os.rename(stashed_version, proof_path)
            if os.path.isfile(filename):
                return relurl(filename)
        if not os.path.isdir(proof_path):
            # make the directory for the proofs
            os.makedirs(proof_path)
        # write the generic proof file
        with open(filename, 'w') as proof_notebook:
            proof_notebook.write(generic_nb_str)
        return relurl(filename)  # return the new proof file

    def _generateGenericThmProofNotebook(self, theorem_name,
                                         definition_existence_proof,
                                         definition_extension_proof):
        '''
        Given a theorem name and hash directory, generate the generic
        startof a proof notebook using the template.
        '''
        import proveit
        proveit_path = os.path.split(proveit.__file__)[0]
        subfolder = 'proofs'
        if definition_existence_proof:
            subfolder = 'def_existence_proofs'
        elif definition_extension_proof:
            subfolder = 'def_extension_proofs'
        # read the template and change the theories as appropriate
        template_name = '_theorem_proof_template_.ipynb'
        if definition_existence_proof:
            template_name = '_definition_existence_template_.ipynb'
        elif definition_extension_proof:
            template_name = '_definition_extension_template_.ipynb'
        with open(os.path.join(proveit_path, '..', template_name),
                  'r') as template:
            nb = template.read()
            nb = nb.replace('#THEOREM_NAME#', theorem_name)
            theory_links = self.theory.links(
<<<<<<< HEAD
                os.path.join(self.directory, '_theory_nbs_', 
                             subfolder, theorem_name))
=======
                os.path.join(self.directory, '_theory_nbs_',
                             'proofs', theorem_name))
>>>>>>> 6f78626e
            nb = nb.replace('#THEORY#', theory_links)
        return nb

    def _proof_notebookTheoremName(self, filename):
        '''
        Return the theorem name extracted from the proof notebook.
        '''
        with open(filename, 'r', encoding='utf8') as proof_notebook:
            nb = proof_notebook.read()
            # the theorem name should come after "theorems.ipynb#"
            # in the notebook
            match = re.search(r'theorems\.ipynb\#([_a-zA-Z]\w*)', nb)
            if match is None:
                return None
            return match.groups()[0]

    def stash_extraneous_thm_proof_notebooks(
            self, theorem_names, *,
            definition_existence_proofs=False,
            definition_extension_proofs=False):
        '''
        For any proof notebooks for theorem names not included in the
        given theorem_names, stash them or remove them if they are
        generic notebooks.
        '''
        import shutil
        subfolder = 'proofs'
        if definition_existence_proofs:
            subfolder = 'def_existence_proofs'
        elif definition_extension_proofs:
            subfolder = 'def_extension_proofs'            
        proofs_path = os.path.join(self.directory, '_theory_nbs_', subfolder)
        if not os.path.isdir(proofs_path):
            return  # nothing to stash
        for proof_folder in os.listdir(proofs_path):
            if not os.path.isdir(os.path.join(proofs_path, proof_folder)):
                continue  # disregard files, just directories
            if proof_folder in theorem_names:
                continue
            proof_path = os.path.join(proofs_path, proof_folder)

            if "~stashed~" in proof_folder:
                continue  # already a stashed notebook

            # may be set to True below if it is a generic notebook
            remove_folder = False

            # next, let's see if this is a generic notebook by
            # extracting its info, building the generic version, and
            # comparing.
            filename = os.path.join(proof_path, 'thm_proof.ipynb')
            if os.path.isfile(filename):
                theorem_name = self._proof_notebookTheoremName(filename)
                if theorem_name is not None:
                    generic_version = self._generateGenericThmProofNotebook(
                        theorem_name,
                        definition_existence_proof=definition_existence_proofs,
                        definition_extension_proof=definition_extension_proofs)
                    with open(filename, 'r') as notebook:
                        if generic_version == notebook.read():
                            # just remove it, it is generic
                            remove_folder = True

            if remove_folder:
                shutil.rmtree(proof_path)
            else:
                self._stashProof(proof_path)

    def _stashProof(self, path):
        '''
        Stash a proof path or notebook to a "~stashed~#"
        file/directory using a '#' (number) that has not been
        used yet.
        '''
        num = 1
        if path[-len('.ipynb'):] == '.ipynb':
            filename_base = path[:-len('.ipynb')]
            while os.path.isfile(filename_base + "~stashed~%d.ipynb" % num):
                num += 1
            new_path = filename_base + "~stashed~%d.ipynb" % num
        else:
            while os.path.isdir(path + "~stashed~%d" % num):
                num += 1
            new_path = path + "~stashed~%d" % num
        print("Stashing %s to %s in case it is needed." %
              (relurl(path), relurl(new_path)))
        os.rename(path, new_path)


class TheoryFolderStorage:
    # The active theory folder storage (e.g., corresponding to the
    # notebook being executed).
    active_theory_folder_storage = None
    dummy_theory_folder_storage = None # For dummy variables

    # We may only write expression notebooks to the active storage
    # when it is "owned" and we may not retrieve special expressions
    # from a folder that is "owned" (that would be a self-reference).
    owns_active_storage = False

    # If owns_active_storage is True, this will record
    # all of the hash folders that are legitimately
    # owned.
    owned_hash_folders = set()

    # Map style ids of Prove-It object (Expressions, Judgments, and
    # Proofs) to a (TheoryFolderStorage, hash_id) tuple where it is
    # being stored.
    proveit_object_to_storage = dict()

    clean_nb_method = None

    def __init__(self, theory_storage, folder):
        self.theory_storage = theory_storage
        self.theory = theory_storage.theory
        self.pv_it_dir = self.theory_storage.pv_it_dir
        self.folder = folder
        self.path = os.path.join(self.pv_it_dir, folder)
        if not os.path.isdir(self.path):
            # make the folder
            try:
                os.makedirs(self.path)
            except (OSError, FileExistsError):
                # maybe another processor beat us to it.
                pass

        # For 'common', 'axioms', 'definitions', 'theorems' folders, 
        # we map the object hash folder names to the name(s) of the
        # axiom, theorem, or common expression(s).
        self._objhash_to_names = dict()
        # When regenerating common expression, axioms, or
        # theorems, we'll keep track of the previous
        # version.
        self._prev_objhash_to_names = dict()

    @staticmethod
    def get_folder_storage_of_obj(obj):
        '''
        Obtain the TheoryFolderStorage that 'owns' the given
        expression, or the default TheoryFolderStorage.
        '''
        from proveit import Literal, Operation
        from proveit._core_.proof import (Axiom, Theorem, DefiningProperty,
                                          DefinitionExistence, DefinitionExtension)
        proveit_obj_to_storage = TheoryFolderStorage.proveit_object_to_storage
        '''
        if is_dummy_var(obj):
            # Dummy variables have a special storage place.
            if TheoryFolderStorage.dummy_theory_folder_storage is None:
                theory_storage = Theory.storages[Theory._rootTheoryPaths['proveit']]
                TheoryFolderStorage.dummy_theory_folder_storage = (
                    TheoryFolderStorage(theory_storage, 'dummy'))
            return TheoryFolderStorage.dummy_theory_folder_storage
        '''
        if obj._style_id in proveit_obj_to_storage:
            (theory_folder_storage, _) =\
                proveit_obj_to_storage[obj._style_id]
            return theory_folder_storage
        else:
            # Return the "active theory folder storage" as default.
            # This is set by the %begin Prove-It magic command.
            if isinstance(obj, Axiom):
                return obj.theory._theory_folder_storage('axioms')
            elif isinstance(obj, DefinitionExistence):
                return obj.theory._theory_folder_storage('definitions')
            elif isinstance(obj, DefinitionExtension):
                return obj.theory._theory_folder_storage('definitions')
            elif isinstance(obj, Theorem):
                return obj.theory._theory_folder_storage('theorems')
            elif isinstance(obj, DefiningProperty):
                return obj.theory._theory_folder_storage('definitions')
            elif (isinstance(obj, Literal) and
                    obj in Operation.operation_class_of_operator):
                # _operator_'s of Operations are to be stored in 'common'.
                return obj.theory._theory_folder_storage('common')
            else:
                return TheoryFolderStorage.active_theory_folder_storage

    def special_expr_address(self, obj_hash_id):
        '''
        A special expression "address" consists of a kind ('common',
        'axiom', or 'theorem'), theory package, and the name of the
        expression.  Provided that the given expression is one of the
        special expressions of this theory, return the address as a
        tuple.
        '''
        kind = TheoryStorage._folder_to_kind(self.folder)
        # use the first instance.
        name = self._objhash_to_names[obj_hash_id][0]
        if kind == 'axiom' or kind == 'theorem':
            name = name + '.expr'
        return kind, self.theory_storage.name, name

    def unload(self):
        '''
        "Forget" the special objects stored in this folder and
        their sub-expressions to force them to be re-retrieved.
        This is important to do when re-running the notebook
        that generates these objects to be sure the expression
        notebooks all get regenerated (at least checked to see
        if they should change).
        '''
        proveit_obj_to_storage = TheoryFolderStorage.proveit_object_to_storage
        to_remove = set()
        for obj_id, (theory_folder_storage, hash_id) \
                in proveit_obj_to_storage.items():
            if theory_folder_storage == self:
                to_remove.add(obj_id)
        for obj_id in to_remove:
            proveit_obj_to_storage.pop(obj_id)
        folder = self.folder
        kind = TheoryStorage._folder_to_kind(folder)
        # Load it before we unload it so we can then
        # store the previous version.
        list(self.theory_storage._load_special_names(kind))
        self._prev_objhash_to_names = dict(self._objhash_to_names)
        for names in self._objhash_to_names.values():
            for name in names:
                self.theory_storage._kindname_to_exprhash.pop(
                    (kind, name), None)
                self.theory_storage._kindname_to_objhash.pop(
                    (kind, name), None)
        self._objhash_to_names.clear()
        if folder == 'axioms':
            self.theory_storage._axiom_names = None
            self.theory_storage._loadedAxioms = dict()
        if folder == 'definitions':
            self.theory_storage._defining_property_names = None
            self.theory_storage._loadedDefiningProperties = dict()
            self.theory_storage._loadedDefinitionExistences = dict()
            self.theory_storage._loadedDefinitionExtensions = dict()
        if folder == 'theorems':
            self.theory_storage._theorem_names = None
            self.theory_storage._loadedTheorems = dict()
        if folder == 'common':
            self.theory_storage._common_exp_names = None
            self.theory_storage._loadedCommonExprs = dict()
        self.theory_storage._special_expr_hash_ids[kind] = None
        self.theory_storage._special_obj_hash_ids[kind] = None

    @staticmethod
    def retrieve_png(expr, latex, config_latex_tool_fn):
        '''
        Find the expr.png file for the stored Expression.
        Create it if it did not previously exist using _generate_png.
        Return the png data and relative url where the png is stored as
        a tuple.
        '''
        theory_folder_storage = \
            TheoryFolderStorage.get_folder_storage_of_obj(expr)
        if theory_folder_storage is None:
            raise Exception("You must run the %begin or %proving magic "
                            "command before displaying LaTeX Prove-It "
                            "expressions")
        return theory_folder_storage._retrieve_png(
            expr, latex, config_latex_tool_fn)

    def _retrieve_png(self, expr, latex, config_latex_tool_fn):
        '''
        Helper method of retrieve_png.
        '''
        (theory_folder_storage, hash_directory) = self._retrieve(expr)
        if theory_folder_storage != self:
            return self._retrieve_png(expr)
        assert theory_folder_storage == self, \
            "How did the theory end up different from expected??"
        # generate the latex and png file paths, from pv_it_filename and
        # the distinction
        latex_path = os.path.join(self.path, hash_directory, 'expr.latex')
        png_path = os.path.join(self.path, hash_directory, 'expr.png')
        # check if the latex file exists, is consistent with the given
        # latex string, and if the png file exists.
        if os.path.isfile(latex_path):
            # latex file exists.  read it ans see if it the same as the
            # given latex string
            with open(latex_path) as latex_file:
                if latex_file.read() == latex:
                    # the latex files are the same, try to read the png
                    # file
                    if os.path.isfile(png_path):
                        # png file exists.  read and return the data.
                        with open(png_path, 'rb') as png_file:
                            return png_file.read(), relurl(png_path)
        # store the latex string in the latex file
        with open(latex_path, 'wb') as latex_file:
            latex_file.write(latex.encode('ascii'))
        # generate, store and return the png file
        png = self._generate_png(latex, config_latex_tool_fn)
        with open(png_path, 'wb') as png_file:
            png_file.write(png)
        return png, relurl(png_path)

    def _generate_png(self, latex, config_latex_tool_fn):
        '''
        Generate the png image for the given latex using the given latex
        configuration function.
        '''
        from IPython.lib.latextools import latex_to_png, LaTeXTool, genelatex
        LaTeXTool.clear_instance()
        lt = LaTeXTool.instance()
        config_latex_tool_fn(lt)
        lt.use_breqn = False
        # the 'matplotlib' backend can do some BAD rendering in my
        # experience (like \lnot rendering as lnot in some theories)
        color = 'Black'
        png = latex_to_png(latex, backend='dvipng', color=color, wrap=True)
        if png is None:
            print("The LaTeX failed to complile. Make sure a LaTeX distribution "
                  "is installed. To deduce the problem, try generating a "
                  "tmp.tex file with the following content:\n\n%s"%
                  '\n'.join(genelatex(latex, wrap=True)),
<<<<<<< HEAD
                  "\n\nAnd execute the following command in a command prompt:\n"
=======
                  "\n\nAnd execute the following commands in a command prompt:\n"
                  "latex tmp.tex\n"
>>>>>>> 6f78626e
                  "dvipng -T tight -D 150 -z 9 -bg Transparent -o tmp.png "
                  "tmp.dvi -fg %s"%color)
            raise Exception(
                "Unable to use 'dvipng' backend to compile LaTeX. "
                "See the printed tip to help deduce the problem."
                )
        return png

    def _prove_it_storage_id(self, prove_it_object_or_id):
        '''
        Retrieve a unique id for the Prove-It object based upon its
        pv_it filename from calling _retrieve.
        '''
        if isinstance(prove_it_object_or_id, str):
            return prove_it_object_or_id
        else:
            if isinstance(prove_it_object_or_id, int):
                # assumed to be a style id if it's an int
                style_id = prove_it_object_or_id
                (theory_folder_storage, hash_directory) = \
                    TheoryFolderStorage.proveit_object_to_storage[style_id]
            else:
                (theory_folder_storage, hash_directory) = \
                    self._retrieve(prove_it_object_or_id)
            if theory_folder_storage.theory != self.theory:
                theory = theory_folder_storage.theory
                folder = theory_folder_storage.folder
                self.theory_storage._includeReference(theory)
                return theory.name + '.' + folder + '.' + hash_directory
            elif theory_folder_storage.folder != self.folder:
                return theory_folder_storage.folder + '.' + hash_directory
            else:
                #assert os.path.isdir(os.path.join(self.path, hash_directory))
                return hash_directory

    def _split(self, prove_it_storage_id):
        '''
        Split the given storage-id into a theory name, folder, and
        the hash directory.  Return the corresponding TheoryFolderStorage
        and hash folder.
        '''
        from proveit._core_.theory import Theory
        if '.' in prove_it_storage_id:
            # in a different theory or folder
            split_id = prove_it_storage_id.split('.')
            if len(split_id) == 2:
                folder, hash_folder = split_id[0], split_id[1]
                return self.theory._theory_folder_storage(folder), hash_folder
            else:
                theory_name, folder, hash_folder = (
                    '.'.join(split_id[:-2]), split_id[-2], split_id[-1])
                theory = Theory.get_theory(theory_name)
                return theory._theory_folder_storage(folder), hash_folder
        return self, prove_it_storage_id

    def _storagePath(self, prove_it_storage_id):
        '''
        Return the storage directory path for the Prove-It object with
        the given storage id.
        '''
        theory_folder_storage, hash_directory = self._split(
            prove_it_storage_id)
        return os.path.join(theory_folder_storage.path, hash_directory)

    def _proveItObjUniqueRep(self, prove_it_object):
        '''
        Generate a unique representation string for the given Prove-It
        object that is dependent upon the style.
        '''
        from proveit import Expression, Judgment, Proof
        prefix = None
        if isinstance(prove_it_object, Expression):
            prefix = ''  # No prefix for Expressions
        elif isinstance(prove_it_object, Judgment):
            # prefix to indicate that it is a Judgment
            prefix = 'Judgment:'
        elif isinstance(prove_it_object, Proof):
            prefix = 'Proof:'  # prefix to indicate that it is a Proof
        else:
            raise NotImplementedError(
                'Strorage only implemented for Expressions,'
                'Judgments, and Proofs')
        # Generate a unique representation using Prove-It object ids for
        # this storage to represent other referenced Prove-It objects.
        return prefix + prove_it_object._generate_unique_rep(
            self._prove_it_storage_id)

    def _relative_to_explicit_prefix(self, storage_id):
        # If the expr_id is relative to the theory it is in, make the
        # theory explicit.
        split_id = storage_id.split('.')
        theory_name = self.theory.name
        folder = self.folder
        if len(split_id) == 2:
            return theory_name + '.' + storage_id  # explicit folder
        elif len(split_id) == 1:
            # convert local to explicit
            return theory_name + '.' + folder + '.' + storage_id
        else:
            return storage_id  # already explicit

    def _extractReferencedStorageIds(self, unique_rep,
                                     storage_ids=None):
        '''
        Given a unique representation string, returns the list of
        Prove-It storage ids of objects that are referenced.
        These will be 'explicit' ids (e.g., with the full
        theory and folder path).
        '''
        from proveit import Expression, Judgment, Proof
        if storage_ids is None:
            if unique_rep[:6] == 'Proof:':
                storage_ids = Proof._extractReferencedObjIds(unique_rep[6:])
            elif unique_rep[:9] == 'Judgment:':
                storage_ids = Judgment._extractReferencedObjIds(
                    unique_rep[9:])
            else:
                # Assumed to be an expression then
                storage_ids = Expression._extractReferencedObjIds(unique_rep)
        return [self._relative_to_explicit_prefix(storage_id)
                for storage_id in storage_ids]

    def _record_storage(self, obj_style_id, hash_id):
        '''
        Record the object's style id to (theory_folder_storage, hash_id)
        mapping in prove_it_object_to_storage for quick retrieval
        and add the hash_id to the owned_hash_folders as appropriate
        (if it is "owned").
        '''
        proveit_obj_to_storage = TheoryFolderStorage.proveit_object_to_storage
        proveit_obj_to_storage[obj_style_id] = (self, hash_id)
        if (TheoryFolderStorage.owns_active_storage and
                self == TheoryFolderStorage.active_theory_folder_storage):
            TheoryFolderStorage.owned_hash_folders.add(hash_id)

    def _retrieve(self, prove_it_object):
        '''
        Find the directory for the stored Expression, Judgment, or
        Proof.  Create it if it did not previously exist.  Return the
        (theory_folder_storage, hash_directory) pair where the
        hash_directory is the directory name (within the theory's
        __pv_it directory) based upon a hash of the unique
        representation.
        '''
        proveit_obj_to_storage = TheoryFolderStorage.proveit_object_to_storage
        if prove_it_object._style_id in proveit_obj_to_storage:
            return proveit_obj_to_storage[prove_it_object._style_id]

        theory_folder_storage = TheoryFolderStorage.get_folder_storage_of_obj(
            prove_it_object)
        
        if theory_folder_storage is not self:
            # Stored in a different folder.
            return theory_folder_storage._retrieve(prove_it_object)
        unique_rep = self._proveItObjUniqueRep(prove_it_object)
        # hash the unique representation and make a sub-directory of
        # this hash value
        rep_hash = hashlib.sha1(unique_rep.encode('utf-8')).hexdigest()
        hash_path = os.path.join(self.path, rep_hash)
        # append the hash value with an index, avoiding collisions
        # (that should be astronomically rare, but let's not risk it).
        index = 0
        while os.path.exists(hash_path + str(index)):
            indexed_hash_path = hash_path + str(index)
            unique_rep_filename = os.path.join(indexed_hash_path,
                                               'unique_rep.pv_it')
            if not os.path.isfile(unique_rep_filename):
                # folder does not contain a unique_rep.pv_it file;
                # it may not have been completely erased before, but
                # let's just use it.
                break
            with open(unique_rep_filename, 'r') as f:
                rep = f.read()
                if rep != unique_rep:
                    # there is a hashing collision (this should be
                    # astronomically rare, but we'll make sure just
                    # in case)
                    index += 1  # increment the index and try again
                    continue
            # found a match; it is already in storage
            # remember this for next time
            result = (self, rep_hash + str(index))
            self._record_storage(prove_it_object._style_id,
                                 rep_hash + str(index))
            self._generateObjectNotebook(prove_it_object)
            return result
        indexed_hash_path = hash_path + str(index)
        # store the unique representation in the appropriate file
        if not os.path.exists(indexed_hash_path):
            os.mkdir(indexed_hash_path)
        with open(os.path.join(indexed_hash_path, 'unique_rep.pv_it'),
                  'w') as f:
            f.write(unique_rep)
        # remember this for next time
        result = (self, rep_hash + str(index))
        self._record_storage(prove_it_object._style_id,
                             rep_hash + str(index))
        self._generateObjectNotebook(prove_it_object)
        return result

    def _owningNotebook(self):
        '''
        Return the notebook that generates the information in this
        folder.
        '''
        directory = self.theory._storage.directory
        if self.folder in ('common', 'axioms', 'definitions', 
                           'theorems', 'demonstrations'):
            return os.path.join(directory, '_theory_nbs_', self.folder + '.ipynb')
        thm_proof_prefix = '_proof_'
        if self.folder[:len(thm_proof_prefix)] == '_proof_':
            name = self.folder[len(thm_proof_prefix):]
            def_existence_proof_path = os.path.join(
                directory, '_theory_nbs_', 'def_existence_proofs', name, 
                'thm_proof.ipynb')
            if os.path.isfile(def_existence_proof_path):
                return def_existence_proof_path
            def_extension_proof_path = os.path.join(
                directory, '_theory_nbs_', 'def_extension_proofs', name, 
                'thm_proof.ipynb')
            if os.path.isfile(def_extension_proof_path):
                return def_extension_proof_path
            return os.path.join(directory, '_theory_nbs_', 'proofs', name, 'thm_proof.ipynb')
        return "the %s notebook in %s" % (self.folder, directory)

    def _raiseNotebookNotFound(self, filepath):
        raise Exception(
            "%s not found.  Rerun %s" %
            (filepath, self._owningNotebook()))

    def _generateObjectNotebook(self, prove_it_object):
        '''
        If this is the active folder storage and the prove_it_object
        is an Expression or Proof, generate its notebook.
        '''
        from proveit import Expression, Proof
        # generate the expression or proof notebook as appropriate
        if (TheoryFolderStorage.owns_active_storage and
                self == TheoryFolderStorage.active_theory_folder_storage):
            if isinstance(prove_it_object, Expression):
                TheoryFolderStorage.expression_notebook(prove_it_object)
            elif isinstance(prove_it_object, Proof):
                self.proof_notebook(prove_it_object)

    @staticmethod
    def expression_notebook(expr, name_kind_theory=None, special_object=None,
                            complete_special_expr_notebook=False):
        '''
        Return the path of the expression notebook, creating it if it
        does not already exist.  If 'name_kind_theory' is
        provided, it should be the (name, kind, theory) for a special
        expression that may or may not be complete/official
        (%end_[common/axioms/theorems] has not been
        called yet in the special expressions notebook).
        '''
        from proveit import Expression
        from json import JSONDecodeError

        assert isinstance(expr, Expression)
        # hash_obj determines where to put this expression_notebook
        obj = expr if special_object is None else special_object 
        if name_kind_theory is not None:
            name, kind, theory = name_kind_theory

        if complete_special_expr_notebook:
            theory_folder_storage = \
                TheoryFolderStorage.active_theory_folder_storage
        else:
            if name_kind_theory is not None:
                theory_folder_storage = theory._theory_folder_storage(
                    TheoryStorage._kind_to_folder(kind))
            else:
                theory_folder_storage = \
                    TheoryFolderStorage.get_folder_storage_of_obj(expr)

        # Determine the kind and name (if it is a "special" expression),
        # and appropriate template to be used.
        if complete_special_expr_notebook:
            assert name_kind_theory is not None, (
                "Should provide 'name_kind_theory' when completing a "
                "special expression notebook")
            expr_id = theory_folder_storage._prove_it_storage_id(expr)
            names = theory_folder_storage._objhash_to_names[expr_id]
            if name not in names:
                raise KeyError("Unable to complete '%s', not found as a "
                               "name for %s." % (name, expr))
            kind = TheoryStorage._folder_to_kind(
                theory_folder_storage.folder)
            if kind == 'common':
                template_name = '_common_expr_template_.ipynb'
            else:
                template_name = '_special_expr_template_.ipynb'
        elif name_kind_theory is not None:
            if kind == 'common':
                template_name = '_unofficial_common_expr_template_.ipynb'
            else:
                template_name = '_unofficial_special_expr_template_.ipynb'
        else:
            name = kind = None
            template_name = '_expr_template_.ipynb'

        if complete_special_expr_notebook:
            assert 'common' in template_name or 'special' in template_name
        # Determine the appropriate hash folder to store the
        # expression notebook in.
        obj_theory_folder_storage, hash_directory = \
            theory_folder_storage._retrieve(obj)
        assert obj_theory_folder_storage == theory_folder_storage
        full_hash_dir = os.path.join(theory_folder_storage.path,
                                     hash_directory)

        if (complete_special_expr_notebook or (
                TheoryFolderStorage.owns_active_storage and
                theory_folder_storage ==
                TheoryFolderStorage.active_theory_folder_storage)):
            # Only build the notebook in the active folder storage
            nb = theory_folder_storage._buildExpressionNotebook(
                obj, expr, kind, name, full_hash_dir, template_name,
                name_kind_theory, complete_special_expr_notebook)
        else:
            nb = None

        # Write the expression notebook unless it is unchanged.
        # expr.ipynb is the default but may change to
        # axiom_expr.ipynb or theorem_expr.ipynb in certain
        # instances.
        filename = 'expr.ipynb'
        if kind == 'axiom':
            filename = 'axiom_expr.ipynb'
        elif kind == 'defining_property':
            filename = 'defining_property_expr.ipynb'
        elif kind == 'theorem':
            filename = 'theorem_expr.ipynb'
        elif kind == 'common':
            filename = 'common_expr.ipynb'
        alt_filename = 'alt_' + filename
        tmp_filename = 'tmp_' + filename
        filepath = os.path.join(full_hash_dir, filename)
        alt_filepath = os.path.join(full_hash_dir, alt_filename)
        tmp_filepath = os.path.join(full_hash_dir, tmp_filename)

        if nb is None:
            # If this isn't the active folder storage,
            # just make sure the file is there and
            # return the link.
            if not os.path.isfile(filepath):
                # disable for now
                # theory_folder_storage._raiseNotebookNotFound(filepath)
                pass
            return relurl(filepath)

        #assert False,  '%s'%TheoryFolderStorage.active_theory_folder_storage

        # Possibly toggle expr.ipynb and alt_expr.ipynb.
        clean_nb = TheoryFolderStorage._get_clean_nb_method()
        nb = nb.strip()
        if os.path.isfile(filepath):
            with open(filepath, 'r') as f:
                try:
                    orig_nb = clean_nb(f)
                except JSONDecodeError:
                    orig_nb = ""
            if orig_nb != nb:
                if os.path.isfile(alt_filepath):
                    with open(alt_filepath, 'r') as f:
                        try:
                            orig_alt_nb = clean_nb(f)
                        except JSONDecodeError:
                            orig_alt_nb = ""
                else:
                    orig_alt_nb = None
                #print(len(orig_alt_nb), 'vs', len(nb))
                #print(orig_alt_nb==nb[:len(orig_alt_nb)], print(nb[-1]))
                if orig_alt_nb == nb:
                    # Just switch expr.ipynb and alt_expr.ipynb.
                    os.replace(filepath, tmp_filepath)
                    os.replace(alt_filepath, filepath)
                    os.rename(tmp_filepath, alt_filepath)
                else:
                    # Replace an existing expr.ipynb
                    if kind is not None:
                        print("%s expression notebook is being updated" % name)
                        # Move the original to alt_expr.ipynb.
                        os.replace(filepath, alt_filepath)
                    else:
                        print("Expression notebook is being updated for %s"
                              % str(expr))
                    with open(filepath, 'w') as expr_file:
                        expr_file.write(nb)
        else:
            with open(filepath, 'w') as expr_file:
                expr_file.write(nb)
        # return the relative url to the new proof file
        return relurl(filepath)

    @staticmethod
    def _get_clean_nb_method():
        import proveit
        proveit_path = os.path.split(proveit.__file__)[0]
        if TheoryFolderStorage.clean_nb_method is None:
            # import clean_nb from out nbstripout module (making
            # sure we don't try importing it from an installed
            # nbstripout if there happens to be one).
            import importlib.util
            import sys
            nbstripout_path = os.path.join(proveit_path, '..', '..',
                                           'nbstripout', 'nbstripout.py')
            spec = importlib.util.spec_from_file_location('nbstripout',
                                                          nbstripout_path)
            module = importlib.util.module_from_spec(spec)
            sys.modules['nbstripout'] = module
            spec.loader.exec_module(module)
            from nbstripout import clean_nb
            TheoryFolderStorage.clean_nb_method = clean_nb
        return TheoryFolderStorage.clean_nb_method

    def _buildExpressionNotebook(self, obj, expr, kind, name, full_hash_dir,
                                 template_name, name_kind_theory=None,
                                 complete_special_expr_notebook=False):
        '''
        Helper method of expression_notebook.
        '''
        import proveit
        from json import JSONDecodeError
        proveit_path = os.path.split(proveit.__file__)[0]
        from proveit import expression_depth
        from proveit._core_.proof import DefiningProperty
        from .theory import Theory
        clean_nb = TheoryFolderStorage._get_clean_nb_method()

        expr_classes_and_constructors = set()
        unnamed_subexpr_occurences = dict()
        named_subexpr_addresses = dict()
        # maps each class name or special expression name to a list of
        # objects being represented; that way we will know whether we
        # can use the abbreviated name or full address.
        named_items = dict()
        self._exprBuildingPrerequisites(
            obj, expr_classes_and_constructors,
            unnamed_subexpr_occurences, named_subexpr_addresses,
            named_items,
            can_self_import=complete_special_expr_notebook,
            is_sub_expr=False)
        # find sub-expression style ids that are used multiple times,
        # these ones will be assigned to a variable
        multiuse_subexprs = [sub_expr for sub_expr, count
                             in unnamed_subexpr_occurences.items()
                             if count > 1]
        # sort the multi-use sub-expressions so that the shallower ones
        # come first

        def _key(expr_and_styleid): return expression_depth(
            expr_and_styleid[0])
        multiuse_subexprs = sorted(multiuse_subexprs, key=_key)

        # map modules to lists of objects to import from the module
        from_imports = dict()
        # set of modules to import directly
        direct_imports = set()
        # map from expression classes or expression style ids to their
        # names (abbreviated if there is no  ambiguity, otherwise using
        # the full address).
        item_names = dict()

        # populate from_imports, direct_imports, and item_names
        for expr_class, constructor in expr_classes_and_constructors:
            class_name = expr_class.__name__
            module_name = self._moduleAbbreviatedName(expr_class.__module__,
                                                      class_name)
            is_unique = (len(named_items[class_name]) == 1)
            if is_unique:
                from_imports.setdefault(module_name, []).append(constructor)
                item_names[expr_class] = class_name
            else:
                direct_imports.add(module_name)
                item_names[expr_class] = module_name + '.' + constructor
        for named_expr_and_style_id, named_expr_address in \
                named_subexpr_addresses.items():
            if isinstance(named_expr_address[0], str):
                # Must be a special expression (axiom, theorem,
                module_name = named_expr_address[0]  # or common expression)
                item_name = named_expr_address[-1]
                # Split off '.expr' part if it is a Theorem or Axiom
                # Judgment
                obj_name = item_name.split('.')[0]
                module_name = self._moduleAbbreviatedName(module_name,
                                                          obj_name)
                is_unique = (len(named_items[item_name]) == 1)
                if not is_unique:
                    direct_imports.add(module_name)
                    item_name = module_name + '.' + item_name
                else:
                    from_imports.setdefault(module_name, []).append(obj_name)
                item_names[named_expr_and_style_id] = item_name
            else:
                # Expression must be an attribute of a class
                # (e.g., '_operator_')
                item_names[named_expr_and_style_id] = \
                    (item_names[named_expr_address[0]] + '.'
                     + named_expr_address[1])

        # see if we need to add anything to the sys.path
        needs_root_path = False  # needs the root of this theory added
        needs_local_path = False  # needs the local path added
        # first, see if we even need to import a module with the same
        # root as our theory
        root_theory = self.theory_storage.root_theory_storage.theory
        theory_root_name = root_theory.name
        for module_name in itertools.chain(direct_imports,
                                           list(from_imports.keys())):
            if module_name.split('.')[0] == theory_root_name:
                # If we needed to add a path to sys.path for the
                # directory above the root theory, we'll need to do
                # that explicitly in our expression notebook.
                needs_root_path = root_theory._storage.added_path
                break
            else:
                module = importlib.import_module(module_name)
                if module.__package__ == '':
                    needs_local_path = True

        # generate the imports that we need (appending to sys.path
        # if necessary).
        import_stmts = []
        if needs_root_path or needs_local_path:
            # add to the sys path
            import_stmts = ['import sys']
            rel_paths = set()
            if needs_local_path:
                # go up 2 levels, where the local directory is
                rel_paths.add(relurl('.', start=full_hash_dir))
            if needs_root_path:
                # go up enough levels to the theory root;
                # 2 levels to get out of the '__pv_it' folder and at
                # least 1 more to get above the root theory.
                rel_paths.add(os.path.join(
                    *(['..'] * (self.theory.name.count('.') + 3))))
            for rel_path in rel_paths:
                import_stmts.append(json.dumps('sys.path.insert(1, "%s")'
                                               % rel_path).strip('"'))
        # direct import statements
        import_stmts += ['import %s' % module_name for module_name
                         in sorted(direct_imports)]
        # from import statements
        import_stmts += ['from %s import ' % module_name +
                         ', '.join(sorted(from_imports[module_name])) for
                         module_name in sorted(from_imports.keys())]
        # code to perform the required imports
        import_code = '\\n",\n\t"'.join(import_stmts)

        # generate the code for building the expression
        expr_code = ''
        idx = 0
        for sub_expr_and_style_id in multiuse_subexprs:
            sub_expr, sub_expr_style_id = sub_expr_and_style_id
            if hasattr(sub_expr, 'theory') and sub_expr.theory is not None:
                # This expression is pulled from a theory and does not
                # need to be built.
                continue
            idx += 1
            sub_expr_name = 'sub_expr%d' % idx
            expr_building_code = self._exprBuildingCode(sub_expr, item_names,
                                                        is_sub_expr=True)
            expr_code += (sub_expr_name + ' = ' +
                          json.dumps(expr_building_code).strip('"')
                          + '\\n",\n\t"')
            item_names[sub_expr_and_style_id] = sub_expr_name
        expr_building_code = self._exprBuildingCode(expr, item_names,
                                                    is_sub_expr=False)
        expr_code += 'expr = ' + json.dumps(expr_building_code).strip('"')

        # link to documentation for the expression's type
        doc_root = os.path.join(proveit_path, '..', '..',
                                'doc', 'html', 'api')
        class_name = expr.__class__.__name__
        module_name = self._moduleAbbreviatedName(expr.__class__.__module__,
                                                  class_name)
        doc_file = module_name + '.' + class_name + '.html'
        type_link = relurl(os.path.join(doc_root, doc_file),
                           start=full_hash_dir)

        with open(os.path.join(proveit_path, '..', template_name),
                  'r') as template:
            nb = template.read()
            if (template_name != '_special_expr_template_.ipynb'
                    and template_name != '_common_expr_template_.ipynb'):
                nb = nb.replace('#EXPR#', expr_code)
            nb = nb.replace('#IMPORTS#', import_code)
            nb = nb.replace('#THEORY#', self.theory.name)
            nb = nb.replace('#TYPE#', class_name)
            nb = nb.replace('#TYPE_LINK#', type_link.replace('\\', '\\\\'))
            if name_kind_theory is not None:
                kind_str = kind[0].upper() + kind[1:]
                nb = nb.replace('#KIND#', kind_str)
                nb = nb.replace('#kind#', kind_str.lower())
                nb = nb.replace('#SPECIAL_EXPR_NAME#', name)
                special_expr_link = '/'.join(
                    ['..', '..', '..', '_theory_nbs_',
                     Theory.special_expr_kind_to_module_name[kind] + '.ipynb'])
                nb = nb.replace(
                    '#SPECIAL_EXPR_LINK#',
                    json.dumps(special_expr_link + '#' + name).strip('"'))
            nb = clean_nb(StringIO(nb))
        # if this is a special expression also generate the dependencies
        # notebook if it does not yet exist
        if template_name == '_special_expr_template_.ipynb':
            if isinstance(obj, DefiningProperty): #kind == 'defining_property':
                # Generate the DefinitionExistence dependencies
                theory = name_kind_theory[2]
                full_name = theory.name + '.' + name
                stored_thm = theory.get_stored_definition_existence(full_name)
                dependencies_filename = os.path.join(
                    stored_thm.path, 'dependencies.ipynb')
                if len(obj.required_truths) > 1:
                    # Generate the DefinitionExtension dependencies
                    stored_thm = theory.get_stored_definition_extension(full_name)
                    dependencies_filename = os.path.join(
                        stored_thm.path, 'dependencies.ipynb')
            dependencies_filename = os.path.join(full_hash_dir,
                                                 'dependencies.ipynb')
            # Even if the dependencies file exists, write over it since
            # the expression notebook was rewritten.  This will
            # guarantee the file is overwritten if it needs to be (the
            # name or kind of the special expression changes) and not
            # overwritten if the expression notebook was allowed to
            # remain unchanged.
            dependencies_template_filename = \
                os.path.join(proveit_path, '..',
                             '_dependencies_template_.ipynb')
            with open(dependencies_template_filename, 'r') as template:
                dep_nb = template.read()
                dep_nb = dep_nb.replace('#IMPORTS#', import_code)
                dep_nb = dep_nb.replace('#THEORY#', self.theory.name)
                dep_nb = dep_nb.replace('#TYPE#', class_name)
                dep_nb = dep_nb.replace('#TYPE_LINK#',
                                        type_link.replace('\\', '\\\\'))
                dep_nb = dep_nb.replace('#KIND#', kind_str)
                dep_nb = dep_nb.replace('#SPECIAL_EXPR_NAME#', name)
                special_expr_link = special_expr_link + '#' + name
                dep_nb = dep_nb.replace(
                    '#SPECIAL_EXPR_LINK#',
                    json.dumps(special_expr_link).strip('"'))
                if kind_str == 'Theorem':
                    see_proof_str = (
                        '***see <a class=\\"ProveItLink\\" '
                        'href=\\"../../../_theory_nbs_/proofs/%s/thm_proof.ipynb\\">'
                        'proof</a>***' %
                        name)
                else:
                    see_proof_str = ''
                dep_nb = dep_nb.replace('#SEE_PROOF#', see_proof_str)

            # Save the dependencies notebook unless it is unchanged.
            if os.path.isfile(dependencies_filename):
                with open(dependencies_filename, 'r') as f:
                    try:
                        orig_nb = clean_nb(f)
                    except JSONDecodeError:
                        orig_nb = ""
                if orig_nb != dep_nb:
                    with open(dependencies_filename, 'w') as dependencies_file:
                        dependencies_file.write(dep_nb)
            else:
                with open(dependencies_filename, 'w') as dependencies_file:
                    dependencies_file.write(dep_nb)

        return nb

    def _exprBuildingPrerequisites(
            self,
            obj,
            expr_classes_and_constructors,
            unnamed_sub_expr_occurences,
            named_sub_expr_addresses,
            named_items,
            can_self_import,
            is_sub_expr=True):
        '''
        Given an Expression object (expr), visit all sub-expressions and
        obtain the set of represented Expression classes (expr_classes),
        the count for 'unnamed' sub-Expression occurances
        (unnamed_sub_expr_occurances as an Expression:int dictionary),
        the 'address' of all named sub-Expressions
        [named_sub_expr_addresses as an Expression:expression-address
        dictionary], and the Expression(s)/class(es) corresponding
        to each named item (named_items as a name:set dictionary).  The
        expression-address is in the form (module, name) for
        special-expressions or (Expression class, '_operator_') for a
        Literal operator.  When there are muliple items with the same
        name, full names must be used instead of abbreviations.
        '''
        from proveit import (Expression, Operation, Literal, ExprTuple,
                             NamedExprs, Axiom, Theorem, 
                             BasicDefinition, DefiningProperty)

        if isinstance(obj, Axiom) or isinstance(obj, Theorem) or (
                isinstance(obj, BasicDefinition) or
                isinstance(obj, DefiningProperty)):
            expr = obj.proven_truth.expr
        else:
            expr = obj

        if (isinstance(expr, Literal) and
                expr in Operation.operation_class_of_operator):
            # the expression is an '_operator_' of an Operation class
            operation_class = Operation.operation_class_of_operator[expr]
            expr_classes_and_constructors.add((operation_class,
                                               operation_class.__name__))
            named_items.setdefault(operation_class.__name__, set()).add(
                operation_class)
            named_sub_expr_addresses[(operation_class._operator_,
                                      operation_class._operator_._style_id)] \
                = (operation_class, '_operator_')
            return

        proveit_obj_to_storage = TheoryFolderStorage.proveit_object_to_storage
        theory_folder_storage = \
            TheoryFolderStorage.get_folder_storage_of_obj(obj)
        is_active_theory_folder = \
            (theory_folder_storage ==
             TheoryFolderStorage.active_theory_folder_storage)
        if (theory_folder_storage.folder in (
                'axioms', 'definitions', 'theorems', 'common')
                and (can_self_import or not is_active_theory_folder)):
            # expr may be a special expression from a theory.
            if obj._style_id in proveit_obj_to_storage:
                obj_id = theory_folder_storage._prove_it_storage_id(obj)
                try:
                    # if it is a special expression in a theory,
                    # we want to be able to address it as such.
                    expr_address = \
                        theory_folder_storage.special_expr_address(obj_id)
                    named_sub_expr_addresses[(expr, expr._style_id)] = \
                        expr_address[1:]
                    named_items.setdefault(expr_address[-1], set()).add(expr)
                    return
                except KeyError:
                    pass

        # add to the unnamed sub-expression count
        unnamed_sub_expr_occurences[(expr, expr._style_id)] = \
            unnamed_sub_expr_occurences.get((expr, expr._style_id), 0) + 1
        if unnamed_sub_expr_occurences[(expr, expr._style_id)] > 1:
            return  # already visited this -- no need to reprocess it

        if not is_sub_expr or expr.__class__ not in (ExprTuple, NamedExprs):
            # add expr's class to expr_class and named items (unless it
            # is a basic Composite sub-Expression in which case we'll
            # use a python list or dictionary to represent the composite
            # expression).
            expr_classes_and_constructors.add(
                (expr.__class__, expr.remake_constructor()))
            named_items.setdefault(expr.__class__.__name__, set()).add(
                expr.__class__)

        # recurse over the expression build arguments
        # (e.g., the sub-Expressions
        for arg in expr.remake_arguments():
            try:
                if isinstance(arg[0], str):
                    # splits into a name, argument pair
                    argname, arg = arg
            except BaseException:
                pass
            if (not isinstance(arg, Expression) and not isinstance(arg, str)
                    and not isinstance(arg, int)):
                raise TypeError("The arguments of %s.remake_arguments() "
                                "should be Expressions or strings or "
                                "integers: %s instead."
                                % (str(expr.__class__), str(arg.__class__)))
            if isinstance(arg, Expression):
                sub_expr = arg
                self._exprBuildingPrerequisites(
                    sub_expr, expr_classes_and_constructors,
                    unnamed_sub_expr_occurences, named_sub_expr_addresses,
                    named_items, can_self_import)

    def _moduleAbbreviatedName(self, module_name, obj_name):
        '''
        Return the abbreviated module name for the given object based
        upon the convention that packages will import objects within
        that package that should be visible externally.  Specifically,
        this successively checks parent packages to see if the object is
        defined there with the same name.  For example,
        proveit.logic.booleans.conjunction.and_op will be abbreviated
        to proveit.logic for the 'And' class.
        '''
        module = importlib.import_module(module_name)

        if not os.path.isabs(module.__file__):
            # convert a relative path to a path starting from
            # the theory root
            abs_module_name = self.theory.name + '.' + module_name
            if abs_module_name not in sys.modules:
                return module_name  # just use the relative path
        split_module_name = module_name.split('.')
        while len(split_module_name) > 1:
            cur_module = sys.modules['.'.join(split_module_name)]
            parent_module = sys.modules['.'.join(split_module_name[:-1])]
            if not hasattr(parent_module, obj_name):
                break
            if getattr(
                    cur_module,
                    obj_name) != getattr(
                    parent_module,
                    obj_name):
                # reload the parent module and try again
                importlib.reload(parent_module)
                if (getattr(cur_module, obj_name) !=
                        getattr(parent_module, obj_name)):
                    break
            split_module_name = split_module_name[:-1]
        return '.'.join(split_module_name)

    def _exprBuildingCode(self, expr, item_names, is_sub_expr=True):
        from proveit import (Expression, ExprTuple,
                             NamedExprs, ExprArray)

        if expr is None:
            return 'None'  # special 'None' case

        if (expr, expr._style_id) in item_names:
            # the expression is simply a named item
            return item_names[(expr, expr._style_id)]

        def arg_to_string(arg):
            if isinstance(arg, str):
                return arg  # just a single string
            if isinstance(arg, int):
                return str(arg)  # ineger to convert to a string
            if isinstance(arg, Expression):
                # convert a sub-Expression to a string,
                # either a variable name or code to construct the
                # sub-expression:
                return self._exprBuildingCode(arg, item_names)
            # see of we can split arg into a (name, value) pair
            try:
                name, val = arg
                if isinstance(name, str):
                    return name + ' = ' + arg_to_string(val)
            except BaseException:
                pass
            # the final possibility is that we need a list of
            # expressions (i.e., parameters of a Lambda expression)
            lst = ', '.join(arg_to_string(arg_item) for arg_item in arg)
            return '[%s]' % lst

        def get_constructor():
            # usually the class name to call the __init__,
            # but not always
            constructor = expr.remake_constructor()
            # may include the module at the front:
            full_class_name = item_names[expr.__class__]
            if '.' in full_class_name:
                # prepend the constructor with the module
                # -- assume it is in the same module as the class
                constructor = ('.'.join(full_class_name.split('.')[:-1]) +
                               constructor)
            return constructor
        if isinstance(expr, NamedExprs):
            # convert to (name, value) tuple form
            arg_str = ', '.join('(%s, %s)'%(name, arg_to_string(expr))
                                for name, expr in expr.remake_arguments())
        else:
            arg_str = ', '.join(arg_to_string(arg) for
                                arg in expr.remake_arguments())
        with_style_calls = '.'.join(expr.remake_with_style_calls())
        if len(with_style_calls) > 0:
            with_style_calls = '.' + with_style_calls

        if expr.__class__ == ExprTuple or expr.__class__ == NamedExprs:
            composite_str = arg_str
            if is_sub_expr and expr.__class__ in (ExprTuple,
                                                  NamedExprs, ExprArray):
                # It is a sub-Expression and a standard composite class.
                # Just pass it in as an implicit composite expression.
                # The constructor should be equipped to handle it
                # appropriately.
                return ('[' + composite_str + ']'
                        if expr.__class__ == ExprTuple
                        else composite_str)
            else:
                return (get_constructor() + '(' + composite_str + ')' +
                        with_style_calls)
        else:
            return get_constructor() + '(' + arg_str + ')' + with_style_calls

    def proof_notebook(self, proof):
        '''
        Return the url to a proof notebook for the given stored proof.
        Create the notebook if necessary.
        '''
        import proveit
        proveit_path = os.path.split(proveit.__file__)[0]
        (theory_folder_storage, hash_directory) = self._retrieve(proof)
        filename = os.path.join(theory_folder_storage.path, hash_directory,
                                'proof.ipynb')
        is_owned_storage = (
            TheoryFolderStorage.owns_active_storage and
            self == TheoryFolderStorage.active_theory_folder_storage)
        if not os.path.isfile(filename):
            if not is_owned_storage:
                # We can only create the notebook if it is the folder
                # is "owned".
                self._raiseNotebookNotFound(filename)
            # Copy the template.  Nothing needs to be edited for these.
            template_filename = os.path.join(proveit_path, '..',
                                             '_proof_template_.ipynb')
            shutil.copyfile(template_filename, filename)
        return relurl(filename)

    def make_expression(self, expr_id):
        '''
        Return the Expression object that is represented in storage by
        the given expression id.
        '''
        import importlib
        # map expression class strings to Expression class objects
        expr_class_map = dict()

        def import_fn(expr_class_str):
            split_expr_class = expr_class_str.split('.')
            module = importlib.import_module('.'.join(split_expr_class[:-1]))
            expr_class_map[expr_class_str] = getattr(
                module, split_expr_class[-1])

        def expr_builder_fn(
                expr_class_str,
                expr_info,
                styles,
                sub_expressions):
            expr_class = expr_class_map[expr_class_str]
            expr = expr_class._checked_make(expr_info, sub_expressions,
                                            style_preferences=styles)
            return expr
        # Load the "special names" of the theory so we
        # will know, for future reference, if this is a special
        # expression that may be addressed as such.
        try:
            self.theory_storage.load_special_names()
        except Exception:
            # Don't worry if we can't load these right now -- we may
            # by in the process of rebuilding.
            pass
        expr = self._make_expression(expr_id, import_fn, expr_builder_fn)
        return expr

    def _make_expression(self, expr_id, import_fn, expr_builder_fn):
        '''
        Helper method for make_expression
        '''
        from proveit import Expression
        from ._dependency_graph import ordered_dependency_nodes
        from .theory import Theory
        # map expr-ids to lists of Expression class string
        # representations:
        expr_class_strs = dict()
        # relative paths of Expression classes that are local:
        expr_class_rel_strs = dict()
        core_info_map = dict()  # map expr-ids to core information
        styles_map = dict()  # map expr-ids to style information
        # map expr-ids to list of sub-expression ids:
        sub_expr_ids_map = dict()
        # Map the expression storage id to a (theory folder storage,
        # hash) tuple.
        exprid_to_storage = dict()
        master_expr_id = expr_id
        try:
            local_theory_name = Theory().name
        except BaseException:
            local_theory_name = None
        proveit_obj_to_storage = TheoryFolderStorage.proveit_object_to_storage

        def get_dependent_expr_ids(expr_id):
            '''
            Given an expression id, yield the ids of all of its
            sub-expressions.
            '''
            theory_folder_storage, hash_directory = self._split(expr_id)
            if theory_folder_storage.theory != self.theory:
                # Load the "special names" of the theory so we
                # will know, for future reference, if this is a special
                # expression that may be addressed as such.
                theory_folder_storage.theory_storage.load_special_names()
            exprid_to_storage[expr_id] = (theory_folder_storage,
                                          hash_directory)
            hash_path = self._storagePath(expr_id)
            with open(os.path.join(hash_path, 'unique_rep.pv_it'), 'r') as f:
                # Extract the unique representation from the pv_it file.
                unique_rep = f.read()
                # Parse the unique_rep to get the expression information.
                (expr_class_str, core_info, style_dict, sub_expr_refs) = \
                    Expression._parse_unique_rep(unique_rep)
                if (local_theory_name is not None
                        and expr_class_str.find(local_theory_name) == 0):
                    # import locally if necessary
                    expr_class_rel_strs[expr_id] = \
                        expr_class_str[len(local_theory_name) + 1:]
                expr_class_strs[expr_id] = expr_class_str
                # extract the Expression "core information" from the
                # unique representation
                core_info_map[expr_id] = core_info
                styles_map[expr_id] = style_dict
                dependent_refs = sub_expr_refs
                dependent_ids = \
                    theory_folder_storage._extractReferencedStorageIds(
                        unique_rep, storage_ids=dependent_refs)
                sub_expr_ids_map[expr_id] = dependent_ids
                #print('dependent_ids', dependent_ids)
                return dependent_ids

        expr_ids = ordered_dependency_nodes(expr_id, get_dependent_expr_ids)
        for expr_id in reversed(expr_ids):
            if expr_id in expr_class_rel_strs:
                # there exists a relative path
                try:
                    # First try the absolute path; that is preferred for
                    # consistency sake (we want different imports of
                    # something to be regarded as the same)
                    import_fn(expr_class_strs[expr_id])
                except BaseException:
                    # If importing the absolute path fails, maybe the
                    # relative path will work.
                    import_fn(expr_class_rel_strs[expr_id])
                    # use the relative path
                    expr_class_strs[expr_id] = expr_class_rel_strs[expr_id]
            else:
                # there does not exist a relative path;
                # the absolute path is the only option.
                import_fn(expr_class_strs[expr_id])
        # map expr-ids to "built" expressions
        # (whatever expr_builder_fn returns):
        built_expr_map = dict()
        for expr_id in reversed(expr_ids):
            sub_expressions = [built_expr_map[sub_expr_id] for sub_expr_id
                               in sub_expr_ids_map[expr_id]]
            expr = expr_builder_fn(
                expr_class_strs[expr_id], core_info_map[expr_id],
                styles_map[expr_id], sub_expressions)
            expr_style_id = expr._style_id
            if expr_style_id not in proveit_obj_to_storage:
                # Remember the storage corresponding to the style id
                # for future reference.
                theory_folder_storage, hash_id = \
                    exprid_to_storage[expr_id]
                theory_folder_storage._record_storage(
                    expr_style_id, hash_id)
            built_expr_map[expr_id] = expr

        return built_expr_map[master_expr_id]

    def make_judgment_or_proof(self, storage_id):
        '''
        Return the Judgment or Proof object that is represented
        in storage by the given storage_id.
        '''
        from proveit import (Proof, Axiom, Theorem, BasicDefinition,
                             DefiningProperty, DefinitionExistence,
                             DefinitionExtension)
        from proveit._core_.judgment import Judgment
        theory_folder_storage, hash_folder = self._split(storage_id)
        if theory_folder_storage != self:
            # Make it from the proper TheoryFolderStorage.
            return theory_folder_storage.make_judgment_or_proof(storage_id)
        theory = self.theory
        hash_path = self._storagePath(storage_id)
        with open(os.path.join(hash_path, 'unique_rep.pv_it'), 'r') as f:
            # extract the unique representation from the pv_it file
            unique_rep = f.read()
        subids = \
            theory_folder_storage._extractReferencedStorageIds(unique_rep)

        obj = None
        if unique_rep[:6] == 'Proof:':
            kind, full_name = Proof._extractKindAndName(unique_rep)
            theory_name, name = full_name.rsplit('.', 1)
            assert theory_name == self.theory.name
            if kind == 'defining_property':
                assert len(subids) in (2, 3), (
                    "Expected to extract two or three storage id from %s"
                    % unique_rep)
            else:
                assert len(subids) == 1, (
                    "Expected to extract one storage id from %s"
                    % unique_rep)
            judgment_id = subids[0]
            if kind in ('axiom', 'basic_definition', 'defining_property', 
                        'definition_existence', 'definition_extension', 'theorem'):
                judgment = self.make_judgment_or_proof(judgment_id)                
            if kind == 'axiom':
                obj = Axiom(judgment.expr, theory, name)
            elif kind == 'basic_definition':
                obj = BasicDefinition(judgment.expr, theory, name)
            elif kind == 'defining_property':
                def_existence = self.make_judgment_or_proof(subids[1])
                if len(subids) > 2:
                    def_extension = self.make_judgment_or_proof(subids[2])
                else:
                    def_extension = None
                obj = DefiningProperty(judgment.expr, theory, name,
                                       def_existence=def_existence,
                                       def_extension=def_extension)
            elif kind == 'definition_existence':
                obj = DefinitionExistence(judgment.expr, theory, name)
            elif kind == 'definition_extension':
                obj = DefinitionExtension(judgment.expr, theory, name)
            elif kind == 'theorem':
                obj = Theorem(judgment.expr, theory, name)
        elif unique_rep[:9] == 'Judgment:':
            truth_expr_id = self.make_expression(subids[0])
            assumptions = [self.make_expression(
                exprid) for exprid in subids[1:]]
            num_lit_gen_str = unique_rep[unique_rep.rfind(']')+1:]
            num_lit_gen = 0 if num_lit_gen_str == '' else int(num_lit_gen_str)
            obj = Judgment(truth_expr_id, assumptions, num_lit_gen=num_lit_gen)
        theory_folder_storage._record_storage(obj._style_id,
                                              hash_folder)
        return obj

    def make_show_proof(self, proof_id):
        '''
        Return the _ShowProof object that mocks up the proof
        represented in storage by the given proof id for just
        the purposes of displaying the proof.
        '''
        from proveit._core_.proof import Proof
        theory_folder_storage, hash_directory = self._split(proof_id)
        theory = theory_folder_storage.theory
        folder = theory_folder_storage.folder
        hash_path = theory_folder_storage._storagePath(proof_id)
        with open(os.path.join(hash_path, 'unique_rep.pv_it'), 'r') as f:
            # extract the unique representation from the pv_it file
            unique_rep = f.read()
        # full storage id:
        proof_id = theory.name + '.' + folder + '.' + hash_directory
        proveit_obj_to_storage = TheoryFolderStorage.proveit_object_to_storage
        proveit_obj_to_storage[proof_id] = (
            theory_folder_storage, hash_directory)
        return Proof._showProof(theory, folder, proof_id, unique_rep)

    def stored_common_expr_dependencies(self):
        '''
        Return the stored set of theory names of common expressions
        referenced by the common expression notebook of this theory.
        '''
        referenced_commons_filename = os.path.join(self.pv_it_dir, 'commons',
                                                   'package_dependencies.txt')
        if os.path.isfile(referenced_commons_filename):
            with open(referenced_commons_filename, 'r') as f:
                return {line.strip() for line in f.readlines()}
        return set()  # empty set by default

    def clean(self, clear=False):
        '''
        Remove all of the hash sub-folders of the 'folder'
        under the directory of this TheoryStorage that are
        not currently being referenced via
        TheoryFolderStorage.proveit_obj_to_storage.
        If 'clear' is True, the entire folder will be removed
        (if possible).
        '''
        if clear:
            try:
                os.remove(self.path)
            except OSError:
                print("Unable to clear '%s'" % self.path)
            return

        if self.folder == 'common':
            from proveit import Literal
            # Make sure we reference any literals that are in this
            # theory.  First, import the module of the theory
            # which should import any modules containing operation
            # classes with _operator_ Literals, then "retreive"
            # Literals of the theory as currently referenced objects.
            importlib.import_module(self.theory.name)
            for literal in Literal.instances.values():
                if literal.theory == self.theory:
                    self._retrieve(literal)

        owned_hash_folders = TheoryFolderStorage.owned_hash_folders
        paths_to_remove = list()
        for hash_subfolder in os.listdir(self.path):
            if hash_subfolder == 'name_to_hash.txt':
                continue
            if hash_subfolder == 'notebook.css':
                continue
            if hash_subfolder == 'name_to_expr_id.txt':
                continue
            if hash_subfolder == 'name_to_expr_and_obj_hashes.txt':
                continue
            hashpath = os.path.join(self.path, hash_subfolder)
            if hash_subfolder not in owned_hash_folders:
                paths_to_remove.append(hashpath)

        if self.folder in ('theorems', 'definitions'):
            # When 'cleaning' the theorems or definitions folder, 
            # we will also remove any '_proof_<theorem_name>' 
            # folders that are obsolete.  Consider both theorem
            # and definition existence proofs.
            theory = self.theory
            thm_names = set(theory.get_theorem_names())
            # Temporarily set TheoryFolderStorage.owns_active_storage to
            # False to avoid a "Self importing is not allowed" KeyError.
            owns_active_storage = TheoryFolderStorage.owns_active_storage
            try:
                TheoryFolderStorage.owns_active_storage = False
                for name in theory.get_defining_property_names():
                    try:
                        name = theory.get_definition_existence(name).name
                        thm_names.add(name)
                    except KeyError:
                        # Skip basic definitions that need no existence proof
                        pass
            finally:
                TheoryFolderStorage.owns_active_storage = owns_active_storage
            for _folder in os.listdir(self.pv_it_dir):
                if _folder[:7] == '_proof_':
                    thm_name = _folder[7:]
                    if thm_name not in thm_names:
                        paths_to_remove.append(os.path.join(
                            self.pv_it_dir, _folder))

        def unable_to_remove_warning(name):
            print("Unable to remove %s.\n  Skipping clean step "
                  "(don't worry, it's not critical)" % name)
        if self.folder in ('axioms', 'definitions', 'theorems'):
            # When 'cleaning' the axioms, defintions, or theorems 
            # folder, we will also remove any obsolete 'used_by' 
            # folders or 'complete' files.
            for hash_subfolder in os.listdir(self.path):
                if hash_subfolder not in self._objhash_to_names:
                    used_by_path = os.path.join(self.path, hash_subfolder,
                                                'used_by')
                    if os.path.isdir(used_by_path):
                        try:
                            shutil.rmtree(used_by_path)
                        except OSError:
                            unable_to_remove_warning(used_by_path)
                    complete_path = os.path.join(self.path, hash_subfolder,
                                                 'complete')
                    if os.path.isfile(complete_path):
                        try:
                            os.remove(complete_path)
                        except OSError:
                            unable_to_remove_warning(complete_path)
        for hashpath in paths_to_remove:
            try:
                shutil.rmtree(hashpath)
            except OSError:
                unable_to_remove_warning(hashpath)

    def contains_any_expression(self):
        '''
        Returns True if the __pv_it directory contains any expressions
        based on whether or not there are sub-directories of the __pv_it
        directory other than "_referenced_" after calling "clean()".
        '''
        self.clean()
        for sub_dir in os.listdir(self.pv_it_dir):
            if sub_dir == '_referenced_':
                continue
            # a sub-directory other than _referenced_;
            # assume it is for an expression
            return True
        return False

    """
    # This is not good to do if there are external references

    def erase(self):
        '''
        Erase the entire __pv_it directory.
        '''
        self._prove_it_objects.clear()
        pv_it_dir = os.path.join(self.directory, '__pv_it')
        if not os.path.isdir(pv_it_dir): return
        for hash_dir in os.listdir(pv_it_dir):
            hash_path = os.path.join(pv_it_dir, hash_dir)
            for pv_it_file in os.listdir(hash_path):
                os.remove(os.path.join(hash_path, pv_it_file))
            os.rmdir(hash_path)
        os.rmdir(pv_it_dir)
    """

def axiom_specification_link(theory, axiom_name):
    '''
    Return the link to the Axiom specification.
    '''
    axioms_notebook_link = relurl(os.path.join(theory.get_path(),
                                               '_theory_nbs_',
                                               'axioms.ipynb'))
    return axioms_notebook_link + '#' + axiom_name

def theorem_proof_link(theory, theorem_name):
    '''
    Return the link to the theorem's proof notebook.
    '''
    return relurl(os.path.join(theory.get_path(), '_theory_nbs_',
                               'proofs', theorem_name, 'thm_proof.ipynb'))

def def_existence_proof_link(theory, theorem_name):
    '''
    Return the link to the definition existence proof notebook.
    '''
    return relurl(os.path.join(theory.get_path(), '_theory_nbs_',
                               'def_existence_proofs', theorem_name, 
                               'thm_proof.ipynb'))

def def_extension_proof_link(theory, theorem_name):
    '''
    Return the link to the definition extension proof notebook.
    '''
    return relurl(os.path.join(theory.get_path(), '_theory_nbs_',
                               'def_extension_proofs', theorem_name, 
                               'thm_proof.ipynb'))

class StoredSpecialStmt:
    def __init__(self, theory, name, kind, hash_id=None):
        '''
        Base class of StoredAxiom and StoredTheorem initialization.
        '''
        self.theory = theory
        self.name = name
        self.kind = kind
        if hash_id is not None:
            hash_dir = hash_id
        elif kind == 'axiom':
            hash_dir = self.theory._storage.get_axiom_hash(name)
        elif kind == 'defining_property':
            hash_dir = self.theory._storage.get_defining_property_hash(name)
        elif kind == 'theorem':
            hash_dir = self.theory._storage.get_theorem_hash(name)
        else:
            raise ValueError("kind must be 'axiom' or 'theorem'")
        folder = TheoryStorage._kind_to_folder(kind)
        self.theory_folder_storage = \
            self.theory._theory_folder_storage(folder)
        self.path = os.path.join(self.theory_folder_storage.path, hash_dir)

    def __str__(self):
        return self.theory.name + '.' + self.name

    @staticmethod
    def remove_dependency_proofs(theory, kind, hash_folder):
        from .theory import Theory, TheoryException
        if kind == 'axiom':
            theory_folder_storage = \
                theory._theory_folder_storage('axioms')
        elif kind == 'theorem':
            theory_folder_storage = \
                theory._theory_folder_storage('theorems')
        elif kind == 'defining_property':
            theory_folder_storage = \
                theory._theory_folder_storage('definitions')
        else:
            raise ValueError("kind must be 'axiom' or 'theorem' or "
                             "'defining_property'")
        path = os.path.join(theory_folder_storage.path, hash_folder)
        # remove invalidated proofs that use this axiom/theorem
        dependent_theorems = StoredSpecialStmt._read_dependent_theorems(path)
        for dependent in dependent_theorems:
            try:
                Theory.get_stored_theorem(dependent).remove_proof()
            except (KeyError, TheoryException):
                # If the dependent is no longer there, we don't need to
                # worry about it (assuming it was removed
                # responsibly with its dependents removed already).
                pass
        remove_if_exists(os.path.join(path, 'complete'))
        remove_if_exists(os.path.join(path, 'proof.pv_it'))
        remove_if_exists(os.path.join(path, 'used_axioms.txt'))
        remove_if_exists(os.path.join(path, 'used_defining_properties.txt'))
        remove_if_exists(os.path.join(path, 'used_theorems.txt'))
        remove_if_exists(os.path.join(path, 'eliminated_axioms.txt'))
        remove_if_exists(os.path.join(path, 'eliminated_defining_properties.txt'))
        remove_if_exists(os.path.join(path, 'eliminated_theorems.txt'))

    def read_dependent_theorems(self):
        '''
        Return the collection of theorems (as strings) that use this
        special statement directly.
        '''
        return StoredSpecialStmt._read_dependent_theorems(self.path)

    @staticmethod
    def _read_dependent_theorems(path):
        '''
        read_dependent_theorems helper.
        '''
        from .theory import Theory, TheoryException
        theorems = []
        used_by_dir = os.path.join(path, 'used_by')
        if not os.path.isdir(used_by_dir):
            return theorems  # return the empty list
        for filename in os.listdir(used_by_dir):
            theorems.append(filename)
        verified_theorems = []
        for theorem in theorems:
            try:
                Theory.get_stored_theorem(theorem)
                verified_theorems.append(theorem)
            except (KeyError, TheoryException):
                # This theorem no longer exists in the database,
                # apparently.  So we'll remove it from the dependents.
                pass
        to_remove = set(theorems) - set(verified_theorems)
        for obsolete_thm in to_remove:
            try:
                os.remove(os.path.join(used_by_dir, filename))
            except OSError:
                pass  # no worries
        return verified_theorems

    def all_dependents(self):
        '''
        Returns the set of theorems that are known to depend upon the
        given theorem or axiom directly or indirectly.
        '''
        from .theory import Theory
        to_process = set(self.read_dependent_theorems())
        processed = set()
        while len(to_process) > 0:
            next_theorem = to_process.pop()
            processed.add(next_theorem)
            stored_theorem = Theory.get_stored_theorem(next_theorem)
            dependents = set(stored_theorem.read_dependent_theorems())
            # add anything new to be processed
            to_process.update(dependents.difference(processed))
        return processed

    def _removeEntryFromFile(self, filename, entry_to_remove):
        '''
        Removes a specific entry from a file.
        '''
        # obtain all lines that are NOT the specified link to be removed
        remaining = []
        filepath = os.path.join(self.path, filename)
        if os.path.isfile(filepath):
            with open(filepath, 'r') as f:
                for line in f:
                    line = line.strip()
                    if line != entry_to_remove:
                        remaining.append(line)
        # re-write file with all of the remaining lines
        with open(filepath, 'w') as f:
            for line in remaining:
                f.write(line + '\n')

    def _getEntries(self, filename):
        '''
        Returns the entries in a particular file.
        '''
        lines = set()
        with open(os.path.join(self.path, filename), 'r') as f:
            for line in f:
                lines.add(line)
        return lines

    def _countEntries(self, filename):
        '''
        Returns the number of unique entries in a particular file.
        '''
        return len(self._getEntries(filename))

    def _removeUsedByEntry(self, used_by_theorem):
        '''
        Remove a particular used_by_theorem entry in the used_by folder of
        this stored axiom or theorem.
        '''
        used_by_dir = os.path.join(self.path, 'used_by')
        try:
            os.remove(os.path.join(used_by_dir, used_by_theorem))
        except OSError:
            pass  # no worries


class StoredAxiom(StoredSpecialStmt):
    def __init__(self, theory, name):
        '''
        Creates a StoredAxiom object for managing an axioms'
        __pv_it database entries.
        '''
        StoredSpecialStmt.__init__(self, theory, name, 'axiom')

    def get_def_link(self):
        '''
        Return the link to the axiom definition in the _axioms_ notebook.
        '''
        return axiom_specification_link(self.theory, self.name)


class StoredBasicDefinition(StoredSpecialStmt):
    def __init__(self, theory, name):
        '''
        Creates a StoredBasicDefinition object for managing a
        defining properties' __pv_it database entries.
        '''
        StoredSpecialStmt.__init__(self, theory, name, 'defining_property')

    def get_def_link(self):
        '''
        Return the link to this defining property in the 
        _definitions_ notebook.
        '''
        definitions_notebook_link = relurl(
                os.path.join(self.theory.get_path(), '_theory_nbs_',
                             'definitions.ipynb'))
        return definitions_notebook_link + '#' + self.name


class StoredDefiningProperty(StoredSpecialStmt):
    def __init__(self, theory, name):
        '''
        Creates a StoredDefiningProperty object for managing a
        defining properties' __pv_it database entries.
        '''
        StoredSpecialStmt.__init__(self, theory, name, 'defining_property')

    def get_def_link(self):
        '''
        Return the link to this defining property in the 
        _definitions_ notebook.
        '''
        definitions_notebook_link = relurl(
                os.path.join(self.theory.get_path(), '_theory_nbs_',
                             'definitions.ipynb'))
        return definitions_notebook_link + '#' + self.name


def remove_if_exists(path):
    if os.path.isfile(path):
        try:
            os.remove(path)
        except FileNotFoundError:
            # File was there and then gone.
            # Can happen with multi-processing.
            # Just continue.
            pass
<<<<<<< HEAD
=======

>>>>>>> 6f78626e


class StoredTheorem(StoredSpecialStmt):
    PRESUMPTIONS_HEADER = '# THEOREMS AND THEORIES THAT MAY BE PRESUMED:'
    PRESUMPTION_EXCLUSION_HEADER = '# THEOREMS AND THEORIES TO EXCLUDE:'

    def __init__(self, theory, name, kind='theorem', hash_id=None):
        '''
        Creates a StoredTheorem object for managing a theorem's
        __pv_it database entries.
        '''
        StoredSpecialStmt.__init__(self, theory, name, kind=kind,
                                   hash_id=hash_id)

    def get_proof_link(self):
        '''
        Return the link to the theorem's proof notebook.
        '''
        return theorem_proof_link(self.theory, self.name)

    def remove(self, keep_path=False):
        if self.has_proof():
            # must remove the proof first
            self.remove_proof()
        StoredSpecialStmt.remove(self, keep_path)

    def read_used_axioms(self):
        '''
        Return the recorded list of used axioms.
        '''
        return list(self._read_stmts('used_axioms.txt'))

    def read_used_defining_properties(self):
        '''
        Return the recorded list of used defining properties.
        '''
        return list(self._read_stmts('used_defining_properties.txt'))

    def read_used_theorems(self):
        '''
        Return the recorded list of used theorems.
        '''
        return list(self._read_stmts('used_theorems.txt'))

    def read_eliminated_axioms(self):
        '''
        Return the recorded set of eliminated axioms
        (via literal generalization).
        '''
        return set(self._read_stmts('eliminated_axioms.txt'))

    def read_eliminated_defining_properties(self):
        '''
        Return the recorded set of eliminated defining properties
        (via literal generalization).
        '''
        return set(self._read_stmts('eliminated_defining_properties.txt'))

    def read_eliminated_theorems(self):
        '''
        Return the recorded set of eliminated theorems
        (via literal generalization).
        '''
        return set(self._read_stmts('eliminated_theorems.text'))


    def _read_stmts(self, filename):
        '''
        Returns the set of axioms and theorems (as a tuple of sets
        of strings) from the given file.
        '''
        try:
            with open(os.path.join(self.path, filename),
                      'r') as used_stmts_file:
                for line in used_stmts_file:
                    line = line.strip()
                    yield line
        except IOError:
            pass  # no contribution if the file doesn't exist
    
    def proof_path(self):
        return os.path.join(self.theory.get_path(), '_theory_nbs_',
                            'proofs', self.name)
    
    def get_allowed_and_disallowed_presumptions(self):
        '''
        Return the set of theorems and theories that are explicitly
        allowed/disallowed to be presumed in a proof of this theory.
        '''
<<<<<<< HEAD
        proof_path = self.proof_path()
        allowances_filename = os.path.join(proof_path, 
=======
        proof_path = os.path.join(self.theory.get_path(), '_theory_nbs_',
                                  'proofs', self.name)
        allowances_filename = os.path.join(proof_path,
>>>>>>> 6f78626e
                                           'allowed_presumptions.txt')
        disallowances_filename = os.path.join(proof_path,
                                              'disallowed_presumptions.txt')
        allowances = set()
        disallowances = set()
        for presumptions, filename in (
                (allowances, allowances_filename),
                (disallowances, disallowances_filename)):
            if not os.path.isfile(filename):
                with open(filename, 'w') as f:
                    pass
            with open(filename, 'r') as f:
                for line in f.readlines():
                    presumptions.add(line.strip())
        return allowances, disallowances

    def get_proof_counts(self):
        '''
        Return a tuple with the number of direct @prover calls for generating
        this proof followed by the number of proof steps that were generated.
        '''
        descriptions = ['direct_prover_calls', 'proof_steps']
        counts = []
        proof_counts_filename = os.path.join(self.path, 'proof_counts.txt')
        if not os.path.isfile(proof_counts_filename):
            return (-1, -1) # default
        with open(proof_counts_filename, 'r') as _file:
            for _line, _description in zip(_file, descriptions):
                description, count = _line.split(' ')
                assert description == _description
                count = int(count)
                counts.append(count)
        return tuple(counts)

    def allow_presumption(self, presumption):
        filename = os.path.join(self.proof_path(), 'allowed_presumptions.txt')
        with open(filename, 'a') as f:
            f.write(presumption + '\n')

    def remove_allowed_presumption(self, must_not_allow):
        filename = os.path.join(self.proof_path(), 'allowed_presumptions.txt')
        allowances = []
        with open(filename, 'r') as f:
            for line in f.readlines():
                allowance = line.strip()
                if allowance != must_not_allow:
                    allowances.append(allowance)
        filename = os.path.join(self.proof_path(), 'allowed_presumptions.txt')
        with open(filename, 'w') as f:
            for presumption in allowances:
                f.write(presumption + '\n')

    def disallow_presumption(self, presumption):
        filename = os.path.join(self.proof_path(), 'disallowed_presumptions.txt')
        with open(filename, 'a') as f:
            f.write(presumption + '\n')

    def clear_presumption_info(self):
        '''
        Clear the allowances and disallowances for this theorem.
        '''
        proof_path = self.proof_path()
        filename = os.path.join(proof_path, 'allowed_presumptions.txt')
        with open(filename, 'w'):
            pass
        filename = os.path.join(proof_path, 'disallowed_presumptions.txt')
        with open(filename, 'w'):
            pass

    """
    def get_presumptions_and_exclusions(self, presumptions=None,
                                        exclusions=None):
        '''
        Return the set of theorems and theories that are explicitly
        presumed by this theorem, and a set of exclusions (e.g.,
        you could presume the proveit.logic theory but exclude
        proveit.logic.equality).
        '''
        proof_path = os.path.join(self.theory.get_path(), '_theory_nbs_',
                                  'proofs', self.name)
        if presumptions is None: presumptions = set()
        if exclusions is None: exclusions = set()
        presumptions_filename = os.path.join(proof_path, 'presumptions.txt')

        # Let's create the generic version.
        if not os.path.isfile(presumptions_filename):
            with open(presumptions_filename, 'w') as f:
                f.write(StoredTheorem.PRESUMPTIONS_HEADER + '\n')
                f.write('proveit\n')
                f.write(StoredTheorem.PRESUMPTION_EXCLUSION_HEADER + '\n')

        active = presumptions
        top_header = StoredTheorem.PRESUMPTIONS_HEADER
        exclusions_header = StoredTheorem.PRESUMPTION_EXCLUSION_HEADER
        with open(presumptions_filename, 'r') as f:
            for line in f.readlines():
                line = line.strip()
                if line[0] == '#':
                    if line == exclusions_header:
                        active = exclusions
                    elif line != top_header:
                        raise Exception("%s file is not in a valid format. "
                                        "%s does not match %s or %s."
                                        % (presumptions_filename, line,
                                           top_header, exclusions_header))
                elif line[0] != '#':
                    active.add(line)
        return presumptions, exclusions
    """

    def _recordProof(self, proof, direct_prover_call_count):
        '''
        Record the given proof as the proof of this stored theorem.
        Updates dependency links (used_axioms.txt, used_theorems.txt, and
        and used_defining_properties.txt files and used_by folder) 
        and completion markers appropriately (empty 'complete' files).
        '''
        from proveit._core_ import Proof
        from .theory import Theory, TheoryException
        
        # add a reference to the new proof
        active_folder_storage = \
            TheoryFolderStorage.active_theory_folder_storage
        assert active_folder_storage.folder == '_proof_' + self.name
        active_folder_storage._retrieve(proof)
        proof_id = self.theory_folder_storage._prove_it_storage_id(proof)
        if self.has_proof():
            # remove the old proof if one already exists
            self.remove_proof()
        # record the proof id
        if not isinstance(proof, Proof):
            raise ValueError("Expecting 'proof' to be a Proof object")
        with open(os.path.join(self.path, 'proof.pv_it'), 'w') as proof_file:
            proof_file.write(proof_id)
        with open(os.path.join(
                self.path, 'proof_counts.txt'), 'w') as _file:
            _file.write('direct_prover_calls %d'%direct_prover_call_count +
                        '\nproof_steps %d'%proof.num_steps())

        used_axiom_names = [str(used_axiom)
                            for used_axiom in proof.used_axioms()]
        used_theorem_names = [str(used_theorem) for used_theorem
                              in proof.used_theorems()]
        used_defining_property_names = [
            str(used_defining_property) for used_defining_property
            in proof.used_defining_properties()]

        # Remove used_by links that are obsolete because the proof has
        # changed.
        prev_used_axiom_names, prev_used_theorem_names = (
            self.read_used_axioms(), self.read_used_theorems())
        prev_used_defining_property_names = self.read_used_defining_properties()
        for prev_used_axiom in prev_used_axiom_names:
            if prev_used_axiom not in used_axiom_names:
                try:
                    Theory.get_stored_axiom(
                        prev_used_axiom)._removeUsedByEntry(str(self))
                except (KeyError, TheoryException):
                    pass  # don't worry if it has alread been removed
        for prev_used_theorem in prev_used_theorem_names:
            if prev_used_theorem not in used_theorem_names:
                try:
                    Theory.get_stored_theorem(
                        prev_used_theorem)._removeUsedByEntry(str(self))
                except (KeyError, TheoryException):
                    pass  # don't worry if it has alread been removed
        for prev_used_defining_property in prev_used_defining_property_names:
            if prev_used_defining_property not in used_defining_property_names:
                try:
                    Theory.get_stored_defining_property(
                        prev_used_defining_property)._removeUsedByEntry(str(self))
                except (KeyError, TheoryException):
                    pass  # don't worry if it has alread been removed
        stored_used_axioms = [Theory.get_stored_axiom(used_axiom_name) for
                              used_axiom_name in used_axiom_names]
        stored_used_theorems = [Theory.get_stored_theorem(used_theorem_name)
                                for used_theorem_name in used_theorem_names]
        stored_used_defining_properties = [
            Theory.get_stored_defining_property(used_defining_property_name)
            for used_defining_property_name in used_defining_property_names]
        
        # record axioms/theorems that this theorem directly uses
        for stored_used_stmts, used_stmts_filename in (
                (stored_used_axioms, 'used_axioms.txt'),
                (stored_used_theorems, 'used_theorems.txt'),
                (stored_used_defining_properties, 'used_defining_properties.txt')):
            with open(os.path.join(self.path, used_stmts_filename),
                      'w') as used_stmts_file:
                for stored_used_stmt in sorted(stored_used_stmts,
                                               key=lambda stmt: str(stmt)):
                    self.theory._storage._includeReference(
                        stored_used_stmt.theory)
                    used_stmts_file.write(str(stored_used_stmt) + '\n')

        # for each used axiom/theorem, record that it is used by the
        # newly proven theorem
        for stored_used_stmts, prev_used_stmts in (
                (stored_used_axioms, prev_used_axiom_names),
                (stored_used_theorems, prev_used_theorem_names),
                (stored_used_defining_properties, prev_used_defining_property_names)):
            for stored_used_stmt in stored_used_stmts:
                if str(stored_used_stmt) not in prev_used_stmts:
                    # Make sure there is a "used_by" sub-folder.
                    used_by_folder = os.path.join(stored_used_stmt.path, 'used_by')
                    if not os.path.isdir(used_by_folder):
                        os.mkdir(used_by_folder)
                    # Indicate the dependency.
                    open(os.path.join(used_by_folder, str(self)), 'w')

        # See if there are any axioms/theorems eliminated through the
        # use of a Literal generalization.
        eliminated_axiom_names = [str(used_axiom) for used_axiom in
                                  proof.eliminated_axioms()]
<<<<<<< HEAD
        eliminated_def_prop_names = [str(used_def_prop) for used_def_prop in 
                                     proof.eliminated_defining_properties()]
        eliminated_theorem_names = [str(used_theorem) for used_theorem 
=======
        eliminated_theorem_names = [str(used_theorem) for used_theorem
>>>>>>> 6f78626e
                                    in proof.eliminated_theorems()]
        if len(eliminated_axiom_names)>0 or (
                len(eliminated_def_prop_names)>0 or
                len(eliminated_theorem_names)>0):
            # record eliminated axioms / defining properties / theorems
            for used_stmt_names, used_stmts_filename in (
                    (eliminated_axiom_names, 'eliminated_axioms.txt'),
                    (eliminated_def_prop_names, 
                     'eliminted_defining_properties.txt'),
                    (eliminated_theorem_names, 'eliminated_theorems.txt')):
                with open(os.path.join(self.path, used_stmts_filename),
                          'w') as used_stmts_file:
                    for used_stmt_name in sorted(used_stmt_names):
                        used_stmts_file.write(str(used_stmt_name) + '\n')

        # If this proof is complete (all of the theorems that it uses
        # are complete) then  propagate this information to the theorems
        # that depend upon this one.
        self._propagateCompletion()

        '''
        # NOT NEEDED IF EVERYTHING BELOW IS COMMENTED OUT
        # Record any imported theorem that is usable as a "presumptions"
        # stored in a presumptions.txt file that should be allowable
        # theorems whenever the proof is regenerated.
        proof_path = os.path.join(self.theory.get_path(), '_theory_nbs_',
                                  'proofs', self.name) # TODO may be 'def_existence_proofs'
        '''
        '''
        # This is too specific and results in error during automation.
        # With future work, maybe we can use this approach, but it's
        # too much work right now and it isn't clear if it is very
        # doable.
        with open(os.path.join(proof_path, 'presumptions.txt'), 'w') as f:
            for theorem in proof.used_theorems():
            #for theorem in Theorem.all_theorems:
                #if theorem.is_usable():
                f.write(str(theorem) + '\n')
        '''
        '''
        # NO NEED TO REWRITE presumptions.txt ANY MORE.
        from proveit._core_.proof import Theorem
        with open(os.path.join(proof_path, 'presumptions.txt'), 'w') as f:
            f.write(StoredTheorem.PRESUMPTIONS_HEADER + '\n')
            used_theorem_names = set(str(theorem) for theorem
                                     in Theorem.all_used_theorems
                                     if theorem.is_usable())
            for theorem in sorted(used_theorem_names):
                f.write(str(theorem) + '\n')
            f.write(StoredTheorem.PRESUMPTION_EXCLUSION_HEADER + '\n')
        '''

    def has_proof(self):
        '''
        Returns True iff a proof was recorded for this theorem.
        '''
        return os.path.isfile(os.path.join(self.path, 'proof.pv_it'))

    def is_complete(self):
        '''
        Return True iff this theorem has a proof and all theorems that
        that it uses are also complete.
        '''
        # An empty file named "complete" is used to indicate that
        # a proof is complete.
        # Also, if this is a DefinitionExistence, see if there is a
        # companion DefinitionExtension that would also need to be proved.
        if isinstance(self, StoredDefinitionExistence):
            from .theory import Theory
            try:
                def_extension = Theory.get_stored_definition_extension(
                    self.theory.name+'.'+self.name)
            except KeyError:
                def_extension = None
            if def_extension is not None:
                if not def_extension.is_complete():
                    # Only complete if the DefinitionExtension is complete
                    # as well as the DefinitionExistence.
                    return False
        return os.path.isfile(os.path.join(self.path, 'complete'))

    def _propagateCompletion(self):
        '''
        If this theorem is complete, then let its dependents know.  If
        this update causes a dependent to become complete, propagate the
        news onward.
        '''
        from .theory import Theory, TheoryException
        self._markIfComplete()
        if self.is_complete():
            # This theorem has been completely proven.
            # Let the dependents know.
            dependent_theorems = self.read_dependent_theorems()
            for dependent in dependent_theorems:
                try:
                    stored_dependent = Theory.get_stored_theorem(dependent)
                except (KeyError, TheoryException):
                    # Dependent was removed; skip it.
                    continue
                # propagate this recursively in case self's theorem was
                # the final  theorem to complete the dependent
                stored_dependent._propagateCompletion()

    def _markIfComplete(self):
        '''
        If all of the used theorems are complete, this is now complete.
        '''
        from .theory import Theory
        if all(Theory.get_stored_theorem(used_theorem).is_complete() for
               used_theorem in self.read_used_theorems()):
            # An empty 'complete' file marks the completion.
            open(os.path.join(self.path, 'complete'), 'w')

    def remove_proof(self):
        '''
        Erase the proof of this theorem from the database and all
        obsolete links/references.
        '''
        from .theory import Theory, TheoryException
        # Remove obsolete used-by links that refer to this theorem by
        # its old proof.
        prev_used_axiom_names, prev_used_theorem_names = (
            self.read_used_axioms(), self.read_used_theorems())
        for used_axiom in prev_used_axiom_names:
            try:
                Theory.get_stored_axiom(
                    used_axiom)._removeUsedByEntry(str(self))
            except (KeyError, TheoryException):
                pass  # If it doesn't exist, never mind.
        for used_theorem in prev_used_theorem_names:
            try:
                Theory.get_stored_theorem(
                    used_theorem)._removeUsedByEntry(str(self))
            except (KeyError, TheoryException):
                pass  # If it doesn't exist, never mind.
        # If it was previously complete before, we need to erase the
        # completion marker and inform dependents that it is not longer
        # complete.
        self._undoDependentCompletion()
        # remove 'proof.pv_it', 'used_axioms.txt', 'used_theorems.txt', and
        # 'used_defining_properties.txt'.
        remove_if_exists(os.path.join(self.path, 'proof.pv_it'))
        remove_if_exists(os.path.join(self.path, 'used_axioms.txt'))
        remove_if_exists(os.path.join(self.path, 
                                      'used_defining_properties.txt'))
        remove_if_exists(os.path.join(self.path, 'used_theorems.txt'))
        remove_if_exists(os.path.join(self.path, 'eliminated_axioms.txt'))
        remove_if_exists(os.path.join(self.path, 
                                      'eliminated_defining_properties.txt'))
        remove_if_exists(os.path.join(self.path, 'eliminated_theorems.txt'))

    def all_requirements(self, *, dead_end_theorem_exprs=None,
                         excluded_names=None, sort_key=None):
        '''
<<<<<<< HEAD
        Returns the axioms and defining properties that are required 
        (directly or indirectly) by the theorem as well as the set
        of "dead-end" theorems that are required (directly or 
        indirectly).  A "dead-end" theorem is either unproven or has 
        an expression that matches one in the optionally provided 
        `dead_end_theorem_exprs`.  For the defining properties,
        only include the ones needed to define literals that appear
        in the 'self' theorem, required axioms, required dead-end
        theorems, or other required defining properties; ones that
        are used to define a Literal that does not appear anywhere
        are not logically required for the proof.

        Returns the list of axioms, defining properties, "dead-end" 
        theorems, and conservative definitions as a tuple.  These will
        be sorted according to sort_key.
=======
        Returns the axioms that are required (directly or indirectly)
        by the theorem.  Also, return the set of "dead-end" theorems
        that are required (directly or indirectly).  A "dead-end"
        theorem is either unproven or has an expression that matches
        one in the optionally provided `dead_end_theorem_exprs`.
        Conservative definitions that are not logically necessary
        for the proof are extracted from these sets and returned on
        their own.

        Returns the list of axioms, "dead-end" theorems, and
        conservative definitions as a tuple.  These will be sorted
        according to sort_key with the exception that a conservatively
        defined literal will not appear before its definition in the
        list of conservative definitions.
>>>>>>> 6f78626e
        '''
        from proveit import used_literals
        from proveit._core_.proof import (BasicDefinition, DefiningProperty,
                                          DefinitionExistence)
        
        used_axioms, used_def_props, used_deadend_theorems = (
                StoredTheorem.used_by_theorems(
                        [self], dead_end_theorem_exprs=dead_end_theorem_exprs,
                        excluded_names=excluded_names, sort_key=sort_key))
        """
        # No need for extracting conservative definitions any more
        # now that we have more explicit conservative definitions, and
        # there isn't a real need to report ones that aren't required.
        thm = Theory.find_theorem(str(self))
        axioms, defining_properties, theorems, cons_defs = (
                StoredTheorem._extract_conservative_definitions(
                        thm.proven_truth.expr,
                        reqd_axioms, reqd_def_props, reqd_deadend_theorems,
                        sort_key=sort_key))
<<<<<<< HEAD
        return (axioms, defining_properties, theorems, 
                list(reqd_cons_defs) + cons_defs)
        """

        # Map theory names and formats to Literals so we can find
        # correspondences with DefinitionExistence proof instance parameters
        # (which are Variable forms of literals).
        all_used_literals = set()
        theory_and_formats_to_literals = dict()
        used_proofs = set(used_axioms).union(used_def_props).union(
            used_deadend_theorems)
        for proof in used_proofs:
            for literal in used_literals(proof.proven_truth.expr):
                if literal not in all_used_literals:
                    all_used_literals.add(literal)
                    theory_and_formats_to_literals[
                        (literal.theory.name, literal.string_format, 
                         literal.latex_format)] = literal
        
        # Map literals to defining properties amongst the used
        # defining propertiers.
        lit_to_def_props = dict()
        for def_prop in used_def_props:
            if not isinstance(def_prop, DefiningProperty):
                assert isinstance(def_prop, BasicDefinition)
                literal = def_prop.proven_truth.expr.lhs
                lit_to_def_props.setdefault(literal, set()).add(def_prop)
                continue
            def_existence = def_prop.required_proofs[0]
            assert isinstance(def_existence, DefinitionExistence)
            def_existence_expr = def_existence.proven_truth.expr
            for instance_param in def_existence_expr.instance_params:
                literal = theory_and_formats_to_literals[(
                    def_existence.theory.name, 
                    instance_param.string_format,
                    instance_param.latex_format)]
                lit_to_def_props.setdefault(literal, set()).add(def_prop)
        
        def_props_to_process = set()
        all_used_literals = set()
        thm = self.theory.get_theorem(self.name)
        for axiom in set(used_axioms).union(used_deadend_theorems).union(
                [thm]):
            for literal in used_literals(axiom.proven_truth.expr):
                all_used_literals.add(literal)
                def_props_to_process.update(lit_to_def_props.get(literal, 
                                                                 tuple()))
        reqd_def_props = set()
        while len(def_props_to_process) > 0:
            def_prop = def_props_to_process.pop()
            if def_prop in reqd_def_props:
                continue # already processed
            reqd_def_props.add(def_prop)
            # See if the defining property being processed uses literals
            # that require other defining properties.
            for literal in used_literals(def_prop.proven_truth.expr):
                if literal not in all_used_literals:
                    all_used_literals.add(literal)
                    # May add more defining properties to process.
                    def_props_to_process.update(lit_to_def_props.get(literal,
                                                                     tuple()))
        reqd_axioms = used_axioms
        reqd_deadend_theorems = used_deadend_theorems
        
        return (reqd_axioms, reqd_def_props, reqd_deadend_theorems)
=======
        return (axioms, theorems,
                list(required_cons_defs) + cons_defs)
>>>>>>> 6f78626e

    @staticmethod
    def used_by_theorems(theorems, *, dead_end_theorem_exprs=None,
                         excluded_names=None, sort_key=None):
        '''
<<<<<<< HEAD
        Returns the set of axioms, defining properties, and "dead-end" 
        theorems that are used (directly or indirectly) by the theorems
        and not eliminated via literal generalization.  A "dead-end" 
        theorem is either unproven or has an expression that matches 
        one in the optionally provided `dead_end_theorem_exprs`.
=======
        Returns the set of axioms that are required (directly or
        indirectly) by the theorems.  Also, return the set of "dead-end"
        theorems that are required (directly or indirectly).  A
        "dead-end" theorem is either unproven or has an expression that
        matches one in the optionally provided `dead_end_theorem_exprs`.
        Also returns the conservative definitions used indirectly.
>>>>>>> 6f78626e

        Returns these Axiom, DefiningProperty, and Theorem
        objects as a tuple.
        '''
        from .theory import Theory
        from .proof import DefinitionExtension
        if excluded_names is None: excluded_names = frozenset()
        if len(theorems) == 1:
            # When there are axioms/theorems to be eliminated
            # (via literal generalization), this will be processed
            # separately.
            stored_theorem = next(iter(theorems))
            if not isinstance(stored_theorem, StoredTheorem):
                stored_theorem = stored_theorem._stored_theorem()
<<<<<<< HEAD
            eliminated_axiom_names, eliminated_defining_property_names = (
                stored_theorem.read_eliminated_axioms(), 
                stored_theorem.read_eliminated_defining_properties())
            eliminated_theorem_names = stored_theorem.read_eliminated_theorems()
=======
            eliminated_axiom_names, eliminated_theorem_names = (
                stored_theorem.read_eliminated_axioms(),
                stored_theorem.read_eliminated_theorems())
>>>>>>> 6f78626e
            excluded_names = set(excluded_names)
            excluded_names.update(eliminated_axiom_names)
            excluded_names.update(eliminated_defining_property_names)
            excluded_names.update(eliminated_theorem_names)
        else:
            # When there are multiple theorems, if any have
            # axioms/defining properties/theorems to eliminate, they will be 
            # processed separately.
            eliminated_axiom_names = frozenset()
            eliminated_defining_property_names = frozenset()
            eliminated_theorem_names = frozenset()
        if dead_end_theorem_exprs is None:
            dead_end_theorem_exprs = frozenset()
        used_axioms = set()
        used_defining_properties = set()
        used_deadend_theorems = set()
        processed = set()
        to_process = set([str(theorem) for theorem in theorems])
        to_process = {Theory.find_theorem(theorem_name) for theorem_name
                      in to_process if theorem_name not in excluded_names}
        while len(to_process) > 0:
            next_theorem = to_process.pop()
            stored_theorem = next_theorem._stored_theorem()
            if isinstance(stored_theorem, StoredDefinitionExistence):
                # See if there is also a DefinitionExtension
                def_prop = Theory.find_defining_property(str(next_theorem))
                if len(def_prop.required_truths) > 1:
                    def_extension = def_prop.required_truths[1]
                    assert isinstance(def_extension, DefinitionExtension)
                    to_process.add(def_extension)
            if (next_theorem.proven_truth.expr in dead_end_theorem_exprs or
                    not stored_theorem.has_proof()):
                # This is a dead-end or unproven theorem.  Mark it
                # as such and go no further on this path.
                used_deadend_theorems.add(next_theorem)
                continue
<<<<<<< HEAD
            if len(eliminated_axiom_names)==(
                    len(eliminated_defining_property_names)==
                    len(eliminated_theorem_names)==0):
                _eliminated_axiom_names, _eliminated_defining_property_names = (
                    stored_theorem.read_eliminated_axioms(), 
                    stored_theorem.read_eliminated_defining_properties()
                    )
                _eliminated_theorem_names = (
                    stored_theorem.read_eliminated_theorems())
                if len(_eliminated_axiom_names) > 0 or (
                        len(_eliminated_defining_property_names) > 0 or
=======
            if len(eliminated_axiom_names)==len(eliminated_theorem_names)==0:
                _eliminated_axiom_names, _eliminated_theorem_names = (
                    stored_theorem.read_eliminated_axioms(),
                    stored_theorem.read_eliminated_theorems())
                if (len(_eliminated_axiom_names) > 0 or
>>>>>>> 6f78626e
                        len(_eliminated_theorem_names) > 0):
                    # When there are eliminated axioms, defining properties,
                    # or theorems, we must call all_requirements recursively
                    # to make sure we do the elimination properly.
                    _req_axioms, _req_def_props, _req_theorems = (
                        stored_theorem.all_requirements(
                            dead_end_theorem_exprs=dead_end_theorem_exprs,
                            excluded_names=excluded_names))
                    used_axioms.update(_req_axioms)
                    used_defining_properties.update(_req_def_props)
                    used_deadend_theorems.update(_req_theorems)
                    continue
<<<<<<< HEAD
            used_axiom_names, used_defining_property_names = (
                stored_theorem.read_used_axioms(), 
                stored_theorem.read_used_defining_properties())
            used_theorem_names = stored_theorem.read_used_theorems()
            used_axioms.update({Theory.find_axiom(name) for name
                                in used_axiom_names
                                if name not in excluded_names})
            used_defining_properties.update(
                {Theory.find_defining_property(name) for name
                 in used_defining_property_names
                 if name not in excluded_names})
            for used_theorem_name in used_theorem_names:
                if used_theorem_name not in processed:
                    if used_theorem_name not in excluded_names:
                        to_process.add(Theory.find_theorem(used_theorem_name))
        return (used_axioms, used_defining_properties,
                used_deadend_theorems)
    
    """
=======
            used_axiom_names, used_theorem_names = (
                stored_theorem.read_used_axioms(),
                stored_theorem.read_used_theorems())
            required_axioms.update({Theory.find_axiom(name) for name
                                    in used_axiom_names
                                    if name not in excluded_names})
            for used_theorem_name in used_theorem_names:
                if used_theorem_name not in processed:
                    if used_theorem_name not in excluded_names:
                        to_process.add(used_theorem_name)
        return (required_axioms, required_deadend_theorems,
                required_conservative_definitions)

>>>>>>> 6f78626e
    @staticmethod
    def _extract_conservative_definitions(
            expr, required_axioms, required_defining_properties,
            required_deadend_theorems, sort_key=None):
        '''
        Given a collection of required axioms and required "deadend"
        theorems, extract those that are conservative extension
        definitions.
        Returns
        (conservative_defs, required_axioms, required_deadend_theorems)
        where the conservative_defs have been removed from the required
        axioms and deadend theorems.  The conservative_defs will
        be in an order in which a literal is not used in another
        definition before it is defined.  If 'sort_key' is provided,
        it will be sorted according to the key apart from this
        constraint.  The required_axioms and required_deadend_theorems
        that are returned will also be sorted according to this key.
        '''
        from proveit import used_literals
        active_lits = set()#used_literals(expr)) # TESTING
        # First see which literals are possibly defined conservatively,
        # disqualifying any with multiple definitions.
        lit_to_def = dict()
        for req_stmt in itertools.chain(required_axioms,
                                        required_deadend_theorems):
            lit = req_stmt.proven_truth.conservative_definition_lit()
            if lit in active_lits:
                # This literal is used in the proven statement, so
                # it's important.
                continue
            if lit is not None:
                lit_to_def[lit] = req_stmt
        # Count the number of occurrences of a defined literal
        # in required statements.
        lit_to_num_occurrences = {lit:0 for lit in lit_to_def.keys()}
        for req_stmt in itertools.chain(required_axioms,
                                        required_deadend_theorems):
            for lit in used_literals(req_stmt.proven_truth.expr):
                if lit in lit_to_num_occurrences:
                    lit_to_num_occurrences[lit] += 1
        if sort_key is not None:
            key_to_lit = {sort_key(lit_to_def[_lit]):_lit for _lit
                          in lit_to_num_occurrences.keys()}
            if len(key_to_lit) != len(lit_to_num_occurrences):
                raise ValueError("sort keys must be unique")
        # Collect the literals with only 1 occurrence and sort them
        # by the sort key.
        available_def_lits = []
        for lit, num in lit_to_num_occurrences.items():
            assert num > 0, "Must be at least 1 occurrence from the def"
            if num == 1:
                available_def_lits.append(lit)
        # Sort in reverse order so we can pop off the end.
        if sort_key is None:
            available_def_lit_keys = deque(available_def_lits)
        else:
            available_def_lit_keys = deque(
                    sorted([sort_key(lit_to_def[_lit]) for _lit
                            in available_def_lits]))

        # Successively add to the definitions as they are available
        # and in sorted order.
        conservative_defs = []
        while len(available_def_lit_keys) > 0:
            # Pop off the last and then we will reverse the order
            # later to be sure a literal comes before any occurrence.
            lit_key = available_def_lit_keys.pop()
            lit = key_to_lit[lit_key] if sort_key is not None else lit_key
            _n = lit_to_num_occurrences.pop(lit)
            assert _n==1, "Should have had 1 occurrence to be available"
            cons_def = lit_to_def[lit]
            conservative_defs.append(cons_def)
            for _lit in used_literals(cons_def.proven_truth.expr):
                if _lit in lit_to_num_occurrences:
                    lit_to_num_occurrences[_lit] -= 1
                    if lit_to_num_occurrences[_lit] == 1:
                        # This now has 1 occurrence, so add it to
                        # the available defined literals.
                        if sort_key is None:
                            available_def_lit_keys.append(_lit)
                        else:
                            bisect.insort(available_def_lit_keys,
                                          sort_key(lit_to_def[_lit]))
        # Reverse the order.
        conservative_defs = list(reversed(conservative_defs))
        conservative_defs_set = set(conservative_defs)
        # Return the conservative definitions as well as the required
        # axioms and deadend-theorems in proper order and with the
        # conservative definitions removed.
        required_axioms = [req_axiom for req_axiom in required_axioms
                           if req_axiom not in conservative_defs_set]
        required_defining_properties = (
            [req_def_prop for req_def_prop in required_defining_properties
             if req_def_prop not in conservative_defs_set])
        required_deadend_theorems = [
                req_stmt for req_stmt in required_deadend_theorems
                if req_stmt not in conservative_defs_set]
        if sort_key is not None:
            required_axioms = sorted(required_axioms, key=sort_key)
<<<<<<< HEAD
            required_defining_properties = sorted(required_defining_properties, 
                                                  key=sort_key)
            required_deadend_theorems = sorted(required_deadend_theorems, 
=======
            required_deadend_theorems = sorted(required_deadend_theorems,
>>>>>>> 6f78626e
                                               key=sort_key)
        return (required_axioms, required_defining_properties, 
                required_deadend_theorems, conservative_defs)
    """

    def all_used_or_presumed_theorem_names(self, names=None):
        '''
        Returns the set of theorems used to prove the theorem or to be presumed
        in the proof of the theorem, directly or indirectly (i.e., applied
        recursively); this theorem itself is also included.
        If a set of 'names' is provided, this will add the
        names to that set and skip over anything that is already in the set,
        making the assumption that its dependents have already been
        included (e.g., if the same set is used in multiple calls to this
        method for different theorems).
        '''
        from .theory import Theory, TheoryException
        my_name = str(self)
        if names is None:
            names = set()
        elif my_name in names:
            return # already processed 'my_name', so nothing to do.
        to_process = {my_name}
        while len(to_process) > 0:
            next_theorem_name = to_process.pop()
            if next_theorem_name in names:
                continue
            try:
                if next_theorem_name == my_name:
                    stored_theorem = self
                else:
                    stored_theorem = Theory.get_stored_theorem(next_theorem_name)
            except (KeyError, TheoryException):
                # If it no longer exists (or is a theory rather than a
                # theorem), skip it.
                continue
            names.add(next_theorem_name)
            if not stored_theorem.has_proof():
                new_to_process, _ = (
                        stored_theorem.get_allowed_and_disallowed_presumptions())
            else:
                new_to_process = stored_theorem.read_used_theorems()
            to_process.update(set(new_to_process) - names)
        return names

    def _undoDependentCompletion(self):
        '''
        Due to the proof being removed, a dependent theorem is no longer
        complete. This new status must be updated and propagated.
        '''
        from .theory import Theory
        was_complete = self.is_complete()  # was it complete before?
        # Remove the 'complete' file indicating that it was no longer
        # complete.
        remove_if_exists(os.path.join(self.path, 'complete'))
        # If this theorem was previously complete before, we need to
        # inform dependents that it is not longer complete.
        if was_complete:
            dependent_theorems = self.read_dependent_theorems()
            for dependent in dependent_theorems:
                stored_thm = Theory.get_stored_theorem(dependent)
                stored_thm._undoDependentCompletion()

class StoredDefinitionExistence(StoredTheorem):
    def __init__(self, theory, name, hash_id=None):
        '''
        Creates a StoredDefinitionExistence object for managing the
        existence for a set of defining properties in __pv_it database
        entries.
        '''
        if hash_id is None:
            hash_id = theory._storage.get_definition_existence_hash(name)
        StoredTheorem.__init__(self, theory, name, hash_id=hash_id,
                               kind='def_existence')

    def get_proof_link(self):
        '''
        Return the link to the definition existence proof notebook.
        '''
        return def_existence_proof_link(self.theory, self.name)

    def proof_path(self):
        return os.path.join(self.theory.get_path(), '_theory_nbs_',
                            'def_existence_proofs', self.name)

class StoredDefinitionExtension(StoredTheorem):
    def __init__(self, theory, name, hash_id=None):
        '''
        Creates a StoredDefinitionExtension object for managing the
        definition extensions in __pv_it database entries.
        '''
        if hash_id is None:
            hash_id = theory._storage.get_definition_extension_hash(name)
        StoredTheorem.__init__(self, theory, name, hash_id=hash_id,
                               kind='def_extension')

    def get_proof_link(self):
        '''
        Return the link to the definition extension proof notebook.
        '''
        return def_extension_proof_link(self.theory, self.name)

    def proof_path(self):
        return os.path.join(self.theory.get_path(), '_theory_nbs_',
                            'def_extension_proofs', self.name)<|MERGE_RESOLUTION|>--- conflicted
+++ resolved
@@ -532,13 +532,8 @@
             if name in self._name_to_kind:
                 if self._name_to_kind[name] != kind:
                     raise ValueError("'%s' is an overused name, as %s and %s."
-<<<<<<< HEAD
                                      %(name, kind_to_str[kind], 
                                        kind_to_str[self._name_to_kind[name]]))
-=======
-                                     %(name, kind_to_str[kind],
-                                       self._name_to_kind[name]))
->>>>>>> 6f78626e
             else:
                 self._name_to_kind[name] = kind
 
@@ -571,11 +566,7 @@
 
     def get_theory_expression_names(self):
         return (self.get_common_expression_names() + self.get_axiom_names()
-<<<<<<< HEAD
                 + self.get_defining_property_names() + self.get_theorem_names())        
-=======
-                + self.get_theorem_names())
->>>>>>> 6f78626e
 
     def get_expression_kind(self, name):
         '''
@@ -821,16 +812,9 @@
                 # Don't allow anything to be imported from the folder
                 # that is currently being generated.
                 raise KeyError("Self importing is not allowed")
-<<<<<<< HEAD
-            
             if kind not in ('defining_property', 'def_existence', 'def_extension'):
                 expr_id = self._kindname_to_exprhash[(kind, name)]
                 expr = theory_folder_storage.make_expression(expr_id)
-=======
-
-            expr_id = self._kindname_to_exprhash[(kind, name)]
-            expr = theory_folder_storage.make_expression(expr_id)
->>>>>>> 6f78626e
 
             # make and return common expression, axiom, defining property,
             # or theorem
@@ -979,13 +963,8 @@
             nb = template.read()
             nb = nb.replace('#THEOREM_NAME#', theorem_name)
             theory_links = self.theory.links(
-<<<<<<< HEAD
                 os.path.join(self.directory, '_theory_nbs_', 
                              subfolder, theorem_name))
-=======
-                os.path.join(self.directory, '_theory_nbs_',
-                             'proofs', theorem_name))
->>>>>>> 6f78626e
             nb = nb.replace('#THEORY#', theory_links)
         return nb
 
@@ -1297,12 +1276,8 @@
                   "is installed. To deduce the problem, try generating a "
                   "tmp.tex file with the following content:\n\n%s"%
                   '\n'.join(genelatex(latex, wrap=True)),
-<<<<<<< HEAD
-                  "\n\nAnd execute the following command in a command prompt:\n"
-=======
                   "\n\nAnd execute the following commands in a command prompt:\n"
                   "latex tmp.tex\n"
->>>>>>> 6f78626e
                   "dvipng -T tight -D 150 -z 9 -bg Transparent -o tmp.png "
                   "tmp.dvi -fg %s"%color)
             raise Exception(
@@ -2842,10 +2817,6 @@
             # Can happen with multi-processing.
             # Just continue.
             pass
-<<<<<<< HEAD
-=======
-
->>>>>>> 6f78626e
 
 
 class StoredTheorem(StoredSpecialStmt):
@@ -2935,14 +2906,8 @@
         Return the set of theorems and theories that are explicitly
         allowed/disallowed to be presumed in a proof of this theory.
         '''
-<<<<<<< HEAD
         proof_path = self.proof_path()
         allowances_filename = os.path.join(proof_path, 
-=======
-        proof_path = os.path.join(self.theory.get_path(), '_theory_nbs_',
-                                  'proofs', self.name)
-        allowances_filename = os.path.join(proof_path,
->>>>>>> 6f78626e
                                            'allowed_presumptions.txt')
         disallowances_filename = os.path.join(proof_path,
                                               'disallowed_presumptions.txt')
@@ -3156,13 +3121,9 @@
         # use of a Literal generalization.
         eliminated_axiom_names = [str(used_axiom) for used_axiom in
                                   proof.eliminated_axioms()]
-<<<<<<< HEAD
         eliminated_def_prop_names = [str(used_def_prop) for used_def_prop in 
                                      proof.eliminated_defining_properties()]
         eliminated_theorem_names = [str(used_theorem) for used_theorem 
-=======
-        eliminated_theorem_names = [str(used_theorem) for used_theorem
->>>>>>> 6f78626e
                                     in proof.eliminated_theorems()]
         if len(eliminated_axiom_names)>0 or (
                 len(eliminated_def_prop_names)>0 or
@@ -3317,7 +3278,6 @@
     def all_requirements(self, *, dead_end_theorem_exprs=None,
                          excluded_names=None, sort_key=None):
         '''
-<<<<<<< HEAD
         Returns the axioms and defining properties that are required 
         (directly or indirectly) by the theorem as well as the set
         of "dead-end" theorems that are required (directly or 
@@ -3333,22 +3293,6 @@
         Returns the list of axioms, defining properties, "dead-end" 
         theorems, and conservative definitions as a tuple.  These will
         be sorted according to sort_key.
-=======
-        Returns the axioms that are required (directly or indirectly)
-        by the theorem.  Also, return the set of "dead-end" theorems
-        that are required (directly or indirectly).  A "dead-end"
-        theorem is either unproven or has an expression that matches
-        one in the optionally provided `dead_end_theorem_exprs`.
-        Conservative definitions that are not logically necessary
-        for the proof are extracted from these sets and returned on
-        their own.
-
-        Returns the list of axioms, "dead-end" theorems, and
-        conservative definitions as a tuple.  These will be sorted
-        according to sort_key with the exception that a conservatively
-        defined literal will not appear before its definition in the
-        list of conservative definitions.
->>>>>>> 6f78626e
         '''
         from proveit import used_literals
         from proveit._core_.proof import (BasicDefinition, DefiningProperty,
@@ -3368,7 +3312,6 @@
                         thm.proven_truth.expr,
                         reqd_axioms, reqd_def_props, reqd_deadend_theorems,
                         sort_key=sort_key))
-<<<<<<< HEAD
         return (axioms, defining_properties, theorems, 
                 list(reqd_cons_defs) + cons_defs)
         """
@@ -3434,29 +3377,16 @@
         reqd_deadend_theorems = used_deadend_theorems
         
         return (reqd_axioms, reqd_def_props, reqd_deadend_theorems)
-=======
-        return (axioms, theorems,
-                list(required_cons_defs) + cons_defs)
->>>>>>> 6f78626e
 
     @staticmethod
     def used_by_theorems(theorems, *, dead_end_theorem_exprs=None,
                          excluded_names=None, sort_key=None):
         '''
-<<<<<<< HEAD
         Returns the set of axioms, defining properties, and "dead-end" 
         theorems that are used (directly or indirectly) by the theorems
         and not eliminated via literal generalization.  A "dead-end" 
         theorem is either unproven or has an expression that matches 
         one in the optionally provided `dead_end_theorem_exprs`.
-=======
-        Returns the set of axioms that are required (directly or
-        indirectly) by the theorems.  Also, return the set of "dead-end"
-        theorems that are required (directly or indirectly).  A
-        "dead-end" theorem is either unproven or has an expression that
-        matches one in the optionally provided `dead_end_theorem_exprs`.
-        Also returns the conservative definitions used indirectly.
->>>>>>> 6f78626e
 
         Returns these Axiom, DefiningProperty, and Theorem
         objects as a tuple.
@@ -3471,16 +3401,10 @@
             stored_theorem = next(iter(theorems))
             if not isinstance(stored_theorem, StoredTheorem):
                 stored_theorem = stored_theorem._stored_theorem()
-<<<<<<< HEAD
             eliminated_axiom_names, eliminated_defining_property_names = (
                 stored_theorem.read_eliminated_axioms(), 
                 stored_theorem.read_eliminated_defining_properties())
             eliminated_theorem_names = stored_theorem.read_eliminated_theorems()
-=======
-            eliminated_axiom_names, eliminated_theorem_names = (
-                stored_theorem.read_eliminated_axioms(),
-                stored_theorem.read_eliminated_theorems())
->>>>>>> 6f78626e
             excluded_names = set(excluded_names)
             excluded_names.update(eliminated_axiom_names)
             excluded_names.update(eliminated_defining_property_names)
@@ -3517,7 +3441,6 @@
                 # as such and go no further on this path.
                 used_deadend_theorems.add(next_theorem)
                 continue
-<<<<<<< HEAD
             if len(eliminated_axiom_names)==(
                     len(eliminated_defining_property_names)==
                     len(eliminated_theorem_names)==0):
@@ -3529,13 +3452,6 @@
                     stored_theorem.read_eliminated_theorems())
                 if len(_eliminated_axiom_names) > 0 or (
                         len(_eliminated_defining_property_names) > 0 or
-=======
-            if len(eliminated_axiom_names)==len(eliminated_theorem_names)==0:
-                _eliminated_axiom_names, _eliminated_theorem_names = (
-                    stored_theorem.read_eliminated_axioms(),
-                    stored_theorem.read_eliminated_theorems())
-                if (len(_eliminated_axiom_names) > 0 or
->>>>>>> 6f78626e
                         len(_eliminated_theorem_names) > 0):
                     # When there are eliminated axioms, defining properties,
                     # or theorems, we must call all_requirements recursively
@@ -3548,7 +3464,6 @@
                     used_defining_properties.update(_req_def_props)
                     used_deadend_theorems.update(_req_theorems)
                     continue
-<<<<<<< HEAD
             used_axiom_names, used_defining_property_names = (
                 stored_theorem.read_used_axioms(), 
                 stored_theorem.read_used_defining_properties())
@@ -3566,23 +3481,8 @@
                         to_process.add(Theory.find_theorem(used_theorem_name))
         return (used_axioms, used_defining_properties,
                 used_deadend_theorems)
-    
+
     """
-=======
-            used_axiom_names, used_theorem_names = (
-                stored_theorem.read_used_axioms(),
-                stored_theorem.read_used_theorems())
-            required_axioms.update({Theory.find_axiom(name) for name
-                                    in used_axiom_names
-                                    if name not in excluded_names})
-            for used_theorem_name in used_theorem_names:
-                if used_theorem_name not in processed:
-                    if used_theorem_name not in excluded_names:
-                        to_process.add(used_theorem_name)
-        return (required_axioms, required_deadend_theorems,
-                required_conservative_definitions)
-
->>>>>>> 6f78626e
     @staticmethod
     def _extract_conservative_definitions(
             expr, required_axioms, required_defining_properties,
@@ -3682,18 +3582,14 @@
                 if req_stmt not in conservative_defs_set]
         if sort_key is not None:
             required_axioms = sorted(required_axioms, key=sort_key)
-<<<<<<< HEAD
             required_defining_properties = sorted(required_defining_properties, 
                                                   key=sort_key)
             required_deadend_theorems = sorted(required_deadend_theorems, 
-=======
-            required_deadend_theorems = sorted(required_deadend_theorems,
->>>>>>> 6f78626e
                                                key=sort_key)
         return (required_axioms, required_defining_properties, 
                 required_deadend_theorems, conservative_defs)
     """
-
+    
     def all_used_or_presumed_theorem_names(self, names=None):
         '''
         Returns the set of theorems used to prove the theorem or to be presumed
