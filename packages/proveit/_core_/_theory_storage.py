import hashlib
import os
import shutil
import sys
import glob
import importlib
import itertools
import json
from io import StringIO
import re
import urllib.request
import urllib.parse
import urllib.error
import imp
import bisect
from collections import deque


def relurl(path, start='.'):
    '''
    Return the relative path as a url
    '''
    return urllib.request.pathname2url(os.path.relpath(path, start))


class TheoryStorage:
    '''
    Manages the __pv_it directory of a Theory, the distributed database
    of expressions, axioms, theorems, and proofs.  Additionally manages
    the _sub_theories_.txt file which is in the main directory because
    it should be committed to the repository (unlike the __pv_it
    directory which can all be re-generated).
    '''

    def __init__(self, theory, name, directory, root_directory):
        from .theory import Theory, TheoryException

        if not isinstance(theory, Theory):
            raise TheoryException("'theory' should be a Theory object")
        self.theory = theory
        self.name = name
        if root_directory is None:
            self.root_theory_storage = self
        else:
            self.root_theory_storage = Theory(root_directory)._storage
        self.directory = directory
        self.pv_it_dir = os.path.join(self.directory, '__pv_it')
        if not os.path.isdir(self.pv_it_dir):
            # make the __pv_it directory
            try:
                os.makedirs(self.pv_it_dir)
            except (OSError, FileExistsError):
                # maybe another processor beat us to it.
                pass

        if self.is_root():
            # If this is a root theory, let's add the directory above
            # the root to sys.path if it is needed.
            # try to import the root theory; if it fails, we
            # need to add the path
            add_path = True  # may set to False below
            try:
                if relurl(
                    os.path.split(
                        importlib.import_module(
                            self.name).__file__)[0],
                        self.directory) == '.':
                    add_path = False
            except BaseException:
                pass  # keep add_path as True
            if add_path:  # add the path to sys.path
                root_package_path = os.path.abspath(
                    os.path.join(self.directory, '..'))
                sys.path.insert(1, root_package_path)
            # indicate whether or not we needed to add the path to sys.path
            self.added_path = add_path

            # set of theory root names that are referenced
            self.referenced_theory_roots = set()
            # associate the theory name with the directory
            Theory._setRootTheoryPath(name, directory)
            # map theory names to paths for other known root theories
            # in paths.txt
            self.paths_filename = os.path.join(self.pv_it_dir, 'paths.txt')
            if os.path.isfile(self.paths_filename):
                with open(self.paths_filename) as paths_file:
                    for path_line in paths_file.readlines():
                        theory_name, path = path_line.split()
                        if theory_name == '.':
                            if path != directory:
                                # the directory of the theory associated with
                                # this storage object has changed.
                                self._updatePath()
                        else:
                            Theory._setRootTheoryPath(theory_name, path)
                            self.referenced_theory_roots.add(theory_name)
            else:
                with open(self.paths_filename, 'w') as paths_file:
                    # the first entry indicates the directory of this path
                    paths_file.write('. ' + directory + '\n')

        # create the _sub_theories_.txt file if it does not already exist
        sub_theories_path = os.path.join(self.directory, '_sub_theories_.txt')
        if not os.path.isfile(sub_theories_path):
            open(sub_theories_path, 'wt').close()

        self.sub_theory_names = []
        with open(sub_theories_path, 'rt') as f:
            for k, line in enumerate(f.readlines()):
                self.sub_theory_names.append(line.strip())

        # Map (kind, name) pair to the hash of the corresponding
        # special object (Axiom, Theorem, or Expression of a common
        # expression) or to the hash of the of underlying Expression
        # of the corresponding special object.
        self._kindname_to_exprhash = dict()
        self._kindname_to_objhash  = dict()

        # Map each common expression, axiom, or theorem name
        # to 'common', 'axiom', or 'theorem' respectively.
        self._name_to_kind = dict()

        # Map the special object kind ('common', 'axiom', or
        # 'theorem') to a dictionary mapping names to storage
        # identifiers (the identifier being either a hash of the
        # associated expression object or a hash of the object
        # (common expr, axiom, or theorem) itself):
        self._special_expr_hash_ids     = {'common': None, 'axiom': None,
                                      'theorem': None}
        self._special_obj_hash_ids = {'common': None, 'axiom': None,
                                      'theorem': None}

        # Names of axioms, theorems, and common expressions that have
        # been read in and not in need of an update.
        self._axiom_names = None  # store upon request for future reference
        self._theorem_names = None  # store upon request for future reference
        self._common_expr_names = None  # store upon request for future reference

        # store special expressions that have been loaded so they are
        # readily available on the next request.
        self._loadedCommonExprs = dict()
        self._loadedAxioms = dict()
        self._loadedTheorems = dict()

        # Reflects the contents of the 'theorem_dependency_order.txt' file
        # which lists the theorems of the theory in order with other
        # theorems inserted as they are explicitly presumed.
        # Set to None to indicate it must be updated.
        #self._theorem_dependency_order = self._loadTheoremDependencyOrder()

        # Map folder names to corresponding TheoryFolderStorage
        # objects.
        self._folder_storage_dict = dict()

    def is_root(self):
        '''
        Return True iff this TheoryStorage is a "root" TheoryStorage
        (no parent directory with an __init__.py file).
        '''
        return self.root_theory_storage is self

    def get_sub_theory_names(self):
        '''
        Return the sub-theory names as indicated in the _sub_theories_.txt files.
        '''
        return self.sub_theory_names

    def set_sub_theory_names(self, sub_theory_names):
        '''
        Set the sub-theory names listed in the _sub_theories_.txt files.
        '''
        self.sub_theory_names = sub_theory_names
        with open(os.path.join(self.directory, '_sub_theories_.txt'), 'wt') as f:
            for sub_theory_name in self.sub_theory_names:
                f.write(sub_theory_name + '\n')

    def append_sub_theory_name(self, sub_theory_name):
        '''
        Append the sub-theory name to the _sub_theories_.txt list.
        '''
        with open(os.path.join(self.directory, '_sub_theories_.txt'), 'a') as f:
            f.write(sub_theory_name + '\n')
            self.sub_theory_names.append(sub_theory_name)

    def theory_folder_storage(self, folder):
        '''
        Return the TheoryFolderStorage object associated with the
        theory of this TheoryStorage and the folder.
        '''
        if folder not in self._folder_storage_dict:
            self._folder_storage_dict[folder] = \
                TheoryFolderStorage(self, folder)
        return self._folder_storage_dict[folder]

    def _updatePath(self):
        '''
        The path has changed.  Update paths.txt locally, and update
        the path reference from other Theory's.
        '''
        from .theory import Theory
        theory_name = self.name
        # update the local paths.txt
        self._changePath('.', self.directory)
        # update the paths.txt wherever there is a mutual reference
        self.paths_filename = os.path.join(self.pv_it_dir, 'paths.txt')
        with open(self.paths_filename) as paths_file:
            for path_line in paths_file.readlines():
                theory_name, path = path_line.split()
                if theory_name != '.':
                    Theory.get_theory(theory_name)._storage._changePath(
                        theory_name, self.directory)

    def _changePath(self, moved_theory_name, new_path):
        '''
        Change the path of the moved_theory_name to the new_path.
        '''
        # read in the paths.txt
        with open(self.paths_filename) as paths_file:
            prev_lines = paths_file.readlines()
        # re-write the paths.txt with one of the theories' path changed
        with open(self.paths_filename, 'w') as paths_file:
            for path_line in prev_lines:
                theory_name, path = path_line.split()
                if theory_name == moved_theory_name:
                    path = new_path
                paths_file.write(theory_name + ' ' + path + '\n')

    def _includeReference(self, referenced_theory):
        '''
        Include a path reference from a root Theory to another root
        Theory via the paths.txt file so the name of the theory
        will be associated with the corresponding directory.
        '''
        root = self.root_theory_storage
        referenced_root = referenced_theory._storage.root_theory_storage
        if root is not referenced_root:
            referenced_root_name = referenced_root.name
            if referenced_root_name not in root.referenced_theory_roots:
                with open(self.paths_filename, 'a') as paths_file:
                    paths_file.write(referenced_root_name + ' '
                                     + referenced_root.directory + '\n')
                root.referenced_theory_roots.add(referenced_root_name)

    """
    def _loadTheoremDependencyOrder(self):
        '''
        Load the theorem dependency order that is stored in
        'theorem_dependency_order.txt'.
        '''
        theorems = []
        theorems_set = set() # to check for repeats
        filename = os.path.join(self.pv_it_dir, 'theorem_dependency_order.txt')
        if not os.path.isfile(filename):
            return None # must be updated and stored to be used
        with open(filename, 'r') as f:
            for line in f:
                theorem_name = line.strip()
                theorems.append(theorem_name)
                if '.' not in theorem_name:
                    assert theorem_name not in theorems_set, \
                        ("Should not have duplicated theorem names: %s"
                         %theorem_name)
                    theorems_set.add(theorem_name)
        return theorems

    def _updateTheoremDependencyOrder(self, theory_theorem_names):
        '''
        Update the information in 'theorem_dependency_order.txt' according to
        the order of the theorems in the theory and the theorems that are
        presumed as indicated by their proof notebooks.
        '''
        ordered_theorems = []
        for theorem_name in theory_theorem_names:
            ordered_theorems += StoredTheorem(self.theory, theorem_name).explicitly_presumed_theorem_names()
            #ordered_theorems += self.theory.get_theorem(theorem_name).explicitly_presumed_theorem_names()
            ordered_theorems.append(theorem_name)

        if self._theorem_dependency_order != ordered_theorems:
            filename = os.path.join(self.pv_it_dir, 'theorem_dependency_order.txt')
            with open(filename, 'w') as f:
                for theorem in ordered_theorems:
                    f.write(theorem + '\n')
        self._theorem_dependency_order = self._loadTheoremDependencyOrder()

    def invalidate_theorem_dependency_order(self):
        '''
        Invalidate the theorem dependency order (both in memory and on file)
        to force it to be updated when required.
        '''
        self._theorem_dependency_order = None
        filename = os.path.join(self.pv_it_dir, 'theorem_dependency_order.txt')
        if os.path.isfile(filename):
            os.remove(filename)
    """

    @staticmethod
    def _kind_to_folder(kind):
        if kind in ('axiom', 'theorem'):
            return kind + 's'
        elif kind == 'common':
            return kind
        else:
            raise ValueError("Unexpected kind: %s" % kind)

    @staticmethod
    def _folder_to_kind(folder):
        if folder in ('axioms', 'theorems'):
            return folder[:-1]
        elif folder == 'common':
            return folder
        else:
            raise ValueError("Expecting 'axioms', 'theorems' or 'common', "
                             "not %s." % folder)

    def set_common_expressions(self, definitions):
        '''
        Set the common expressions of the theory.
        '''
        return self.set_special_expressions(definitions, 'common')

    def set_special_expressions(self, definitions, kind):
        '''
        Set the common expressions, axioms, or theorems of the theory.
        '''
        from proveit._core_.proof import Axiom, Theorem
        if kind == 'common':
            self._common_expr_names = None  # force a reload
        elif kind == 'axiom' or kind == 'theorem':
            if kind == 'axiom':
                # Convert definitions from expressions to Axiom Proofs.
                definitions = {name: Axiom(expr, self.theory, name)
                               for name, expr in definitions.items()}
                self._axiom_names = None  # force a reload
            elif kind == 'theorem':
                # Convert definitions from expressions to Theorem
                # Proofs.
                definitions = {name: Theorem(expr, self.theory, name)
                               for name, expr in definitions.items()}
                self._theorem_names = None  # force a reload
            # "Retrieve" the proofs to make sure they are stored
            # for future needs.
            self.theory_folder_storage(kind + 's')
        self._set_special_objects(definitions, kind)

    def _set_special_objects(self, definitions, kind):
        '''
        Given the definitions dictionary of names to objects of type
        kind (where kind is 'common', 'axiom', or 'theorem'),
        update the current set of these objects, including handling
        renaming and definition of objects.
        '''
        folder = TheoryStorage._kind_to_folder(kind)
        name_to_expr_and_obj_hashes_file = os.path.join(
                self.pv_it_dir, folder, 'name_to_expr_and_obj_hashes.txt')

        theory_name = self.name

        # might want to eventually combine these two dicts into one
        special_expr_hash_ids = self._special_expr_hash_ids[kind] = dict()
        special_obj_hash_ids  = self._special_obj_hash_ids[kind]  = dict()

        expr_hash_id_to_old_name = dict()
        old_name_to_expr_hash_id = dict()
        orig_lines = []
        if os.path.isfile(name_to_expr_and_obj_hashes_file):
            with open(name_to_expr_and_obj_hashes_file, 'r') as f:
                for line in f.readlines():
                    orig_lines.append(line.rstrip())
                    name, expr_hash_id, obj_hash_id = line.split()
                    expr_hash_id_to_old_name[expr_hash_id] = name
                    old_name_to_expr_hash_id[name] = expr_hash_id

        # for tracking modified objects
        modified_expr_hash_ids = set()

        for name, obj in definitions.items():
            if kind == 'common':
                expr = obj
            else:
                expr = obj.proven_truth.expr
            # record the special expression in this theory object
            theory_folder_storage = \
                self.theory._theory_folder_storage(folder)
            # get both the expr hash id and the obj hash id
            # to be stored in the database 
            hash_id = theory_folder_storage._prove_it_storage_id(obj)
            if kind == 'common':
                expr_id = hash_id
            else:
                expr_id = theory_folder_storage._prove_it_storage_id(expr)

            if expr_id in expr_hash_id_to_old_name:
                if expr_hash_id_to_old_name[expr_id] != name:
                    # obj has same expression as before, but new name
                    print("Renaming {} to {}".format(
                            expr_hash_id_to_old_name[expr_id], name))
                expr_hash_id_to_old_name.pop(expr_id)

            special_expr_hash_ids[name] = expr_id
            special_obj_hash_ids[name] = hash_id

            self._kindname_to_exprhash[(kind, name)] = expr_id
            self._kindname_to_objhash[(kind, name)]  = hash_id
            # Update the dict, setting 'name' as the value for
            # expr_id key. If the name (but not the content) had
            # changed for an axiom, theorem, or common expr, the
            # expr_id (a hash of the expr) would be the same as
            # before and get mapped to the new name.
            theory_folder_storage._objhash_to_names.setdefault(
                expr_id, []).append(name)
            theory_folder_storage._objhash_to_names.setdefault(
                hash_id, []).append(name)

            if folder != 'common':
                # b/c folder is 'theorems' or 'axioms' (i.e. plural)
                kind = folder[:-1]

                if name not in old_name_to_expr_hash_id:
                    # added special object or just changed a name
                    print('Adding {} {} to {} theory'.
                          format(kind, name, theory_name))
                elif old_name_to_expr_hash_id[name] != expr_id:
                    # modified the content of axiom or theorem,
                    # kept name the same
                    print('Modifying {} {} in {} theory.'.
                          format(kind, name, theory_name))
                    modified_expr_hash_ids.add(old_name_to_expr_hash_id[name])

                # Also make sure there is a "used_by" sub-folder.
                used_by_folder = os.path.join(self.pv_it_dir, folder,
                                              hash_id, 'used_by')
                if not os.path.isdir(used_by_folder):
                    try:
                        os.mkdir(used_by_folder)
                    except OSError:
                        pass  # no worries

        # Indicate special expression removals.
        for expr_id, name in expr_hash_id_to_old_name.items():
            if folder == 'common':
                if expr_id not in modified_expr_hash_ids:
                    print("Removing %s from %s theory" %
                          (name, theory_name))
            else:
                # axioms or theorems folder
                if expr_id not in modified_expr_hash_ids:
                    print("Removing %s %s from %s theory" %
                          (kind, name, theory_name))
                if folder == 'theorems':
                    # Remove the proof of the removed theorem
                    StoredTheorem(self.theory, name).remove_proof()
                # Remove proofs that depended upon the removed theorem.
                # Note the use of (obj) hash_id instead of expr_id here!
                hash_id = old_name_to_expr_hash_id[name]
                StoredSpecialStmt.remove_dependency_proofs(
<<<<<<< HEAD
                        self.theory, kind, old_name_to_expr_hash_id[name])
=======
                        self.theory, kind, old_name_to_expr_hash_id [name])
>>>>>>> b3e19bc1

        # Now we write the new name-to-hash information.
        names = definitions.keys()
        self._update_name_to_kind(names, kind)
        new_lines = []
        for name in names:
            new_lines.append(name + ' '
                    + special_expr_hash_ids[name] + ' '
                    + special_obj_hash_ids[name])
        if new_lines != orig_lines:
            with open(name_to_expr_and_obj_hashes_file, 'w') as f:
                for line in new_lines:
                    f.write(line + '\n')
    
    def _update_name_to_kind(self, names, kind):
        kind_to_str = {'axiom':'an axiom', 'theorem':'a theorem',
                       'common':'a common expression'}
        for name in names:
            if name in self._name_to_kind:
                if self._name_to_kind[name] != kind:
                    raise ValueError("'%s' is an overused name, as %s and %s."
                                     %(name, kind_to_str[kind], 
                                       self._name_to_kind[name]))
            else:
                self._name_to_kind[name] = kind

    def get_axiom_names(self):
        if self._axiom_names is None:
            self._axiom_names = list(self._loadSpecialStatementNames('axiom'))
            self._update_name_to_kind(self._axiom_names, 'axiom')
        return self._axiom_names

    def get_theorem_names(self):
        if self._theorem_names is None:
            self._theorem_names = list(
                self._loadSpecialStatementNames('theorem'))
            self._update_name_to_kind(self._theorem_names, 'theorem')
        return self._theorem_names

    def get_common_expression_names(self):
        if self._common_expr_names is None:
            self._common_expr_names = list(self._loadCommonExpressionNames())
            self._update_name_to_kind(self._common_expr_names, 'common')
        return self._common_expr_names

    def get_expression_axiom_and_theorem_names(self):
        return (self.get_common_expression_names() + self.get_axiom_names()
                + self.get_theorem_names())        

    def get_expression_axiom_or_theorem_kind(self, name):
        '''
        Return 'common', 'axiom', or 'theorem' if the given name
        is the name of a common expression, axiom, or theorem of this
        Theory respectively.
        '''
        self.get_expression_axiom_and_theorem_names()
        return self._name_to_kind[name]

    def load_special_names(self):
        '''
        Load all of the common expressions, axioms, and theorems,
        stored for this theory.
        '''
        for kind in ('common', 'axiom', 'theorem'):
            special_expr_hash_ids = self._special_expr_hash_ids[kind]
            if special_expr_hash_ids is None:
                # while the names are read in, the expr id map will
                # be generated
                list(self._load_special_names(kind))

    def _loadCommonExpressionNames(self):
        return self._load_special_names('common')

    def _loadSpecialStatementNames(self, kind):
        return self._load_special_names(kind)

    def _load_special_names(self, kind):
        '''
        Yield names of axioms/theorems or common expressions.
        '''
        folder = TheoryStorage._kind_to_folder(kind)
        theory_folder_storage = self.theory_folder_storage(folder)
        name_to_expr_and_obj_hashes_filename = os.path.join(
                self.pv_it_dir, folder, 'name_to_expr_and_obj_hashes.txt')

        special_expr_hash_ids = self._special_expr_hash_ids[kind] = dict()
        special_obj_hash_ids  = self._special_obj_hash_ids[kind]  = dict()

        if os.path.isfile(name_to_expr_and_obj_hashes_filename):
            with open(name_to_expr_and_obj_hashes_filename, 'r') as f:
                for line in f.readlines():
                    name, expr_hash_id, obj_hash_id = line.split()
                    special_expr_hash_ids[name] = expr_hash_id
                    special_obj_hash_ids[name] = obj_hash_id

                    self._kindname_to_exprhash[(kind, name)] = expr_hash_id
                    self._kindname_to_objhash[(kind, name)]  = obj_hash_id
                    theory_folder_storage._objhash_to_names.setdefault(
                        expr_hash_id, []).append(name)
                    theory_folder_storage._objhash_to_names.setdefault(
                        obj_hash_id, []).append(name)
                    yield name

    def get_axiom_hash(self, name):
        '''
        Return the hash folder where information about the axiom of the
        given name is stored (stored on the 'axioms' theory storage
        folder).
        '''
        list(self._load_special_names('axiom'))
        try:
            return self._special_obj_hash_ids['axiom'][name]
        except KeyError:
            raise KeyError("%s not found as an axiom in %s"
                           % (name, self.theory.name))

    def get_theorem_hash(self, name):
        '''
        Return the path where information about the theorem of the given
        name is stored (stored on the 'theorems' theory storage
        folder).
        '''
        list(self._load_special_names('theorem'))
        try:
            return self._special_obj_hash_ids['theorem'][name]
        except KeyError:
            raise KeyError("%s not found as a theorem in %s"
                           % (name, self.theory.name))

    def get_common_expr(self, name):
        '''
        Return the Expression of the common expression in this theory
        with the given name.
        '''
        expr = self._getSpecialObject('common', name)
        self._loadedCommonExprs[name] = expr
        return expr

    def get_axiom(self, name):
        '''
        Return the Axiom of the given name in this theory.
        '''
        if name in self._loadedAxioms:
            return self._loadedAxioms[name]
        axiom = self._getSpecialObject('axiom', name)
        self._loadedAxioms[name] = axiom
        return axiom

    def get_theorem(self, name):
        '''
        Return the Theorem of the given name in this theory.
        '''
        if name in self._loadedTheorems:
            return self._loadedTheorems[name]
        thm = self._getSpecialObject('theorem', name)
        self._loadedTheorems[name] = thm
        return thm

    def _getSpecialObject(self, kind, name):
        '''
        Given a kind ('common', 'axiom', or 'theorem'), and the name
        of a common expression, axiom, or theorem, generate and return
        the corresponding object.
        '''
        from proveit._core_.proof import Axiom, Theorem
        from .theory import Theory
        folder = TheoryStorage._kind_to_folder(kind)

        special_expr_ids = self._special_expr_hash_ids[kind]

        if special_expr_ids is None:
            # while the names are read in,
            # the hash id map will be generated
            list(self._load_special_names(kind))
            special_expr_ids = self._special_expr_hash_ids[kind]
        if special_expr_ids is None:
            raise KeyError("%s of name '%s' not found" % (kind, name))

        # set the default Theory in case there is a Literal
        prev_theory_default = Theory.default
        Theory.default = self.theory
        try:
            theory_folder_storage = self.theory_folder_storage(folder)
            if (TheoryFolderStorage.owns_active_storage
                and theory_folder_storage ==
                    TheoryFolderStorage.active_theory_folder_storage):
                # Don't allow anything to be imported from the folder
                # that is currently being generated.
                raise KeyError("Self importing is not allowed")
            
            expr_id = self._kindname_to_exprhash[(kind, name)]
            expr = theory_folder_storage.make_expression(expr_id)

            # make and return common expression, axiom, or theorem
            if kind == 'common':
                obj = expr
            elif kind == 'axiom':
                obj = Axiom(expr, self.theory, name)
                if not isinstance(obj, Axiom):
                    raise TypeError("Expecting Axiom, not %s" % obj.__class__)
                assert obj.name == name, "%s not %s as expected" % (
                    obj.name, name)
            elif kind == 'theorem':
                obj = Theorem(expr, self.theory, name)
                if not isinstance(obj, Theorem):
                    raise TypeError(
                        "Expecting Theorem, not %s" %
                        obj.__class__)
                assert obj.name == name, "%s not %s as expected" % (
                    obj.name, name)
            else:
                raise ValueError(
                    "'kind' expected to be 'common', 'axiom', or 'theorem'.")
        finally:
            # reset the default Theory
            Theory.default = prev_theory_default

        return obj

    """
    def get_all_presumed_theorem_names(self, theorem_name):
        '''
        Return the set of full names of presumed theorems that are
        directly or indirectly presumed by the theorem of the given name
        in this theory.
        '''
        presumed_theorems = set()
        full_theorem_name = self.name + '.' + theorem_name
        self._allPresumedTheoremNames(theorem_name, presumed_theorems, [full_theorem_name])
        return presumed_theorems

    def _allPresumedTheoremNames(self, theorem_name, presumed_theorem_names, presumption_chain):
        '''
        Pass back the presumed_theorem_names, a set of full
        names of theorems, that are directly or indirectly presumed
        by the theorem of the given name in this theory.
        The presumption_chain lists the stack of recursively
        presumed theorems to check for circular logic.
        '''
        from .theory import Theory
        from .proof import CircularLogicLoop
        if self._theorem_dependency_order is None:
            # The theorem dependency order is stale -- needs to be updated.
            self._updateTheoremDependencyOrder(self.get_theorem_names()) # update the dependency order first
        idx = self._theorem_dependency_order.index(theorem_name)
        # new presumptions in an external theory as the full theorem name (with theory prefix)
        new_external_presumptions = []

        for presumption_name in self._theorem_dependency_order[:idx]:
            if '.' in presumption_name:
                # external presumption
                new_external_presumptions.append(presumption_name)
            else:
                presumed_theorem_names.add(self.name + '.' + presumption_name) # use full name

        for presumption_name in new_external_presumptions:
            theory_name, theorem_name = presumption_name.rsplit('.', 1)
            theory = Theory.get_theory(theory_name)
            if theorem_name not in theory.get_theorem_names():
                raise KeyError("Theorem %s not found in theory %s"%(theorem_name, theory.name))
            if presumption_name in presumption_chain:
                chain_index = presumption_chain.index(presumption_name)
                presumption = theory.get_theorem(theorem_name)
                raise CircularLogicLoop(presumption_chain[chain_index:]+[presumption_name], presumption)
            if presumption_name not in presumed_theorem_names:
                presumed_theorem_names.add(presumption_name)
                theory._storage._allPresumedTheoremNames(theorem_name, presumed_theorem_names, presumption_chain+[presumption_name])
    """

    def thm_proof_notebook(self, theorem_name, expr, num_duplicates=0):
        '''
        Return the relative url to the proof notebook,
        creating it if it does not already exist.
        num_duplicates is the number of previous instances
        of the expression that we have encountered.
        '''
        from proveit._core_.theory import Theory
        proofs_path = os.path.join(self.directory, '_theory_nbs_', 'proofs')
        proof_path = os.path.join(proofs_path, theorem_name)
        # Let's first check if the same expression existed
        # in the previous version -- then we can simply
        # move the proof.
        theory_folder_storage = \
            self.theory._theory_folder_storage('theorems')
        expr_id = theory_folder_storage._prove_it_storage_id(expr)
        expr_id = theory_folder_storage._relative_to_explicit_prefix(expr_id)
        if expr_id in theory_folder_storage._prev_objhash_to_names:
            old_names = theory_folder_storage._prev_objhash_to_names[expr_id]
            if num_duplicates < len(old_names):
                old_name = old_names[num_duplicates]
                if theorem_name != old_name:
                    old_proof_path = os.path.join(proofs_path, old_name)
                    print("Renaming %s to %s" % (old_name, theorem_name))
                    os.rename(old_proof_path, proof_path)
        # Create the generic version; we'll want to make sure the
        # title of the current version (if it exists) matches that of the
        # generic version.
        generic_nb_str = self._generateGenericThmProofNotebook(theorem_name)
        filename = os.path.join(proof_path, 'thm_proof.ipynb')
        if os.path.isfile(filename):
            # Update the title of the existing notebook if needed.
            nb_str = Theory.update_title_if_needed(filename, generic_nb_str)
            if nb_str is not None:
                nb_str = Theory.update_proving_name_if_needed(
                    filename, theorem_name)
            if nb_str is None:
                # The format is not correct; stash this one and
                # generate a new one.
                self._stashProof(filename)
            else:
                # Use the existing notebook.
                return relurl(filename)
        # Check if there is a stashed version of the proof that
        # we can resurrect.
        stashed_versions = glob.glob(proof_path + "~stashed~*")
        if len(stashed_versions) > 0:
            stashed_version = sorted(stashed_versions)[-1]
            print(
                "Resurrecting stashed version of theorem proof notebook: %s" %
                stashed_version)
            os.rename(stashed_version, proof_path)
            if os.path.isfile(filename):
                return relurl(filename)
        if not os.path.isdir(proof_path):
            # make the directory for the proofs
            os.makedirs(proof_path)
        # write the generic proof file
        with open(filename, 'w') as proof_notebook:
            proof_notebook.write(generic_nb_str)
        return relurl(filename)  # return the new proof file

    def _generateGenericThmProofNotebook(self, theorem_name):
        '''
        Given a theorem name and hash directory, generate the generic
        startof a proof notebook using the template.
        '''
        import proveit
        proveit_path = os.path.split(proveit.__file__)[0]
        # read the template and change the theories as appropriate
        with open(os.path.join(proveit_path, '..',
                               '_theorem_proof_template_.ipynb'),
                  'r') as template:
            nb = template.read()
            nb = nb.replace('#THEOREM_NAME#', theorem_name)
            theory_links = self.theory.links(
                os.path.join(self.directory, '_theory_nbs_', 
                             'proofs', theorem_name))
            nb = nb.replace('#THEORY#', theory_links)
        return nb

    def _proof_notebookTheoremName(self, filename):
        '''
        Return the theorem name extracted from the proof notebook.
        '''
        with open(filename, 'r', encoding='utf8') as proof_notebook:
            nb = proof_notebook.read()
            # the theorem name should come after "theorems.ipynb#"
            # in the notebook
            match = re.search(r'theorems\.ipynb\#([_a-zA-Z]\w*)', nb)
            if match is None:
                return None
            return match.groups()[0]

    def stash_extraneous_thm_proof_notebooks(self, theorem_names):
        '''
        For any proof notebooks for theorem names not included in the
        given theorem_names, stash them or remove them if they are
        generic notebooks.
        '''
        import shutil
        proofs_path = os.path.join(self.directory, '_theory_nbs_',
                                   'proofs')
        if not os.path.isdir(proofs_path):
            return  # nothing to stash
        for proof_folder in os.listdir(proofs_path):
            if not os.path.isdir(os.path.join(proofs_path, proof_folder)):
                continue  # disregard files, just directories
            if proof_folder in theorem_names:
                continue
            proof_path = os.path.join(proofs_path, proof_folder)

            if "~stashed~" in proof_folder:
                continue  # already a stashed notebook

            # may be set to True below if it is a generic notebook
            remove_folder = False

            # next, let's see if this is a generic notebook by
            # extracting its info, building the generic version, and
            # comparing.
            filename = os.path.join(proof_path, 'thm_proof.ipynb')
            if os.path.isfile(filename):
                theorem_name = self._proof_notebookTheoremName(filename)
                if theorem_name is not None:
                    generic_version = self._generateGenericThmProofNotebook(
                        theorem_name)
                    with open(filename, 'r') as notebook:
                        if generic_version == notebook.read():
                            # just remove it, it is generic
                            remove_folder = True

            if remove_folder:
                shutil.rmtree(proof_path)
            else:
                self._stashProof(proof_path)

    def _stashProof(self, path):
        '''
        Stash a proof path or notebook to a "~stashed~#"
        file/directory using a '#' (number) that has not been
        used yet.
        '''
        num = 1
        if path[-len('.ipynb'):] == '.ipynb':
            filename_base = path[:-len('.ipynb')]
            while os.path.isfile(filename_base + "~stashed~%d.ipynb" % num):
                num += 1
            new_path = filename_base + "~stashed~%d.ipynb" % num
        else:
            while os.path.isdir(path + "~stashed~%d" % num):
                num += 1
            new_path = path + "~stashed~%d" % num
        print("Stashing %s to %s in case it is needed." %
              (relurl(path), relurl(new_path)))
        os.rename(path, new_path)


class TheoryFolderStorage:
    # The active theory folder storage (e.g., corresponding to the
    # notebook being executed).
    active_theory_folder_storage = None
    dummy_theory_folder_storage = None # For dummy variables

    # We may only write expression notebooks to the active storage
    # when it is "owned" and we may not retrieve special expressions
    # from a folder that is "owned" (that would be a self-reference).
    owns_active_storage = False

    # If owns_active_storage is True, this will record
    # all of the hash folders that are legitimately
    # owned.
    owned_hash_folders = set()

    # Map style ids of Prove-It object (Expressions, Judgments, and
    # Proofs) to a (TheoryFolderStorage, hash_id) tuple where it is
    # being stored.
    proveit_object_to_storage = dict()

    clean_nb_method = None

    def __init__(self, theory_storage, folder):
        self.theory_storage = theory_storage
        self.theory = theory_storage.theory
        self.pv_it_dir = self.theory_storage.pv_it_dir
        self.folder = folder
        self.path = os.path.join(self.pv_it_dir, folder)
        if not os.path.isdir(self.path):
            # make the folder
            try:
                os.makedirs(self.path)
            except (OSError, FileExistsError):
                # maybe another processor beat us to it.
                pass

        # For 'common', 'axioms', 'theorems' folders, we map
        # the object hash folder names to the name(s) of the
        # axiom, theorem, or common expression(s).
        self._objhash_to_names = dict()
        # When regenerating common expression, axioms, or
        # theorems, we'll keep track of the previous
        # version.
        self._prev_objhash_to_names = dict()

    @staticmethod
    def get_folder_storage_of_obj(obj):
        '''
        Obtain the TheoryFolderStorage that 'owns' the given
        expression, or the default TheoryFolderStorage.
        '''
        from .theory import Theory
        from proveit._core_.expression.label.var import is_dummy_var
        proveit_obj_to_storage = TheoryFolderStorage.proveit_object_to_storage
        '''
        if is_dummy_var(obj):
            # Dummy variables have a special storage place.
            if TheoryFolderStorage.dummy_theory_folder_storage is None:
                theory_storage = Theory.storages[Theory._rootTheoryPaths['proveit']]
                TheoryFolderStorage.dummy_theory_folder_storage = (
                    TheoryFolderStorage(theory_storage, 'dummy'))
            return TheoryFolderStorage.dummy_theory_folder_storage
        '''
        if obj._style_id in proveit_obj_to_storage:
            (theory_folder_storage, _) =\
                proveit_obj_to_storage[obj._style_id]
            return theory_folder_storage
        else:
            # Return the "active theory folder storage" as default.
            # This is set by the %begin Prove-It magic command.
            return TheoryFolderStorage.active_theory_folder_storage

    def special_expr_address(self, obj_hash_id):
        '''
        A special expression "address" consists of a kind ('common',
        'axiom', or 'theorem'), theory package, and the name of the
        expression.  Provided that the given expression is one of the 
        special expressions of this theory, return the address as a 
        tuple.
        '''
        kind = TheoryStorage._folder_to_kind(self.folder)
        # use the first instance.
        name = self._objhash_to_names[obj_hash_id][0]
        if kind == 'axiom' or kind == 'theorem':
            name = name + '.expr'
        return kind, self.theory_storage.name, name

    def unload(self):
        '''
        "Forget" the special objects stored in this folder and
        their sub-expressions to force them to be re-retrieved.
        This is important to do when re-running the notebook
        that generates these objects to be sure the expression
        notebooks all get regenerated (at least checked to see
        if they should change).
        '''
        proveit_obj_to_storage = TheoryFolderStorage.proveit_object_to_storage
        to_remove = set()
        for obj_id, (theory_folder_storage, hash_id) \
                in proveit_obj_to_storage.items():
            if theory_folder_storage == self:
                to_remove.add(obj_id)
        for obj_id in to_remove:
            proveit_obj_to_storage.pop(obj_id)
        folder = self.folder
        kind = TheoryStorage._folder_to_kind(folder)
        # Load it before we unload it so we can then
        # store the previous version.
        list(self.theory_storage._load_special_names(kind))
        self._prev_objhash_to_names = dict(self._objhash_to_names)
        for names in self._objhash_to_names.values():
            for name in names:
                self.theory_storage._kindname_to_exprhash.pop(
                    (kind, name), None)
                self.theory_storage._kindname_to_objhash.pop(
                    (kind, name), None)
        self._objhash_to_names.clear()
        if folder == 'axioms':
            self.theory_storage._axiom_names = None
            self.theory_storage._loadedAxioms = dict()
        if folder == 'theorems':
            self.theory_storage._theorem_names = None
            self.theory_storage._loadedTheorems = dict()
        if folder == 'common':
            self.theory_storage._common_exp_names = None
            self.theory_storage._loadedCommonExprs = dict()
        self.theory_storage._special_expr_hash_ids[kind] = None
        self.theory_storage._special_obj_hash_ids[kind] = None

    @staticmethod
    def retrieve_png(expr, latex, config_latex_tool_fn):
        '''
        Find the expr.png file for the stored Expression.
        Create it if it did not previously exist using _generate_png.
        Return the png data and relative url where the png is stored as
        a tuple.
        '''
        theory_folder_storage = \
            TheoryFolderStorage.get_folder_storage_of_obj(expr)
        if theory_folder_storage is None:
            raise Exception("You must run the %begin or %proving magic "
                            "command before displaying LaTeX Prove-It "
                            "expressions")
        return theory_folder_storage._retrieve_png(
            expr, latex, config_latex_tool_fn)

    def _retrieve_png(self, expr, latex, config_latex_tool_fn):
        '''
        Helper method of retrieve_png.
        '''
        (theory_folder_storage, hash_directory) = self._retrieve(expr)
        assert theory_folder_storage == self, \
            "How did the theory end up different from expected??"
        # generate the latex and png file paths, from pv_it_filename and
        # the distinction
        latex_path = os.path.join(self.path, hash_directory, 'expr.latex')
        png_path = os.path.join(self.path, hash_directory, 'expr.png')
        # check if the latex file exists, is consistent with the given
        # latex string, and if the png file exists.
        if os.path.isfile(latex_path):
            # latex file exists.  read it ans see if it the same as the
            # given latex string
            with open(latex_path) as latex_file:
                if latex_file.read() == latex:
                    # the latex files are the same, try to read the png
                    # file
                    if os.path.isfile(png_path):
                        # png file exists.  read and return the data.
                        with open(png_path, 'rb') as png_file:
                            return png_file.read(), relurl(png_path)
        # store the latex string in the latex file
        with open(latex_path, 'wb') as latex_file:
            latex_file.write(latex.encode('ascii'))
        # generate, store and return the png file
        png = self._generate_png(latex, config_latex_tool_fn)
        with open(png_path, 'wb') as png_file:
            png_file.write(png)
        return png, relurl(png_path)

    def _generate_png(self, latex, config_latex_tool_fn):
        '''
        Generate the png image for the given latex using the given latex
        configuration function.
        '''
        from IPython.lib.latextools import latex_to_png, LaTeXTool
        LaTeXTool.clear_instance()
        lt = LaTeXTool.instance()
        config_latex_tool_fn(lt)
        lt.use_breqn = False
        # the 'matplotlib' backend can do some BAD rendering in my
        # experience (like \lnot rendering as lnot in some theories)
        png = latex_to_png(latex, backend='dvipng', wrap=True)
        if png is None:
            raise Exception(
                "Unable to use 'dvipng' backend to compile LaTeX.\n"
                "Be sure a LaTeX distribution is installed.")
        return png

    def _prove_it_storage_id(self, prove_it_object_or_id):
        '''
        Retrieve a unique id for the Prove-It object based upon its
        pv_it filename from calling _retrieve.
        '''
        if isinstance(prove_it_object_or_id, str):
            return prove_it_object_or_id
        else:
            if isinstance(prove_it_object_or_id, int):
                # assumed to be a style id if it's an int
                style_id = prove_it_object_or_id
                (theory_folder_storage, hash_directory) = \
                    TheoryFolderStorage.proveit_object_to_storage[style_id]
            else:
                (theory_folder_storage, hash_directory) = \
                    self._retrieve(prove_it_object_or_id)
            if theory_folder_storage.theory != self.theory:
                theory = theory_folder_storage.theory
                folder = theory_folder_storage.folder
                self.theory_storage._includeReference(theory)
                return theory.name + '.' + folder + '.' + hash_directory
            elif theory_folder_storage.folder != self.folder:
                return theory_folder_storage.folder + '.' + hash_directory
            else:
                #assert os.path.isdir(os.path.join(self.path, hash_directory))
                return hash_directory

    def _split(self, prove_it_storage_id):
        '''
        Split the given storage-id into a theory name, folder, and
        the hash directory.  Return the corresponding TheoryFolderStorage
        and hash folder.
        '''
        from proveit._core_.theory import Theory
        if '.' in prove_it_storage_id:
            # in a different theory or folder
            split_id = prove_it_storage_id.split('.')
            if len(split_id) == 2:
                folder, hash_folder = split_id[0], split_id[1]
                return self.theory._theory_folder_storage(folder), hash_folder
            else:
                theory_name, folder, hash_folder = (
                    '.'.join(split_id[:-2]), split_id[-2], split_id[-1])
                theory = Theory.get_theory(theory_name)
                return theory._theory_folder_storage(folder), hash_folder
        return self, prove_it_storage_id

    def _storagePath(self, prove_it_storage_id):
        '''
        Return the storage directory path for the Prove-It object with
        the given storage id.
        '''
        theory_folder_storage, hash_directory = self._split(
            prove_it_storage_id)
        return os.path.join(theory_folder_storage.path, hash_directory)

    def _proveItObjUniqueRep(self, prove_it_object):
        '''
        Generate a unique representation string for the given Prove-It
        object that is dependent upon the style.
        '''
        from proveit import Expression, Judgment, Proof
        prefix = None
        if isinstance(prove_it_object, Expression):
            prefix = ''  # No prefix for Expressions
        elif isinstance(prove_it_object, Judgment):
            # prefix to indicate that it is a Judgment
            prefix = 'Judgment:'
        elif isinstance(prove_it_object, Proof):
            prefix = 'Proof:'  # prefix to indicate that it is a Proof
        else:
            raise NotImplementedError(
                'Strorage only implemented for Expressions,'
                'Judgments, and Proofs')
        # Generate a unique representation using Prove-It object ids for
        # this storage to represent other referenced Prove-It objects.
        return prefix + prove_it_object._generate_unique_rep(
            self._prove_it_storage_id)

    def _relative_to_explicit_prefix(self, storage_id):
        # If the expr_id is relative to the theory it is in, make the
        # theory explicit.
        split_id = storage_id.split('.')
        theory_name = self.theory.name
        folder = self.folder
        if len(split_id) == 2:
            return theory_name + '.' + storage_id  # explicit folder
        elif len(split_id) == 1:
            # convert local to explicit
            return theory_name + '.' + folder + '.' + storage_id
        else:
            return storage_id  # already explicit

    def _extractReferencedStorageIds(self, unique_rep,
                                     storage_ids=None):
        '''
        Given a unique representation string, returns the list of
        Prove-It storage ids of objects that are referenced.
        These will be 'explicit' ids (e.g., with the full
        theory and folder path).
        '''
        from proveit import Expression, Judgment, Proof
        if storage_ids is None:
            if unique_rep[:6] == 'Proof:':
                storage_ids = Proof._extractReferencedObjIds(unique_rep[6:])
            elif unique_rep[:9] == 'Judgment:':
                storage_ids = Judgment._extractReferencedObjIds(
                    unique_rep[9:])
            else:
                # Assumed to be an expression then
                storage_ids = Expression._extractReferencedObjIds(unique_rep)
        return [self._relative_to_explicit_prefix(storage_id)
                for storage_id in storage_ids]

    def _record_storage(self, obj_style_id, hash_id):
        '''
        Record the object's style id to (theory_folder_storage, hash_id)
        mapping in prove_it_object_to_storage for quick retrieval
        and add the hash_id to the owned_hash_folders as appropriate
        (if it is "owned").
        '''
        proveit_obj_to_storage = TheoryFolderStorage.proveit_object_to_storage
        proveit_obj_to_storage[obj_style_id] = (self, hash_id)
        if (TheoryFolderStorage.owns_active_storage and
                self == TheoryFolderStorage.active_theory_folder_storage):
            TheoryFolderStorage.owned_hash_folders.add(hash_id)

    def _retrieve(self, prove_it_object):
        '''
        Find the directory for the stored Expression, Judgment, or
        Proof.  Create it if it did not previously exist.  Return the
        (theory_folder_storage, hash_directory) pair where the
        hash_directory is the directory name (within the theory's
        __pv_it directory) based upon a hash of the unique
        representation.
        '''
        from proveit import Literal, Operation
        from proveit._core_.proof import Axiom, Theorem
        proveit_obj_to_storage = TheoryFolderStorage.proveit_object_to_storage
        if prove_it_object._style_id in proveit_obj_to_storage:
            return proveit_obj_to_storage[prove_it_object._style_id]
        if isinstance(prove_it_object, Axiom):
            theory_folder_storage = \
                prove_it_object.theory._theory_folder_storage('axioms')
        elif isinstance(prove_it_object, Theorem):
            theory_folder_storage = \
                prove_it_object.theory._theory_folder_storage('theorems')
        elif (isinstance(prove_it_object, Literal) and
                prove_it_object in Operation.operation_class_of_operator):
            # _operator_'s of Operations are to be stored in 'common'.
            theory_folder_storage = \
                prove_it_object.theory._theory_folder_storage('common')
        else:
            theory_folder_storage = self
        if theory_folder_storage is not self:
            # Stored in a different folder.
            return theory_folder_storage._retrieve(prove_it_object)
        unique_rep = self._proveItObjUniqueRep(prove_it_object)
        # hash the unique representation and make a sub-directory of
        # this hash value
        rep_hash = hashlib.sha1(unique_rep.encode('utf-8')).hexdigest()
        hash_path = os.path.join(self.path, rep_hash)
        # append the hash value with an index, avoiding collisions
        # (that should be astronomically rare, but let's not risk it).
        index = 0
        while os.path.exists(hash_path + str(index)):
            indexed_hash_path = hash_path + str(index)
            unique_rep_filename = os.path.join(indexed_hash_path,
                                               'unique_rep.pv_it')
            if not os.path.isfile(unique_rep_filename):
                # folder does not contain a unique_rep.pv_it file;
                # it may not have been completely erased before, but
                # let's just use it.
                break
            with open(unique_rep_filename, 'r') as f:
                rep = f.read()
                if rep != unique_rep:
                    # there is a hashing collision (this should be
                    # astronomically rare, but we'll make sure just
                    # in case)
                    index += 1  # increment the index and try again
                    continue
            # found a match; it is already in storage
            # remember this for next time
            result = (self, rep_hash + str(index))
            self._record_storage(prove_it_object._style_id,
                                 rep_hash + str(index))
            self._generateObjectNotebook(prove_it_object)
            return result
        indexed_hash_path = hash_path + str(index)
        # store the unique representation in the appropriate file
        if not os.path.exists(indexed_hash_path):
            os.mkdir(indexed_hash_path)
        with open(os.path.join(indexed_hash_path, 'unique_rep.pv_it'),
                  'w') as f:
            f.write(unique_rep)
        # remember this for next time
        result = (self, rep_hash + str(index))
        self._record_storage(prove_it_object._style_id,
                             rep_hash + str(index))
        self._generateObjectNotebook(prove_it_object)
        return result

    def _owningNotebook(self):
        '''
        Return the notebook that generates the information in this
        folder.
        '''
        directory = self.theory._storage.directory
        if self.folder in ('common', 'axioms', 'theorems', 'demonstrations'):
            return os.path.join(directory, '_theory_nbs_', self.folder + '.ipynb')
        thm_proof_prefix = '_proof_'
        if self.folder[:len(thm_proof_prefix)] == '_proof_':
            name = self.folder[len(thm_proof_prefix):]
            return os.path.join(directory, '_theory_nbs_', 'proofs', name, 'thm_proof.ipynb')
        return "the %s notebook in %s" % (self.folder, directory)

    def _raiseNotebookNotFound(self, filepath):
        raise Exception(
            "%s not found.  Rerun %s" %
            (filepath, self._owningNotebook()))

    def _generateObjectNotebook(self, prove_it_object):
        '''
        If this is the active folder storage and the prove_it_object
        is an Expression or Proof, generate its notebook.
        '''
        from proveit import Expression, Proof
        # generate the expression or proof notebook as appropriate
        if (TheoryFolderStorage.owns_active_storage and
                self == TheoryFolderStorage.active_theory_folder_storage):
            if isinstance(prove_it_object, Expression):
                TheoryFolderStorage.expression_notebook(prove_it_object)
            elif isinstance(prove_it_object, Proof):
                self.proof_notebook(prove_it_object)

    @staticmethod
    def expression_notebook(expr, name_kind_theory=None,
                            complete_special_expr_notebook=False):
        '''
        Return the path of the expression notebook, creating it if it
        does not already exist.  If 'name_kind_theory' is
        provided, it should be the (name, kind, theory) for a special
        expression that may or may not be complete/official
        (%end_[common/axioms/theorems] has not been
        called yet in the special expressions notebook).
        '''
        from proveit import Expression
        from proveit._core_.proof import Axiom, Theorem
        from json import JSONDecodeError

        if not isinstance(expr, Expression):
            raise ValueError("'expr' should be an Expression object")

        if name_kind_theory is not None:
            name, kind, theory = name_kind_theory
        if complete_special_expr_notebook:
            theory_folder_storage = \
                TheoryFolderStorage.active_theory_folder_storage
        else:
            if name_kind_theory is not None:
                theory_folder_storage = theory._theory_folder_storage(
                    TheoryStorage._kind_to_folder(kind))
            else:
                theory_folder_storage = \
                    TheoryFolderStorage.get_folder_storage_of_obj(expr)

        # Determine the kind and name (if it is a "special" expression),
        # and appropriate template to be used.
        if complete_special_expr_notebook:
            assert name_kind_theory is not None, (
                "Should provide 'name_kind_theory' when completing a "
                "special expression notebook")
            expr_id = theory_folder_storage._prove_it_storage_id(expr)
            names = theory_folder_storage._objhash_to_names[expr_id]
            if name not in names:
                raise KeyError("Unable to complete '%s', not found as a "
                               "name for %s." % (name, expr))
            kind = TheoryStorage._folder_to_kind(
                theory_folder_storage.folder)
            if kind == 'common':
                template_name = '_common_expr_template_.ipynb'
            else:
                template_name = '_special_expr_template_.ipynb'
        elif name_kind_theory is not None:
            if kind == 'common':
                template_name = '_unofficial_common_expr_template_.ipynb'
            else:
                template_name = '_unofficial_special_expr_template_.ipynb'
        else:
            name = kind = None
            template_name = '_expr_template_.ipynb'

        if complete_special_expr_notebook:
            assert 'common' in template_name or 'special' in template_name
        # Determine the appropriate hash folder to store the
        # expression notebook in.
        obj = expr
        if kind == 'axiom':
            # Store this "special" notebook with the hash for the Axiom.
            obj = Axiom(expr, theory_folder_storage.theory, name)
        elif kind == 'theorem':
            # Store this "special" notebook with the hash for the
            # Theorem.
            obj = Theorem(expr, theory_folder_storage.theory, name)
        obj_theory_folder_storage, hash_directory = \
            theory_folder_storage._retrieve(obj)
        assert obj_theory_folder_storage == theory_folder_storage
        full_hash_dir = os.path.join(theory_folder_storage.path,
                                     hash_directory)

        if (complete_special_expr_notebook or (
                TheoryFolderStorage.owns_active_storage and
                theory_folder_storage ==
                TheoryFolderStorage.active_theory_folder_storage)):
            # Only build the notebook in the active folder storage
            nb = theory_folder_storage._buildExpressionNotebook(
                obj, expr, kind, name, full_hash_dir, template_name,
                name_kind_theory, complete_special_expr_notebook)
        else:
            nb = None

        # Write the expression notebook unless it is unchanged.
        # expr.ipynb is the default but may change to
        # axiom_expr.ipynb or theorem_expr.ipynb in certain
        # instances.
        filename = 'expr.ipynb'
        if kind == 'axiom':
            filename = 'axiom_expr.ipynb'
        elif kind == 'theorem':
            filename = 'theorem_expr.ipynb'
        elif kind == 'common':
            filename = 'common_expr.ipynb'
        alt_filename = 'alt_' + filename
        tmp_filename = 'tmp_' + filename
        filepath = os.path.join(full_hash_dir, filename)
        alt_filepath = os.path.join(full_hash_dir, alt_filename)
        tmp_filepath = os.path.join(full_hash_dir, tmp_filename)

        if nb is None:
            # If this isn't the active folder storage,
            # just make sure the file is there and
            # return the link.
            if not os.path.isfile(filepath):
                # disable for now
                # theory_folder_storage._raiseNotebookNotFound(filepath)
                pass
            return relurl(filepath)

        #assert False,  '%s'%TheoryFolderStorage.active_theory_folder_storage

        # Possibly toggle expr.ipynb and alt_expr.ipynb.
        clean_nb = TheoryFolderStorage._get_clean_nb_method()
        nb = nb.strip()
        if os.path.isfile(filepath):
            with open(filepath, 'r') as f:
                try:
                    orig_nb = clean_nb(f)
                except JSONDecodeError:
                    orig_nb = ""
            if orig_nb != nb:
                if os.path.isfile(alt_filepath):
                    with open(alt_filepath, 'r') as f:
                        try:
                            orig_alt_nb = clean_nb(f)
                        except JSONDecodeError:
                            orig_alt_nb = ""
                else:
                    orig_alt_nb = None
                #print(len(orig_alt_nb), 'vs', len(nb))
                #print(orig_alt_nb==nb[:len(orig_alt_nb)], print(nb[-1]))
                if orig_alt_nb == nb:
                    # Just switch expr.ipynb and alt_expr.ipynb.
                    os.replace(filepath, tmp_filepath)
                    os.replace(alt_filepath, filepath)
                    os.rename(tmp_filepath, alt_filepath)
                else:
                    # Replace an existing expr.ipynb
                    if kind is not None:
                        print("%s expression notebook is being updated" % name)
                        # Move the original to alt_expr.ipynb.
                        os.replace(filepath, alt_filepath)
                    else:
                        print("Expression notebook is being updated for %s"
                              % str(expr))
                    with open(filepath, 'w') as expr_file:
                        expr_file.write(nb)
        else:
            with open(filepath, 'w') as expr_file:
                expr_file.write(nb)
        # return the relative url to the new proof file
        return relurl(filepath)

    @staticmethod
    def _get_clean_nb_method():
        import proveit
        proveit_path = os.path.split(proveit.__file__)[0]
        if TheoryFolderStorage.clean_nb_method is None:
            # import clean_nb from out nbstripout module (making
            # sure we don't try importing it from an installed
            # nbstripout if there happens to be one).
            import importlib.util
            import sys
            nbstripout_path = os.path.join(proveit_path, '..', '..',
                                           'nbstripout', 'nbstripout.py')
            spec = importlib.util.spec_from_file_location('nbstripout',
                                                          nbstripout_path)
            module = importlib.util.module_from_spec(spec)
            sys.modules['nbstripout'] = module
            spec.loader.exec_module(module)
            from nbstripout import clean_nb
            TheoryFolderStorage.clean_nb_method = clean_nb
        return TheoryFolderStorage.clean_nb_method

    def _buildExpressionNotebook(self, obj, expr, kind, name, full_hash_dir,
                                 template_name, name_kind_theory=None,
                                 complete_special_expr_notebook=False):
        '''
        Helper method of expression_notebook.
        '''
        import proveit
        from json import JSONDecodeError
        proveit_path = os.path.split(proveit.__file__)[0]
        from proveit import expression_depth
        from .theory import Theory
        clean_nb = TheoryFolderStorage._get_clean_nb_method()

        expr_classes_and_constructors = set()
        unnamed_subexpr_occurences = dict()
        named_subexpr_addresses = dict()
        # maps each class name or special expression name to a list of
        # objects being represented; that way we will know whether we
        # can use the abbreviated name or full address.
        named_items = dict()
        self._exprBuildingPrerequisites(
            obj, expr_classes_and_constructors,
            unnamed_subexpr_occurences, named_subexpr_addresses,
            named_items,
            can_self_import=complete_special_expr_notebook,
            is_sub_expr=False)
        # find sub-expression style ids that are used multiple times,
        # these ones will be assigned to a variable
        multiuse_subexprs = [sub_expr for sub_expr, count
                             in unnamed_subexpr_occurences.items()
                             if count > 1]
        # sort the multi-use sub-expressions so that the shallower ones
        # come first

        def _key(expr_and_styleid): return expression_depth(
            expr_and_styleid[0])
        multiuse_subexprs = sorted(multiuse_subexprs, key=_key)

        # map modules to lists of objects to import from the module
        from_imports = dict()
        # set of modules to import directly
        direct_imports = set()
        # map from expression classes or expression style ids to their
        # names (abbreviated if there is no  ambiguity, otherwise using
        # the full address).
        item_names = dict()

        # populate from_imports, direct_imports, and item_names
        for expr_class, constructor in expr_classes_and_constructors:
            class_name = expr_class.__name__
            module_name = self._moduleAbbreviatedName(expr_class.__module__,
                                                      class_name)
            is_unique = (len(named_items[class_name]) == 1)
            if is_unique:
                from_imports.setdefault(module_name, []).append(constructor)
                item_names[expr_class] = class_name
            else:
                direct_imports.add(module_name)
                item_names[expr_class] = module_name + '.' + constructor
        for named_expr_and_style_id, named_expr_address in \
                named_subexpr_addresses.items():
            if isinstance(named_expr_address[0], str):
                # Must be a special expression (axiom, theorem,
                module_name = named_expr_address[0]  # or common expression)
                item_name = named_expr_address[-1]
                # Split off '.expr' part if it is a Theorem or Axiom
                # Judgment
                obj_name = item_name.split('.')[0]
                module_name = self._moduleAbbreviatedName(module_name,
                                                          obj_name)
                is_unique = (len(named_items[item_name]) == 1)
                if not is_unique:
                    direct_imports.add(module_name)
                    item_name = module_name + '.' + item_name
                else:
                    from_imports.setdefault(module_name, []).append(obj_name)
                item_names[named_expr_and_style_id] = item_name
            else:
                # Expression must be an attribute of a class
                # (e.g., '_operator_')
                item_names[named_expr_and_style_id] = \
                    (item_names[named_expr_address[0]] + '.'
                     + named_expr_address[1])

        # see if we need to add anything to the sys.path
        needs_root_path = False  # needs the root of this theory added
        needs_local_path = False  # needs the local path added
        # first, see if we even need to import a module with the same
        # root as our theory
        root_theory = self.theory_storage.root_theory_storage.theory
        theory_root_name = root_theory.name
        for module_name in itertools.chain(direct_imports,
                                           list(from_imports.keys())):
            if module_name.split('.')[0] == theory_root_name:
                # If we needed to add a path to sys.path for the
                # directory above the root theory, we'll need to do
                # that explicitly in our expression notebook.
                needs_root_path = root_theory._storage.added_path
                break
            else:
                module = importlib.import_module(module_name)
                if module.__package__ == '':
                    needs_local_path = True

        # generate the imports that we need (appending to sys.path
        # if necessary).
        import_stmts = []
        if needs_root_path or needs_local_path:
            # add to the sys path
            import_stmts = ['import sys']
            rel_paths = set()
            if needs_local_path:
                # go up 2 levels, where the local directory is
                rel_paths.add(relurl('.', start=full_hash_dir))
            if needs_root_path:
                # go up enough levels to the theory root;
                # 2 levels to get out of the '__pv_it' folder and at
                # least 1 more to get above the root theory.
                rel_paths.add(os.path.join(
                    *(['..'] * (self.theory.name.count('.') + 3))))
            for rel_path in rel_paths:
                import_stmts.append(json.dumps('sys.path.insert(1, "%s")'
                                               % rel_path).strip('"'))
        # direct import statements
        import_stmts += ['import %s' % module_name for module_name
                         in sorted(direct_imports)]
        # from import statements
        import_stmts += ['from %s import ' % module_name +
                         ', '.join(sorted(from_imports[module_name])) for
                         module_name in sorted(from_imports.keys())]
        # code to perform the required imports
        import_code = '\\n",\n\t"'.join(import_stmts)

        # generate the code for building the expression
        expr_code = ''
        idx = 0
        for sub_expr_and_style_id in multiuse_subexprs:
            sub_expr, sub_expr_style_id = sub_expr_and_style_id
            if hasattr(sub_expr, 'theory') and sub_expr.theory is not None:
                # This expression is pulled from a theory and does not
                # need to be built.
                continue
            idx += 1
            sub_expr_name = 'sub_expr%d' % idx
            expr_building_code = self._exprBuildingCode(sub_expr, item_names,
                                                        is_sub_expr=True)
            expr_code += (sub_expr_name + ' = ' +
                          json.dumps(expr_building_code).strip('"')
                          + '\\n",\n\t"')
            item_names[sub_expr_and_style_id] = sub_expr_name
        expr_building_code = self._exprBuildingCode(expr, item_names,
                                                    is_sub_expr=False)
        expr_code += 'expr = ' + json.dumps(expr_building_code).strip('"')

        # link to documentation for the expression's type
        doc_root = os.path.join(proveit_path, '..', '..',
                                'doc', 'html', 'api')
        class_name = expr.__class__.__name__
        module_name = self._moduleAbbreviatedName(expr.__class__.__module__,
                                                  class_name)
        doc_file = module_name + '.' + class_name + '.html'
        type_link = relurl(os.path.join(doc_root, doc_file),
                           start=full_hash_dir)

        with open(os.path.join(proveit_path, '..', template_name),
                  'r') as template:
            nb = template.read()
            if (template_name != '_special_expr_template_.ipynb'
                    and template_name != '_common_expr_template_.ipynb'):
                nb = nb.replace('#EXPR#', expr_code)
            nb = nb.replace('#IMPORTS#', import_code)
            nb = nb.replace('#THEORY#', self.theory.name)
            nb = nb.replace('#TYPE#', class_name)
            nb = nb.replace('#TYPE_LINK#', type_link.replace('\\', '\\\\'))
            if name_kind_theory is not None:
                kind_str = kind[0].upper() + kind[1:]
                nb = nb.replace('#KIND#', kind_str)
                nb = nb.replace('#kind#', kind_str.lower())
                nb = nb.replace('#SPECIAL_EXPR_NAME#', name)
                special_expr_link = '/'.join(
                    ['..', '..', '..',
                     Theory.special_expr_kind_to_module_name[kind] + '.ipynb'])
                nb = nb.replace(
                    '#SPECIAL_EXPR_LINK#',
                    json.dumps(special_expr_link + '#' + name).strip('"'))
            nb = clean_nb(StringIO(nb))
        # if this is a special expression also generate the dependencies
        # notebook if it does not yet exist
        if template_name == '_special_expr_template_.ipynb':
            dependencies_filename = os.path.join(full_hash_dir,
                                                 'dependencies.ipynb')
            # Even if the dependencies file exists, write over it since
            # the expression notebook was rewritten.  This will
            # guarantee the file is overwritten if it needs to be (the
            # name or kind of the special expression changes) and not
            # overwritten if the expression notebook was allowed to
            # remain unchanged.
            dependencies_template_filename = \
                os.path.join(proveit_path, '..',
                             '_dependencies_template_.ipynb')
            with open(dependencies_template_filename, 'r') as template:
                dep_nb = template.read()
                dep_nb = dep_nb.replace('#IMPORTS#', import_code)
                dep_nb = dep_nb.replace('#THEORY#', self.theory.name)
                dep_nb = dep_nb.replace('#TYPE#', class_name)
                dep_nb = dep_nb.replace('#TYPE_LINK#',
                                        type_link.replace('\\', '\\\\'))
                dep_nb = dep_nb.replace('#KIND#', kind_str)
                dep_nb = dep_nb.replace('#SPECIAL_EXPR_NAME#', name)
                special_expr_link = special_expr_link + '#' + name
                dep_nb = dep_nb.replace(
                    '#SPECIAL_EXPR_LINK#',
                    json.dumps(special_expr_link).strip('"'))
                if kind_str == 'Theorem':
                    see_proof_str = (
                        '***see <a class=\\"ProveItLink\\" '
                        'href=\\"../../../_theory_nbs_/proofs/%s/thm_proof.ipynb\\">'
                        'proof</a>***' %
                        name)
                else:
                    see_proof_str = ''
                dep_nb = dep_nb.replace('#SEE_PROOF#', see_proof_str)

            # Save the dependencies notebook unless it is unchanged.
            if os.path.isfile(dependencies_filename):
                with open(dependencies_filename, 'r') as f:
                    try:
                        orig_nb = clean_nb(f)
                    except JSONDecodeError:
                        orig_nb = ""
                if orig_nb != dep_nb:
                    with open(dependencies_filename, 'w') as dependencies_file:
                        dependencies_file.write(dep_nb)
            else:
                with open(dependencies_filename, 'w') as dependencies_file:
                    dependencies_file.write(dep_nb)

        return nb

    def _exprBuildingPrerequisites(
            self,
            obj,
            expr_classes_and_constructors,
            unnamed_sub_expr_occurences,
            named_sub_expr_addresses,
            named_items,
            can_self_import,
            is_sub_expr=True):
        '''
        Given an Expression object (expr), visit all sub-expressions and
        obtain the set of represented Expression classes (expr_classes),
        the count for 'unnamed' sub-Expression occurances
        (unnamed_sub_expr_occurances as an Expression:int dictionary),
        the 'address' of all named sub-Expressions
        [named_sub_expr_addresses as an Expression:expression-address
        dictionary], and the Expression(s)/class(es) corresponding
        to each named item (named_items as a name:set dictionary).  The
        expression-address is in the form (module, name) for
        special-expressions or (Expression class, '_operator_') for a
        Literal operator.  When there are muliple items with the same
        name, full names must be used instead of abbreviations.
        '''
        from proveit import (Expression, Operation, Literal, ExprTuple,
                             NamedExprs, Axiom, Theorem)

        if isinstance(obj, Axiom) or isinstance(obj, Theorem):
            expr = obj.proven_truth.expr
        else:
            expr = obj

        if (isinstance(expr, Literal) and
                expr in Operation.operation_class_of_operator):
            # the expression is an '_operator_' of an Operation class
            operation_class = Operation.operation_class_of_operator[expr]
            expr_classes_and_constructors.add((operation_class,
                                               operation_class.__name__))
            named_items.setdefault(operation_class.__name__, set()).add(
                operation_class)
            named_sub_expr_addresses[(operation_class._operator_,
                                      operation_class._operator_._style_id)] \
                = (operation_class, '_operator_')
            return

        proveit_obj_to_storage = TheoryFolderStorage.proveit_object_to_storage
        theory_folder_storage = \
            TheoryFolderStorage.get_folder_storage_of_obj(obj)
        is_active_theory_folder = \
            (theory_folder_storage ==
             TheoryFolderStorage.active_theory_folder_storage)
        if (theory_folder_storage.folder in ('axioms', 'theorems', 'common')
                and (can_self_import or not is_active_theory_folder)):
            # expr may be a special expression from a theory.
            if obj._style_id in proveit_obj_to_storage:
                obj_id = theory_folder_storage._prove_it_storage_id(obj)
                try:
                    # if it is a special expression in a theory,
                    # we want to be able to address it as such.
                    expr_address = \
                        theory_folder_storage.special_expr_address(obj_id)
                    named_sub_expr_addresses[(expr, expr._style_id)] = \
                        expr_address[1:]
                    named_items.setdefault(expr_address[-1], set()).add(expr)
                    return
                except KeyError:
                    pass

        # add to the unnamed sub-expression count
        unnamed_sub_expr_occurences[(expr, expr._style_id)] = \
            unnamed_sub_expr_occurences.get((expr, expr._style_id), 0) + 1
        if unnamed_sub_expr_occurences[(expr, expr._style_id)] > 1:
            return  # already visited this -- no need to reprocess it

        if not is_sub_expr or expr.__class__ not in (ExprTuple, NamedExprs):
            # add expr's class to expr_class and named items (unless it
            # is a basic Composite sub-Expression in which case we'll
            # use a python list or dictionary to represent the composite
            # expression).
            expr_classes_and_constructors.add(
                (expr.__class__, expr.remake_constructor()))
            named_items.setdefault(expr.__class__.__name__, set()).add(
                expr.__class__)

        # recurse over the expression build arguments
        # (e.g., the sub-Expressions
        for arg in expr.remake_arguments():
            try:
                if isinstance(arg[0], str):
                    # splits into a name, argument pair
                    argname, arg = arg
            except BaseException:
                pass
            if (not isinstance(arg, Expression) and not isinstance(arg, str)
                    and not isinstance(arg, int)):
                raise TypeError("The arguments of %s.remake_arguments() "
                                "should be Expressions or strings or "
                                "integers: %s instead."
                                % (str(expr.__class__), str(arg.__class__)))
            if isinstance(arg, Expression):
                sub_expr = arg
                self._exprBuildingPrerequisites(
                    sub_expr, expr_classes_and_constructors,
                    unnamed_sub_expr_occurences, named_sub_expr_addresses,
                    named_items, can_self_import)

    def _moduleAbbreviatedName(self, module_name, obj_name):
        '''
        Return the abbreviated module name for the given object based
        upon the convention that packages will import objects within
        that package that should be visible externally.  Specifically,
        this successively checks parent packages to see if the object is
        defined there with the same name.  For example,
        proveit.logic.booleans.conjunction.and_op will be abbreviated
        to proveit.logic for the 'And' class.
        '''
        module = importlib.import_module(module_name)

        if not os.path.isabs(module.__file__):
            # convert a relative path to a path starting from
            # the theory root
            abs_module_name = self.theory.name + '.' + module_name
            if abs_module_name not in sys.modules:
                return module_name  # just use the relative path
        split_module_name = module_name.split('.')
        while len(split_module_name) > 1:
            cur_module = sys.modules['.'.join(split_module_name)]
            parent_module = sys.modules['.'.join(split_module_name[:-1])]
            if not hasattr(parent_module, obj_name):
                break
            if getattr(
                    cur_module,
                    obj_name) != getattr(
                    parent_module,
                    obj_name):
                # reload the parent module and try again
                imp.reload(parent_module)
                if (getattr(cur_module, obj_name) !=
                        getattr(parent_module, obj_name)):
                    break
            split_module_name = split_module_name[:-1]
        return '.'.join(split_module_name)

    def _exprBuildingCode(self, expr, item_names, is_sub_expr=True):
        from proveit import (Expression, ExprTuple,
                             NamedExprs, ExprArray)

        if expr is None:
            return 'None'  # special 'None' case

        if (expr, expr._style_id) in item_names:
            # the expression is simply a named item
            return item_names[(expr, expr._style_id)]

        def arg_to_string(arg):
            if isinstance(arg, str):
                return arg  # just a single string
            if isinstance(arg, int):
                return str(arg)  # ineger to convert to a string
            if isinstance(arg, Expression):
                # convert a sub-Expression to a string,
                # either a variable name or code to construct the
                # sub-expression:
                return self._exprBuildingCode(arg, item_names)
            # see of we can split arg into a (name, value) pair
            try:
                name, val = arg
                if isinstance(name, str):
                    return name + ' = ' + arg_to_string(val)
            except BaseException:
                pass
            # the final possibility is that we need a list of
            # expressions (i.e., parameters of a Lambda expression)
            lst = ', '.join(arg_to_string(arg_item) for arg_item in arg)
            return '[%s]' % lst

        def get_constructor():
            # usually the class name to call the __init__,
            # but not always
            constructor = expr.remake_constructor()
            # may include the module at the front:
            full_class_name = item_names[expr.__class__]
            if '.' in full_class_name:
                # prepend the constructor with the module
                # -- assume it is in the same module as the class
                constructor = ('.'.join(full_class_name.split('.')[:-1]) +
                               constructor)
            return constructor
        if isinstance(expr, NamedExprs):
            # convert to (name, value) tuple form
            arg_str = ', '.join('(%s, %s)'%(name, arg_to_string(expr))
                                for name, expr in expr.remake_arguments())
        else:
            arg_str = ', '.join(arg_to_string(arg) for
                                arg in expr.remake_arguments())
        with_style_calls = '.'.join(expr.remake_with_style_calls())
        if len(with_style_calls) > 0:
            with_style_calls = '.' + with_style_calls

        if expr.__class__ == ExprTuple or expr.__class__ == NamedExprs:
            composite_str = arg_str
            if is_sub_expr and expr.__class__ in (ExprTuple,
                                                  NamedExprs, ExprArray):
                # It is a sub-Expression and a standard composite class.
                # Just pass it in as an implicit composite expression.
                # The constructor should be equipped to handle it
                # appropriately.
                return ('[' + composite_str + ']'
                        if expr.__class__ == ExprTuple
                        else composite_str)
            else:
                return (get_constructor() + '(' + composite_str + ')' +
                        with_style_calls)
        else:
            return get_constructor() + '(' + arg_str + ')' + with_style_calls

    def proof_notebook(self, proof):
        '''
        Return the url to a proof notebook for the given stored proof.
        Create the notebook if necessary.
        '''
        import proveit
        proveit_path = os.path.split(proveit.__file__)[0]
        (theory_folder_storage, hash_directory) = self._retrieve(proof)
        filename = os.path.join(theory_folder_storage.path, hash_directory,
                                'proof.ipynb')
        is_owned_storage = (
            TheoryFolderStorage.owns_active_storage and
            self == TheoryFolderStorage.active_theory_folder_storage)
        if not os.path.isfile(filename):
            if not is_owned_storage:
                # We can only create the notebook if it is the folder
                # is "owned".
                self._raiseNotebookNotFound(filename)
            # Copy the template.  Nothing needs to be edited for these.
            template_filename = os.path.join(proveit_path, '..',
                                             '_proof_template_.ipynb')
            shutil.copyfile(template_filename, filename)
        return relurl(filename)

    def make_expression(self, expr_id):
        '''
        Return the Expression object that is represented in storage by
        the given expression id.
        '''
        import importlib
        # map expression class strings to Expression class objects
        expr_class_map = dict()

        def import_fn(expr_class_str):
            split_expr_class = expr_class_str.split('.')
            module = importlib.import_module('.'.join(split_expr_class[:-1]))
            expr_class_map[expr_class_str] = getattr(
                module, split_expr_class[-1])

        def expr_builder_fn(
                expr_class_str,
                expr_info,
                styles,
                sub_expressions):
            expr_class = expr_class_map[expr_class_str]
            expr = expr_class._checked_make(expr_info, sub_expressions, 
                                            style_preferences=styles)
            return expr
        # Load the "special names" of the theory so we
        # will know, for future reference, if this is a special
        # expression that may be addressed as such.
        try:
            self.theory_storage.load_special_names()
        except Exception:
            # Don't worry if we can't load these right now -- we may
            # by in the process of rebuilding.
            pass
        expr = self._make_expression(expr_id, import_fn, expr_builder_fn)
        return expr

    def _make_expression(self, expr_id, import_fn, expr_builder_fn):
        '''
        Helper method for make_expression
        '''
        from proveit import Expression
        from ._dependency_graph import ordered_dependency_nodes
        from .theory import Theory
        # map expr-ids to lists of Expression class string
        # representations:
        expr_class_strs = dict()
        # relative paths of Expression classes that are local:
        expr_class_rel_strs = dict()
        core_info_map = dict()  # map expr-ids to core information
        styles_map = dict()  # map expr-ids to style information
        # map expr-ids to list of sub-expression ids:
        sub_expr_ids_map = dict()
        # Map the expression storage id to a (theory folder storage,
        # hash) tuple.
        exprid_to_storage = dict()
        master_expr_id = expr_id
        try:
            local_theory_name = Theory().name
        except BaseException:
            local_theory_name = None
        proveit_obj_to_storage = TheoryFolderStorage.proveit_object_to_storage

        def get_dependent_expr_ids(expr_id):
            '''
            Given an expression id, yield the ids of all of its
            sub-expressions.
            '''
            theory_folder_storage, hash_directory = self._split(expr_id)
            if theory_folder_storage.theory != self.theory:
                # Load the "special names" of the theory so we
                # will know, for future reference, if this is a special
                # expression that may be addressed as such.
                theory_folder_storage.theory_storage.load_special_names()
            exprid_to_storage[expr_id] = (theory_folder_storage,
                                          hash_directory)
            hash_path = self._storagePath(expr_id)
            with open(os.path.join(hash_path, 'unique_rep.pv_it'), 'r') as f:
                # Extract the unique representation from the pv_it file.
                unique_rep = f.read()
                # Parse the unique_rep to get the expression information.
                (expr_class_str, core_info, style_dict, sub_expr_refs) = \
                    Expression._parse_unique_rep(unique_rep)
                if (local_theory_name is not None
                        and expr_class_str.find(local_theory_name) == 0):
                    # import locally if necessary
                    expr_class_rel_strs[expr_id] = \
                        expr_class_str[len(local_theory_name) + 1:]
                expr_class_strs[expr_id] = expr_class_str
                # extract the Expression "core information" from the
                # unique representation
                core_info_map[expr_id] = core_info
                styles_map[expr_id] = style_dict
                dependent_refs = sub_expr_refs
                dependent_ids = \
                    theory_folder_storage._extractReferencedStorageIds(
                        unique_rep, storage_ids=dependent_refs)
                sub_expr_ids_map[expr_id] = dependent_ids
                #print('dependent_ids', dependent_ids)
                return dependent_ids

        expr_ids = ordered_dependency_nodes(expr_id, get_dependent_expr_ids)
        for expr_id in reversed(expr_ids):
            if expr_id in expr_class_rel_strs:
                # there exists a relative path
                try:
                    # First try the absolute path; that is preferred for
                    # consistency sake (we want different imports of
                    # something to be regarded as the same)
                    import_fn(expr_class_strs[expr_id])
                except BaseException:
                    # If importing the absolute path fails, maybe the
                    # relative path will work.
                    import_fn(expr_class_rel_strs[expr_id])
                    # use the relative path
                    expr_class_strs[expr_id] = expr_class_rel_strs[expr_id]
            else:
                # there does not exist a relative path;
                # the absolute path is the only option.
                import_fn(expr_class_strs[expr_id])
        # map expr-ids to "built" expressions
        # (whatever expr_builder_fn returns):
        built_expr_map = dict()
        for expr_id in reversed(expr_ids):
            sub_expressions = [built_expr_map[sub_expr_id] for sub_expr_id
                               in sub_expr_ids_map[expr_id]]
            expr = expr_builder_fn(
                expr_class_strs[expr_id], core_info_map[expr_id],
                styles_map[expr_id], sub_expressions)
            expr_style_id = expr._style_id
            if expr_style_id not in proveit_obj_to_storage:
                # Remember the storage corresponding to the style id
                # for future reference.
                theory_folder_storage, hash_id = \
                    exprid_to_storage[expr_id]
                theory_folder_storage._record_storage(
                    expr_style_id, hash_id)
            built_expr_map[expr_id] = expr

        return built_expr_map[master_expr_id]

    def make_judgment_or_proof(self, storage_id):
        '''
        Return the Judgment or Proof object that is represented
        in storage by the given storage_id.
        '''
        from proveit import Proof, Axiom, Theorem
        from proveit._core_.judgment import Judgment
        theory_folder_storage, hash_folder = self._split(storage_id)
        if theory_folder_storage != self:
            # Make it from the proper TheoryFolderStorage.
            return theory_folder_storage.make_judgment_or_proof(storage_id)
        theory = self.theory
        hash_path = self._storagePath(storage_id)
        with open(os.path.join(hash_path, 'unique_rep.pv_it'), 'r') as f:
            # extract the unique representation from the pv_it file
            unique_rep = f.read()
        subids = \
            theory_folder_storage._extractReferencedStorageIds(unique_rep)

        if unique_rep[:6] == 'Proof:':
            kind, full_name = Proof._extractKindAndName(unique_rep)
            theory_name, name = full_name.rsplit('.', 1)
            assert theory_name == self.theory.name
            assert len(subids) == 1, (
                "Expected to extract one storage id from %s"
                % unique_rep)
            judgment_id = subids[0]
            if kind == 'axiom':
                judgment = self.make_judgment_or_proof(judgment_id)
                obj = Axiom(judgment.expr, theory, name)
            elif kind == 'theorem':
                judgment = self.make_judgment_or_proof(judgment_id)
                obj = Theorem(judgment.expr, theory, name)
        elif unique_rep[:9] == 'Judgment:':
            truth_expr_id = self.make_expression(subids[0])
            assumptions = [self.make_expression(
                exprid) for exprid in subids[1:]]
            num_lit_gen_str = unique_rep[unique_rep.rfind(']')+1:]
            num_lit_gen = 0 if num_lit_gen_str == '' else int(num_lit_gen_str)
            obj = Judgment(truth_expr_id, assumptions, num_lit_gen=num_lit_gen)
        theory_folder_storage._record_storage(obj._style_id,
                                              hash_folder)
        return obj

    def make_show_proof(self, proof_id):
        '''
        Return the _ShowProof object that mocks up the proof
        represented in storage by the given proof id for just
        the purposes of displaying the proof.
        '''
        from proveit._core_.proof import Proof
        theory_folder_storage, hash_directory = self._split(proof_id)
        theory = theory_folder_storage.theory
        folder = theory_folder_storage.folder
        hash_path = theory_folder_storage._storagePath(proof_id)
        with open(os.path.join(hash_path, 'unique_rep.pv_it'), 'r') as f:
            # extract the unique representation from the pv_it file
            unique_rep = f.read()
        # full storage id:
        proof_id = theory.name + '.' + folder + '.' + hash_directory
        proveit_obj_to_storage = TheoryFolderStorage.proveit_object_to_storage
        proveit_obj_to_storage[proof_id] = (
            theory_folder_storage, hash_directory)
        return Proof._showProof(theory, folder, proof_id, unique_rep)

    def stored_common_expr_dependencies(self):
        '''
        Return the stored set of theory names of common expressions
        referenced by the common expression notebook of this theory.
        '''
        referenced_commons_filename = os.path.join(self.pv_it_dir, 'commons',
                                                   'package_dependencies.txt')
        if os.path.isfile(referenced_commons_filename):
            with open(referenced_commons_filename, 'r') as f:
                return {line.strip() for line in f.readlines()}
        return set()  # empty set by default

    def clean(self, clear=False):
        '''
        Remove all of the hash sub-folders of the 'folder'
        under the directory of this TheoryStorage that are
        not currently being referenced via
        TheoryFolderStorage.proveit_obj_to_storage.
        If 'clear' is True, the entire folder will be removed
        (if possible).
        '''
        if clear:
            try:
                os.remove(self.path)
            except OSError:
                print("Unable to clear '%s'" % self.path)
            return

        if self.folder == 'common':
            from proveit import Literal
            # Make sure we reference any literals that are in this
            # theory.  First, import the module of the theory
            # which should import any modules containing operation
            # classes with _operator_ Literals, then "retreive"
            # Literals of the theory as currently referenced objects.
            importlib.import_module(self.theory.name)
            for literal in Literal.instances.values():
                if literal.theory == self.theory:
                    self._retrieve(literal)

        owned_hash_folders = TheoryFolderStorage.owned_hash_folders
        paths_to_remove = list()
        for hash_subfolder in os.listdir(self.path):
            if hash_subfolder == 'name_to_hash.txt':
                continue
            if hash_subfolder == 'notebook.css':
                continue
            if hash_subfolder == 'name_to_expr_id.txt':
                continue
            if hash_subfolder == 'name_to_expr_and_obj_hashes.txt':
                continue
            hashpath = os.path.join(self.path, hash_subfolder)
            if hash_subfolder not in owned_hash_folders:
                paths_to_remove.append(hashpath)

        if self.folder == 'theorems':
            # When 'cleaning' the theorems folder, we will also
            # remove any '_proof_<theorem_name>' folders that are
            # obsolete.
            thm_names = set(self.theory.get_theorem_names())
            for _folder in os.listdir(self.pv_it_dir):
                if _folder[:7] == '_proof_':
                    thm_name = _folder[7:]
                    if thm_name not in thm_names:
                        paths_to_remove.append(os.path.join(
                            self.pv_it_dir, _folder))

        def unable_to_remove_warning(name):
            print("Unable to remove %s.\n  Skipping clean step "
                  "(don't worry, it's not critical)" % name)
        if self.folder in ('axioms', 'theorems'):
            # When 'cleaning' the axioms or theorems folder, we will also
            # remove any obsolete 'used_by' folders or 'complete'
            # files.
            for hash_subfolder in os.listdir(self.path):
                if hash_subfolder not in self._objhash_to_names:
                    used_by_path = os.path.join(self.path, hash_subfolder,
                                                'used_by')
                    if os.path.isdir(used_by_path):
                        try:
                            shutil.rmtree(used_by_path)
                        except OSError:
                            unable_to_remove_warning(used_by_path)
                    complete_path = os.path.join(self.path, hash_subfolder,
                                                 'complete')
                    if os.path.isfile(complete_path):
                        try:
                            os.remove(complete_path)
                        except OSError:
                            unable_to_remove_warning(complete_path)

        for hashpath in paths_to_remove:
            try:
                shutil.rmtree(hashpath)
            except OSError:
                unable_to_remove_warning(hashpath)

    def contains_any_expression(self):
        '''
        Returns True if the __pv_it directory contains any expressions
        based on whether or not there are sub-directories of the __pv_it
        directory other than "_referenced_" after calling "clean()".
        '''
        self.clean()
        for sub_dir in os.listdir(self.pv_it_dir):
            if sub_dir == '_referenced_':
                continue
            # a sub-directory other than _referenced_;
            # assume it is for an expression
            return True
        return False

    """
    # This is not good to do if there are external references

    def erase(self):
        '''
        Erase the entire __pv_it directory.
        '''
        self._prove_it_objects.clear()
        pv_it_dir = os.path.join(self.directory, '__pv_it')
        if not os.path.isdir(pv_it_dir): return
        for hash_dir in os.listdir(pv_it_dir):
            hash_path = os.path.join(pv_it_dir, hash_dir)
            for pv_it_file in os.listdir(hash_path):
                os.remove(os.path.join(hash_path, pv_it_file))
            os.rmdir(hash_path)
        os.rmdir(pv_it_dir)
    """


class StoredSpecialStmt:
    def __init__(self, theory, name, kind):
        '''
        Base class of StoredAxiom and StoredTheorem initialization.
        '''
        self.theory = theory
        self.name = name
        self.kind = kind
        if kind == 'axiom':
            self.theory_folder_storage = \
                self.theory._theory_folder_storage('axioms')
            hash_dir = self.theory._storage.get_axiom_hash(name)
        elif kind == 'theorem':
            self.theory_folder_storage = \
                self.theory._theory_folder_storage('theorems')
            hash_dir = self.theory._storage.get_theorem_hash(name)
        else:
            raise ValueError("kind must be 'axiom' or 'theorem'")
        self.path = os.path.join(self.theory_folder_storage.path, hash_dir)

    def __str__(self):
        return self.theory.name + '.' + self.name

    @staticmethod
    def remove_dependency_proofs(theory, kind, hash_folder):
        from .theory import Theory, TheoryException
        if kind == 'axiom':
            theory_folder_storage = \
                theory._theory_folder_storage('axioms')
        elif kind == 'theorem':
            theory_folder_storage = \
                theory._theory_folder_storage('theorems')
        else:
            raise ValueError("kind must be 'axiom' or 'theorem'")
        path = os.path.join(theory_folder_storage.path, hash_folder)
        # remove invalidated proofs that use this axiom/theorem
        dependent_theorems = StoredSpecialStmt._read_dependent_theorems(path)
        for dependent in dependent_theorems:
            try:
                Theory.get_stored_theorem(dependent).remove_proof()
            except (KeyError, TheoryException):
                # If the dependent is no longer there, we don't need to
                # worry about it (assuming it was removed
                # responsibly with its dependents removed already).
                pass
        remove_if_exists(os.path.join(path, 'complete'))
        remove_if_exists(os.path.join(path, 'proof.pv_it'))
        remove_if_exists(os.path.join(path, 'used_axioms.txt'))
        remove_if_exists(os.path.join(path, 'used_theorems.txt'))
        remove_if_exists(os.path.join(path, 'eliminated_axioms.txt'))
        remove_if_exists(os.path.join(path, 'eliminated_theorems.txt'))

    def read_dependent_theorems(self):
        '''
        Return the collection of theorems (as strings) that use this
        theorem/axiom directly.
        '''
        return StoredSpecialStmt._read_dependent_theorems(self.path)

    @staticmethod
    def _read_dependent_theorems(path):
        '''
        read_dependent_theorems helper.
        '''
        from .theory import Theory, TheoryException
        theorems = []
        used_by_dir = os.path.join(path, 'used_by')
        if not os.path.isdir(used_by_dir):
            return theorems  # return the empty list
        for filename in os.listdir(used_by_dir):
            theorems.append(filename)
        verified_theorems = []
        for theorem in theorems:
            try:
                Theory.get_stored_theorem(theorem)
                verified_theorems.append(theorem)
            except (KeyError, TheoryException):
                # This theorem no longer exists in the database,
                # apparently.  So we'll remove it from the dependents.
                pass
        to_remove = set(theorems) - set(verified_theorems)
        for obsolete_thm in to_remove:
            try:
                os.remove(os.path.join(used_by_dir, filename))
            except OSError:
                pass  # no worries
        return verified_theorems

    def all_dependents(self):
        '''
        Returns the set of theorems that are known to depend upon the
        given theorem or axiom directly or indirectly.
        '''
        from .theory import Theory
        to_process = set(self.read_dependent_theorems())
        processed = set()
        while len(to_process) > 0:
            next_theorem = to_process.pop()
            processed.add(next_theorem)
            stored_theorem = Theory.get_stored_theorem(next_theorem)
            dependents = set(stored_theorem.read_dependent_theorems())
            # add anything new to be processed
            to_process.update(dependents.difference(processed))
        return processed

    def _removeEntryFromFile(self, filename, entry_to_remove):
        '''
        Removes a specific entry from a file.
        '''
        # obtain all lines that are NOT the specified link to be removed
        remaining = []
        filepath = os.path.join(self.path, filename)
        if os.path.isfile(filepath):
            with open(filepath, 'r') as f:
                for line in f:
                    line = line.strip()
                    if line != entry_to_remove:
                        remaining.append(line)
        # re-write file with all of the remaining lines
        with open(filepath, 'w') as f:
            for line in remaining:
                f.write(line + '\n')

    def _getEntries(self, filename):
        '''
        Returns the entries in a particular file.
        '''
        lines = set()
        with open(os.path.join(self.path, filename), 'r') as f:
            for line in f:
                lines.add(line)
        return lines

    def _countEntries(self, filename):
        '''
        Returns the number of unique entries in a particular file.
        '''
        return len(self._getEntries(filename))

    def _removeUsedByEntry(self, used_by_theorem):
        '''
        Remove a particular used_by_theorem entry in the used_by folder of
        this stored axiom or theorem.
        '''
        used_by_dir = os.path.join(self.path, 'used_by')
        try:
            os.remove(os.path.join(used_by_dir, used_by_theorem))
        except OSError:
            pass  # no worries


class StoredAxiom(StoredSpecialStmt):
    def __init__(self, theory, name):
        '''
        Creates a StoredAxioms object for managing an axioms's
        __pv_it database entries.
        '''
        StoredSpecialStmt.__init__(self, theory, name, 'axiom')

    def get_def_link(self):
        '''
        Return the link to the axiom definition in the _axioms_ notebook.
        '''
        axioms_notebook_link = relurl(os.path.join(self.theory.get_path(),
                                                   '_theory_nbs_',
                                                   'axioms.ipynb'))
        return axioms_notebook_link + '#' + self.name


def remove_if_exists(path):
    if os.path.isfile(path):
        try:
            os.remove(path)
        except FileNotFoundError:
            # File was there and then gone.
            # Can happen with multi-processing.
            # Just continue.
            pass
            


class StoredTheorem(StoredSpecialStmt):
    PRESUMPTIONS_HEADER = '# THEOREMS AND THEORIES THAT MAY BE PRESUMED:'
    PRESUMPTION_EXCLUSION_HEADER = '# THEOREMS AND THEORIES TO EXCLUDE:'

    def __init__(self, theory, name):
        '''
        Creates a StoredTheorem object for managing a theorem's
        __pv_it database entries.
        '''
        StoredSpecialStmt.__init__(self, theory, name, 'theorem')

    def get_proof_link(self):
        '''
        Return the link to the theorem's proof notebook.
        '''
        return relurl(os.path.join(self.theory.get_path(), '_theory_nbs_',
                                   'proofs', self.name, 'thm_proof.ipynb'))

    def remove(self, keep_path=False):
        if self.has_proof():
            # must remove the proof first
            self.remove_proof()
        StoredSpecialStmt.remove(self, keep_path)

    def read_used_axioms(self):
        '''
        Return the recorded list of used axioms.
        '''
        return list(self._read_stmts('used_axioms.txt'))

    def read_used_theorems(self):
        '''
        Return the recorded list of used theorems.
        '''
        return list(self._read_stmts('used_theorems.txt'))

    def read_eliminated_axioms(self):
        '''
        Return the recorded set of eliminated axioms
        (via literal generalization).
        '''
        return set(self._read_stmts('eliminated_axioms.txt'))

    def read_eliminated_theorems(self):
        '''
        Return the recorded set of eliminated theorems
        (via literal generalization).
        '''
        return set(self._read_stmts('eliminated_theorems.text'))


    def _read_stmts(self, filename):
        '''
        Returns the set of axioms and theorems (as a tuple of sets
        of strings) from the given file.
        '''
        try:
            with open(os.path.join(self.path, filename),
                      'r') as used_stmts_file:
                for line in used_stmts_file:
                    line = line.strip()
                    yield line
        except IOError:
            pass  # no contribution if the file doesn't exist

    """
    def record_presumed_theories(self, presumed_theory_names):
        '''
        Record information about what other theories are
        presumed in the proof of this theorem.
        '''
        from .theory import Theory
        for presumed_theory in presumed_theory_names:
            # raises an exception if the theory is not known
            Theory.get_theory(presumed_theory)
        presuming_str = '\n'.join(presumed_theory_names) + '\n'
        presuming_file = os.path.join(self.path, 'presumed_theories.txt')
        if os.path.isfile(presuming_file):
            with open(presuming_file, 'r') as f:
                if presuming_str == f.read():
                    return # unchanged; don't need to record anything
        with open(presuming_file, 'w') as f:
            f.write(presuming_str)

    def presumed_theories(self):
        '''
        Return the list of presumed theories.
        '''
        # first read in the presuming info
        presumptions = []
        presuming_file = os.path.join(self.path, 'presumed_theories.txt')
        if os.path.isfile(presuming_file):
            with open(presuming_file, 'r') as f:
                for presumption in f.readlines():
                    presumption = presumption.strip()
                    if presumption == '': continue
                    presumptions.append(presumption)
        return presumptions

    def record_presumed_theorems(self, explicitly_presumed_theorem_names):
        '''
        Record information about what other theorems are
        explicitly presumed in the proof of this theorem.
        '''
        presuming_str = '\n'.join(explicitly_presumed_theorem_names) + '\n'
        presuming_file = os.path.join(self.path, 'presumed_theorems.txt')
        if os.path.isfile(presuming_file):
            with open(presuming_file, 'r') as f:
                if presuming_str == f.read():
                    return # unchanged; don't need to record anything
        with open(presuming_file, 'w') as f:
            f.write(presuming_str)

        # The theory's theorem dependency order is now stale
        # and needs to be updated:
        self.theory._storage.invalidate_theorem_dependency_order()

    def explicitly_presumed_theorem_names(self):
        '''
        Return the list of names of explicitly presumed theorems
        (indicated after 'presuming' in the proof notebook).
        '''
        presumptions = []
        presuming_file = os.path.join(self.path, 'presumed_theorems.txt')
        if os.path.isfile(presuming_file):
            with open(presuming_file, 'r') as f:
                for presumption in f.readlines():
                    presumption = presumption.strip()
                    if presumption == '': continue
                    presumptions.append(presumption)
        return presumptions
    """

    """
    def get_recursively_presumed_theorems(self, presumed_theorems, presumption_chain=None):
        '''
        Append presumed theorem objects to 'presumed_theorems'.
        For each theorem, do this recursively.
        presumption_chain is used internally to detect and reveal
        circular dependencies.
        '''
        from .theory import Theory
        from .proof import CircularLogicLoop
        # first get the directly presumed theorems
        presumptions = self.directly_presumed_theorems()
        if presumption_chain is None:
            presumption_chain = [str(self)]
        else:
            presumption_chain.append(str(self))
        # Iterate through each presuming string and add it as
        # a theory name or a theorem.  For theorem's, recursively
        # add the presuming information.
        for presumption in presumptions:
            if not isinstance(presumption, str):
                raise ValueError("'presumptions' should be a collection of strings for theory names and/or full theorem names")
            theory_name, theorem_name = presumption.rsplit('.', 1)
            thm = Theory.get_theory(theory_name).get_theorem(theorem_name)
            if str(thm) in presumption_chain:
                index = presumption_chain.index(str(thm))
                raise CircularLogicLoop(presumption_chain[index:]+[str(thm)], thm)
            # add the theorem and anything presumed by that theorem to the set of presumed theorems/theories
            if thm not in presumed_theorems:
                presumed_theorems.add(thm)
                thm._stored_theorem().get_recursively_presumed_theorems(presumed_theorems, list(presumption_chain))
    """
    """
    def get_all_presumed_theorem_names(self):
        '''
        Return the set of full names of theorems that are presumed
        directly or indirectly by this one.
        '''
        return self.theory._storage.get_all_presumed_theorem_names(self.name)
    """

    def get_allowed_and_disallowed_presumptions(self):
        '''
        Return the set of theorems and theories that are explicitly
        allowed/disallowed to be presumed in a proof of this theory.
        '''
        proof_path = os.path.join(self.theory.get_path(), '_theory_nbs_',
                                  'proofs', self.name)
        allowances_filename = os.path.join(proof_path, 
                                           'allowed_presumptions.txt')
        disallowances_filename = os.path.join(proof_path, 
                                              'disallowed_presumptions.txt')
        allowances = set()
        disallowances = set()
        for presumptions, filename in (
                (allowances, allowances_filename),
                (disallowances, disallowances_filename)):
            if not os.path.isfile(filename):
                with open(filename, 'w') as f:
                    pass
            with open(filename, 'r') as f:
                for line in f.readlines():
                    presumptions.add(line.strip())
        return allowances, disallowances

    def allow_presumption(self, presumption):
        proof_path = os.path.join(self.theory.get_path(), '_theory_nbs_',
                                  'proofs', self.name)
        filename = os.path.join(proof_path, 'allowed_presumptions.txt')
        with open(filename, 'a') as f:
            f.write(presumption + '\n')

    def disallow_presumption(self, presumption):
        proof_path = os.path.join(self.theory.get_path(), '_theory_nbs_',
                                  'proofs', self.name)
        filename = os.path.join(proof_path, 'disallowed_presumptions.txt')
        with open(filename, 'a') as f:
            f.write(presumption + '\n')
    
    def clear_presumption_info(self):
        '''
        Clear the allowances and disallowances for this theorem.
        '''
        proof_path = os.path.join(self.theory.get_path(), '_theory_nbs_',
                                  'proofs', self.name)
        filename = os.path.join(proof_path, 'allowed_presumptions.txt')
        with open(filename, 'w'):
            pass
        filename = os.path.join(proof_path, 'disallowed_presumptions.txt')
        with open(filename, 'w'):
            pass

    """
    def get_presumptions_and_exclusions(self, presumptions=None,
                                        exclusions=None):
        '''
        Return the set of theorems and theories that are explicitly
        presumed by this theorem, and a set of exclusions (e.g.,
        you could presume the proveit.logic theory but exclude
        proveit.logic.equality).
        '''
        proof_path = os.path.join(self.theory.get_path(), '_theory_nbs_',
                                  'proofs', self.name)
        if presumptions is None: presumptions = set()
        if exclusions is None: exclusions = set()
        presumptions_filename = os.path.join(proof_path, 'presumptions.txt')

        # Let's create the generic version.
        if not os.path.isfile(presumptions_filename):
            with open(presumptions_filename, 'w') as f:
                f.write(StoredTheorem.PRESUMPTIONS_HEADER + '\n')
                f.write('proveit\n')
                f.write(StoredTheorem.PRESUMPTION_EXCLUSION_HEADER + '\n')

        active = presumptions
        top_header = StoredTheorem.PRESUMPTIONS_HEADER
        exclusions_header = StoredTheorem.PRESUMPTION_EXCLUSION_HEADER
        with open(presumptions_filename, 'r') as f:
            for line in f.readlines():
                line = line.strip()
                if line[0] == '#':
                    if line == exclusions_header:
                        active = exclusions
                    elif line != top_header:
                        raise Exception("%s file is not in a valid format. "
                                        "%s does not match %s or %s."
                                        % (presumptions_filename, line,
                                           top_header, exclusions_header))
                elif line[0] != '#':
                    active.add(line)
        return presumptions, exclusions
    """

    def _recordProof(self, proof):
        '''
        Record the given proof as the proof of this stored theorem.
        Updates dependency links (used_axioms.txt, used_theorems.txt
        files and used_by folder) and completion markers appropriately
        (empty 'complete' files).  Also, record the presumptions
        that were actually used in a presumptions.txt file.
        '''
        from proveit._core_ import Proof
        from .theory import Theory, TheoryException

        # add a reference to the new proof
        active_folder_storage = \
            TheoryFolderStorage.active_theory_folder_storage
        assert active_folder_storage.folder == '_proof_' + self.name
        active_folder_storage._retrieve(proof)
        proof_id = self.theory_folder_storage._prove_it_storage_id(proof)
        if self.has_proof():
            # remove the old proof if one already exists
            self.remove_proof()
        # record the proof id
        if not isinstance(proof, Proof):
            raise ValueError("Expecting 'proof' to be a Proof object")
        with open(os.path.join(self.path, 'proof.pv_it'), 'w') as proof_file:
            proof_file.write(proof_id)

        used_axiom_names = [str(used_axiom)
                            for used_axiom in proof.used_axioms()]
        used_theorem_names = [str(used_theorem) for used_theorem
                              in proof.used_theorems()]

        # Remove used_by links that are obsolete because the proof has
        # changed
        prev_used_axiom_names, prev_used_theorem_names = (
            self.read_used_axioms(), self.read_used_theorems())
        for prev_used_axiom in prev_used_axiom_names:
            if prev_used_axiom not in used_axiom_names:
                try:
                    Theory.get_stored_axiom(
                        prev_used_axiom)._removeUsedByEntry(str(self))
                except (KeyError, TheoryException):
                    pass  # don't worry if it has alread been removed
        for prev_used_theorem in prev_used_theorem_names:
            if prev_used_theorem not in used_theorem_names:
                try:
                    Theory.get_stored_theorem(
                        prev_used_theorem)._removeUsedByEntry(str(self))
                except (KeyError, TheoryException):
                    pass  # don't worry if it has alread been removed

        stored_used_axioms = [Theory.get_stored_axiom(used_axiom_name) for
                              used_axiom_name in used_axiom_names]
        stored_used_theorems = [Theory.get_stored_theorem(used_theorem_name) 
                                for used_theorem_name in used_theorem_names]

        # record axioms/theorems that this theorem directly uses
        for stored_used_stmts, used_stmts_filename in (
                (stored_used_axioms, 'used_axioms.txt'),
                (stored_used_theorems, 'used_theorems.txt')):
            with open(os.path.join(self.path, used_stmts_filename),
                      'w') as used_stmts_file:
                for stored_used_stmt in sorted(stored_used_stmts,
                                               key=lambda stmt: str(stmt)):
                    self.theory._storage._includeReference(
                        stored_used_stmt.theory)
                    used_stmts_file.write(str(stored_used_stmt) + '\n')

        # for each used axiom/theorem, record that it is used by the
        # newly proven theorem
        for stored_used_stmts, prev_used_stmts in (
                (stored_used_axioms, prev_used_axiom_names),
                (stored_used_theorems, prev_used_theorem_names)):
            for stored_used_stmt in stored_used_stmts:
                if str(stored_used_stmt) not in prev_used_stmts:
                    # (otherwise the link should already exist)
                    open(os.path.join(stored_used_stmt.path, 'used_by',
                                      str(self)), 'w')

        # See if there are any axioms/theorems eliminated through the
        # use of a Literal generalization.
        eliminated_axiom_names = [str(used_axiom) for used_axiom in 
                                  proof.eliminated_axioms()]
        eliminated_theorem_names = [str(used_theorem) for used_theorem 
                                    in proof.eliminated_theorems()]
        if len(eliminated_axiom_names)>0 or len(eliminated_theorem_names)>0:
            # record eliminated axioms/theorems
            for used_stmt_names, used_stmts_filename in (
                    (eliminated_axiom_names, 'eliminated_axioms.txt'),
                    (eliminated_theorem_names, 'eliminated_theorems.txt')):
                with open(os.path.join(self.path, used_stmts_filename),
                          'w') as used_stmts_file:
                    for used_stmt_name in sorted(used_stmt_names):
                        used_stmts_file.write(str(used_stmt_name) + '\n')

        # If this proof is complete (all of the theorems that it uses
        # are complete) then  propagate this information to the theorems
        # that depend upon this one.
        self._propagateCompletion()

        # Record any imported theorem that is usable as a "presumptions"
        # stored in a presumptions.txt file that should be allowable
        # theorems whenever the proof is regenerated.
        proof_path = os.path.join(self.theory.get_path(), '_theory_nbs_',
                                  'proofs', self.name)

        '''
        # This is too specific and results in error during automation.
        # With future work, maybe we can use this approach, but it's
        # too much work right now and it isn't clear if it is very
        # doable.
        with open(os.path.join(proof_path, 'presumptions.txt'), 'w') as f:
            for theorem in proof.used_theorems():
            #for theorem in Theorem.all_theorems:
                #if theorem.is_usable():
                f.write(str(theorem) + '\n')
        '''
        '''
        # NO NEED TO REWRITE presumptions.txt ANY MORE.
        from proveit._core_.proof import Theorem
        with open(os.path.join(proof_path, 'presumptions.txt'), 'w') as f:
            f.write(StoredTheorem.PRESUMPTIONS_HEADER + '\n')
            used_theorem_names = set(str(theorem) for theorem
                                     in Theorem.all_used_theorems
                                     if theorem.is_usable())
            for theorem in sorted(used_theorem_names):
                f.write(str(theorem) + '\n')
            f.write(StoredTheorem.PRESUMPTION_EXCLUSION_HEADER + '\n')
        '''

    def has_proof(self):
        '''
        Returns True iff a proof was recorded for this theorem.
        '''
        return os.path.isfile(os.path.join(self.path, 'proof.pv_it'))

    def is_complete(self):
        '''
        Return True iff this theorem has a proof and all theorems that
        that it uses are also complete.
        '''
        # An empty file named "complete" is used to indicate that
        # a proof is complete.
        return os.path.isfile(os.path.join(self.path, 'complete'))

    def _propagateCompletion(self):
        '''
        If this theorem is complete, then let its dependents know.  If
        this update causes a dependent to become complete, propagate the
        news onward.
        '''
        from .theory import Theory, TheoryException
        self._markIfComplete()
        if self.is_complete():
            # This theorem has been completely proven.
            # Let the dependents know.
            dependent_theorems = self.read_dependent_theorems()
            for dependent in dependent_theorems:
                try:
                    stored_dependent = Theory.get_stored_theorem(dependent)
                except (KeyError, TheoryException):
                    # Dependent was removed; skip it.
                    continue
                # propagate this recursively in case self's theorem was
                # the final  theorem to complete the dependent
                stored_dependent._propagateCompletion()

    def _markIfComplete(self):
        '''
        If all of the used theorems are complete, this is now complete.
        '''
        from .theory import Theory
        if all(Theory.get_stored_theorem(used_theorem).is_complete() for
               used_theorem in self.read_used_theorems()):
            # An empty 'complete' file marks the completion.
            open(os.path.join(self.path, 'complete'), 'w')

    def remove_proof(self):
        '''
        Erase the proof of this theorem from the database and all
        obsolete links/references.
        '''
        from .theory import Theory, TheoryException
        # Remove obsolete used-by links that refer to this theorem by
        # its old proof.
        prev_used_axiom_names, prev_used_theorem_names = (
            self.read_used_axioms(), self.read_used_theorems())
        for used_axiom in prev_used_axiom_names:
            try:
                Theory.get_stored_axiom(
                    used_axiom)._removeUsedByEntry(str(self))
            except (KeyError, TheoryException):
                pass  # If it doesn't exist, never mind.
        for used_theorem in prev_used_theorem_names:
            try:
                Theory.get_stored_theorem(
                    used_theorem)._removeUsedByEntry(str(self))
            except (KeyError, TheoryException):
                pass  # If it doesn't exist, never mind.
        # If it was previously complete before, we need to erase the
        # completion marker and inform dependents that it is not longer
        # complete.
        self._undoDependentCompletion()
        # remove 'proof.pv_it', 'used_axioms.txt', 'used_theorems.txt',
        remove_if_exists(os.path.join(self.path, 'proof.pv_it'))
        remove_if_exists(os.path.join(self.path, 'used_axioms.txt'))
        remove_if_exists(os.path.join(self.path, 'used_theorems.txt'))
        remove_if_exists(os.path.join(self.path, 'eliminated_axioms.txt'))
        remove_if_exists(os.path.join(self.path, 'eliminated_theorems.txt'))

    def all_requirements(self, *, dead_end_theorem_exprs=None,
                         excluded_names=None, sort_key=None):
        '''
        Returns the axioms that are required (directly or indirectly) 
        by the theorem.  Also, return the set of "dead-end" theorems 
        that are required (directly or indirectly).  A "dead-end" 
        theorem is either unproven or has an expression that matches 
        one in the optionally provided `dead_end_theorem_exprs`.
        Conservative definitions that are not logically necessary
        for the proof are extracted from these sets and returned on
        their own.

        Returns the list of axioms, "dead-end" theorems, and
        conservative definitions as a tuple.  These will be sorted
        according to sort_key with the exception that a conservatively
        defined literal will not appear before its definition in the
        list of conservative definitions.
        '''
        from .theory import Theory
        required_axioms, required_deadend_theorems, required_cons_defs = (
                StoredTheorem.requirements_of_theorems(
                        [self], dead_end_theorem_exprs=dead_end_theorem_exprs,
                        excluded_names=excluded_names, sort_key=sort_key))
        thm = Theory.find_theorem(str(self))
        axioms, theorems, cons_defs = (
                StoredTheorem._extract_conservative_definitions(
                        thm.proven_truth.expr,
                        required_axioms, required_deadend_theorems,
                        sort_key=sort_key))
        return (axioms, theorems, 
                list(required_cons_defs) + cons_defs)

    @staticmethod
    def requirements_of_theorems(theorems, *, dead_end_theorem_exprs=None,
                                 excluded_names=None, sort_key=None):
        '''
        Returns the set of axioms that are required (directly or
        indirectly) by the theorems.  Also, return the set of "dead-end"
        theorems that are required (directly or indirectly).  A 
        "dead-end" theorem is either unproven or has an expression that
        matches one in the optionally provided `dead_end_theorem_exprs`.
        Also returns the conservative definitions used indirectly.

        Returns these axiom, theorem, and conservative definitions as
        a tuple.
        '''
        from .theory import Theory
        if excluded_names is None: excluded_names = frozenset()
        if len(theorems) == 1:
            # When there are axioms/theorems to be eliminated
            # (via literal generalization), this will be processed
            # separately.
            stored_theorem = next(iter(theorems))
            if not isinstance(stored_theorem, StoredTheorem):
                stored_theorem = stored_theorem._stored_theorem()
            eliminated_axiom_names, eliminated_theorem_names = (
                stored_theorem.read_eliminated_axioms(), 
                stored_theorem.read_eliminated_theorems())
            excluded_names = set(excluded_names)
            excluded_names.update(eliminated_axiom_names)
            excluded_names.update(eliminated_theorem_names)
        else:
            # When there are multiple theorems, if any have
            # axioms/theorems to eliminate, they will be processed
            # separately.
            eliminated_axiom_names = frozenset()
            eliminated_theorem_names = frozenset()
        if dead_end_theorem_exprs is None:
            dead_end_theorem_exprs = frozenset()
        required_axioms = set()
        required_deadend_theorems = set()
        required_conservative_definitions = set()
        processed = set()
        to_process = set([str(theorem) for theorem in theorems])
        while len(to_process) > 0:
            next_theorem_name = to_process.pop()
            if next_theorem_name in excluded_names:
                continue # excluded
            processed.add(next_theorem_name)
            next_theorem = Theory.find_theorem(next_theorem_name)
            stored_theorem = Theory.get_stored_theorem(next_theorem_name)
            if (next_theorem.proven_truth.expr in dead_end_theorem_exprs or
                    not stored_theorem.has_proof()):
                # This is a dead-end or unproven theorem.  Mark it
                # as such and go no further on this path.
                required_deadend_theorems.add(next_theorem)
                continue
            if len(eliminated_axiom_names)==len(eliminated_theorem_names)==0:
                _eliminated_axiom_names, _eliminated_theorem_names = (
                    stored_theorem.read_eliminated_axioms(), 
                    stored_theorem.read_eliminated_theorems())
                if (len(_eliminated_axiom_names) > 0 or 
                        len(_eliminated_theorem_names) > 0):
                    # When there are eliminated axioms or theorems, we
                    # must call all_requirements recursively to make
                    # sure we do the elimination properly.
                    _req_axioms, _req_theorems, _required_cons_defs = (
                        stored_theorem.all_requirements(
                            dead_end_theorem_exprs=dead_end_theorem_exprs,
                            excluded_names=excluded_names))
                    required_axioms.update(_req_axioms)
                    required_deadend_theorems.update(_req_theorems)
                    required_conservative_definitions.update(
                            _required_cons_defs)
                    continue
            used_axiom_names, used_theorem_names = (
                stored_theorem.read_used_axioms(), 
                stored_theorem.read_used_theorems())
            required_axioms.update({Theory.find_axiom(name) for name
                                    in used_axiom_names
                                    if name not in excluded_names})
            for used_theorem_name in used_theorem_names:
                if used_theorem_name not in processed:
                    if used_theorem_name not in excluded_names:
                        to_process.add(used_theorem_name)
        return (required_axioms, required_deadend_theorems,
                required_conservative_definitions)
    
    @staticmethod
    def _extract_conservative_definitions(
            expr, required_axioms, required_deadend_theorems, sort_key=None):
        '''
        Given a collection of required axioms and required "deadend"
        theorems, extract those that are conservative extension
        definitions.
        Returns 
        (conservative_defs, required_axioms, required_deadend_theorems)
        where the conservative_defs have been removed from the required 
        axioms and deadend theorems.  The conservative_defs will
        be in an order in which a literal is not used in another
        definiition before it is defined.  If 'sort_key' is provided,
        it will be sorted according to the key apart from this
        constraint.  The required_axioms and required_deadend_theorems 
        that are returned will also be sorted according to this key.
        '''
        from proveit import used_literals
        active_lits = set()#used_literals(expr)) # TESTING
        # First see which literals are possibly defined conservatively,
        # disqualifying any with multiple definitions.
        lit_to_def = dict()
        for req_stmt in itertools.chain(required_axioms, 
                                        required_deadend_theorems):
            lit = req_stmt.proven_truth.conservative_definition_lit()
            if lit in active_lits:
                # This literal is used in the proven statement, so
                # it's important.
                continue
            if lit is not None:
                lit_to_def[lit] = req_stmt
        # Count the number of occurrences of a defined literal
        # in required statements.
        lit_to_num_occurrences = {lit:0 for lit in lit_to_def.keys()}
        for req_stmt in itertools.chain(required_axioms, 
                                        required_deadend_theorems):            
            for lit in used_literals(req_stmt.proven_truth.expr):
                if lit in lit_to_num_occurrences:
                    lit_to_num_occurrences[lit] += 1
        if sort_key is not None:
            key_to_lit = {sort_key(lit_to_def[_lit]):_lit for _lit 
                          in lit_to_num_occurrences.keys()}
            if len(key_to_lit) != len(lit_to_num_occurrences):
                raise ValueError("sort keys must be unique")
        # Collect the literals with only 1 occurrence and sort them
        # by the sort key.
        available_def_lits = []
        for lit, num in lit_to_num_occurrences.items():
            assert num > 0, "Must be at least 1 occurrence from the def"
            if num == 1:
                available_def_lits.append(lit)
        # Sort in reverse order so we can pop off the end.
        if sort_key is None:
            available_def_lit_keys = deque(available_def_lits)     
        else:
            available_def_lit_keys = deque(
                    sorted([sort_key(lit_to_def[_lit]) for _lit 
                            in available_def_lits]))

        # Successively add to the definitions as they are available
        # and in sorted order.
        conservative_defs = []
        while len(available_def_lit_keys) > 0:
            # Pop off the last and then we will reverse the order
            # later to be sure a literal comes before any occurrence.
            lit_key = available_def_lit_keys.pop()
            lit = key_to_lit[lit_key] if sort_key is not None else lit_key
            _n = lit_to_num_occurrences.pop(lit)
            assert _n==1, "Should have had 1 occurrence to be available"
            cons_def = lit_to_def[lit]
            conservative_defs.append(cons_def)
            for _lit in used_literals(cons_def.proven_truth.expr):
                if _lit in lit_to_num_occurrences:
                    lit_to_num_occurrences[_lit] -= 1
                    if lit_to_num_occurrences[_lit] == 1:
                        # This now has 1 occurrence, so add it to
                        # the available defined literals.
                        if sort_key is None:
                            available_def_lit_keys.append(_lit)
                        else:
                            bisect.insort(available_def_lit_keys, 
                                          sort_key(lit_to_def[_lit]))
        # Reverse the order.
        conservative_defs = list(reversed(conservative_defs))
        conservative_defs_set = set(conservative_defs)
        # Return the conservative definitions as well as the required
        # axioms and deadend-theorems in proper order and with the
        # conservative definitions removed.
        required_axioms = [req_axiom for req_axiom in required_axioms
                           if req_axiom not in conservative_defs_set]
        required_deadend_theorems = [
                req_stmt for req_stmt in required_deadend_theorems
                if req_stmt not in conservative_defs_set]
        if sort_key is not None:
            required_axioms = sorted(required_axioms, key=sort_key)
            required_deadend_theorems = sorted(required_deadend_theorems, 
                                               key=sort_key)
        return (required_axioms, required_deadend_theorems,
                conservative_defs)

    def all_used_or_presumed_theorem_names(self, names=None):
        '''
        Returns the set of theorems used to prove the theorem or to be presumed
        in the proof of the theorem, directly or indirectly (i.e., applied
        recursively); this theorem itself is also included.
        If a set of 'names' is provided, this will add the 
        names to that set and skip over anything that is already in the set, 
        making the assumption that its dependents have already been
        included (e.g., if the same set is used in multiple calls to this
        method for different theorems).
        '''
        from .theory import Theory, TheoryException
        my_name = str(self)
        if names is None: 
            names = set()
        elif my_name in names:
            return # already processed 'my_name', so nothing to do.
        to_process = {my_name}
        while len(to_process) > 0:
            next_theorem_name = to_process.pop()
            if next_theorem_name in names:
                continue
            try:
                if next_theorem_name == my_name:
                    stored_theorem = self
                else:
                    stored_theorem = Theory.get_stored_theorem(next_theorem_name)
            except (KeyError, TheoryException):
                # If it no longer exists (or is a theory rather than a
                # theorem), skip it.
                continue
            names.add(next_theorem_name)            
            if not stored_theorem.has_proof():
                new_to_process, _ = (
                        stored_theorem.get_allowed_and_disallowed_presumptions())
            else:
                new_to_process = stored_theorem.read_used_theorems()
            to_process.update(set(new_to_process) - names)
        return names

    def _undoDependentCompletion(self):
        '''
        Due to the proof being removed, a dependent theorem is no longer
        complete. This new status must be updated and propagated.
        '''
        from .theory import Theory
        was_complete = self.is_complete()  # was it complete before?
        # Remove the 'complete' file indicating that it was no longer
        # complete.
        remove_if_exists(os.path.join(self.path, 'complete'))
        # If this theorem was previously complete before, we need to
        # inform dependents that it is not longer complete.
        if was_complete:
            dependent_theorems = self.read_dependent_theorems()
            for dependent in dependent_theorems:
                stored_thm = Theory.get_stored_theorem(dependent)
                stored_thm._undoDependentCompletion()<|MERGE_RESOLUTION|>--- conflicted
+++ resolved
@@ -382,7 +382,7 @@
             theory_folder_storage = \
                 self.theory._theory_folder_storage(folder)
             # get both the expr hash id and the obj hash id
-            # to be stored in the database 
+            # to be stored in the database
             hash_id = theory_folder_storage._prove_it_storage_id(obj)
             if kind == 'common':
                 expr_id = hash_id
@@ -453,11 +453,7 @@
                 # Note the use of (obj) hash_id instead of expr_id here!
                 hash_id = old_name_to_expr_hash_id[name]
                 StoredSpecialStmt.remove_dependency_proofs(
-<<<<<<< HEAD
                         self.theory, kind, old_name_to_expr_hash_id[name])
-=======
-                        self.theory, kind, old_name_to_expr_hash_id [name])
->>>>>>> b3e19bc1
 
         # Now we write the new name-to-hash information.
         names = definitions.keys()
@@ -471,7 +467,7 @@
             with open(name_to_expr_and_obj_hashes_file, 'w') as f:
                 for line in new_lines:
                     f.write(line + '\n')
-    
+
     def _update_name_to_kind(self, names, kind):
         kind_to_str = {'axiom':'an axiom', 'theorem':'a theorem',
                        'common':'a common expression'}
@@ -479,7 +475,7 @@
             if name in self._name_to_kind:
                 if self._name_to_kind[name] != kind:
                     raise ValueError("'%s' is an overused name, as %s and %s."
-                                     %(name, kind_to_str[kind], 
+                                     %(name, kind_to_str[kind],
                                        self._name_to_kind[name]))
             else:
                 self._name_to_kind[name] = kind
@@ -505,7 +501,7 @@
 
     def get_expression_axiom_and_theorem_names(self):
         return (self.get_common_expression_names() + self.get_axiom_names()
-                + self.get_theorem_names())        
+                + self.get_theorem_names())
 
     def get_expression_axiom_or_theorem_kind(self, name):
         '''
@@ -647,7 +643,7 @@
                 # Don't allow anything to be imported from the folder
                 # that is currently being generated.
                 raise KeyError("Self importing is not allowed")
-            
+
             expr_id = self._kindname_to_exprhash[(kind, name)]
             expr = theory_folder_storage.make_expression(expr_id)
 
@@ -803,7 +799,7 @@
             nb = template.read()
             nb = nb.replace('#THEOREM_NAME#', theorem_name)
             theory_links = self.theory.links(
-                os.path.join(self.directory, '_theory_nbs_', 
+                os.path.join(self.directory, '_theory_nbs_',
                              'proofs', theorem_name))
             nb = nb.replace('#THEORY#', theory_links)
         return nb
@@ -962,8 +958,8 @@
         '''
         A special expression "address" consists of a kind ('common',
         'axiom', or 'theorem'), theory package, and the name of the
-        expression.  Provided that the given expression is one of the 
-        special expressions of this theory, return the address as a 
+        expression.  Provided that the given expression is one of the
+        special expressions of this theory, return the address as a
         tuple.
         '''
         kind = TheoryStorage._folder_to_kind(self.folder)
@@ -1997,7 +1993,7 @@
                 styles,
                 sub_expressions):
             expr_class = expr_class_map[expr_class_str]
-            expr = expr_class._checked_make(expr_info, sub_expressions, 
+            expr = expr_class._checked_make(expr_info, sub_expressions,
                                             style_preferences=styles)
             return expr
         # Load the "special names" of the theory so we
@@ -2490,7 +2486,7 @@
             # Can happen with multi-processing.
             # Just continue.
             pass
-            
+
 
 
 class StoredTheorem(StoredSpecialStmt):
@@ -2674,9 +2670,9 @@
         '''
         proof_path = os.path.join(self.theory.get_path(), '_theory_nbs_',
                                   'proofs', self.name)
-        allowances_filename = os.path.join(proof_path, 
+        allowances_filename = os.path.join(proof_path,
                                            'allowed_presumptions.txt')
-        disallowances_filename = os.path.join(proof_path, 
+        disallowances_filename = os.path.join(proof_path,
                                               'disallowed_presumptions.txt')
         allowances = set()
         disallowances = set()
@@ -2704,7 +2700,7 @@
         filename = os.path.join(proof_path, 'disallowed_presumptions.txt')
         with open(filename, 'a') as f:
             f.write(presumption + '\n')
-    
+
     def clear_presumption_info(self):
         '''
         Clear the allowances and disallowances for this theorem.
@@ -2811,7 +2807,7 @@
 
         stored_used_axioms = [Theory.get_stored_axiom(used_axiom_name) for
                               used_axiom_name in used_axiom_names]
-        stored_used_theorems = [Theory.get_stored_theorem(used_theorem_name) 
+        stored_used_theorems = [Theory.get_stored_theorem(used_theorem_name)
                                 for used_theorem_name in used_theorem_names]
 
         # record axioms/theorems that this theorem directly uses
@@ -2839,9 +2835,9 @@
 
         # See if there are any axioms/theorems eliminated through the
         # use of a Literal generalization.
-        eliminated_axiom_names = [str(used_axiom) for used_axiom in 
+        eliminated_axiom_names = [str(used_axiom) for used_axiom in
                                   proof.eliminated_axioms()]
-        eliminated_theorem_names = [str(used_theorem) for used_theorem 
+        eliminated_theorem_names = [str(used_theorem) for used_theorem
                                     in proof.eliminated_theorems()]
         if len(eliminated_axiom_names)>0 or len(eliminated_theorem_names)>0:
             # record eliminated axioms/theorems
@@ -2971,10 +2967,10 @@
     def all_requirements(self, *, dead_end_theorem_exprs=None,
                          excluded_names=None, sort_key=None):
         '''
-        Returns the axioms that are required (directly or indirectly) 
-        by the theorem.  Also, return the set of "dead-end" theorems 
-        that are required (directly or indirectly).  A "dead-end" 
-        theorem is either unproven or has an expression that matches 
+        Returns the axioms that are required (directly or indirectly)
+        by the theorem.  Also, return the set of "dead-end" theorems
+        that are required (directly or indirectly).  A "dead-end"
+        theorem is either unproven or has an expression that matches
         one in the optionally provided `dead_end_theorem_exprs`.
         Conservative definitions that are not logically necessary
         for the proof are extracted from these sets and returned on
@@ -2997,7 +2993,7 @@
                         thm.proven_truth.expr,
                         required_axioms, required_deadend_theorems,
                         sort_key=sort_key))
-        return (axioms, theorems, 
+        return (axioms, theorems,
                 list(required_cons_defs) + cons_defs)
 
     @staticmethod
@@ -3006,7 +3002,7 @@
         '''
         Returns the set of axioms that are required (directly or
         indirectly) by the theorems.  Also, return the set of "dead-end"
-        theorems that are required (directly or indirectly).  A 
+        theorems that are required (directly or indirectly).  A
         "dead-end" theorem is either unproven or has an expression that
         matches one in the optionally provided `dead_end_theorem_exprs`.
         Also returns the conservative definitions used indirectly.
@@ -3024,7 +3020,7 @@
             if not isinstance(stored_theorem, StoredTheorem):
                 stored_theorem = stored_theorem._stored_theorem()
             eliminated_axiom_names, eliminated_theorem_names = (
-                stored_theorem.read_eliminated_axioms(), 
+                stored_theorem.read_eliminated_axioms(),
                 stored_theorem.read_eliminated_theorems())
             excluded_names = set(excluded_names)
             excluded_names.update(eliminated_axiom_names)
@@ -3057,9 +3053,9 @@
                 continue
             if len(eliminated_axiom_names)==len(eliminated_theorem_names)==0:
                 _eliminated_axiom_names, _eliminated_theorem_names = (
-                    stored_theorem.read_eliminated_axioms(), 
+                    stored_theorem.read_eliminated_axioms(),
                     stored_theorem.read_eliminated_theorems())
-                if (len(_eliminated_axiom_names) > 0 or 
+                if (len(_eliminated_axiom_names) > 0 or
                         len(_eliminated_theorem_names) > 0):
                     # When there are eliminated axioms or theorems, we
                     # must call all_requirements recursively to make
@@ -3074,7 +3070,7 @@
                             _required_cons_defs)
                     continue
             used_axiom_names, used_theorem_names = (
-                stored_theorem.read_used_axioms(), 
+                stored_theorem.read_used_axioms(),
                 stored_theorem.read_used_theorems())
             required_axioms.update({Theory.find_axiom(name) for name
                                     in used_axiom_names
@@ -3085,7 +3081,7 @@
                         to_process.add(used_theorem_name)
         return (required_axioms, required_deadend_theorems,
                 required_conservative_definitions)
-    
+
     @staticmethod
     def _extract_conservative_definitions(
             expr, required_axioms, required_deadend_theorems, sort_key=None):
@@ -3093,14 +3089,14 @@
         Given a collection of required axioms and required "deadend"
         theorems, extract those that are conservative extension
         definitions.
-        Returns 
+        Returns
         (conservative_defs, required_axioms, required_deadend_theorems)
-        where the conservative_defs have been removed from the required 
+        where the conservative_defs have been removed from the required
         axioms and deadend theorems.  The conservative_defs will
         be in an order in which a literal is not used in another
         definiition before it is defined.  If 'sort_key' is provided,
         it will be sorted according to the key apart from this
-        constraint.  The required_axioms and required_deadend_theorems 
+        constraint.  The required_axioms and required_deadend_theorems
         that are returned will also be sorted according to this key.
         '''
         from proveit import used_literals
@@ -3108,7 +3104,7 @@
         # First see which literals are possibly defined conservatively,
         # disqualifying any with multiple definitions.
         lit_to_def = dict()
-        for req_stmt in itertools.chain(required_axioms, 
+        for req_stmt in itertools.chain(required_axioms,
                                         required_deadend_theorems):
             lit = req_stmt.proven_truth.conservative_definition_lit()
             if lit in active_lits:
@@ -3120,13 +3116,13 @@
         # Count the number of occurrences of a defined literal
         # in required statements.
         lit_to_num_occurrences = {lit:0 for lit in lit_to_def.keys()}
-        for req_stmt in itertools.chain(required_axioms, 
-                                        required_deadend_theorems):            
+        for req_stmt in itertools.chain(required_axioms,
+                                        required_deadend_theorems):
             for lit in used_literals(req_stmt.proven_truth.expr):
                 if lit in lit_to_num_occurrences:
                     lit_to_num_occurrences[lit] += 1
         if sort_key is not None:
-            key_to_lit = {sort_key(lit_to_def[_lit]):_lit for _lit 
+            key_to_lit = {sort_key(lit_to_def[_lit]):_lit for _lit
                           in lit_to_num_occurrences.keys()}
             if len(key_to_lit) != len(lit_to_num_occurrences):
                 raise ValueError("sort keys must be unique")
@@ -3139,10 +3135,10 @@
                 available_def_lits.append(lit)
         # Sort in reverse order so we can pop off the end.
         if sort_key is None:
-            available_def_lit_keys = deque(available_def_lits)     
+            available_def_lit_keys = deque(available_def_lits)
         else:
             available_def_lit_keys = deque(
-                    sorted([sort_key(lit_to_def[_lit]) for _lit 
+                    sorted([sort_key(lit_to_def[_lit]) for _lit
                             in available_def_lits]))
 
         # Successively add to the definitions as they are available
@@ -3166,7 +3162,7 @@
                         if sort_key is None:
                             available_def_lit_keys.append(_lit)
                         else:
-                            bisect.insort(available_def_lit_keys, 
+                            bisect.insort(available_def_lit_keys,
                                           sort_key(lit_to_def[_lit]))
         # Reverse the order.
         conservative_defs = list(reversed(conservative_defs))
@@ -3181,7 +3177,7 @@
                 if req_stmt not in conservative_defs_set]
         if sort_key is not None:
             required_axioms = sorted(required_axioms, key=sort_key)
-            required_deadend_theorems = sorted(required_deadend_theorems, 
+            required_deadend_theorems = sorted(required_deadend_theorems,
                                                key=sort_key)
         return (required_axioms, required_deadend_theorems,
                 conservative_defs)
@@ -3191,15 +3187,15 @@
         Returns the set of theorems used to prove the theorem or to be presumed
         in the proof of the theorem, directly or indirectly (i.e., applied
         recursively); this theorem itself is also included.
-        If a set of 'names' is provided, this will add the 
-        names to that set and skip over anything that is already in the set, 
+        If a set of 'names' is provided, this will add the
+        names to that set and skip over anything that is already in the set,
         making the assumption that its dependents have already been
         included (e.g., if the same set is used in multiple calls to this
         method for different theorems).
         '''
         from .theory import Theory, TheoryException
         my_name = str(self)
-        if names is None: 
+        if names is None:
             names = set()
         elif my_name in names:
             return # already processed 'my_name', so nothing to do.
@@ -3217,7 +3213,7 @@
                 # If it no longer exists (or is a theory rather than a
                 # theorem), skip it.
                 continue
-            names.add(next_theorem_name)            
+            names.add(next_theorem_name)
             if not stored_theorem.has_proof():
                 new_to_process, _ = (
                         stored_theorem.get_allowed_and_disallowed_presumptions())
