from .vector_spaces import (VecSpaces, deduce_as_vec_space,
                            containing_vec_space, including_vec_space)
from .addition import VecAdd, VecSum, VecZero
from .negation import VecNeg
from .scalar_multiplication import ScalarMult
from .inner_products import (InnerProdSpaces, InnerProd,
                             deduce_as_inner_prod_space)
from .linear_maps import LinMap, LinMapAdd
from .matrices import MatrixMult, MatrixSpace
from .tensors import TensorExp, TensorProd
<<<<<<< HEAD
from .lie_group_ops import SU
=======
from .lie_algebra import SU

>>>>>>> 5643f068


# KEEP THE FOLLOWING IN __init__.py FOR THEORY PACKAGES.
#  Make additions above, or add to sys.modules[__name__].__dict__ below.
# This allows us to import common expression, axioms, and theorems of
# the theory package directly from the package.
import sys
from proveit._core_.theory import TheoryPackage
sys.modules[__name__] = TheoryPackage(__name__, __file__, locals())

import proveit
if proveit.defaults.automation:
    # Import some fundamental theorems without quantifiers
    from . import (rational_set_is_vec_space, real_set_is_vec_space,
                   complex_set_is_vec_space)<|MERGE_RESOLUTION|>--- conflicted
+++ resolved
@@ -8,12 +8,7 @@
 from .linear_maps import LinMap, LinMapAdd
 from .matrices import MatrixMult, MatrixSpace
 from .tensors import TensorExp, TensorProd
-<<<<<<< HEAD
-from .lie_group_ops import SU
-=======
 from .lie_algebra import SU
-
->>>>>>> 5643f068
 
 
 # KEEP THE FOLLOWING IN __init__.py FOR THEORY PACKAGES.
