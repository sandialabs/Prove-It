--- conflicted
+++ resolved
@@ -466,8 +466,6 @@
    "metadata": {},
    "outputs": [],
    "source": [
-<<<<<<< HEAD
-=======
     "TensorProd(x, TensorProd(y, z)).simplification()"
    ]
   },
@@ -526,7 +524,6 @@
    "metadata": {},
    "outputs": [],
    "source": [
->>>>>>> a3c8be9a
     "%end demonstrations"
    ]
   }
