--- conflicted
+++ resolved
@@ -59,10 +59,7 @@
             expr = eq.update(self.double_scaling_reduction())
 
         # (2) Simplify multiplicative identity
-<<<<<<< HEAD
-=======
         #     (if expr is still a ScalarMult)
->>>>>>> a3c8be9a
         if isinstance(expr, ScalarMult) and expr.scalar == one:
             expr = eq.update(expr.scalar_one_elimination(preserve_all=True))
 
