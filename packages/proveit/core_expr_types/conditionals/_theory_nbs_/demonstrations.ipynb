{
 "cells": [
  {
   "cell_type": "markdown",
   "metadata": {},
   "source": [
    "Demonstrations for the theory of <a class=\"ProveItLink\" href=\"theory.ipynb\">proveit.core_expr_types.conditionals</a>\n",
    "========"
   ]
  },
  {
   "cell_type": "code",
   "execution_count": null,
   "metadata": {},
   "outputs": [],
   "source": [
    "import proveit\n",
    "from proveit import defaults\n",
    "from proveit import Conditional, ConditionalSet\n",
    "from proveit import A, B, m, n, Q, x, y, fx, gx, Qx\n",
    "from proveit.logic import Implies, And, TRUE, FALSE, Forall, Equals, InSet\n",
    "from proveit.core_expr_types import A_1_to_m, B_1_to_n\n",
    "from proveit.numbers import Natural\n",
    "%begin demonstrations"
   ]
  },
  {
   "cell_type": "markdown",
   "metadata": {},
   "source": [
    "## Conditional reductions"
   ]
  },
  {
   "cell_type": "markdown",
   "metadata": {},
   "source": [
    "***A conditional with a TRUE condition reduces to its value.***"
   ]
  },
  {
   "cell_type": "code",
   "execution_count": null,
   "metadata": {},
   "outputs": [],
   "source": [
    "x_if_A = Conditional(x, A)"
   ]
  },
  {
   "cell_type": "code",
   "execution_count": null,
   "metadata": {},
   "outputs": [],
   "source": [
    "requirements = []\n",
    "x_if_A.complete_replaced({A:TRUE}, requirements=requirements)"
   ]
  },
  {
   "cell_type": "code",
   "execution_count": null,
   "metadata": {},
   "outputs": [],
   "source": [
    "requirements"
   ]
  },
  {
   "cell_type": "markdown",
   "metadata": {},
   "source": [
    "***A redundant condition can be dropped via simplification.***"
   ]
  },
  {
   "cell_type": "code",
   "execution_count": null,
   "metadata": {},
   "outputs": [],
   "source": [
    "Conditional(Conditional(x, A), A).shallow_simplification()"
   ]
  },
  {
   "cell_type": "markdown",
   "metadata": {},
   "source": [
    "***A conditional with a condition that is a singular conjunction can drop the conjunction regardless of whether or not we know the contents to be boolean.***"
   ]
  },
  {
   "cell_type": "code",
   "execution_count": null,
   "metadata": {},
   "outputs": [],
   "source": [
    "requirements = []\n",
    "x_if_A.complete_replaced({A:And(B)}, requirements=requirements)"
   ]
  },
  {
   "cell_type": "code",
   "execution_count": null,
   "metadata": {},
   "outputs": [],
   "source": [
    "requirements"
   ]
  },
  {
   "cell_type": "markdown",
   "metadata": {},
   "source": [
    "***A conditional with a conjunction of a pair of conjunctions as its condition is reduced to a flattened single conjunction for its conjunction which is displayed as a comma-delimited list.***"
   ]
  },
  {
   "cell_type": "code",
   "execution_count": null,
   "metadata": {},
   "outputs": [],
   "source": [
    "x_if_A_and_B = Conditional(x, (A, B))"
   ]
  },
  {
   "cell_type": "code",
   "execution_count": null,
   "metadata": {},
   "outputs": [],
   "source": [
    "defaults.assumptions = (InSet(n, Natural), InSet(m, Natural))"
   ]
  },
  {
   "cell_type": "code",
   "execution_count": null,
   "metadata": {},
   "outputs": [],
   "source": [
    "x_if_A_and_B.complete_replaced({A:A_1_to_m, B:B_1_to_n})"
   ]
  },
  {
   "cell_type": "code",
   "execution_count": null,
   "metadata": {},
   "outputs": [],
   "source": [
    "requirements = []\n",
    "x_if_A_and_B.complete_replaced({A:And(A_1_to_m), B:And(B_1_to_n)},\n",
    "                      requirements=requirements)"
   ]
  },
  {
   "cell_type": "code",
   "execution_count": null,
   "metadata": {},
   "outputs": [],
   "source": [
    "requirements"
   ]
  },
  {
   "cell_type": "code",
   "execution_count": null,
   "metadata": {},
   "outputs": [],
   "source": [
    "requirements = []\n",
    "x_if_A_and_B.complete_replaced({A:And(A_1_to_m), B:And()}, \n",
    "                      requirements=requirements)"
   ]
  },
  {
   "cell_type": "code",
   "execution_count": null,
   "metadata": {},
   "outputs": [],
   "source": [
    "requirements"
   ]
  },
  {
   "cell_type": "code",
   "execution_count": null,
   "metadata": {},
   "outputs": [],
   "source": [
    "requirements = []\n",
    "x_if_A_and_B.complete_replaced({A:And(), B:And(B_1_to_n)}, \n",
    "                      requirements=requirements)"
   ]
  },
  {
   "cell_type": "code",
   "execution_count": null,
   "metadata": {},
   "outputs": [],
   "source": [
    "requirements"
   ]
  },
  {
   "cell_type": "code",
   "execution_count": null,
   "metadata": {},
   "outputs": [],
   "source": [
    "requirements = []\n",
    "x_if_A_and_B.complete_replaced({A:A, B:And(B_1_to_n)}, \n",
    "                      requirements=requirements)"
   ]
  },
  {
   "cell_type": "code",
   "execution_count": null,
   "metadata": {},
   "outputs": [],
   "source": [
    "requirements"
   ]
  },
  {
   "cell_type": "code",
   "execution_count": null,
   "metadata": {},
   "outputs": [],
   "source": [
    "requirements = []\n",
    "x_if_A_and_B.complete_replaced({A:And(A_1_to_m), B:B}, \n",
    "                      requirements=requirements)"
   ]
  },
  {
   "cell_type": "code",
   "execution_count": null,
   "metadata": {},
   "outputs": [],
   "source": [
    "requirements"
   ]
  },
  {
   "cell_type": "markdown",
   "metadata": {},
   "source": [
    "***A `ConditionalSet` with a single TRUE conditional reduces to its value.***"
   ]
  },
  {
   "cell_type": "code",
   "execution_count": null,
   "metadata": {},
   "outputs": [],
   "source": [
<<<<<<< HEAD
    " ConditionalSet(Conditional(A, FALSE), Conditional(A, FALSE), B).reducing_to_true_case()"
=======
    " ConditionalSet(Conditional(A, FALSE), Conditional(A, FALSE), B).single_case_via_elimination()"
>>>>>>> e7ed2cc2
   ]
  },
  {
   "cell_type": "code",
   "execution_count": null,
   "metadata": {},
   "outputs": [],
   "source": [
    "ConditionalSet(Conditional(A, FALSE), Conditional(A, FALSE), Conditional(B, FALSE), \n",
<<<<<<< HEAD
    "               Conditional(A, FALSE), B).reducing_to_true_case()"
=======
    "               Conditional(A, FALSE), B).single_case_via_elimination()"
>>>>>>> e7ed2cc2
   ]
  },
  {
   "cell_type": "markdown",
   "metadata": {},
   "source": [
    "### Test value substitution"
   ]
  },
  {
   "cell_type": "code",
   "execution_count": null,
   "metadata": {},
   "outputs": [],
   "source": [
    "x_eq_y = Equals(x, y)"
   ]
  },
  {
   "cell_type": "code",
   "execution_count": null,
   "metadata": {},
   "outputs": [],
   "source": [
    "eq_if_Q = Implies(Q, x_eq_y)"
   ]
  },
  {
   "cell_type": "markdown",
   "metadata": {},
   "source": [
    "Two ways to accomplish the same thing:"
   ]
  },
  {
   "cell_type": "code",
   "execution_count": null,
   "metadata": {},
   "outputs": [],
   "source": [
    "Conditional(x, Q).value_substitution(x_eq_y, assumptions=[eq_if_Q])"
   ]
  },
  {
   "cell_type": "code",
   "execution_count": null,
   "metadata": {},
   "outputs": [],
   "source": [
    "x_eq_y.substitution(Conditional(x, Q), assumptions=[eq_if_Q])"
   ]
  },
  {
   "cell_type": "markdown",
   "metadata": {},
   "source": [
    "We can also use a universally quantified equality."
   ]
  },
  {
   "cell_type": "code",
   "execution_count": null,
   "metadata": {},
   "outputs": [],
   "source": [
    "quantified_eq = Forall(x, Equals(fx, gx), condition=Qx)"
   ]
  },
  {
   "cell_type": "code",
   "execution_count": null,
   "metadata": {},
   "outputs": [],
   "source": [
    "Conditional(fx, Qx).value_substitution(quantified_eq, assumptions=[quantified_eq])"
   ]
  },
  {
   "cell_type": "code",
   "execution_count": null,
   "metadata": {},
   "outputs": [],
   "source": [
    "%end demonstrations"
   ]
  }
 ],
 "metadata": {
  "kernelspec": {
   "display_name": "Python 3",
   "language": "python",
   "name": "python3"
  }
 },
 "nbformat": 4,
 "nbformat_minor": 0
}<|MERGE_RESOLUTION|>--- conflicted
+++ resolved
@@ -255,11 +255,7 @@
    "metadata": {},
    "outputs": [],
    "source": [
-<<<<<<< HEAD
-    " ConditionalSet(Conditional(A, FALSE), Conditional(A, FALSE), B).reducing_to_true_case()"
-=======
     " ConditionalSet(Conditional(A, FALSE), Conditional(A, FALSE), B).single_case_via_elimination()"
->>>>>>> e7ed2cc2
    ]
   },
   {
@@ -269,11 +265,7 @@
    "outputs": [],
    "source": [
     "ConditionalSet(Conditional(A, FALSE), Conditional(A, FALSE), Conditional(B, FALSE), \n",
-<<<<<<< HEAD
-    "               Conditional(A, FALSE), B).reducing_to_true_case()"
-=======
     "               Conditional(A, FALSE), B).single_case_via_elimination()"
->>>>>>> e7ed2cc2
    ]
   },
   {
