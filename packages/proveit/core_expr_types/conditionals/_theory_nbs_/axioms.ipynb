{
 "cells": [
  {
   "cell_type": "markdown",
   "metadata": {},
   "source": [
    "Axioms for the theory of <a class=\"ProveItLink\" href=\"theory.ipynb\">proveit.core_expr_types.conditionals</a>\n",
    "========"
   ]
  },
  {
   "cell_type": "code",
   "execution_count": null,
   "metadata": {},
   "outputs": [],
   "source": [
    "import proveit\n",
    "# Prepare this notebook for defining the axioms of a theory:\n",
    "%axioms_notebook # Keep this at the top following 'import proveit'.\n",
    "from proveit import Conditional, ConditionalSet, ExprRange, IndexedVar\n",
<<<<<<< HEAD
    "from proveit import a, b, c, i, m, n, Q\n",
    "from proveit.core_expr_types import a_1_to_m, c_1_to_n\n",
=======
    "from proveit import a, b, c, i, m, n, Q, R\n",
>>>>>>> b5263332
    "from proveit.logic import Implies, Forall, Equals, TRUE, FALSE, Or\n",
    "from proveit.numbers import one, Natural"
   ]
  },
  {
   "cell_type": "code",
   "execution_count": null,
   "metadata": {},
   "outputs": [],
   "source": [
    "%begin axioms"
   ]
  },
  {
   "cell_type": "markdown",
   "metadata": {},
   "source": [
    "***A `Conditional` is defined to evaluate to its `value` when the `condition` is `TRUE`:***"
   ]
  },
  {
   "cell_type": "code",
   "execution_count": null,
   "metadata": {},
   "outputs": [],
   "source": [
    "true_condition_reduction = Forall(a, Equals(Conditional(a, TRUE), a))"
   ]
  },
  {
   "cell_type": "markdown",
   "metadata": {},
   "source": [
    "***A condition may be substituted with an equal condition.  (Since a `Conditional` is not an `Operation`, this must be a distinct axiom from `Operation` substitution axioms).***"
   ]
  },
  {
   "cell_type": "code",
   "execution_count": null,
   "metadata": {},
   "outputs": [],
   "source": [
    "condition_substitution = \\\n",
    "    Forall((a, Q, R), Equals(Conditional(a, Q),\n",
    "                             Conditional(a, R)).with_wrap_before_operator(),\n",
    "          conditions=[Equals(Q, R)])"
   ]
  },
  {
   "cell_type": "markdown",
   "metadata": {},
   "source": [
    "***The condition is either true or not true but otherwise it doesn't matter if it is a Boolean.  Therefore, a condition of $Q$ is the same as a condition of $Q=\\top$***"
   ]
  },
  {
   "cell_type": "code",
   "execution_count": null,
   "metadata": {},
   "outputs": [],
   "source": [
    "condition__as__condition_eq_true = \\\n",
    "    Forall((a, Q), Equals(Conditional(a, Q), \n",
    "                          Conditional(a, Equals(Q, TRUE))).with_wrap_before_operator())"
   ]
  },
  {
   "cell_type": "markdown",
   "metadata": {},
   "source": [
    "***If two values are equal when the condition is satisfied, one may replace the other within the `Conditional`.***"
   ]
  },
  {
   "cell_type": "code",
   "execution_count": null,
   "metadata": {},
   "outputs": [],
   "source": [
    "conditional_substitution = \\\n",
    "    Forall((a, b, Q), Equals(Conditional(a, Q),\n",
    "                             Conditional(b, Q)).with_wrap_before_operator(),\n",
    "          conditions=[Implies(Q, Equals(a, b))])"
   ]
  },
  {
   "cell_type": "markdown",
   "metadata": {},
   "source": [
    "***If one and only one `Conditional` in a `ConditionalSet` is True, equate the `ConditionalSet` to the `Conditional`.***"
   ]
  },
  {
   "cell_type": "code",
   "execution_count": null,
   "metadata": {},
   "outputs": [],
   "source": [
    "# singular_truth_reduction = \\\n",
    "#     Forall((m, n), \n",
    "#            Forall((a, b, c), \n",
    "#                   Equals(ConditionalSet(var_range(a, one, m), b, var_range(c, one, n)), b), \n",
    "#                   conditions=[Equals(Or(var_range(a, one, m)), FALSE), Equals(Or(var_range(c, one, n)), FALSE)]), \n",
    "# domain=Natural)"
   ]
  },
  {
   "cell_type": "code",
   "execution_count": null,
   "metadata": {},
   "outputs": [],
   "source": [
    "true_case_reduction = \\\n",
    "    Forall((m, n), \n",
    "           Forall((a_1_to_m, b, c_1_to_n), \n",
    "                  Equals(ConditionalSet(ExprRange(i, Conditional(IndexedVar(a, i), FALSE), one, m), b, \n",
    "                                        ExprRange(i, Conditional(IndexedVar(c, i), FALSE), one, n)), b)), \n",
    "                  domain=Natural)"
   ]
  },
  {
   "cell_type": "code",
   "execution_count": null,
   "metadata": {},
   "outputs": [],
   "source": [
    "%end axioms"
   ]
  }
 ],
 "metadata": {
  "kernelspec": {
   "display_name": "Python 3",
   "language": "python",
   "name": "python3"
  }
 },
 "nbformat": 4,
 "nbformat_minor": 0
}<|MERGE_RESOLUTION|>--- conflicted
+++ resolved
@@ -18,12 +18,8 @@
     "# Prepare this notebook for defining the axioms of a theory:\n",
     "%axioms_notebook # Keep this at the top following 'import proveit'.\n",
     "from proveit import Conditional, ConditionalSet, ExprRange, IndexedVar\n",
-<<<<<<< HEAD
-    "from proveit import a, b, c, i, m, n, Q\n",
+    "from proveit import a, b, c, i, m, n, Q, R\n",
     "from proveit.core_expr_types import a_1_to_m, c_1_to_n\n",
-=======
-    "from proveit import a, b, c, i, m, n, Q, R\n",
->>>>>>> b5263332
     "from proveit.logic import Implies, Forall, Equals, TRUE, FALSE, Or\n",
     "from proveit.numbers import one, Natural"
    ]
