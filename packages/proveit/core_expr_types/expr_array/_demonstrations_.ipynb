--- conflicted
+++ resolved
@@ -943,811 +943,12 @@
   },
   {
    "cell_type": "code",
-<<<<<<< HEAD
-   "execution_count": 13,
-=======
    "execution_count": 27,
->>>>>>> 1f7fba67
-   "metadata": {},
-   "outputs": [
-    {
-     "data": {
-      "text/html": [
-<<<<<<< HEAD
-       "<a class=\"ProveItLink\" href=\"__pv_it/16c2e32d6c65918eeed6f53bff3b3a36216f96b80/expr.ipynb\"><img src=\"data:image/png;base64,iVBORw0KGgoAAAANSUhEUgAAAF8AAAClBAMAAADIazy5AAAAMFBMVEX///8QEBAiIiLu7u5ERES6\n",
-       "urqYmJiIiIjMzMx2dnZUVFRmZmaqqqoyMjLc3NwAAABb1yYoAAAAAXRSTlMAQObYZgAAAAlwSFlz\n",
-       "AAAOxAAADsQBlSsOGwAAAvhJREFUWMPtV89rE0EUful2s5tfq9WqJ2178eBpPZSCXtJQEIKQ6qHX\n",
-       "5ODJizkEBC/Jf2BA8RopOa2ERtBLA5KDBz21oBcDktykBam2aRKj6TozO01m3oSCZ+dBhsw38+b3\n",
-       "+/Z7ANScXfg3S/yQ6wU/XW11UKeVNS+3x//vIAcYAYT/yJB1xYWP13ll+0RutPukeC1jKTJjjPeL\n",
-       "7A3QaLSezYnQ7BEpzPNB5ZuFpp+lSzwoi1CFutv1oFKP92SHc0k6w0sBcQ5paZRYxWzav2SHp3lS\n",
-       "FMUZIn2hEgNnKDsU6Uhb6+LBi7ssNLa7skOGFj9FJET2bDUabFKDzH8oO1D/sLSvGXoMsR5fEcCS\n",
-       "eg03kyIUPZk8iA3yayvXYHyVIIeOccDGcOhlZDr4ad2vy6vcyYFdo4dnZEYuvPe/iNO3h97aO/S6\n",
-       "jDevXhguaNN2hj3w097nkkxkc2kvNS9BT/yW+3ChxV4TaYkOFCKDggpdGD9187fUaFJSuC0HFYGc\n",
-       "oFeYjB7uS62RY8qlCsTZM0rCJXENk7MFtsLXjP0IISTB2CxhItsAldtCiwFr3Xlcy8mt2RtVRM8E\n",
-       "8rytIGyLHYhfllsrJXsRMER6NtnfVV4VjJBIHVwMQSaAKE0+ymMi6xgKBFeDA+5hHgWTHrLlYohT\n",
-       "tkW2Z4/kM6f3vq9A1nFwwITI7n0CTKTmJQVinxnGWrW7UuMtAlUXdhGUj2a6eR2q2s60lfREavHv\n",
-       "7uq8V51Dcfvc5yJNklqnIU+eXgI5nMoFI+VOpNZYzhBREV4HhcpYPFwUpNZYzpDOcaQSefxApSlI\n",
-       "LUHOdOIwRaYhqSUwr413wPaFpZZAxt+xbIVsEG8zgykOkW51SQE5d4UYwRpIKR8hsoeJRGJSCz4o\n",
-       "y11WHLjMC26gjJZbnrKvviC1Iu7U5arsxqVW/Nn05SpUxqWW9xaJr5rvKYe63x6WdZz+f6ZTS51a\n",
-       "6tRSm04tdWqpU0udWmrTqaVOLXVqqVNLbTq11KmlTi3V1PIvu+gJtJlU3kkAAAAASUVORK5CYII=\n",
-       "\" style=\"display:inline;vertical-align:middle;\" /></a>"
-      ],
-      "text/plain": [
-       "A & D & G  \\\\ \n",
-       "  B & E & H  \\\\ \n",
-       "  C & F & I  \\\\ \n",
-       "  A & D & G  \\\\ \n",
-       "  B & E & H  \\\\ \n",
-       "  C & F & I  \\\\ \n",
-       "  A & D & G  \\\\ \n",
-       " "
-      ]
-     },
-     "execution_count": 13,
-     "metadata": {},
-     "output_type": "execute_result"
-    }
-   ],
-   "source": [
-    "ExprArray(ExprTuple(A, B, C, A, B, C, A), \n",
-    "          ExprTuple(D, E, F, D, E, F, D), \n",
-    "          ExprTuple(G, H, I, G, H, I, G))\\\n",
-    "    .withStyles(parameterization=\"explicit\")\\\n",
-    "    .withStyles(orientation='vertical')"
-   ]
-  },
-  {
-   "cell_type": "code",
-   "execution_count": 14,
-   "metadata": {},
-   "outputs": [
-    {
-     "data": {
-      "text/html": [
-       "<a class=\"ProveItLink\" href=\"__pv_it/fe4c9d8e47ca95f26cff0d8881a329bd6c8992e30/expr.ipynb\"><img src=\"data:image/png;base64,iVBORw0KGgoAAAANSUhEUgAAAOUAAAAuBAMAAAAlyMNSAAAAMFBMVEX///8QEBAiIiLu7u5ERES6\n",
-       "urqYmJiIiIjMzMx2dnZUVFRmZmaqqqoyMjLc3NwAAABb1yYoAAAAAXRSTlMAQObYZgAAAAlwSFlz\n",
-       "AAAOxAAADsQBlSsOGwAAA3NJREFUWMPtWEFrE0EUfs02za7ZNilGPEkrghQ9GLBSqUhrL5UWab2I\n",
-       "B6H7DxKxUEgPjWcPCXoUTA9BYaVmQcWDgtWTPYgRtddGPCmUFptWW2zrzGxM581syCwN8dJ3GCbf\n",
-       "fjtv33s7b74NALVl8GPLvuBattQItgC3jZXtucsY0ybthx1ZNjV3/biswZbglkGAQhpBN2+Beddi\n",
-       "03Ch5MNnDbYEryQBJhwe6T1Bhtcu7UEu7cNnDbYEJ8jvRJJHPsbJcJVNO5Iz8+oua7BluEC98LEb\n",
-       "f+h4x80KfLB8pNabLcMxgP4elOxuOp5n8xuQIe+SplhTlw26N7xnenkqtYiQHJdoB1ZmSeRJNZ8u\n",
-       "GwJpT3jPQjsAb1DoZ/ZuCY2+LAwKCw8UK4O2LVzxYnvCrVESx28e6aKvELChDyDSLSwRcP4Np4Ur\n",
-       "XmxPOELCbvuF4mTbOO1mBQJRCKZUU0vZ0PfKE+YsQ/J6aJ1H2M406CxIrrWvgjEQV3FZYYPz3hPm\n",
-       "bIZ4yBTFJgH36Owrzf0OfHurFGaFrcXve8GoAZAnOYbiMDcAFijSu/sJzLHtLAyruKyyYdEbrtrc\n",
-       "rm1/FrrEhZHH46jlr/npfwA7sH8zi1k/dD3aAJ/aIz9nC4RmoenWbjXd5ZfbzQ/zxVM4sAP7v8Yp\n",
-       "XQXrG7Gt71KLIAL6yhOMTXaO2EMxxLoUs/OdlqB0FRrQ0TgsnJTgCDm1EkJLpxJjUmKxbsIr3fo5\n",
-       "GSKHUVhu8BlyNoZxDw5u0qMEs0g228ax0lXoeYfpanKDnyGnUnADQca6q1l4FvFnlrDSrW85mj/d\n",
-       "kfAxKqs38eOtQkiQpIRVMgWlW1/E/2QJlo/aMg1/CxdvEK6BWGHd4pWukqY2qkIOu9UpHsJxTpzK\n",
-       "C3UnFV4u8UpXSVMHqoK1B7/NFMcqD3JpXRClRjl/XFS69TV1yxpLifQsrVTzRaLiN7CD121fq7zH\n",
-       "nNKtr6kDTE++k7cn1fAJSyxxSUsK2/Mcr3TVNLW7M7OgTc9L21OL4eKxEqM4J7JY6app6g66kBGH\n",
-       "sFmUtudFDLFvlR9ChbHSVdTU5CPTJFL8rOGItQsKXza0DMEjNf7lqCjdYbXe98x+LmswIqDzo3iv\n",
-       "9S9t2fkuPnSNsDDHp6aO+FKmjdHUDdF9PjV1Cppvi81X8dejTfcZno7v4+6/+7YUJC0l9DgAAAAA\n",
-       "SUVORK5CYII=\n",
-       "\" style=\"display:inline;vertical-align:middle;\" /></a>"
-      ],
-      "text/plain": [
-       "A_{i} & \\cdots & A_{j} & A & B & C  \\\\ \n",
-       "  C_{i} & \\cdots & C_{j} & D & E & F"
-      ]
-     },
-     "execution_count": 14,
-     "metadata": {},
-     "output_type": "execute_result"
-    }
-   ],
-   "source": [
-    "ExprArray(ExprTuple(A_i_to_j, A, B, C), \n",
-    "          ExprTuple(C_i_to_j, D, E, F))\\\n",
-    "    .withStyles(parameterization=\"implicit\")\\\n",
-    "    .withStyles(orientation='horizontal')"
-   ]
-  },
-  {
-   "cell_type": "code",
-   "execution_count": 15,
-   "metadata": {},
-   "outputs": [
-    {
-     "data": {
-      "text/html": [
-       "<a class=\"ProveItLink\" href=\"__pv_it/a1522d0c887d82132edfa1d0fd3a50a52154799d0/expr.ipynb\"><img src=\"data:image/png;base64,iVBORw0KGgoAAAANSUhEUgAAAEMAAACaBAMAAAAA1einAAAAMFBMVEX///8QEBAiIiLu7u5ERES6\n",
-       "urqYmJiIiIjMzMx2dnZUVFRmZmaqqqoyMjLc3NwAAABb1yYoAAAAAXRSTlMAQObYZgAAAAlwSFlz\n",
-       "AAAOxAAADsQBlSsOGwAAA41JREFUWMPtWE1oE0EUfs022azZbCsWvWmL4KWHrlCpWNFWBCEKST3U\n",
-       "i9A9eDfSgjcTvXposAcPgi1SPKyURlSEVrQHD/ZQqlQFBWk8SQ+l2pb+aRpn9mcyM/tIQQ9W2AfZ\n",
-       "zXz5NjP75r15PwBUjLewkyS/I2BHyrYW2GgWoagHTJg+woYT2wGGcsYESDBcW9gIzr2PXKKN/vCb\n",
-       "+itAGZ4il3jRHxb1NZlhLDuz5b1hdCq+SW6neIq27n1x0QQYW+R2l6dE/NW56MDkxKo8Ud2KM5H/\n",
-       "elmAZZkScTT1xhslyKcF4NIIT3E1UvDQXvKZBxhaEd6ILlczXdSg6kmXjJPNwkyzFuhD4KBKumzC\n",
-       "68onqM+KG/DUfkZuAnr6OGYDAjqjYRQBPXEDo+BoKKH8vSjlndFW9MnWUHWh6kK9/J+yuDNlHtvE\n",
-       "AfuhUfBHegWhXOsH/Y7FgvJ4KcBoP0wurxh+fzgfoLwjGQ70sLCdzU3JDM3JaG6zeWjclmTJCews\n",
-       "Al+GQbryuJAE+SHcRYuwRJOHCL+gNn/goOr5yfEueaJDdLVg+ikeQEOzTGlz9OX/Fcm6IiT76HjB\n",
-       "UxyNaB4atdwEsjgjvBFd7pCHfqUpyDYo5j2eQtO4adNF2ytzoKfL5K0/CovpTD3K0LuAbqNGwKPx\n",
-       "RowhoOoIRhHQpIUmyxz64SbGENDnTzAKjv57+bNiYaCSGv3MeQ9WLJAzNcal9kixEKcp72OoVSyo\n",
-       "FOqzahUL9XTupUKNYgEaqFv0jYjFgiiD1HxzBeayTrEgSo66yHjGVwFSLECaXn7UKhaAPhRbE4sF\n",
-       "RC1HfU/uxY47qhbli7+FbrGA7NpFr4RixYIge+a37LMvw3izW+RKJWW/D8QbtbvJHm3xraGJbFvQ\n",
-       "SxqIE6td1Toy+jNA6SOmrXjmECP/EFsPVt0Z12Yd2yDWkzyIxd0seEus6wLlQR6x7yhz18Fz18eC\n",
-       "R2p02a5aa64E+v4ARduAW2zQTdeWR06lBKvLqbNezSJub9CQ5zjVGu+8VbXQh/o9TZMTKh7MD+nU\n",
-       "hnd2JImr9cwBFkF7Msypxi4EcpOxim13l0Mb3y0i9rp4V9trob0u3tW8hEDqdVVDCXG1WAbrdVVD\n",
-       "CflZL2G9Lj6UlHSs18VH2Lgl9bpkV9uExZLU65JdbXW0Be11ca62Ap1or0tQyzGp14WdQFKvC3M1\n",
-       "sddVM/P3el1BV3Nf+TeRtxKt7UgBqwAAAABJRU5ErkJggg==\n",
-       "\" style=\"display:inline;vertical-align:middle;\" /></a>"
-      ],
-      "text/plain": [
-       "A_{i} & C_{i}  \\\\ \n",
-       "  \\vdots & \\vdots  \\\\ \n",
-       "  A_{j} & C_{j}  \\\\ \n",
-       "  A & D  \\\\ \n",
-       "  B & E  \\\\ \n",
-       "  C & F  \\\\ \n",
-       " "
-      ]
-     },
-     "execution_count": 15,
-     "metadata": {},
-     "output_type": "execute_result"
-    }
-   ],
-   "source": [
-    "ExprArray(ExprTuple(A_i_to_j, A, B, C), \n",
-    "          ExprTuple(C_i_to_j, D, E, F))\\\n",
-    "    .withStyles(parameterization=\"implicit\")\\\n",
-    "    .withStyles(orientation='vertical')"
-   ]
-  },
-  {
-   "cell_type": "code",
-   "execution_count": 16,
-   "metadata": {},
-   "outputs": [
-    {
-     "data": {
-      "text/html": [
-       "<a class=\"ProveItLink\" href=\"__pv_it/54a5867146955823edc36c19491614816d8583b80/expr.ipynb\"><img src=\"data:image/png;base64,iVBORw0KGgoAAAANSUhEUgAAAUIAAAAuBAMAAACvwg06AAAAMFBMVEX///8QEBAiIiLu7u5ERES6\n",
-       "urqYmJiIiIjMzMx2dnZUVFRmZmaqqqoyMjLc3NwAAABb1yYoAAAAAXRSTlMAQObYZgAAAAlwSFlz\n",
-       "AAAOxAAADsQBlSsOGwAABNBJREFUWMPtmF9oW1Ucx3/LaXJvmuSm4NAn50SQgQ/GbdCxqa0iTjol\n",
-       "nQ9TUOgFBV+EZlgY68Cmzz4kWNAHYS0yFCI1Ed2ERbSKoHsYbdkcKMgiPsgYUt3abU7beM5N7t25\n",
-       "vb/f77S2EZEdbkqb+/l9+7vn/s6f7wFQ7VcgmzMHprYGZMPtIn0r85sxGkNebg5UzhdxPpFfrEw/\n",
-       "xWuuYtJNGp01Z4giWwG6bxABW/oBqkVeNMykqg2SPL1izBBDnOsA8T+JgIUCwFCNFw0zxyfJB0pe\n",
-       "umFKEEUS8rvEdSJiWP674QKvGmKcwtgMBf5i/WXKEEW65ZvPbCMiqvIz3+BVQ0wKZl0KrKWvmTJE\n",
-       "EVlG4l3qzcga3bvDoBpiXoRSGUBgDxWfsf8wSPlIOJ3S/iPTLiFqLx4ZvWBQDRhPtgYLU7KcsMJI\n",
-       "gXPToOUj4U4Za0D6TkLUkiPrS5dXDRglax2oV/sJcKR+etGQIY48Jj/U+OvqkakbBmCI6QXIbsc5\n",
-       "IbvgCi9FIKpbqeGanWLGOcbISSfWA/FR9A0C3Ov/se+V4zQijoWmA1sNnuogKgol+fa6l/wnPHW0\n",
-       "QTOebNz11q1kXy7KHdJWRLHDvgokkkrPrS4jexkXVTUKJR/fWSwxjCf7k3rrK/DzVzrQN6cuRxYD\n",
-       "5NuPmKrZPSCW1aWvHW1kVzK0RmTk1wfPrRJtq8K87Ja7/bTqMB7c0FqbUbK7m+cgnV8uw34diNXk\n",
-       "JfLLOfi6+X27MgYtWRsPeNetKgyQjD44uy/erEw/LX8JibZUYbpZqZwPamIJRv0bWgsYTVZcNSzl\n",
-       "fY2ul3JMaWPVZBQFsQJP7oI1yabnyobNRqN0iLk9jn1pFAXYZi+5a5MV79ML5eV6vT4YP/XNW4wU\n",
-       "Omo50ZYqvPDqUXe9sv+sXYCOtE2TzTzf04n8NlE2dSzXiQw7JHu73W7/09Y7UHEvEYvSSOU9h18X\n",
-       "cGSkOXDiB2K6tqRbf+ZDw75Yj7fuysGZ+3Hw8GuQfpPfsBOI3AElKJuYlfuY4Rk+RS1ePC7nnBTu\n",
-       "23ffJ398wfpGArHV/vgjIqYkN98pfi7W4zN3KMOG8/NqwjzIShGIpTzGENH7Y3LHE+ddrh4/qbrb\n",
-       "Rs8okl43v8EeOBBIlzrLWSAqOK+2vrzL1eIdzwYJdB+34BmsPezxCoFklXscmsKDlDeM8y5Xi0/6\n",
-       "hurRKDZZMM4DAWJHSw3Gyphqq8Ysvg/9eOnoY74pfTuKPVg0ZhggsWKk1KTZw1RbNRaYPbpUVbx0\n",
-       "9Fs8AydQ7B5vZ8FuLyhElRr8ztRYlh/LWnzMO578Fu8gbyfPdiSFqFJLXGNqbJifZbX41kxYhueQ\n",
-       "qvamuSTr6H2k97NoqT3Uj6p6NSa2so7ej1eOXh2WQjIHE4hdV+egMME6eh+pnY2UmvgRUFWvxh7h\n",
-       "Hb0f7zn6WRfSE+A8vD3qvdXB4Bk/Hnf0bUTk3glv32XtPFvDVdURRTww3Z6jj8i241sHBeKTyklV\n",
-       "voWo94Z9Ax8MBtWDOfpbSMjyKEf/xOeEqnTrJw40Qo5+tWwQrzv6vj2wIUePL+xG1XU4+rNJ2Iij\n",
-       "t/HJw6i6Dke/93WScqT1Pgm8o7fwBY5Rbcv+a44+4/7HHf134x3JbxMd/acfdyRD5ej/BqnBvrlm\n",
-       "h6rjAAAAAElFTkSuQmCC\n",
-       "\" style=\"display:inline;vertical-align:middle;\" /></a>"
-      ],
-      "text/plain": [
-       "A_{i} & ..A_{_a}.. & A_{j} & B_{i} & ..B_{_a}.. & B_{j}  \\\\ \n",
-       "  C_{i} & ..C_{_a}.. & C_{j} & D_{i} & ..D_{_a}.. & D_{j}"
-      ]
-     },
-     "execution_count": 16,
-     "metadata": {},
-     "output_type": "execute_result"
-    }
-   ],
-   "source": [
-    "ExprArray(ExprTuple(A_i_to_j, B_i_to_j), \n",
-    "          ExprTuple(C_i_to_j, D_i_to_j))\\\n",
-    "    .withStyles(parameterization=\"implicit\")\\\n",
-    "    .withStyles(orientation='horizontal')"
-   ]
-  },
-  {
-   "cell_type": "code",
-   "execution_count": 17,
-   "metadata": {},
-   "outputs": [
-    {
-     "data": {
-      "text/html": [
-       "<a class=\"ProveItLink\" href=\"__pv_it/6a18c0fbdbd4b396e38d8a272df0a390d7935ecf0/expr.ipynb\"><img src=\"data:image/png;base64,iVBORw0KGgoAAAANSUhEUgAAAGEAAAD2BAMAAAA0S/RrAAAAMFBMVEX///8QEBAiIiLu7u5ERES6\n",
-       "urqYmJiIiIjMzMx2dnZUVFRmZmaqqqoyMjLc3NwAAABb1yYoAAAAAXRSTlMAQObYZgAAAAlwSFlz\n",
-       "AAAOxAAADsQBlSsOGwAABNdJREFUaN7tml9oHEUcx3/J3uX2/m0OWtona0SQgA/d2kJKW5taxEqq\n",
-       "XOpDFRRyoOCLkJMGSlMwm2cf7jCgD0ITSlFYOe9EW6EnGkXQPpQmtBYUJFd8kCISNX+aRJNzZrOb\n",
-       "3sz9fiMDBYvOD3aX/L73u52d+c3sZ+4XgNCcGdC07G+0Zo347zll2XtNEfH6Kci8VZC9lzfIgH0P\n",
-       "s9MXDcmbvL1CRsy67HRC9v6c+IsKSAbKm7K7llmmIuZ7+Hm/5I1P26vschiLmCyGPSY8SRqcNXZ5\n",
-       "B4vY7YWtK7Z6R+qXF6lWPcgfHFxpiFj4H1TEbn7KeKIzzY6HAJ6fwiKCkUhCfLTVeZIdcwATC2hf\n",
-       "8fZPQLK/pWFOjp3yDedQDxbB+/2KCz991fIU+XUXvm5+D7Ei+iAHBz4YZJdjiNS/X5Hc1oLX7rya\n",
-       "VERkZsrtzgNvqO7xfgOMGbv/rLOmq/YrXx+YailbYP2He1e/r/THw9j/zX7VjphTaH0DfuF22yuu\n",
-       "SQckdrpw5RHZm66SrzjrKHvvp9v47tykRwLnNs5SOcnrFMemqYhJrtjy9EjDtQIR4AREZMlNeAlK\n",
-       "ZYoR76DuGsxPUdMVJdTE8Xr1CBHRsYAtiX0A3T3UPQLS/ratUdAZdZ916YxInMFIlEU1XmjB/Me8\n",
-       "koCQDn/ypCuqt9gRiwa1DuPSBqAAmQkQ1H3N65DJr4c3XoJRKUs+8S9u/dGmMn0DntpLv0UwdZe9\n",
-       "VKDzWFSder1+EV587Qwa8QtTB0nVmDHDcIbhDMMZMxh3H2GcrcQ4D8G4Tk+Fcb3/Dsb1fYZERBhn\n",
-       "nW3pzQjjalexvgoxLp1pWbRCjLPcd7FmhRi3N3l3SO5i3E00S0KMy2IjtqHK7m4k8+ycKmIcS+sp\n",
-       "VcQolqVKpkMe8rtxxeezLyBN/vRjRUT6rGsWQ25d+UW/8jSljjQHLvwgp0gHm4FVcv1ZZ98p/+TP\n",
-       "f4seol7BNp8hH0nOYfb9w0VqFeVrw5CUQVV2zFLraIzP9Hlpk7kd4EAvOTH4MjMk5rW9eHqUpyZa\n",
-       "aYASb+5YWVATbPJ9WSAqDTDGO7E6KKgxlslJssiS56ffpZayRnbdoSJ41aJLKqiUWItSS0SlIRiO\n",
-       "PUdEdYx1bGmGqDTw4bB+lOoQs2xdfMAlKg18tXyuBoJaafr+DbaqopWG1Nya/+TngKvKSgOqKisN\n",
-       "qKqsNPyDasyY2aWaXarZpRq79/ZKc8C/4enwGwef1IoOv/FNTPxPHX7rWlFACcpvKcYE2V06/MY4\n",
-       "1DrvafAblI6drpAbj4jfRERrQGYHFRHxm2BP8B21p8FvwP8VhWRdjN/s5db7Hnz1HMZvgso51F6P\n",
-       "luReewHjN0HNMg49cT3aLdXEPWHIb4LKEa3yzFb3Dwp7wi1+Q9XN5bIRe5nek2FqR6N0kp4XorpZ\n",
-       "aYhf+uZt7LOblQZKNWbMMJxhOMNwxu4FlCXyi/6zH2pBWTfLw+FpDSgLaCad04CygGbiyxpQFtCM\n",
-       "s6oBZQHNxNc0oCygmcQqDmU2CZepJVGNoAyrNGzCZXdOVJVQFsDlcEEBZdhwWNulloZQhlYaguF4\n",
-       "fEZUIyhDKw28UhV/FAQ1gjK80lBp+heONyj1pjLDMVVZacBUdaUBU9WVBkxVVxoQVVlpQFVlpWFL\n",
-       "/Ru8YL7vgp97PQAAAABJRU5ErkJggg==\n",
-       "\" style=\"display:inline;vertical-align:middle;\" /></a>"
-      ],
-      "text/plain": [
-       "A_{i} & C_{i}  \\\\ \n",
-       "  \\colon & \\colon  \\\\ \n",
-       "  A_{_a} & C_{_a}  \\\\ \n",
-       "  \\colon & \\colon  \\\\ \n",
-       "  A_{j} & C_{j}  \\\\ \n",
-       "  B_{i} & D_{i}  \\\\ \n",
-       "  \\colon & \\colon  \\\\ \n",
-       "  B_{_a} & D_{_a}  \\\\ \n",
-       "  \\colon & \\colon  \\\\ \n",
-       "  B_{j} & D_{j}  \\\\ \n",
-       " "
-      ]
-     },
-     "execution_count": 17,
-     "metadata": {},
-     "output_type": "execute_result"
-    }
-   ],
-   "source": [
-    "ExprArray(ExprTuple(A_i_to_j, B_i_to_j), \n",
-    "          ExprTuple(C_i_to_j, D_i_to_j))\\\n",
-    "    .withStyles(parameterization=\"implicit\")\\\n",
-    "    .withStyles(orientation='vertical')"
-   ]
-  },
-  {
-   "cell_type": "code",
-   "execution_count": 18,
-   "metadata": {},
-   "outputs": [
-    {
-     "data": {
-      "text/html": [
-       "<a class=\"ProveItLink\" href=\"__pv_it/66d84e2f72d70482d39203f64493c081da5ba0220/expr.ipynb\"><img src=\"data:image/png;base64,iVBORw0KGgoAAAANSUhEUgAAAO4AAAB5BAMAAADMowDqAAAAMFBMVEX///8QEBAiIiLu7u5ERES6\n",
-       "urqYmJiIiIjMzMx2dnZUVFRmZmaqqqoyMjLc3NwAAABb1yYoAAAAAXRSTlMAQObYZgAAAAlwSFlz\n",
-       "AAAOxAAADsQBlSsOGwAABYJJREFUaN7tmltoHFUYx7/d6d6yVzBUES8rghQqdMRitF66iqCkyiY+\n",
-       "qIiQeaggimRtg4EUzOapDz5kMQ8+iGaRYmVk3RUvxVZ0vTzYh9KE1oKCZsUHiSAba9ra1nQ958zM\n",
-       "snPOfGcw45KI54OdkPn/z2XOd86Z3d8MAIvMAmxIpFdk6t7OsHm6LDFoE+bbmQoqx4qr5qPveSkn\n",
-       "pe3CIMDAnxL9xf2QetXA9SwZzvGmh3D0iqzZzAWAyGVc33kzOXzewg2zJYBkTjyfWJZdDUSJGr2A\n",
-       "64s6OYxKKpgmSYqcF8//EvtL1u4AyUL6BlROsMKvSCoo0kG7KJ5vpM7L2g0VQHsLn1ftPD3eKalg\n",
-       "lXwil4TTkWa8pzNxMT0PTdZ6Zg3fg/mS+3+hh3Gao9hFwZCEDOmM9oL1X1goN92C1FaAO+xFvo2T\n",
-       "d9gFMB1idPYMnBMME8eOkpE4uA8bpvvpRZXjk3lv+UY6rUBHddhCV2k2xxs0Mk5nyd8vsXZpZsZL\n",
-       "kELq3UEPqTKqQ7ZAKzB4Q5J8buq2O/SpkB466eojdjHtAL8BsJWbAFRny1cbFAyPk89St93GCSE9\n",
-       "ZFOJrznFkil+L2/TeTWH62z53rvAGzJ0Iym27HY1/XVh8yaG0VNOsdsTDU6ni/C4juv0oiLbgTNo\n",
-       "xTUdvu58183vGX7XWLpk1h7pFoO0sBHfPfzuiESvdcxDe1q4wW4X3artYtnWOnXMQNq9i2QyJymm\n",
-       "kZvdzHp1xLC8dARmmhCrYnelNy6X4tcBTK1TlxqaHulzdVnM/z/SEUNK/3ZGWuyr9JO5IDpiiMKR\n",
-       "D6TFjOQBPYjub1ChQoWKzRrhho9he0AdaWC3z09gbS2YjjWg+Q2IHlDX1Jz6P8ZGzeeNWr8qVKhQ\n",
-       "8d+ITQnco8VVs/awrPjQsGks4/JEZ/jQ957YQw7cQwWAehnXY1frcPwWSQXkXhX1RM1y4E7J2Bh+\n",
-       "O9EeIN+tkpIaGJB930PwAe7jZQYo0SRdRQ4RCV9gQHbMEAUf4F4nn8UWKs836TVJbq8MyLY9Hrj4\n",
-       "APdBgF3b8LVwlg22JP8MyI5VhfM2cL/PSoaYntXJqTO4nnAeeWDlGZCF6YpgsIA7vGZ9HxE6ToHs\n",
-       "Fwaqh525gZVnQJaSZN5gAXc8PWTKJPCJF/rD7+cAfZ4Cv4vrwAbuaHqq0udHYbb2v5FUQC8qKs4g\n",
-       "G7g/wRIv8naYNdhjCUy3Vm4FL8+W720FwWAD9zk2XiJvp89TYHYB1eljPEjoeHm6fLUfhAZs4J65\n",
-       "Jw+evB0WyYy/Xsf1kwak5gDX6eb/WIM3dIH7FmtHEnBprWOap8nWgOmgfWh+BLhOgf2Dn+GG3daj\n",
-       "NnSfDapjhhMJOW8PqmOGXS9LeXtgXWbw4+1BdcTgx9uD6pjBj7cH1f0NKlSoULFpQ/F2LhRvV7GO\n",
-       "ULxdhQoVKjZf/LZB7S5Jfzr2jbanOtJe9Y22J+stWbt9o+1vzpdl7faLtmdK001Zu/2i7UkK+iTR\n",
-       "L9r+NMy6O+Mm5g5t74neRhIegNjdCYe284YGtN2dcRNzh7b3RO/Vhz2AuHt0HNrOGWJ7jtULkmHu\n",
-       "F20fIhnIS4r1i7aTmRjOQfTjg1Ox59gAc8Tcpu3PPztZfekddm2uN9gd2o7pXdrOGSIGA9PRUSNU\n",
-       "tZAlR8xt2v7MVrjWeoXY/Qa7Q9sxvUvbOcNPNIVX4Od9kB1J0knHE3Obtg/l4Rx8Qk9wb7DbtB3V\n",
-       "HdruNuzsnIJUca0Ch2EGwtYAuVaNQ9sHSvEc3GrV5JrdNm3H9C5tRwzXwAS0rZXrudeGyrFCZoVN\n",
-       "AM832P10xJBZIVe8V0LM26TD0UIFfYPdT0cMkSr8CL/ux4n5U5BuZQ7r6BvsfrqfQb3h7o5/5w33\n",
-       "vwEZTzXRDPN8sgAAAABJRU5ErkJggg==\n",
-       "\" style=\"display:inline;vertical-align:middle;\" /></a>"
-      ],
-      "text/plain": [
-       "A_{1,j} & B_{1,j} & C_{1,j} & D_{1,j}  \\\\ \n",
-       "  \\colon & \\colon & \\colon & \\colon  \\\\ \n",
-       "  A_{i,j} & B_{i,j} & C_{i,j} & D_{i,j}  \\\\ \n",
-       "  \\colon & \\colon & \\colon & \\colon  \\\\ \n",
-       "  A_{m,j} & B_{m,j} & C_{m,j} & D_{m,j}"
-      ]
-     },
-     "execution_count": 18,
-     "metadata": {},
-     "output_type": "execute_result"
-    }
-   ],
-   "source": [
-    "ExprArray(ExprRange(i, ExprTuple(Aij, Bij, Cij, Dij),one,m))\\\n",
-    "    .withStyles(orientation='horizontal')\\\n",
-    "    .withStyles(parameterization='implicit')"
-   ]
-  },
-  {
-   "cell_type": "code",
-   "execution_count": 19,
-   "metadata": {},
-   "outputs": [
-    {
-     "data": {
-      "text/html": [
-       "<a class=\"ProveItLink\" href=\"__pv_it/d6f1a00696d4236a7c22820980c60ef382976e590/expr.ipynb\"><img src=\"data:image/png;base64,iVBORw0KGgoAAAANSUhEUgAAALgAAABgBAMAAABccKW2AAAAMFBMVEX///8QEBAiIiLu7u5ERES6\n",
-       "urqYmJiIiIjMzMx2dnZUVFRmZmaqqqoyMjLc3NwAAABb1yYoAAAAAXRSTlMAQObYZgAAAAlwSFlz\n",
-       "AAAOxAAADsQBlSsOGwAABR5JREFUaN7tmV9oW1Ucx39t2uQmTW7yIEPEPxVfBIVmbNg5xUYQJlVI\n",
-       "64OKCMvDhKHI4lYsdGDTpz34kOAefBBtELESKYkIDjfR+OfFh7GUzYGCNsMH2UDSuW7TzS6ec+45\n",
-       "SXrvOb/fbZKXYQ9pm14+95tzz7333E9+B4A3uwZk+5MkDCmxNTp8lSQMKWfo8GiTRAwpJ2+Re46U\n",
-       "6xSiTwlf/JsM/2AxRxCGlD9C/5InKztfJRBDSiV6jRwVOJMhEH3KcNX6p/2fpd3zZcgXAALOuGsH\n",
-       "aHNKCxsB+wbb8XVn06B21wo0imxYs+KfB/XHxlM6m8BmTp1cBzh2GDnk0DOnyil8VJwUdwuw7vzF\n",
-       "/n6H7DkOEB9Fs1WK53gA7m+Fj3+lHxUYTMDwnIg5WgVjymsHZ4tvftLGnpf3thNeOa07WRlxc4cn\n",
-       "kjwmqptDZMorO+AuEH0QmJ1g79J1GR5IvrfpYDf4Cy6wt0O34HeB7ApXYKLGX533gZNij4/CVfhS\n",
-       "YYH0RhJ+aP7cGvPzmzr0EH/tbp6FaHqjAPucCSoDgxX+6uiESolkrQQ8rLB2k+HINBO4Ii7TODLL\n",
-       "DORCKXvNi7HwR9k9lEBmxlohwG6lBeSiabC+B1Me7OLqCVioQqiI9Hypbt0NzvkytJcgVreXklqs\n",
-       "unmkdL13nxXfWDT50wKx1/exFxM+wjVYEE58TuyVGTma9BHuE9tut1s70Jwsncv1ygTT66Xlp73b\n",
-       "7wCIUG5BMwPsSVX2fL59nU3YNwmzoJkGexTtr3gOiPUoeB0P98EcYr0+lHVvjTDFi92Lh/tgyuxn\n",
-       "pa4ZrMCHxAn1wbCzstfrHPl9s8sZl8oYGESKrPXZufNeKZqvQ3QHwCM1MBuPZBApCrEn2LcZjxQ9\n",
-       "yX4Wc9Ys5iUOg43KEJthw96LlUsYO81RLFwySIsXddeTxd20PCXD9cYjGUyK8mxIIlfdUsQHy2Ju\n",
-       "4oTrjUcymBSxswL5mluKYmywps+qcK4yXimSDCJFsMJu4XuSLimKrN4oLT8LKtz9gBZS1GKMUgTL\n",
-       "zVLpHBsHgxTJcMx4upciFk4ZT9dSZL9/M0sZT29S5MN4upciH8bTvRT5UJltKfqft8BM6WO70Ctj\n",
-       "IN44AtF3iC8UNKMndj/Afn2D14FoxkCs8Kt9Gu84zeiJsKjvvI1XmEjGQDTEPL4H90CSMRCLWU19\n",
-       "x8CYpWjRqwa85DQmUUyKFGOWojHvB/KS031i9kqiUiQZ2DIxJub2HCpFitkyIa7NMKBSJBlEiiQR\n",
-       "/OLYXOjVXKvkxL8RwHFciiSDSJEkgtOZgaJTmxAlJ15q/DFpkCJpP5JBpEgRhyE+NVJol5wem/x0\n",
-       "yihF0n4kY5YiRSwxoxisekpO/ZGiO2EGGpan5NQXKbLXWN8PhN0lp/5I0XARfoNLR7Qlp/5Jkabk\n",
-       "1Dcp0pWc+iZFPkpO2+22bDPNyY9+qffKmAj2XTBILRTRjJ6w+Jfqz/BsmjEQIV4O2I/rHM0YiCG+\n",
-       "GNjARZRmDEQ8xT+ziIbTjIHI88fffKHTZcDEPGFEXCmtSlFO1DvQ5TPJwLtGRBGuSlGav7mML59J\n",
-       "ZusEX1ELXsOXzxSzVUJcoDtT6PKZYl4omhBFuCtF7AIN/Aro8plijl8xIYpwV4rYBfpcBdDlM8nY\n",
-       "j49KRG5vN0V4K0VPfQ2ALZ+1mKGsQsT2jnKsIrpfPoOJPRTS/fIZnA5TSPfLZ7D3LQrpbfnMDwLd\n",
-       "Lp/5QAzu5MNlfOqOcKf/AAlLPe2KfnMHAAAAAElFTkSuQmCC\n",
-       "\" style=\"display:inline;vertical-align:middle;\" /></a>"
-      ],
-      "text/plain": [
-       "A_{1,j} & ..A_{i,j}.. & A_{m,j}  \\\\ \n",
-       "  B_{1,j} & ..B_{i,j}.. & B_{m,j}  \\\\ \n",
-       "  C_{1,j} & ..C_{i,j}.. & C_{m,j}  \\\\ \n",
-       "  D_{1,j} & ..D_{i,j}.. & D_{m,j}  \\\\ \n",
-       " "
-      ]
-     },
-     "execution_count": 19,
-     "metadata": {},
-     "output_type": "execute_result"
-    }
-   ],
-   "source": [
-    "ExprArray(ExprRange(i, ExprTuple(Aij, Bij, Cij, Dij),one,m))\\\n",
-    "    .withStyles(orientation='vertical')\\\n",
-    "    .withStyles(parameterization='implicit')"
-   ]
-  },
-  {
-   "cell_type": "code",
-   "execution_count": 20,
-   "metadata": {},
-   "outputs": [
-    {
-     "data": {
-      "text/html": [
-       "<a class=\"ProveItLink\" href=\"__pv_it/3af95bff961963edbde1731a54fcd5d4d96120900/expr.ipynb\"><img src=\"data:image/png;base64,iVBORw0KGgoAAAANSUhEUgAAAQYAAABgBAMAAAANwcH8AAAAMFBMVEX///8QEBAiIiLu7u5ERES6\n",
-       "urqYmJiIiIjMzMx2dnZUVFRmZmaqqqoyMjLc3NwAAABb1yYoAAAAAXRSTlMAQObYZgAAAAlwSFlz\n",
-       "AAAOxAAADsQBlSsOGwAABqpJREFUaN7tml1oXEUUx0/2Zr+/ApYq4kdFkIBCVyymxo9EESqpsqkP\n",
-       "KiJ0HyqIIlnbYCAFs3nqgw8J5sEH0SxSjKzERPwotqJr64N9KElpFRQ0K32QCLLRJrZJTdeZuTOz\n",
-       "O/fOnXPXsLFIht20O/d3zpw7M3dm/ncGgKbUPLjS74AmnVmzXqSP5JL74gIeg86sWS/Sx5zbWaKG\n",
-       "xzCHxoB7kT6OX3Vdi89U0Bg0Zk17ET6ii5dd196ZLGAF6Mya9SJ9/Br+29VV8iNlrACNWdNepI/Z\n",
-       "xF+uSoS5HBaDxqxpL8JHsBxZdV57DsbG67+0FcrNHmI/ItoSVC8aTBYdh9SaKz6oFgHu5Q9vp/4m\n",
-       "mdmb7EdAG6btpSE5MVn04Injyw7j8N4TM70QGdphqEaNmdYL+PBh5QH+dFzrAkiT8hOGGHRmei8+\n",
-       "fMTJ9zZXJUKgQ8RgHS5rm4KZPc0qu+sLfVNQL6HPjgyHXyzoMFn0U+4hNZizB1E7hnhCNy9ws4mL\n",
-       "rLQzuk5rewnty7UVw0UdJopOkfuFrDqc/UK+7VdFDPdEZxsv9szTDzdLPUARK/MWWOv0o/Fy4SCk\n",
-       "++PjHFOGD160lV3PwDe1Hxqv7aqdg0R2fVz0h6TykAdmyUeatedZ5vcAd7KPxssUjEKgLLCG3qAp\n",
-       "WjPl2DGkDYN+z272j2nmuAEGoRpBMe8YLFKJowbkTBTuI2NPh2HAXiI1cQDFvKzfvpKP3AQwbGC6\n",
-       "X4PRMoSL3kSwCD/Db4cwzFgXjlbUpLKjx2wM06RTyWeQGkxkvhv1czP+MF3KxQ9nzEQIjn3sw5FP\n",
-       "bCttpWsihbLLpenHsCw/Zs50oNZXOl/wBbSRtc6MimqyXMkHsw0gdtkXUCVT335letZluRLOpC6R\n",
-       "kfqKL2CA3MxAXrmoyXIlnAmRWwxd8gXMkO9ZdXrWZLkSzsTIUix5iy+ANEp3p6udujuRvowzpMdY\n",
-       "7xb8AJHloWHHzOjI0goYwRg0ztieoemcSeNIIEwWN1+rKM+yXgZvASPMDBpnpAKJ7SaNI4F2MjVH\n",
-       "1SeIZx05aKhHjZkzPUy+RuEtgXTR1XtF1kmDvcbMmaiMMz45EhgjFRpbUduJZ9kx6AUMZwwaJ0Il\n",
-       "9Uy/t8bhgN0oMDbvbCeWZcegFTCCMWgc2mMi6waNwwH6jJOx6mZ1qSSyWAxOZWJrHM6YNE6S9Jh9\n",
-       "5wwahwMA07VS6bwqKGUW7w/qk8s0jmS8NU5sYa00/Tj5j5fGkYAx8RhMyqTlGofEgCmTVmucxYVj\n",
-       "qDLZFI3jQ5m0WuP4UCYt1zg+lMmWxtlK/8dkDZbeS6nvlaGrr5RbROxwBiUk8MohSLzhWMxdn4HT\n",
-       "d5hDwBmUkMCu28mfr5RFuvUImbjj5gkGZ1CiDpyla4d96sR+HR3nzRMMzqCEBKJsI+V15eIkne0j\n",
-       "Zq2HMyghgSpdCMFuZbZl79Ito57FGZSoA5PuhW/UsVzWCRjJeGqcqGbRXdADO92BBrhsMGkcwXhr\n",
-       "nIBGfHTqgVvZclZZ07axtbJl1DiC2QBRB3ayuV25jQDbe/3WqHEk8++JOsBGhqhy0X6mx40aRzDe\n",
-       "GkcQL70wVHz1fXbL6oaQLIa9ToEJ1+sRiGaMGkcw3hpHEM9vhxvt1+6ODSFZDNBNztOOt8FzOUhM\n",
-       "gIfG4WLGZkwahxNdO2AFPqcZjg0hWQzA/X0f9DsH0U9Kn4KXxuFihjPeGkcQsTxZ0t9lD4w5bTGt\n",
-       "1zhthXBvaol1+nTlP9I4VVITod5xbEOopRrnWUhWUlMZbENoUzSOjw2hlmscfEOo9RoH3xDaSlvp\n",
-       "2kmDtb6jP6qDaDi7XHriQ0ReoAxKNABktgs5TjqlySQ7UDYHgTMoIYEIncY/Ui+OkdkwjowoOIMS\n",
-       "EgjTpeV+dbAdIdNcEDmBhTMoIYF2uqyrqpo3S5c5q+YYcAYlJJDupfWgTnz00FJwzRwDzqCEBGij\n",
-       "wIhSD6yLhFf10sTBWBUvxOnFJYXqAG0U+w1+/aGhXSS2YjyrJpho3gsRRONyvqAHaKPAH4o16yLp\n",
-       "DuNZNc7ABog6QBslpPZe1kUGcsazaoLZACEB1ih397qeW2ub+awaZ4LDnggnvPdxRDGsUayf3M/t\n",
-       "g/Pms2qcifZkvBBOeO/jiGLYubgnHS8qFsgjQ7WC4ayaYC6cFAjPd3nx3scRxdDNlEe/VEOYrpWO\n",
-       "7q3IGHRn1erMHoHY+RovXvs4EjCvVu0YTNLEuoiql5afVUvMY+ql9WfVrKkKggQ35ayaT/XSyrNq\n",
-       "PtVLS8+q+VQvnlLoHxTrBQaSde8AAAAAAElFTkSuQmCC\n",
-       "\" style=\"display:inline;vertical-align:middle;\" /></a>"
-      ],
-      "text/plain": [
-       "A & A_{1,j} & ..A_{i,j}.. & A_{m,j} & A  \\\\ \n",
-       "  B & B_{1,j} & ..B_{i,j}.. & B_{m,j} & B  \\\\ \n",
-       "  C & C_{1,j} & ..C_{i,j}.. & C_{m,j} & C  \\\\ \n",
-       "  D & D_{1,j} & ..D_{i,j}.. & D_{m,j} & D  \\\\ \n",
-       " "
-      ]
-     },
-     "execution_count": 20,
-     "metadata": {},
-     "output_type": "execute_result"
-    }
-   ],
-   "source": [
-    "ExprArray(ExprTuple(A,B,C,D),\n",
-    "          ExprRange(i, ExprTuple(Aij, Bij, Cij, Dij),one,m), \n",
-    "          ExprTuple(A,B,C,D))\\\n",
-    "    .withStyles(orientation='vertical')\\\n",
-    "    .withStyles(parameterization='implicit')"
-   ]
-  },
-  {
-   "cell_type": "code",
-   "execution_count": 21,
-   "metadata": {},
-   "outputs": [
-    {
-     "data": {
-      "text/html": [
-       "<a class=\"ProveItLink\" href=\"__pv_it/10223d0e32fc6043c57bb4de2d03c55c93095a1f0/expr.ipynb\"><img src=\"data:image/png;base64,iVBORw0KGgoAAAANSUhEUgAAAO4AAAClBAMAAACpX9y+AAAAMFBMVEX///8QEBAiIiLu7u5ERES6\n",
-       "urqYmJiIiIjMzMx2dnZUVFRmZmaqqqoyMjLc3NwAAABb1yYoAAAAAXRSTlMAQObYZgAAAAlwSFlz\n",
-       "AAAOxAAADsQBlSsOGwAABlJJREFUeNrtXFtoXEUY/rOne8vunixYqoiXFUEKFVyxGK2XRhGUVEnq\n",
-       "g4oI3YcKokjWNhhIwWye+uBDgnnwQTSLFCsrMSteiq3oenmwDyUprQUFzYoPEkESa5qml2SdOTdy\n",
-       "zsz/D54DTULmh57Q830zc2b+M7P/fPvPAqyyv2FtbIYCEz0LtYknCILRX/vAHMXx/lb3kV+aEiDb\n",
-       "Ip+qrQtgsoLjrx2E7FslooJl9vBXJfczk02q3bkywL46Cu+8nV2+IWpIXWSXTyTAe+MVqt0+hvaV\n",
-       "Ufh0kV32EuWTS+yyTxwQszzUoNqd5JWj/UlbI/gmUX7LPB808QXIwBTlHdgKsGs77oUCv95HlO/o\n",
-       "4v2tCvdfgBHibYTUwsDgORweL6tmywhnDIlN1GGuSrlnBeBbfEDuqqjaHeKMyV6h3j0nJrso9+SZ\n",
-       "E5dQ+Fb+WkGRqKCHX/4RbncyDxQo97DBSFzE+2utAFSnF/jisygZZojlKfewMW6/gMLWzE2DYvre\n",
-       "LYxonFWbm6fcwyoemSZXFRhTTF/jV+H279yFK0S50+zZbsb9l2UjeJJyL+/U08Jyt7N1BrI9y/hE\n",
-       "mmjVamepdeWB7o96Cbh95nLtsa9BmzZt2jaomdNr0y75SQT7W921s5XwIXuShfxPfSxDpsh2eUjX\n",
-       "vgThQ/YONpx9sg+V4yukF9hHdvwKhA/ZeUiXkQQV6dklcmu0RIY46pCdh3RxMcSBP5NXqXbbmRdy\n",
-       "t0D4kJ2HdOYl8X49u6jYkRnvVyKE7Dyki18WbscbqVUPkxLd8/jAxKq3pqII2SvSkC55SSBkwGQP\n",
-       "Y7xq/y9WkYR02W0A9zqTfDsSsmO4vSNjsWiQ0H/iOBuJwwewYXqEd6qSGiiQITuK2zuyjnyQYLBx\n",
-       "Os/+foe1yz3DdqDZAh2yY7i9I+srBQkZ9u82r93OrwT3LNobG7uYcaiBhOwYbk1fY6tAeMaRNux2\n",
-       "66dkO7LUslssk51GQnYMt6bvQ9NBgskXkp6m065RfEdYvBlh7xm32D3pOhKyYzjvVHwHBAhGz3IR\n",
-       "fmj97Pn3nCTinnjSKwa5EhKyYzgL+Y/saeIEp110qXaKdTRD4hiBtXs/82SeKGawD7vhsDhCmJ05\n",
-       "BsMNSGKbfvPdK+XUTQCDIXGS0JC4z/fIov//F44QssWfhsli3+eey0fBEUICjn1KFitlDhWj4GqC\n",
-       "Nm3atK1Xi9UVhB0RcaSB3YotsLEcDccaMFQDUoyIG/qd2oy2Vu/zWs1fbdq0adsYti4Fd2WKDHR2\n",
-       "10qzOIymyCgEd1WKTPL6Ipy8g6gAS5FRCO6KFBnjURZbZYga0BQZheCuSJHJXccucUJfwFJkVII7\n",
-       "nSID4w3eJ+LjFUuRUQnudIqMed4abML/WIqMI7g/bDtDdI+TIoPgafcrD6y8lyITJNiCO7xtxyPC\n",
-       "g7spMggec98NrLyXIhMk2II77h46RabtX9V2AEmRcQV31D1V8vujmDX3fyQqQFJkHMH9Wcvxot7u\n",
-       "pshguD1zR/HybopMkOAI7mPWeIl6u5sig+H8azxIF/HybopMgOAI7uaDBZDq7U6KDI5PlSA7Bjju\n",
-       "pMgECJ7gvsVekQS51E2RwXAwPqt9DjjupcgghN32V23oOhsVxwin0rTeHhXHCLveIPX2yDhFUOnt\n",
-       "UXGEoNLbo+IYQaW3R8XVBG3atGlbt6b19oBpvV1bCNN6uzZt2rStP9uYB1JDq+0RD6SGVtujHUgN\n",
-       "r7ZHO5AaWm2PdiA1vNoe7UBqeLVdOJDqV8wlB1JXN5KWCMT+h5AcSLUIwoFUv2IuOZC6uvcxiSDu\n",
-       "Hx3JgVROiHggNbTaHvFAami13T6Qmvji8GDyZWuAA4q5o7a/8tJA9fUPrb75MthdtR3DPbU9QHAO\n",
-       "pCb2ltqqtmQZUMwdtf3FbXCjnULsz2B31XYM99T2AME5kPrHAejozfCXLqiYO2p7ZwEuwJf8RiCD\n",
-       "3VHbUdxV2/0E70DqURiGmD1Avlnjqu3t5VQe7rRr8r3djtqO4Z7ajhBugH6Ys2eudK1tqyS7zHnr\n",
-       "BZBmsKtwhGDOsx7vJxTzOfbAia5RNINdhSOEeBV+g78O4or585BrmkeLaAa7ClcRdIa733SGu7ZN\n",
-       "Eb7r35O5JuG7/j2ZsOE7qMJ3325F/57MNQnf9e/JSKbv5v09mf8A5qgC5BUWaYYAAAAASUVORK5C\n",
-       "YII=\n",
-       "\" style=\"display:inline;vertical-align:middle;\" /></a>"
-      ],
-      "text/plain": [
-       "A & B & C & D  \\\\ \n",
-       "  A_{1,j} & B_{1,j} & C_{1,j} & D_{1,j}  \\\\ \n",
-       "  \\colon & \\colon & \\colon & \\colon  \\\\ \n",
-       "  A_{i,j} & B_{i,j} & C_{i,j} & D_{i,j}  \\\\ \n",
-       "  \\colon & \\colon & \\colon & \\colon  \\\\ \n",
-       "  A_{m,j} & B_{m,j} & C_{m,j} & D_{m,j}  \\\\ \n",
-       "  A & B & C & D"
-      ]
-     },
-     "execution_count": 21,
-     "metadata": {},
-     "output_type": "execute_result"
-    }
-   ],
-   "source": [
-    "ExprArray(ExprTuple(A,B,C,D),\n",
-    "          ExprRange(i, ExprTuple(Aij, Bij, Cij, Dij),one,m), \n",
-    "          ExprTuple(A,B,C,D))\\\n",
-    "    .withStyles(orientation='horizontal')\\\n",
-    "    .withStyles(parameterization=\"implicit\")"
-   ]
-  },
-  {
-   "cell_type": "code",
-   "execution_count": 22,
-   "metadata": {},
-   "outputs": [
-    {
-     "data": {
-      "text/html": [
-       "<a class=\"ProveItLink\" href=\"__pv_it/7035a0486086d77e186c574029034f015eb230070/expr.ipynb\"><img src=\"data:image/png;base64,iVBORw0KGgoAAAANSUhEUgAAAWwAAAB5BAMAAADv3QYWAAAAMFBMVEX///8QEBAiIiLu7u5ERES6\n",
-       "urqYmJiIiIjMzMx2dnZUVFRmZmaqqqoyMjLc3NwAAABb1yYoAAAAAXRSTlMAQObYZgAAAAlwSFlz\n",
-       "AAAOxAAADsQBlSsOGwAAB5dJREFUeNrtnF9sU1Ucx3/bpf/W7q7EicaojJgYIibUiA5BpSMmmKHp\n",
-       "5gMaY9I+QGI0hgqLSyBxnQ/y4AONPPhgdItZxNSM1fiHCEbnnwd5QEpAE01kNT4YSMgmdLCBXT3n\n",
-       "3NvS3nN/v6NcqkzPL1kJ9/v7c3rP7557t/vJARBmFmAxWvsMpW6t9OZOZgiH7t5c6jQuD1R6x34q\n",
-       "EvGBns7c2Io4rS9NScePkcOGToC2OaLqTTE4cicRXwbw/0EV6GCzHYjTers87EMLVFLzIoDvMiob\n",
-       "G2MAYSJDkMXDB1SFZJalyeP6Xqb7+5xHQ6fnqKR+pvov4h12A/vwRYnZ4NmTKaLCCBuSkcb1IaZH\n",
-       "pDb7LUBOYRtrofbb8ZqT/IwS52oJb8HpLFFhCiANxNWTAChGpKP5yAVq2C1xMN5Bk5rnRKcQRTt4\n",
-       "1yZHiQol8FGTwS6OoKz7JoPzdZ0od9amwfG6KMcAQ472cYnn0z+UxR1853KJIlqA6fNwtijJYTAv\n",
-       "sfP1gvW/VilqqAiRZQD324v7yka11b4uiHh+ZKIPdwjNwSuAFmB6aWyFLA8cPlQC2LMDm6Ie3sCZ\n",
-       "4GCXewudF4Mm4hP843fCgd02wmBgBZh+HtaDU+aXMO/Pr7CsbCpgexoi7llbxZr/LRFf4qvRBcKB\n",
-       "Nb8J3VgBsWzfB045zH5W1Ibd/Zm07F4Qc2yHGbsnG2Vrxc4S8bz574njDpDkzb8TK2At6+CUt1gr\n",
-       "kJ01f1Radtm4guVqWDhSkG9GEIoR8az5jZ+JAqwDWZpRrIClO+ub/EbBL2SR1Yi9KXUWc+g/UQ27\n",
-       "N+RcoY+lILIPiHjWRU/kCQdYzX76+9AC4qQ66huJcgy+qfxYa70fnDebqUu58cdqYfKzgfFR7mMA\n",
-       "Mv6RzwkHY7ySy/WU0QJcL+L17azow4Ud1oE9y6nivRZAZJb1AdbFUSKrwa6NYWJUZLzXAu7y6amD\n",
-       "MDwJAewmbL51OR28FWAXoqvivRag5Em3x9r6byy35t+K91rAXY7Evh8mq37d/lSUyqqK91rAXfbD\n",
-       "wQ/JrKnw7hj1ZK6K91pAIWvTpk2bNm3artgqhd6a/7cTuOlGWRG0QfEn8KYncNdVTyiGarqankA/\n",
-       "Q2n7P9liXUkW57qtTZs2bdq0aUPs7OIc9hQl+hOl3PijlIdXfGdgaW9uYyet9yyTDkcq5JdqiQNM\n",
-       "ZHDdO77Dn+4GFLr8GiE8QZ0LmE4DJPEHOO/4jo8TFuuJBFzfJh1+eyRDDXt7Rrx0x8w7vhOa5Z1G\n",
-       "JOD6d86jZnpokhr2BPs5js+Hd3ynfQYCLpxJfQITpCGG+QtowtjFsm4lql4DfIc5bKEG0FGAV+Wj\n",
-       "zwj0y7DOp1w+WBrcxa+Hh63/STNcxXcQ/Qq+gzok7xpboBIks+YpWc7DNDsVIat75dPKEYcv2XS8\n",
-       "Yf1y5fxeVXwH02v4Du4wkgl2UQlGejdGJTmw+fBEnJiiJVHBBaHLo43v4GbjO+RtI0/91Wkq5kIJ\n",
-       "sku4o4vqrFGSA6zhO6hV8R3KoUhxgGUwJHiRfVFojYJPvMx2YWdgL2uQtll4UlxTMnxTxXcwvYbv\n",
-       "oA4+7hCI4boA5xwyR/DYChTawGfJhZ3hZBrsLcA+0QwyfFPFdzC9hu+gDqIDzyh0p/wLb98F+FXg\n",
-       "Hi7sDBxnX+22mPkgbyQ3+MbCd3DdxndwB95mvhvpBM7wNZUTEEmUs7DJcpFWcA7XnGSts8RqPvnR\n",
-       "wMZ3ML2G72AO65jD2PICpR9Aw43zYmVB4RzYsFb8s3C1utcE7nKkkCXhHDgaouEble41gbts7C9S\n",
-       "cA6bq5dpOkele02Ayyo4RwnfeKZ3FLq7rGBnlPCNZ3pHoSOyCo5RwTee6R2FrsyvTZs2bdq0aauZ\n",
-       "pneak0DTO9q0Xf+m6Z1/ct3Wpk2bNm3atLnaf5HdUe68Ywzk3jVxfCGQKOUeP0BVaA67o9h5B17c\n",
-       "CZHXU7jON87ZPklVaAa7o9h5B9bcwT6+IDJwviFMvaRoCruj2HkHjvNfTfuJBJxv8FFv3JvC7ih2\n",
-       "3gkJdOs1IgHnG8x5wqEp7A698w5Md/HPtUQCzjf4LhEOXtid+l5qbM3GnXec+ojMUzTGC74hMI87\n",
-       "VNmdOms8Sxa745Qtdqf+16eGKHvnHUxfLU9EY7zA0tpmcYcqu1NnjQSRxe44ZBW7Y+28g8rLxR+L\n",
-       "YmRnsnmO0reNa8/u2DvvYLZarPwZsnNZghTd/FfL7vg/2bMr8Jyo3ojP2DvvoLpYsUN4vFi2jU7C\n",
-       "wWZ3nn92cPSl98Rtt5Egstgdh2yzO/7+VMuo9Rq+EZ+xd95BdQ6Swj5cF8v2QwXCwWZ3ti2DWyxQ\n",
-       "wUEQWeyOQ66yOzugoy/MVxQHPmPvvIPqfN+yIzFc553rWwWEg83udHfBLHzKDzgIIovdaZRr7M5+\n",
-       "GIZWa3Lqb/+1nXcQnd2Ve9/vI/TxSm5sc5FwqLI7belgFO62Bppq1PmDGCLfzB5mpq0F1RWf8aor\n",
-       "HVoygbg5I5rfjSByl80Zdjq24viMV13tMM1OqD+OEkTusm8UTsGZnSg+41VXOzwN7UVzfwwjiBSy\n",
-       "Vz7n+tx9p+n8TnN232k6v/OXdt/5E+G+Tg3ojO+XAAAAAElFTkSuQmCC\n",
-       "\" style=\"display:inline;vertical-align:middle;\" /></a>"
-      ],
-      "text/plain": [
-       "A_{1,j} & B_{1,j} & C_{1,j} & D_{1,j} & E_{1,j} & F_{1,j}  \\\\ \n",
-       "  \\colon & \\colon & \\colon & \\colon & \\colon & \\colon  \\\\ \n",
-       "  A_{i,j} & B_{i,j} & C_{i,j} & D_{i,j} & E_{i,j} & F_{i,j}  \\\\ \n",
-       "  \\colon & \\colon & \\colon & \\colon & \\colon & \\colon  \\\\ \n",
-       "  A_{m,j} & B_{m,j} & C_{m,j} & D_{m,j} & E_{m,j} & F_{m,j}"
-      ]
-     },
-     "execution_count": 22,
-     "metadata": {},
-     "output_type": "execute_result"
-    }
-   ],
-   "source": [
-    "ExprArray(ExprRange(i, ExprTuple(Aij, Bij, Cij, Dij, Eij, Fij),one,m))\\\n",
-    "    .withStyles(orientation='horizontal')\\\n",
-    "    .withStyles(parameterization=\"implicit\")"
-   ]
-  },
-  {
-   "cell_type": "code",
-   "execution_count": 23,
-   "metadata": {},
-   "outputs": [
-    {
-     "data": {
-      "text/html": [
-       "<a class=\"ProveItLink\" href=\"__pv_it/c487a7a7af1d8181232631bf5aaf06c3a2a399000/expr.ipynb\"><img src=\"data:image/png;base64,iVBORw0KGgoAAAANSUhEUgAAALgAAACSBAMAAAAEKh2kAAAAMFBMVEX///8QEBAiIiLu7u5ERES6\n",
-       "urqYmJiIiIjMzMx2dnZUVFRmZmaqqqoyMjLc3NwAAABb1yYoAAAAAXRSTlMAQObYZgAAAAlwSFlz\n",
-       "AAAOxAAADsQBlSsOGwAABotJREFUaN7tm19oW1Ucx39r2vxp09sIo4j4p8MXQaERh51V1lSESRWS\n",
-       "+qAiQvOwgSiyuBYLHdjUB/fgQ4N78EE0QYaVSG1EcLiJxj8vPmxr2RwouEZ8kAmSurX705nFc+49\n",
-       "J3/uPef3u/nzMs0h7dLL535z7jn3nvvN93cHwJuxCmT7iyQ0Kv0btPg6SWhUztDiwTKJaFRO3CT3\n",
-       "7FspUIhaJXDxGin+QTpJEBqVP3z/kJOVmM8TiEYlF7xCjgqciROIWqUn779e/cuv3PNFWEwBeKxx\n",
-       "Vw5QvUoF6wNjm+34qrWpS7lrDooZNqwJ84/71MfGVWqbic2cPLEJcOQQcsi+p06uRPBRsVTszcO6\n",
-       "c4n9+x2y5wjAwBCqLVUcxwOwqyI+8pV6VKArBD1zpszhPGhVXnlpNvP6x1XsWXFtW+K5U6rJipsX\n",
-       "d2AszGWCqjVEqBwYhDvA7IOJGSH2LloQ4p7we3UHW+Iv+I297b4Jv5vIQ4EcjK3yV+11YKkYI0Ow\n",
-       "BV9KzBMtheGH8s+VMT9f16H7+Wt3+SwEo6UU7LMWqDh05firphNSpTfhD8EDEqs2IY4sM57L5mk6\n",
-       "gKwyO5K+iLHhxJj4I+waCiEr42rKwy6lBeSkKbK+eyMO7OL6cVjIgy+D9Hyp4L8TrPnStBegv2As\n",
-       "hZVYvn6kVL23z4prLBj+aYHY6/v+50MuxBWYF45/TuwV7zscdiHuEuu0W63tL09kzyVbZbzRzezy\n",
-       "k87tOwF6KW9BMzvYnWrF8fnGVbZg3yCcBc0U2a1oKuc4INYj71Vc3AVzkPX6YMK+tZdZvP67cXEX\n",
-       "zAr7WSsoBsvzITGhLhg2K6NOz7G4b3Y5brMyGgYxRf7N2bnzTlM0X4DgIMDDq6B3PIJBTJGP3cG+\n",
-       "jTtM0Tj7SSf9s5gvsRhsVLrZChtwnqzchLFpDmLigkHaQEZ1Pvm5N12JCXG14xEMZooW2ZD0btlN\n",
-       "ER8sP/Mmlrja8QgGM0VsVmBx1W6K+tlgTZ6V4tzKOE2RYBBTBGvsEr4rbDNFvevb2eWnQYrbb9Cm\n",
-       "KaowWlMEy+Vs9hwbB40pEuKY42neFDFxyvE0bYqM928kKMfTmily4XiaN0UuHE/zpsiFlemYov95\n",
-       "88xkPzJSrTIa4rVpCL5DfKGgGTWx+1726xs8B6IZDbHGz/ZJvOM0oyYCZr7zNp4wkYyGKJrr+B7c\n",
-       "B5KMhkgnFPmOhtGborTTGvDIaVigmCmSjN4UDTs/kEdO95irVxg1RYKBholhc21PoqZIMg0T5rkZ\n",
-       "ANQUCQYxRYLwfnFkzvdyshI58W8EcBQ3RYJBTJEgvJPxHRkrmzAjJx41/hjWmCLhfgSDmCJJHIKB\n",
-       "WF+qGjk9OvFJTGuKhPsRjN4USWKJOYquvCNyao8puh1moOh3RE5tMUXGBuv7/oA9cmqPKerJwAX4\n",
-       "c1oZObXPFCkip7aZIlXk1DZT5CJy6rRbss2UJ479UmiV0RHsu6CXKhTRjJrw8y/Vn+HaNKMhfDwO\n",
-       "mMLtHM1oiG5eDCziRpRmNMRAhH9mBhWnGQ2xyG9/86laLwM6Zq8WsalUkqKkmXeg5TPBwLtaRBK2\n",
-       "pCjK3/yNl88E0zjBK2reK3j5TDKNEuYJ+mAELZ9J5rmMDpGEPSliJ6jnV0DLZ5I5elmHSMKeFLET\n",
-       "9JkcoOUzwRiPDQlEbK82STiToie+BsDKZxWmOyERc3tNHCuJ5stnMLaHQpovn8GpAIU0Xz6D0Tco\n",
-       "pLXymRsEmi2fuUA03smFl3FpdzpJ0X+0+cZ3Zo/tirTI6IgBtjb6cHEXjIaY4k+u5HBxmtEQ6Zj1\n",
-       "kAfWaEZDrAMkIImL04yG2DSfAsEbzaiJnkvZaAFPiiSDlM9sKtI6Ba7Bm0RSJBmkfCYIW1LE7619\n",
-       "4MHLZxYDjRPMQhowgpfPBNM4McWPdRpNigSDlc8swp4UmdVCI4MmRYLBymcWYU+KzOxrMoYmRYLB\n",
-       "ymeCqE+KPLzwNV5Ck6IKo3+mSBKdpKiTFHWSok6rhDy3TWTHB1tldEQJ6CuDZtSE+bDuASIqIhkN\n",
-       "4dtiv04ThpJkNET3Brv95YGKighGQzAL+RY16TSjIaZSxgVAgyLJ7EWQOpWqdUpPPB4inrO2GCQo\n",
-       "koQtKGIWMsysLxoUCaYZogSeGB4USaZxoud6TWihfs5aMPqgSBL256zlA1JIUCQZfVAkCVtQVPm/\n",
-       "F6qgqC4qwoIiSdQHRQCj69ufaoMiEQkJRhsUVVQ6QVEnKGo2KPoXpCtNgN4hHDYAAAAASUVORK5C\n",
-       "YII=\n",
-       "\" style=\"display:inline;vertical-align:middle;\" /></a>"
-      ],
-      "text/plain": [
-       "A_{1,j} & ..A_{i,j}.. & A_{m,j}  \\\\ \n",
-       "  B_{1,j} & ..B_{i,j}.. & B_{m,j}  \\\\ \n",
-       "  C_{1,j} & ..C_{i,j}.. & C_{m,j}  \\\\ \n",
-       "  D_{1,j} & ..D_{i,j}.. & D_{m,j}  \\\\ \n",
-       "  E_{1,j} & ..E_{i,j}.. & E_{m,j}  \\\\ \n",
-       "  F_{1,j} & ..F_{i,j}.. & F_{m,j}  \\\\ \n",
-       " "
-      ]
-     },
-     "execution_count": 23,
-     "metadata": {},
-     "output_type": "execute_result"
-    }
-   ],
-   "source": [
-    "ExprArray(ExprRange(i, ExprTuple(Aij, Bij, Cij, Dij, Eij, Fij),one,m))\\\n",
-    "    .withStyles(orientation='vertical')\\\n",
-    "    .withStyles(parameterization='implicit')"
-   ]
-  },
-  {
-   "cell_type": "code",
-   "execution_count": 24,
-   "metadata": {},
-   "outputs": [
-    {
-     "data": {
-      "text/html": [
-       "<a class=\"ProveItLink\" href=\"__pv_it/1929c8d82de70794994f5b2853be02ca147213700/expr.ipynb\"><img src=\"data:image/png;base64,iVBORw0KGgoAAAANSUhEUgAAAWMAAABVBAMAAABuuJjWAAAAMFBMVEX///8QEBAiIiLu7u5ERES6\n",
-       "urqYmJiIiIjMzMx2dnZUVFRmZmaqqqoyMjLc3NwAAABb1yYoAAAAAXRSTlMAQObYZgAAAAlwSFlz\n",
-       "AAAOxAAADsQBlSsOGwAABX9JREFUaN7tWl+IG0Uc/t2lSTb/9vJQDpVa4lvhfIgoni3ixaeKCnf1\n",
-       "QaUUDHKFwyINtRi4gzbnSx8vINgHsQ2+nASOBASrrQ+x9bXcldaCL16kD9Ki5LBXe955jbM7s/mz\n",
-       "OzuTnZklYveDkOzufN/+djIzu/v7fQAm9DUQxx8wDKQ2JMjr7MOz7dert0pi0pHpzerKa9RDqxIh\n",
-       "J9ucBnsB4luC4iM5gBr1ei8/Eg85UWsyj+sPAcI7guKtAsB7dcqB2N0t8ZAvXGT/6xGkHXkoKH4S\n",
-       "aZ8sUA78Fv1HOGK9cLbBbBBHgy61X1C9hj43aP9iPfmX+LiA1TxvOIa+FJx+xjw4dICyP9zQ/hYO\n",
-       "+RgslZkNlg4XV/KC4tpmcf42vaP0bYDQh+bGix6X6Dq0KkzW2SYkx60W5CSDIoqWhR/yFuv97qA+\n",
-       "feXyJsC5U+Z1FTN23hQ6WWiX/HCIvnGllqOxOngVfS6WSAt8kl50lM0fNuxJo7Vhy2KNzHRIKPg/\n",
-       "0fdVvMw6Tj5qLDIT1g8bJgHGMjRWB9tgTnrS4qrj+ETvKWwYq+DVBrNaPeMC4BlGyJxxAaNpi3Vi\n",
-       "rui4Ks2Y2bUZ95CZ8wBNgvgDizWrL5D9b5ObrkjI4Ty+22PW8XHYTxuO2i6IhYzmASytWazl35/D\n",
-       "652OOgmmm2Ih/2oMuEeEpU9m4L7j8QXJH7kpGPIN1ClPZy3Wk3kNj+Tp3Sz82P5ZKOQX2jchOb1b\n",
-       "Jqx4IZy230jWt6srb4JYyCvtavVWw2LpO9/aGwiNZevZyGSNlBLlErOFx17uCy2Se0t37j8oEXKo\n",
-       "jKb06LESs4V4yAfRf/hJrH/33fVLsNjQv9gpCDxoIJa2D45C9DN2C+Mk3oFDSzXjc5SDDYlH/aSC\n",
-       "Fgy4hJbMSmheU9CCcbkuoUVkuiGvoAXjsRsCBAgQIECAAAEC/H8wteYnmZYLGhhuZFouaGDwyRMy\n",
-       "3TkRjKj/JKRqbMOBVI2NA5kaGwOrPoYsVWNzh0yNjTvoZGpsrpCqsXFf9iVqbO53gwFqbOK3kkFq\n",
-       "bN5vJQPU2MRvJQPV2LzeSkiN7RVzQ1M9MEiNLdQ0txQtHbjGBudxd6pej0iNLYbzrQfUiOIam1/A\n",
-       "NTa1mlaNzSeQGptSkBrbOxVjY/J7xRGTGlt43uydhYYSUVJj+9SsNdWvKw6Z1NhiU0b6OJH09jDj\n",
-       "srSSGpv+csbohuznitdlUmO7Y9ZQno/VFazLnRrbHjzebqtdlzs1tsP4AvIqH/GnXjK/fHraCN03\n",
-       "F42xpkrR6zGjxKal/Qk5uVY2SmyLSkUPnYHFBkQrPvXyclPbBzCvXLjhOtiU9LTrTJHQzP606F/E\n",
-       "cC31rvJhF4FLX/sYcj6xkIUAAR43yDiQh5SWWfcvLSOVWXEncx3IMmkZqcyKK5nnQJZJy0hlVtzJ\n",
-       "FyTevXhpGSn3siuZ60BmgZeWkXIvu5K5DmQWeGkZKfeyK5nrQOanZbiZFam0DKWjTAdyF14czCQt\n",
-       "w82siKk7yMTBjB3IPa/pdi8yy7/MTcvYMysOdZZ/2ZGWIQ5m4kDuWaYzlFdRun+Zn5ZxZFYcbkeG\n",
-       "f9lBblnjwnAgR745Nx/9oEQV5aZlTswVKx9/ZeywO5hJZkVM3UnGDmbiQI4cyY9U8JudB1GSljk+\n",
-       "Dk/h9za7g5lkVsTUnWTsYCYO5DunYGwmUfYmaqVlJjPwAL4DioPZyqyIqFPIpoO540BeRm/kow1P\n",
-       "op20TLygpeFZc/HvdzB3MisC6hSyzcH8BJyGluaxH6yJXIrm9I0SuDuYZdS75H4Hs76BLmY2JuZg\n",
-       "bqHejeTK7g5mKfUuud/BHK7AL3DvIzEH81FINfXlrLuDWUq9Sx6Kg1lGfTgOZin14TiYpdQJ+V8e\n",
-       "KvRxWAWOsAAAAABJRU5ErkJggg==\n",
-       "\" style=\"display:inline;vertical-align:middle;\" /></a>"
-      ],
-      "text/plain": [
-       "A_{1,1} & ..A_{1,j}.. & A_{1,n} & B_{1,1} & ..B_{1,j}.. & B_{1,k}  \\\\ \n",
-       "  \\colon & \\colon & \\colon & \\colon & \\colon & \\colon  \\\\ \n",
-       "  A_{i,1} & ..A_{i,j}.. & A_{i,n} & B_{i,1} & ..B_{i,j}.. & B_{i,k}  \\\\ \n",
-       "  \\colon & \\colon & \\colon & \\colon & \\colon & \\colon  \\\\ \n",
-       "  A_{m,1} & ..A_{m,j}.. & A_{m,n} & B_{m,1} & ..B_{m,j}.. & B_{m,k}"
-      ]
-     },
-     "execution_count": 24,
-     "metadata": {},
-     "output_type": "execute_result"
-    }
-   ],
-   "source": [
-    "ExprArray(ExprRange(i, ExprTuple(ExprRange(j, Aij, one, n), \n",
-    "                                 ExprRange(j, Bij, one, k)),one,m))\\\n",
-    "    .withStyles(parameterization=\"explicit\")"
-   ]
-  },
-  {
-   "cell_type": "code",
-   "execution_count": 25,
-   "metadata": {},
-   "outputs": [
-    {
-     "data": {
-      "text/html": [
-       "<a class=\"ProveItLink\" href=\"__pv_it/cdd18c2b854881e6991d89f681cdebb03e424b360/expr.ipynb\"><img src=\"data:image/png;base64,iVBORw0KGgoAAAANSUhEUgAAAKMAAACuBAMAAACo3KBtAAAAMFBMVEX///8QEBAiIiLu7u5ERES6\n",
-       "urqYmJiIiIjMzMx2dnZUVFRmZmaqqqoyMjLc3NwAAABb1yYoAAAAAXRSTlMAQObYZgAAAAlwSFlz\n",
-       "AAAOxAAADsQBlSsOGwAABQVJREFUaN7tW01oG1cQHlvWai1Lax+SEEoTnFMD6UGHELchxMqppS04\n",
-       "uSQQAtHBhZJSLFJTgw+JfMrRgoBzKElEDnURGBkKNbVzUJtcQxzyA73EKjmEFIJM4/w0jqI+7Xur\n",
-       "lbRv7H2zLzTg/UDSaqVvtD+zO/N9YwM0YC0DFU+R9clVcsgVZP1tcshEHflg8S01ZF+pIl3f++QV\n",
-       "NeSVqznp+sexN8SIVvZ8WfrBfOIFdb/hdka2Plo2/yWGPAXTeflPWa8BIt/Zbw4opeg8VAut7x32\n",
-       "+NLiGsCFs41lc2KwgzXMvhWpiYUOxL5cKqVb3jvsSBbgH/b6B0+0zpDd8+xpn7PQjiGA/rbvC3Yf\n",
-       "e+zBQ26839A9AMavFyZjZ3It7OPislIPGc3Y17JxLNNViBVctjXAnkYqlJB/sUfPW3h0FvqP9uWb\n",
-       "7MhILQU3638SQu6v34XESC0PszAF3WUJm3AsBXbCOFRNechPSSGtVbado71e9pOVBZgqW5fXs6oh\n",
-       "owV4CH9/j7DLEAQydiIVJKKUbQTayGDsECFChHgnGF7WzpU0E74RhPseI4CEAf0SBrRLGBR0CYOB\n",
-       "LmHQVPchYVRT3YeEUUx1IWEO8/5ey6HkEgYu8c3J6QjJJYxOOBJGI4SEOWELhqHrOkIKCXPxmX3y\n",
-       "b2nISyFhrEO2+kj9GDwvmxKmh/fgDzTegoc/sV90Xu23bA1iDmgMefAc0yAQK2i+JZUhmdEbMZG6\n",
-       "P6V5Iw1Y+CVsd/4PPNXfNqxobxtQE5LeNmAmZIC2ATMh6W0DakJuDqxtwExIH8DaBsyE9N02SH7K\n",
-       "NiEPEBpT0TZ4wE1Ir3HZUqow/xJrG4QJidlYG/iXaNvATUgR8ttvJuYV9ttuGxin8MPPLWxhQoqQ\n",
-       "X++A3aptA+N8AJMtbGFC8pDW0CA8833LEG0D4zyH31x204TkWxnPRv0W1mbbEM+yYvyxhM1DduX6\n",
-       "8qpXZ1culrZWc142CxnJQxW6T6mGrLKtM9J5D7thPZofwkmIzagm/ElIVqzZlJydCFboZStvBAop\n",
-       "ZQfrTzR3NyHeFYyRteLc5yTqaP2L4j3ZxdaVBijRyu42dquQld0quzmfJjk91kt2v12XfDDGtnAs\n",
-       "SzpmbAuNl5IPSuxxh9TCxFk1SO6WH5CDe0mHkp2FyDXJWTDXJiYf0JJl+rOJOdmVHWOF5/cMabR5\n",
-       "vgKJHa0rBLuHlYveV6TR5hH2aO36HHZ/gZ82wmiz0b205YpgT7OjEX9OGceZjbatdNQ72mQHBKaX\n",
-       "KSEbZ8GseUebcIddAbtSlJBJdhaO3fWMNmGuXizea3TByiHjK6+Lc1+xhXC0GY42Q4QIEeJ9QTja\n",
-       "3GISZqPmmSphUJuBLGHQvPQjYRTz0o+EUcxLuoRBm2chYTSONoWE0TnaFBJGJxwJoxFCwugcbQoJ\n",
-       "o3G0KSSMxtFmU8KEo029CEebITCgjmGAGo85hvQajzqG9BqPOoabA6vxqGO4ObAajzmGAWo85hj6\n",
-       "r/Gy6tLuGCrXeA+EY8itR+MjWV1BzEZPjXfY3DF0rMft0roiNxu9NZ6zhWPo/L+Cyl/eOTalm+Kr\n",
-       "zQNi1hxvy0g/9l/tRI13R5uCLRxDZ2h47ob/FBU2pTva5OymYyiGhjPgO0VFjXdHm51sHrK6pJ70\n",
-       "7mizg81DjkYHK8r3o+Zos4PNR5uz5qDyRN8dbbazxWjzIfykvOfuaFPC3kKjzf8AP1D587ViMoMA\n",
-       "AAAASUVORK5CYII=\n",
-       "\" style=\"display:inline;vertical-align:middle;\" /></a>"
-      ],
-      "text/plain": [
-       "A_{1,1} & \\cdots & A_{m,1}  \\\\ \n",
-       "  \\vdots & A_{i,j} & \\vdots  \\\\ \n",
-       "  A_{1,n} & \\cdots & A_{m,n}  \\\\ \n",
-       "  B_{1,1} & \\cdots  & B_{m,1}  \\\\ \n",
-       "  \\vdots & B_{i,j} & \\vdots  \\\\ \n",
-       "  B_{1,k} & \\cdots  & B_{m,k}  \\\\ \n",
-       " "
-      ]
-     },
-     "execution_count": 25,
-     "metadata": {},
-     "output_type": "execute_result"
-    }
-   ],
-   "source": [
-    "ExprArray(ExprRange(i, ExprTuple(ExprRange(j, Aij, one, n), \n",
-    "                                 ExprRange(j, Bij, one, k)),one,m))\\\n",
-    "    .withStyles(orientation='vertical')\\\n",
-    "    .withStyles(parameterization='implicit')"
-   ]
-  },
-  {
-   "cell_type": "code",
-   "execution_count": 26,
-   "metadata": {},
-   "outputs": [
-    {
-     "data": {
-      "text/html": [
-       "<a class=\"ProveItLink\" href=\"__pv_it/344c007ad8cfa7a4c0fca75b9000833cbd95771f0/expr.ipynb\"><img src=\"data:image/png;base64,iVBORw0KGgoAAAANSUhEUgAAAKcAAABVBAMAAADeYunNAAAAMFBMVEX///8QEBAiIiLu7u5ERES6\n",
-       "urqYmJiIiIjMzMx2dnZUVFRmZmaqqqoyMjLc3NwAAABb1yYoAAAAAXRSTlMAQObYZgAAAAlwSFlz\n",
-       "AAAOxAAADsQBlSsOGwAAAvpJREFUWMPtWE1oE0EYfUma7KZJtjkVEZF41kMOYlTE5O4helEoPeRg\n",
-       "oViEUIuBHnR76rELgh5E3Vu9NSBYbD0s6rW0IApeTMSDVCgJ/uFfGje7k1Q3M212ZoIKeZBk822+\n",
-       "tz98mX3vAQ60DfBji1FP1AVIK4z6ugBpvMnYsbLNTxpbqlLr0c2v/KR37+nU+jvlJzenVrxuUXeU\n",
-       "41/4rx7rBVo9bKnfuEnHsWDQD6Z9B0KXnS/HfI5sGTWT1jWzuvIJmJ9ubaullHd31m4INciGF8qZ\n",
-       "1aUcpStUBD7Yn0/csesiDZbtt8PtDQ8ywEiK0hWzX4d2Id3j6hFMtrumJkvt454nfzUe0nDB/Y+7\n",
-       "XROjOEgGzT4Q8lU+0jf2a2ibdGmZFD66dzTfSONZ8xUX6dHmc8TzDYN0DRfDSc8vuO5pe1VxugJ6\n",
-       "zNC7SE8IkIYM1BAc/5N0s7KMOUu786PIsQDYXeoBjEG5SdlrCSzWcVY9LUD6lFGPCHCigAEGGGCA\n",
-       "/w3ZjT400/RHzxBq/tch5IjQD0eEPjgiJkQcEQsCjog9/D04Iv/D34Mj8j38xBGddr6okm6p64hw\n",
-       "yz0lXQ6p64jkou2IpII4ogumY5seyyEljuiG4zvKa1LmlDgi7VTLC4TSt2XMaccRDblW4KXURTp7\n",
-       "3PmQuwqsRVuGSE1KJT15zTZEUEzpy5WFhHS3EE+/mJN+ohEsPxjoo7+JrX4IjUofhAYzARURGqwE\n",
-       "VEhosBJQEaHBTEB7AUtosBLQnsASGqwE1IfQoBzMSUB34CdBJUKjC24CuoOuLHS3/JQlNEgC+tvY\n",
-       "pigPNXp+yhQabgIaeTg/q1zSaaR7C42pyZJ59X6rQBJUkoBGzhUCpvsE8kFKhMbEKPZjtlUgCSpJ\n",
-       "QN9OY+RszPBH2hYamRQ+4xE6CWonAV3EHIKWL9KO0Bgu2o/uI62SJ0HdhxnUVJ+XTxDQlZxW1+FN\n",
-       "ULW6fa4Xo3wJas0+w0jO6EpQwyZe4/0VvgR1DImqtpgeJKgOfgEFs+4pj6wwIQAAAABJRU5ErkJg\n",
-       "gg==\n",
-       "\" style=\"display:inline;vertical-align:middle;\" /></a>"
-      ],
-      "text/plain": [
-       "A_{1,1} & ..A_{1,j}.. & A_{1,n}  \\\\ \n",
-       "  \\colon & \\colon & \\colon  \\\\ \n",
-       "  A_{i,1} & ..A_{i,j}.. & A_{i,n}  \\\\ \n",
-       "  \\colon & \\colon & \\colon  \\\\ \n",
-       "  A_{m,1} & ..A_{m,j}.. & A_{m,n}"
-      ]
-     },
-     "execution_count": 26,
-     "metadata": {},
-     "output_type": "execute_result"
-    }
-   ],
-   "source": [
-    "ExprArray(ExprRange(i, ExprTuple(ExprRange(j, Aij, one, n)), one, m))\\\n",
-    "    .withStyles(orientation='vertical')\\\n",
-    "    .withStyles(parameterization='explicit')"
-   ]
-  },
-  {
-   "cell_type": "code",
-   "execution_count": 27,
-   "metadata": {},
-   "outputs": [
-    {
-     "data": {
-      "text/html": [
-=======
->>>>>>> 1f7fba67
+   "metadata": {},
+   "outputs": [
+    {
+     "data": {
+      "text/html": [
        "<a class=\"ProveItLink\" href=\"__pv_it/946a9a42786fd8d64d7b736b10b55e03fb5197160/expr.ipynb\"><img src=\"data:image/png;base64,iVBORw0KGgoAAAANSUhEUgAAAHEAAAD7BAMAAACve2ZdAAAAMFBMVEX///8QEBAiIiLu7u5ERES6\n",
        "urqYmJiIiIjMzMx2dnZUVFRmZmaqqqoyMjLc3NwAAABb1yYoAAAAAXRSTlMAQObYZgAAAAlwSFlz\n",
        "AAAOxAAADsQBlSsOGwAAA+ZJREFUaN7tmz1oU1EUx08Tk7zm4zWDlCIqdRAEHTKIRRfjpKiQdnEo\n",
