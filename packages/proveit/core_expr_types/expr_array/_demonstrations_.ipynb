--- conflicted
+++ resolved
@@ -30,11 +30,7 @@
     {
      "data": {
       "text/html": [
-<<<<<<< HEAD
-       "<strong id=\"A_i_to_j\">A_i_to_j:</strong> <a class=\"ProveItLink\" href=\"__pv_it/58799625c04fe217b810af6787ed963c0320b53d0/expr.ipynb\"><img src=\"data:image/png;base64,iVBORw0KGgoAAAANSUhEUgAAAFwAAAAVBAMAAAA5lpTPAAAAMFBMVEX///8QEBAiIiLu7u5ERES6\n",
-=======
        "<strong id=\"A_i_to_j\">A_i_to_j:</strong> <a class=\"ProveItLink\" href=\"__pv_it/ca38b54d56d724342439c22505ad7c0c6619085c0/expr.ipynb\"><img src=\"data:image/png;base64,iVBORw0KGgoAAAANSUhEUgAAAFwAAAAVBAMAAAA5lpTPAAAAMFBMVEX///8QEBAiIiLu7u5ERES6\n",
->>>>>>> 4c8eb76e
        "urqYmJiIiIjMzMx2dnZUVFRmZmaqqqoyMjLc3NwAAABb1yYoAAAAAXRSTlMAQObYZgAAAAlwSFlz\n",
        "AAAOxAAADsQBlSsOGwAAATRJREFUKM9jYACBtwyEAN8FJM59gsp5PyDYPP8JKj+PpJx7/QNCynf9\n",
        "Q7DnzW8goJrz5Q+ENwrqDxBQ/pz9D8ItDOcTCCjfwPMNzo5h6J/AwMCMx/2sBzh+gmiwmzcwvF8A\n",
@@ -66,11 +62,7 @@
     {
      "data": {
       "text/html": [
-<<<<<<< HEAD
-       "<strong id=\"B_i_to_j\">B_i_to_j:</strong> <a class=\"ProveItLink\" href=\"__pv_it/ff5436b64b52bc1192fdb2505eb7fb0bd71388160/expr.ipynb\"><img src=\"data:image/png;base64,iVBORw0KGgoAAAANSUhEUgAAAFwAAAAUBAMAAADyykdqAAAAMFBMVEX///92dnaqqqoiIiLu7u5m\n",
-=======
        "<strong id=\"B_i_to_j\">B_i_to_j:</strong> <a class=\"ProveItLink\" href=\"__pv_it/959234874fea02187754c06137da15412e9f7f180/expr.ipynb\"><img src=\"data:image/png;base64,iVBORw0KGgoAAAANSUhEUgAAAFwAAAAUBAMAAADyykdqAAAAMFBMVEX///92dnaqqqoiIiLu7u5m\n",
->>>>>>> 4c8eb76e
        "Zma6urqIiIjc3NwQEBDMzMwyMjJUVFRERESYmJgAAAAeMT9/AAAAAXRSTlMAQObYZgAAAAlwSFlz\n",
        "AAAOxAAADsQBlSsOGwAAAVJJREFUKM+VUbFKw1AUPUlfqyYx9g8UdHFWF6c3CC5C8wmuupildCmY\n",
        "wd2OgiiuTsng0qFVcHBIoMWlKIL5AamDWrGt9cakTTDmQR/cvHPD4dxzzwPwMnryGhcQHP156LmP\n",
@@ -102,11 +94,7 @@
     {
      "data": {
       "text/html": [
-<<<<<<< HEAD
-       "<strong id=\"C_i_to_j\">C_i_to_j:</strong> <a class=\"ProveItLink\" href=\"__pv_it/c7c49dfd0633d8dad71daa0544469369f760e3780/expr.ipynb\"><img src=\"data:image/png;base64,iVBORw0KGgoAAAANSUhEUgAAAFkAAAAUBAMAAAAU44wuAAAAMFBMVEX////MzMy6uroyMjJmZmYi\n",
-=======
        "<strong id=\"C_i_to_j\">C_i_to_j:</strong> <a class=\"ProveItLink\" href=\"__pv_it/6d9a94acc3f305ef111673f6c5ffabcfac7e49ef0/expr.ipynb\"><img src=\"data:image/png;base64,iVBORw0KGgoAAAANSUhEUgAAAFkAAAAUBAMAAAAU44wuAAAAMFBMVEX////MzMy6uroyMjJmZmYi\n",
->>>>>>> 4c8eb76e
        "IiKqqqoQEBB2dnbc3NyYmJhUVFRERESIiIju7u4AAACU7+9TAAAAAXRSTlMAQObYZgAAAAlwSFlz\n",
        "AAAOxAAADsQBlSsOGwAAAQ1JREFUKM9jYGDgu7N7F2cDAx6ArOL6PQa21gX4VCOpeBMHJPwn4FGM\n",
        "rML8AZBQx2c0kgqObyBSBI9iZBXzA0DkQzyqkVX0X4D6G6fLYSoYGBkY4gWg9l3ApRqmgoFVgKEe\n",
@@ -137,11 +125,7 @@
     {
      "data": {
       "text/html": [
-<<<<<<< HEAD
-       "<strong id=\"D_i_to_j\">D_i_to_j:</strong> <a class=\"ProveItLink\" href=\"__pv_it/4dc50ae44bf1bf48f463b96b8e813d2b787bde6d0/expr.ipynb\"><img src=\"data:image/png;base64,iVBORw0KGgoAAAANSUhEUgAAAF4AAAAUBAMAAAD2P5dXAAAAMFBMVEX///8iIiLu7u52dna6uroQ\n",
-=======
        "<strong id=\"D_i_to_j\">D_i_to_j:</strong> <a class=\"ProveItLink\" href=\"__pv_it/8ad31dbbd5fdf4367b4dc97a816bceaf3432156f0/expr.ipynb\"><img src=\"data:image/png;base64,iVBORw0KGgoAAAANSUhEUgAAAF4AAAAUBAMAAAD2P5dXAAAAMFBMVEX///8iIiLu7u52dna6uroQ\n",
->>>>>>> 4c8eb76e
        "EBBmZmbMzMyqqqqYmJjc3NwyMjJUVFRERESIiIgAAABmmfmVAAAAAXRSTlMAQObYZgAAAAlwSFlz\n",
        "AAAOxAAADsQBlSsOGwAAARVJREFUKM9jYGB4+//O2T0LGPABVCW/GRg4f+BVj6KE/R+QSMWrHEUJ\n",
        "33cg4T8Bn3oUJbwfgMR6A3zqUZTwXwBpPoBPPYqS+gdA4r0BgxZu9TAlDAUgGkScd2Cww60epoRB\n",
@@ -172,11 +156,7 @@
     {
      "data": {
       "text/html": [
-<<<<<<< HEAD
-       "<strong id=\"Aij\">Aij:</strong> <a class=\"ProveItLink\" href=\"__pv_it/b3e4ed3ae9f8a069a0e184043acff69bf3a3b4a30/expr.ipynb\"><img src=\"data:image/png;base64,iVBORw0KGgoAAAANSUhEUgAAACIAAAAVBAMAAADRFiHkAAAAMFBMVEX///8QEBAiIiLu7u5ERES6\n",
-=======
        "<strong id=\"Aij\">Aij:</strong> <a class=\"ProveItLink\" href=\"__pv_it/bc220cf6f9ad8897599300b95f032c47069b85af0/expr.ipynb\"><img src=\"data:image/png;base64,iVBORw0KGgoAAAANSUhEUgAAACIAAAAVBAMAAADRFiHkAAAAMFBMVEX///8QEBAiIiLu7u5ERES6\n",
->>>>>>> 4c8eb76e
        "urqYmJiIiIjMzMx2dnZUVFRmZmaqqqoyMjLc3NwAAABb1yYoAAAAAXRSTlMAQObYZgAAAAlwSFlz\n",
        "AAAOxAAADsQBlSsOGwAAALpJREFUGNNjYACBtwzo4D66AM9/dBHu9Q/QRObNb0AV4CuoP4CmieF8\n",
        "AqpIDEP/BAYGZohZYP0bGN4vYGDgLACLaAAxu/fu9Q4omswZGPgVUEQ2MDAwCTCwVoHYzNVAW1mB\n",
@@ -185,11 +165,7 @@
        "\" style=\"display:inline;vertical-align:middle;\" /></a><br>"
       ],
       "text/plain": [
-<<<<<<< HEAD
-       "Aij: A_{i,j}"
-=======
        "Aij: A_{i, j}"
->>>>>>> 4c8eb76e
       ]
      },
      "execution_count": 6,
@@ -209,11 +185,7 @@
     {
      "data": {
       "text/html": [
-<<<<<<< HEAD
-       "<strong id=\"Bij\">Bij:</strong> <a class=\"ProveItLink\" href=\"__pv_it/dab1d6d677d7fa35861a35520497124b157231d60/expr.ipynb\"><img src=\"data:image/png;base64,iVBORw0KGgoAAAANSUhEUgAAACIAAAAUBAMAAAAaSvJBAAAAMFBMVEX///92dnaqqqoiIiLu7u5m\n",
-=======
        "<strong id=\"Bij\">Bij:</strong> <a class=\"ProveItLink\" href=\"__pv_it/d43f7cd19a22e17459961efdd2a643e2760134080/expr.ipynb\"><img src=\"data:image/png;base64,iVBORw0KGgoAAAANSUhEUgAAACIAAAAUBAMAAAAaSvJBAAAAMFBMVEX///92dnaqqqoiIiLu7u5m\n",
->>>>>>> 4c8eb76e
        "Zma6urqIiIjc3NwQEBDMzMwyMjJUVFRERESYmJgAAAAeMT9/AAAAAXRSTlMAQObYZgAAAAlwSFlz\n",
        "AAAOxAAADsQBlSsOGwAAAM5JREFUGNNjYGB4+//Omb0LGJDBXAYGnl/IAhzfGRjYviKL8AHl+b4j\n",
        "i/B8YGDgnoEswnmBgeUwisnrr5effsDAwNIA5oGk6hsYmOYxMDAWgEWsgPgmEMuj6PoDxO8LkAS4\n",
@@ -223,11 +195,7 @@
        "\" style=\"display:inline;vertical-align:middle;\" /></a><br>"
       ],
       "text/plain": [
-<<<<<<< HEAD
-       "Bij: B_{i,j}"
-=======
        "Bij: B_{i, j}"
->>>>>>> 4c8eb76e
       ]
      },
      "execution_count": 7,
@@ -247,11 +215,7 @@
     {
      "data": {
       "text/html": [
-<<<<<<< HEAD
-       "<strong id=\"Cij\">Cij:</strong> <a class=\"ProveItLink\" href=\"__pv_it/2f2293bec979d8261046b7f0f05be5dd9bdac9130/expr.ipynb\"><img src=\"data:image/png;base64,iVBORw0KGgoAAAANSUhEUgAAACAAAAAUBAMAAAAevyJ8AAAAMFBMVEX////MzMy6uroyMjJmZmYi\n",
-=======
        "<strong id=\"Cij\">Cij:</strong> <a class=\"ProveItLink\" href=\"__pv_it/25f4d43d68ad9f10ebeb062b676121593ec65dbe0/expr.ipynb\"><img src=\"data:image/png;base64,iVBORw0KGgoAAAANSUhEUgAAACAAAAAUBAMAAAAevyJ8AAAAMFBMVEX////MzMy6uroyMjJmZmYi\n",
->>>>>>> 4c8eb76e
        "IiKqqqoQEBB2dnbc3NyYmJhUVFRERESIiIju7u4AAACU7+9TAAAAAXRSTlMAQObYZgAAAAlwSFlz\n",
        "AAAOxAAADsQBlSsOGwAAALlJREFUGNNjYGDgu7N7F2cDAwJcv8fA1roAwX8TByT8JyAEzB8ACXUE\n",
        "n+MbiBRBCMwPAJEPEQL9FyA0H8QUAYZ4AahWiEQgQz3ITIYHCC3xIIJNACEAdgEHA9NtsEFXEhjm\n",
@@ -260,11 +224,7 @@
        "\" style=\"display:inline;vertical-align:middle;\" /></a><br>"
       ],
       "text/plain": [
-<<<<<<< HEAD
-       "Cij: C_{i,j}"
-=======
        "Cij: C_{i, j}"
->>>>>>> 4c8eb76e
       ]
      },
      "execution_count": 8,
@@ -284,11 +244,7 @@
     {
      "data": {
       "text/html": [
-<<<<<<< HEAD
-       "<strong id=\"Dij\">Dij:</strong> <a class=\"ProveItLink\" href=\"__pv_it/1fb93d8da0a388b91c6a10b3beeaafc2a44489760/expr.ipynb\"><img src=\"data:image/png;base64,iVBORw0KGgoAAAANSUhEUgAAACMAAAAUBAMAAAD1iJl/AAAAMFBMVEX///8iIiLu7u52dna6uroQ\n",
-=======
        "<strong id=\"Dij\">Dij:</strong> <a class=\"ProveItLink\" href=\"__pv_it/5002fda97c89d5b5cc8182907a06d1327a8b58ec0/expr.ipynb\"><img src=\"data:image/png;base64,iVBORw0KGgoAAAANSUhEUgAAACMAAAAUBAMAAAD1iJl/AAAAMFBMVEX///8iIiLu7u52dna6uroQ\n",
->>>>>>> 4c8eb76e
        "EBBmZmbMzMyqqqqYmJjc3NwyMjJUVFRERESIiIgAAABmmfmVAAAAAXRSTlMAQObYZgAAAAlwSFlz\n",
        "AAAOxAAADsQBlSsOGwAAAMJJREFUGNNjYGB4+//O2T0LGFDAbwYGzh8oIuz/gEQqihDfdyDhPwFZ\n",
        "iPcDkFhvgCzEfwGk6gCyUP0DIPHegEELYjKIeF8AJM47MNiBhRhBvPsg1lcUG/8CMedPDGepXmDw\n",
@@ -298,11 +254,7 @@
        "\" style=\"display:inline;vertical-align:middle;\" /></a><br>"
       ],
       "text/plain": [
-<<<<<<< HEAD
-       "Dij: D_{i,j}"
-=======
        "Dij: D_{i, j}"
->>>>>>> 4c8eb76e
       ]
      },
      "execution_count": 9,
@@ -322,11 +274,7 @@
     {
      "data": {
       "text/html": [
-<<<<<<< HEAD
-       "<strong id=\"Eij\">Eij:</strong> <a class=\"ProveItLink\" href=\"__pv_it/081fdb1459dc21742892799e975693dcf79a861a0/expr.ipynb\"><img src=\"data:image/png;base64,iVBORw0KGgoAAAANSUhEUgAAACEAAAAUBAMAAADxfUlCAAAAMFBMVEX///+qqqrc3NyYmJjMzMxm\n",
-=======
        "<strong id=\"Eij\">Eij:</strong> <a class=\"ProveItLink\" href=\"__pv_it/2ccc9fb84c5668283e8d292d5efc3ace796607520/expr.ipynb\"><img src=\"data:image/png;base64,iVBORw0KGgoAAAANSUhEUgAAACEAAAAUBAMAAADxfUlCAAAAMFBMVEX///+qqqrc3NyYmJjMzMxm\n",
->>>>>>> 4c8eb76e
        "Zmbu7u52dna6uroyMjIiIiJUVFQQEBBERESIiIgAAAD3YE8vAAAAAXRSTlMAQObYZgAAAAlwSFlz\n",
        "AAAOxAAADsQBlSsOGwAAAMJJREFUGNNjYGB4e+b27ltnGZDBTyB+iyzA8R1IpCKLsP8AEnnIIpwf\n",
        "GPgYWJBF+C8wNKOYy9C/eu8nIJUE5oDV1juwLABSdWARLgcgMZ+BIYAhAVnXXwYGBbYHyM75ByT4\n",
@@ -336,11 +284,7 @@
        "\" style=\"display:inline;vertical-align:middle;\" /></a><br>"
       ],
       "text/plain": [
-<<<<<<< HEAD
-       "Eij: E_{i,j}"
-=======
        "Eij: E_{i, j}"
->>>>>>> 4c8eb76e
       ]
      },
      "execution_count": 10,
@@ -360,11 +304,7 @@
     {
      "data": {
       "text/html": [
-<<<<<<< HEAD
-       "<strong id=\"Fij\">Fij:</strong> <a class=\"ProveItLink\" href=\"__pv_it/fc8317f4a51011ff9c49e648235e6bfca93dbe1f0/expr.ipynb\"><img src=\"data:image/png;base64,iVBORw0KGgoAAAANSUhEUgAAAB8AAAAUBAMAAACHR/vJAAAAMFBMVEX///9mZmbu7u4iIiLc3Nyq\n",
-=======
        "<strong id=\"Fij\">Fij:</strong> <a class=\"ProveItLink\" href=\"__pv_it/1501c29287d8cc5c82b085b7990e88b97ff6d8770/expr.ipynb\"><img src=\"data:image/png;base64,iVBORw0KGgoAAAANSUhEUgAAAB8AAAAUBAMAAACHR/vJAAAAMFBMVEX///9mZmbu7u4iIiLc3Nyq\n",
->>>>>>> 4c8eb76e
        "qqq6urp2dnbMzMwyMjKYmJhUVFQQEBBERESIiIgAAAAXoWMmAAAAAXRSTlMAQObYZgAAAAlwSFlz\n",
        "AAAOxAAADsQBlSsOGwAAALdJREFUGNNjYGB4e+b27junGJDATyCehcTn+A4kliEJ8H0DEiFIArwf\n",
        "GFgYApAE+CcwdCEbyZBfwDKFgUEFYh6IqL99+QADQx1YgLkBSMxXYBJgQHUGUwIynw3kDIa8DSBS\n",
@@ -373,11 +313,7 @@
        "\" style=\"display:inline;vertical-align:middle;\" /></a><br>"
       ],
       "text/plain": [
-<<<<<<< HEAD
-       "Fij: F_{i,j}"
-=======
        "Fij: F_{i, j}"
->>>>>>> 4c8eb76e
       ]
      },
      "execution_count": 11,
@@ -397,23 +333,6 @@
     {
      "data": {
       "text/html": [
-<<<<<<< HEAD
-       "<a class=\"ProveItLink\" href=\"__pv_it/bd0b6f147cd4e52557608f2831c2a2aebb1d5fd80/expr.ipynb\"><img src=\"data:image/png;base64,iVBORw0KGgoAAAANSUhEUgAAADUAAAAoBAMAAACsgK8GAAAAMFBMVEX///8QEBAiIiLu7u5ERES6\n",
-       "urqYmJiIiIjMzMx2dnZUVFRmZmaqqqoyMjLc3NwAAABb1yYoAAAAAXRSTlMAQObYZgAAAAlwSFlz\n",
-       "AAAOxAAADsQBlSsOGwAAAXVJREFUOMvtUz1LA0EQfRrNt0kKW1GwsUuEgKJNCguJRaK1kPyDnBgQ\n",
-       "bC69xQXtTQqxOAkXa0FjaaVBsRAk+gPkFOIHYnLO7Fk4HjbWDtze2307szPMG4DtAb9bR279ua7Z\n",
-       "WHRx1PlxdyADWBUFI9ad5GwNKDQV3K1VJFeifUljFNP0luQs+toqVgTnRcmNAnNTCq3CqAoq2N3Y\n",
-       "vHZhE3ZdcIE+cKpCBZaOrIzghhJA6I3RDBCfEFycwvhf3ZAYTAjOoHjhZwLDBEYeBadT+sYFgXt+\n",
-       "oC+4NnmMpYC0c4lorve9iIZjmlct/NvfzFc292NCFGUnu3ejpLS2jui2FFOPevtB//QkLSdCvEHu\n",
-       "+SE3ixqFZakl1kqhiBD7YktqiWVgV2ErGc1KLbHsCnXUNG/mBp/pVSQrXk7nMyuPcU4FKcHleHkC\n",
-       "kmo4pXOXZ/flq7IQPOVNZ9wRxY6nPN8thyPfM/kcq3xFTfR89iAvqHDn3Vw4JvAJAaxmg/rUTGsA\n",
-       "AAAASUVORK5CYII=\n",
-       "\" style=\"display:inline;vertical-align:middle;\" /></a>"
-      ],
-      "text/plain": [
-       "A & B  \\\\ \n",
-       "  C & D"
-=======
        "<a class=\"ProveItLink\" href=\"__pv_it/bc220cf6f9ad8897599300b95f032c47069b85af0/expr.ipynb\"><img src=\"data:image/png;base64,iVBORw0KGgoAAAANSUhEUgAAACIAAAAVBAMAAADRFiHkAAAAMFBMVEX///8QEBAiIiLu7u5ERES6\n",
        "urqYmJiIiIjMzMx2dnZUVFRmZmaqqqoyMjLc3NwAAABb1yYoAAAAAXRSTlMAQObYZgAAAAlwSFlz\n",
        "AAAOxAAADsQBlSsOGwAAALpJREFUGNNjYACBtwzo4D66AM9/dBHu9Q/QRObNb0AV4CuoP4CmieF8\n",
@@ -424,7 +343,6 @@
       ],
       "text/plain": [
        "A_{i, j}"
->>>>>>> 4c8eb76e
       ]
      },
      "execution_count": 12,
@@ -432,8 +350,6 @@
      "output_type": "execute_result"
     }
    ],
-<<<<<<< HEAD
-=======
    "source": [
     "ExprRange(j, Aij, one, n).withStyles(parameterization='explicit').body"
    ]
@@ -557,7 +473,6 @@
      ]
     }
    ],
->>>>>>> 4c8eb76e
    "source": [
     "ExprArray(ExprTuple(A, B), ExprTuple(C, D)).withStyles(orientation='horizontal')"
    ]
