--- conflicted
+++ resolved
@@ -158,29 +158,7 @@
    "metadata": {},
    "outputs": [],
    "source": [
-<<<<<<< HEAD
-    "ExprArray(ExprTuple(A, B), ExprTuple(C, D)).with_styles(orientation='horizontal')"
-   ]
-  },
-  {
-   "cell_type": "code",
-   "execution_count": null,
-   "metadata": {},
-   "outputs": [],
-   "source": [
-    "ExprArray(ExprTuple(A, B), ExprTuple(C, D)).with_styles(orientation='vertical')"
-   ]
-  },
-  {
-   "cell_type": "code",
-   "execution_count": null,
-   "metadata": {},
-   "outputs": [],
-   "source": [
-    "ExprArray(ExprTuple(A, B), ExprTuple(C, D)).with_styles(orientation='horizontal').get_array_height()"
-=======
     "ExprArray(ExprTuple(A, B), ExprTuple(C, D))"
->>>>>>> df394f21
    ]
   },
   {
@@ -200,81 +178,8 @@
    "metadata": {},
    "outputs": [],
    "source": [
-<<<<<<< HEAD
-    "ExprArray(ExprTuple(A, B, C, A, B, C, A), \n",
-    "          ExprTuple(D, E, F, D, E, F, D), \n",
-    "          ExprTuple(G, H, I, G, H, I, G))\\\n",
-    "    .with_styles(parameterization=\"explicit\")\\\n",
-    "    .with_styles(orientation='vertical').get_element_at(6, 1)"
-   ]
-  },
-  {
-   "cell_type": "code",
-   "execution_count": null,
-   "metadata": {},
-   "outputs": [],
-   "source": [
-    "ExprArray(ExprTuple(A, B, C, A, B, C, A), \n",
-    "          ExprTuple(D, E, F, D, E, F, D), \n",
-    "          ExprTuple(G, H, I, G, H, I, G))\\\n",
-    "    .with_styles(parameterization=\"explicit\")\\\n",
-    "    .with_styles(orientation='vertical').get_array_height()"
-   ]
-  },
-  {
-   "cell_type": "code",
-   "execution_count": null,
-   "metadata": {},
-   "outputs": [],
-   "source": [
-    "ExprArray(ExprTuple(A, B, C, A, B, C, A), \n",
-    "          ExprTuple(D, E, F, D, E, F, D), \n",
-    "          ExprTuple(G, H, I, G, H, I, G))\\\n",
-    "    .with_styles(parameterization=\"explicit\")\\\n",
-    "    .with_styles(orientation='vertical').get_row_length()"
-   ]
-  },
-  {
-   "cell_type": "code",
-   "execution_count": null,
-   "metadata": {},
-   "outputs": [],
-   "source": [
-    "ExprArray(ExprTuple(A, B, C, A, B, C, A), \n",
-    "          ExprTuple(D, E, F, D, E, F, D), \n",
-    "          ExprTuple(G, H, I, G, H, I, G))\\\n",
-    "    .with_styles(parameterization=\"explicit\")\\\n",
-    "    .with_styles(orientation='vertical').get_col_height()"
-   ]
-  },
-  {
-   "cell_type": "code",
-   "execution_count": null,
-   "metadata": {},
-   "outputs": [],
-   "source": [
-    "print(ExprArray(ExprTuple(A, B, C, A, B, C, A), \n",
-    "                ExprTuple(D, E, F, D, E, F, D), \n",
-    "                ExprTuple(G, H, I, G, H, I, G))\\\n",
-    "    .with_styles(parameterization=\"explicit\")\\\n",
-    "    .with_styles(orientation='vertical').latex())"
-   ]
-  },
-  {
-   "cell_type": "code",
-   "execution_count": null,
-   "metadata": {},
-   "outputs": [],
-   "source": [
-    "ExprArray(ExprTuple(A, B, C, A, B, C, A), \n",
-    "          ExprTuple(D, E, F, D, E, F, D), \n",
-    "          ExprTuple(G, H, I, G, H, I, G))\\\n",
-    "    .with_styles(parameterization=\"explicit\")\\\n",
-    "    .with_styles(orientation='vertical')"
-=======
     "ExprArray(ExprTuple(A_i_to_j, A, B, C), \n",
     "          ExprTuple(C_i_to_j, D, E, F))"
->>>>>>> df394f21
    ]
   },
   {
@@ -307,120 +212,27 @@
    "metadata": {},
    "outputs": [],
    "source": [
-<<<<<<< HEAD
-    "print(ExprArray(ExprTuple(A_i_to_j, A, B, C), \n",
-    "          ExprTuple(C_i_to_j, D, E, F))\\\n",
-    "    .with_styles(parameterization=\"implicit\")\\\n",
-    "    .with_styles(orientation='horizontal').latex())"
-   ]
-  },
-  {
-   "cell_type": "code",
-   "execution_count": null,
-   "metadata": {},
-   "outputs": [],
-   "source": [
-    "ExprArray(ExprTuple(A_i_to_j, A, B, C), \n",
-    "          ExprTuple(C_i_to_j, D, E, F))\\\n",
-    "    .with_styles(parameterization=\"implicit\")\\\n",
-    "    .with_styles(orientation='horizontal').get_element_at(1, 2)"
-   ]
-  },
-  {
-   "cell_type": "code",
-   "execution_count": null,
-   "metadata": {},
-   "outputs": [],
-   "source": [
-    "print(ExprArray(ExprTuple(A_i_to_j, A, B, C), \n",
-    "          ExprTuple(C_i_to_j, D, E, F))\\\n",
-    "    .with_styles(parameterization=\"implicit\")\\\n",
-    "    .with_styles(orientation='vertical').string())"
-   ]
-  },
-  {
-   "cell_type": "code",
-   "execution_count": null,
-   "metadata": {},
-   "outputs": [],
-   "source": [
-    "print(ExprArray(ExprTuple(A_i_to_j, A, B, C), \n",
-    "          ExprTuple(C_i_to_j, D, E, F))\\\n",
-    "    .with_styles(parameterization=\"implicit\")\\\n",
-    "    .with_styles(orientation='vertical').latex())"
-   ]
-  },
-  {
-   "cell_type": "code",
-   "execution_count": null,
-   "metadata": {},
-   "outputs": [],
-   "source": [
-    "ExprArray(ExprTuple(A_i_to_j, A, B, C), \n",
-    "          ExprTuple(C_i_to_j, D, E, F))\\\n",
-    "    .with_styles(parameterization=\"implicit\")\\\n",
-    "    .with_styles(orientation='vertical')"
-=======
     "ExprArray(ExprTuple(A_i_to_j.with_explicit_parameterization(), A, B, C), \n",
     "          ExprTuple(C_i_to_j, D, E, F))"
->>>>>>> df394f21
-   ]
-  },
-  {
-   "cell_type": "code",
-   "execution_count": null,
-   "metadata": {},
-   "outputs": [],
-   "source": [
-<<<<<<< HEAD
-    "print(ExprArray(ExprTuple(A_i_to_j, B_i_to_j), \n",
-    "          ExprTuple(C_i_to_j, D_i_to_j))\\\n",
-    "    .with_styles(parameterization=\"implicit\")\\\n",
-    "    .with_styles(orientation='horizontal').latex())"
-   ]
-  },
-  {
-   "cell_type": "code",
-   "execution_count": null,
-   "metadata": {},
-   "outputs": [],
-   "source": [
-    "ExprArray(ExprTuple(A_i_to_j, B_i_to_j), \n",
-    "          ExprTuple(C_i_to_j, D_i_to_j))\\\n",
-    "    .with_styles(parameterization=\"implicit\")\\\n",
-    "    .with_styles(orientation='horizontal')"
-=======
+   ]
+  },
+  {
+   "cell_type": "code",
+   "execution_count": null,
+   "metadata": {},
+   "outputs": [],
+   "source": [
     "ExprArray(ExprTuple(A_i_to_j, B_i_to_j.with_explicit_parameterization()), \n",
     "          ExprTuple(C_i_to_j.with_explicit_parameterization(), D_i_to_j))"
->>>>>>> df394f21
-   ]
-  },
-  {
-   "cell_type": "code",
-   "execution_count": null,
-   "metadata": {},
-   "outputs": [],
-   "source": [
-<<<<<<< HEAD
-    "print(ExprArray(ExprTuple(A_i_to_j, B_i_to_j), \n",
-    "          ExprTuple(C_i_to_j, D_i_to_j))\\\n",
-    "    .with_styles(parameterization=\"implicit\")\\\n",
-    "    .with_styles(orientation='horizontal').latex())"
-   ]
-  },
-  {
-   "cell_type": "code",
-   "execution_count": null,
-   "metadata": {},
-   "outputs": [],
-   "source": [
-    "ExprArray(ExprTuple(A_i_to_j, B_i_to_j), \n",
-    "          ExprTuple(C_i_to_j, D_i_to_j))\\\n",
-    "    .with_styles(parameterization=\"implicit\")\\\n",
-    "    .with_styles(orientation='horizontal').get_element_at(2, 3)"
-=======
+   ]
+  },
+  {
+   "cell_type": "code",
+   "execution_count": null,
+   "metadata": {},
+   "outputs": [],
+   "source": [
     "ExprArray(ExprRange(i, ExprTuple(Aij, Bij, Cij, Dij),one,m))"
->>>>>>> df394f21
    ]
   },
   {
@@ -439,122 +251,19 @@
    "metadata": {},
    "outputs": [],
    "source": [
-<<<<<<< HEAD
-    "test_array = ExprArray(ExprRange(i, ExprTuple(Aij, Bij, Cij, Dij),one,m))\\\n",
-    "    .with_styles(orientation='horizontal')\\\n",
-    "    .with_styles(parameterization='implicit')\n",
-    "print('hello')"
-   ]
-  },
-  {
-   "cell_type": "code",
-   "execution_count": null,
-   "metadata": {},
-   "outputs": [],
-   "source": [
-    "# CURRENT ERROR NEXT THREE CELLS\n",
-    "test_array.get_element_at(1,1)"
-   ]
-  },
-  {
-   "cell_type": "code",
-   "execution_count": null,
-   "metadata": {},
-   "outputs": [],
-   "source": [
-    "print(test_array._python_array)"
-   ]
-  },
-  {
-   "cell_type": "code",
-   "execution_count": null,
-   "metadata": {},
-   "outputs": [],
-   "source": [
-    "test_array._python_array[1][0].__class__"
-   ]
-  },
-  {
-   "cell_type": "code",
-   "execution_count": null,
-   "metadata": {},
-   "outputs": [],
-   "source": [
-    "print(ExprArray(ExprRange(i, ExprTuple(Aij, Bij, Cij, Dij),one,m))\\\n",
-    "    .with_styles(orientation='horizontal')\\\n",
-    "    .with_styles(parameterization='implicit').latex())"
-   ]
-  },
-  {
-   "cell_type": "code",
-   "execution_count": null,
-   "metadata": {},
-   "outputs": [],
-   "source": [
-    "ExprArray(ExprRange(i, ExprTuple(Aij, Bij, Cij, Dij),one,m))\\\n",
-    "    .with_styles(orientation='horizontal')\\\n",
-    "    .with_styles(parameterization='implicit')"
-   ]
-  },
-  {
-   "cell_type": "code",
-   "execution_count": null,
-   "metadata": {},
-   "outputs": [],
-   "source": [
-    "print(ExprArray(ExprRange(i, ExprTuple(Aij), one, m)).latex())\n"
-   ]
-  },
-  {
-   "cell_type": "code",
-   "execution_count": null,
-   "metadata": {},
-   "outputs": [],
-   "source": [
-    "vert_range = ExprArray(ExprRange(i, ExprTuple(Aij), one, m))"
-   ]
-  },
-  {
-   "cell_type": "code",
-   "execution_count": null,
-   "metadata": {},
-   "outputs": [],
-   "source": [
-    "vert_range._python_array"
-   ]
-  },
-  {
-   "cell_type": "code",
-   "execution_count": null,
-   "metadata": {},
-   "outputs": [],
-   "source": [
-    "ExprArray(ExprRange(i, ExprTuple(Aij, Bij, Cij, Dij),one,m))\\\n",
-    "    .with_styles(orientation='horizontal')\\\n",
-    "    .with_styles(parameterization='implicit')"
-=======
     "ExprArray(ExprRange(i, ExprTuple(Aij, Bij, Cij, Dij),one,m)\n",
     "          .with_explicit_parameterization())"
->>>>>>> df394f21
-   ]
-  },
-  {
-   "cell_type": "code",
-   "execution_count": null,
-   "metadata": {},
-   "outputs": [],
-   "source": [
-<<<<<<< HEAD
-    "from proveit.logic import InSet\n",
-    "from proveit.numbers import Natural, Complex\n",
-    "ExprArray(ExprRange(i, ExprTuple(Aij, Bij, Cij, Dij),one,m))\\\n",
-    "    .with_styles(orientation='horizontal')\\\n",
-    "    .with_styles(parameterization='implicit').get_array_height(assumptions=[InSet(m, Natural), InSet(m, Complex)])"
-=======
+   ]
+  },
+  {
+   "cell_type": "code",
+   "execution_count": null,
+   "metadata": {},
+   "outputs": [],
+   "source": [
     "ExprArray(ExprRange(i, ExprTuple(Aij, Bij, Cij, Dij),one,m)\n",
     "          .with_explicit_parameterization(),\n",
     "          ExprTuple(D, C, B, A))"
->>>>>>> df394f21
    ]
   },
   {
@@ -596,16 +305,8 @@
    "metadata": {},
    "outputs": [],
    "source": [
-<<<<<<< HEAD
-    "ExprArray(ExprTuple(A,B,C,D),\n",
-    "          ExprRange(i, ExprTuple(Aij, Bij, Cij, Dij),one,m), \n",
-    "          ExprTuple(A,B,C,D))\\\n",
-    "    .with_styles(orientation='horizontal')\\\n",
-    "    .with_styles(parameterization=\"implicit\").get_array_height(assumptions=[InSet(m, Natural), InSet(m, Complex)])"
-=======
     "ExprArray(ExprRange(i, ExprTuple(ExprRange(j, Aij, one, n), \n",
     "                                 ExprRange(j, Bij, one, k)),one,m))"
->>>>>>> df394f21
    ]
   },
   {
@@ -625,47 +326,9 @@
    "metadata": {},
    "outputs": [],
    "source": [
-<<<<<<< HEAD
-    "e_param = ExprArray(ExprRange(i, ExprTuple(ExprRange(j, Aij, one, n), \n",
-    "                                 ExprRange(j, Bij, one, k)),one,m))\\\n",
-    "    .with_styles(parameterization=\"explicit\")"
-   ]
-  },
-  {
-   "cell_type": "code",
-   "execution_count": null,
-   "metadata": {},
-   "outputs": [],
-   "source": [
-    "e_param._python_array"
-   ]
-  },
-  {
-   "cell_type": "code",
-   "execution_count": null,
-   "metadata": {},
-   "outputs": [],
-   "source": [
-    "ExprArray(ExprRange(i, ExprTuple(ExprRange(j, Aij, one, n), \n",
-    "                                 ExprRange(j, Bij, one, k)),one,m))\\\n",
-    "    .with_styles(parameterization=\"explicit\").get_element_at(1,4)"
-   ]
-  },
-  {
-   "cell_type": "code",
-   "execution_count": null,
-   "metadata": {},
-   "outputs": [],
-   "source": [
-    "if ExprArray(ExprRange(i, ExprTuple(ExprRange(j, Aij, one, n), \n",
-    "                                 ExprRange(j, Bij, one, k)),one,m))\\\n",
-    "    .with_styles(parameterization=\"explicit\")._python_array is None:\n",
-    "    print(\"NONE\")"
-=======
     "ExprArray(ExprRange(i, ExprTuple(ExprRange(j, Aij, one, n)\n",
     "                                 .with_explicit_parameterization(), \n",
     "                                 ExprRange(j, Bij, one, k)),one,m))"
->>>>>>> df394f21
    ]
   },
   {
@@ -740,19 +403,6 @@
    "outputs": [],
    "source": [
     "ExprArray(ExprRange(i, ExprRange(j, Aij, \n",
-    "                                 one, n), \n",
-    "                    one, m))\\\n",
-    "    .with_styles(orientation='horizontal')\\\n",
-    "    .with_styles(parameterization='implicit')"
-   ]
-  },
-  {
-   "cell_type": "code",
-   "execution_count": null,
-   "metadata": {},
-   "outputs": [],
-   "source": [
-    "ExprArray(ExprRange(i, ExprRange(j, ExprTuple(Aij, Bij), \n",
     "                                 one, n), \n",
     "                    one, m))\\\n",
     "    .with_styles(orientation='horizontal')\\\n",
