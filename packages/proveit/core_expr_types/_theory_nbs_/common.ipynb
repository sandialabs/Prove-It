--- conflicted
+++ resolved
@@ -346,7 +346,6 @@
    "metadata": {},
    "outputs": [],
    "source": [
-<<<<<<< HEAD
     "x_i = IndexedVar(x, i)"
    ]
   },
@@ -366,9 +365,6 @@
    "outputs": [],
    "source": [
     "x_k = IndexedVar(x, k)"
-=======
-    "w_1_to_m = var_range(w, one, m)"
->>>>>>> 5e12168a
    ]
   },
   {
