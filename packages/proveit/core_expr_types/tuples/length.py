from proveit import (Expression, Lambda, Operation, Literal, safe_dummy_var,
                     single_or_composite_expression, ExprTuple,
                     ExprRange, InnerExpr, defaults, USE_DEFAULTS,
                     equality_prover, prover)
from proveit import a, b, c, d, e, f, g, h, i, j, k, n, x, y


class Len(Operation):
    # operator of the Length operation.
    _operator_ = Literal(string_format='length', theory=__file__)

    def __init__(self, operand, *, styles=None):
        '''
        Len takes a single operand which should properly be an
        ExprTuple or an expression (such as a variable) that
        represents a tuple.
        '''
        operand = single_or_composite_expression(operand)
        if isinstance(operand, ExprTuple):
            # Nest an ExprTuple operand in an extra ExprTuple as
            # a clear indication that Len has a single operand
            # that is an ExprTuple rather than multiple operands.
            operand = ExprTuple(operand)
        # In order to always recognize that Len only takes a single
        # operand, we must wrap it as an ExprTuple with one entry.
        Operation.__init__(self, Len._operator_, operand, styles=styles)

    @staticmethod
    def extract_init_arg_value(
            arg_name,
            operator_or_operators,
            operand_or_operands):
        if arg_name == 'operand':
            if isinstance(operand_or_operands, ExprTuple):
                return operand_or_operands[0]
            else:
                return operand_or_operands

    def string(self, **kwargs):
        return '|' + self.operand.string() + '|'

    def latex(self, **kwargs):
        return '|' + self.operand.latex() + '|'

    @equality_prover('computed', 'compute')
    def computation(self, **defaults_config):
        '''
        Compute this Len expression, returning the equality
        between self and the expression for its computed value.
        Examples:
            |(a, b, c)| = 3
            |(x_1, ..., x_n, y)| = n+1
            |(f(i), ..., f(j), x_1, ..., x_n)| = (j-i+1) + (n-1+1)
            |x| = |x|
        In the last case, the 'x' represents an unknown tuple,
        so there is not anything we can do to compute it.
        '''
        # Currently not doing anything with must_evaluate
        # What it should do is make sure it evaluates to a number
        # and can circumvent any attempt that will not evaluate to
        # number.
        from proveit.numbers import one
        if not isinstance(self.operand, ExprTuple):
            # Don't know how to compute the length if the operand is
            # not a tuple. For example, it could be a variable that
            # represent a tuple.  So just return the self equality.
            from proveit.logic import Equals
            return Equals(self, self).prove()
        entries = self.operand.entries
        has_range = any(isinstance(entry, ExprRange) for entry in entries)
        if (len(entries) == 1 and has_range
                and not isinstance(entries[0].body, ExprRange)):
            # Compute the length of a single range.  Examples:
            # |(f(1), ..., f(n))| = n
            # |(f(i), ..., f(j))| = j-i+1
            range_entry = entries[0]
            start_index = range_entry.start_index
            end_index = range_entry.end_index
            lambda_map = range_entry.lambda_map
            if start_index == one:
                from proveit.core_expr_types.tuples import \
                    range_from1_len
                return range_from1_len.instantiate(
                    {f: lambda_map, i: end_index})
            else:
                from proveit.core_expr_types.tuples import range_len
                return range_len.instantiate(
                    {f: lambda_map, i: start_index, j: end_index})
        elif not has_range:
            # Case of all non-range entries.
            if len(entries) == 0:
                # zero length.
                from proveit.core_expr_types.tuples import tuple_len_0
                return tuple_len_0
            elif len(entries) < 10:
                # Automatically get the count and equality with
                # the length of the proper iteration starting from
                # 1.  For example,
                # |(a, b, c)| = 3
                # |(a, b, c)| = |(1, .., 3)|
                import proveit.numbers.numerals.decimals
                _n = len(entries)
                len_thm = proveit.numbers.numerals.decimals\
                    .__getattr__('tuple_len_%d' % _n)
                repl_map = dict()
                for param, entry in zip(len_thm.explicit_instance_params(),
                                        entries):
                    repl_map[param] = entry
                return len_thm.instantiate(repl_map)
            else:
                # raise NotImplementedError("Can't handle length computation "
                #                        ">= 10 for %s"%self)
                from proveit.core_expr_types.tuples import tuple_len_incr
                from proveit.numbers import num
                from proveit.logic import Equals

                eq = tuple_len_incr.instantiate({i: num(
                    len(entries) - 1), a: entries[:-1], b: entries[-1]})

                rhs_simp = eq.rhs._integerBinaryEval()

                return rhs_simp.sub_right_side_into(eq)
                # return Equals(eq.lhs, eq.rhs._integerBinaryEval(assumptions=assumptions).rhs).prove(assumptions=assumptions)
                # raise NotImplementedError("Can't handle length computation "
                #                         ">= 10 for %s"%self)
        elif (len(entries) == 2 and not isinstance(entries[1], ExprRange)
                and not isinstance(entries[0].body, ExprRange)):
            # Case of an extended range:
            # |(a_1, ..., a_n, b| = n+1
            from proveit.core_expr_types.tuples import \
                extended_range_len, extended_range_from1_len
            assert isinstance(entries[0], ExprRange)
            range_lambda = entries[0].lambda_map
            range_start = entries[0].start_index
            range_end = entries[0].end_index
            if range_start == one:
                return extended_range_from1_len.instantiate(
                    {f: range_lambda, b: entries[1], i: range_end})
            else:
                return extended_range_len.instantiate(
                    {f: range_lambda, b: entries[1],
                     i: range_start, j: range_end})
        else:
            # Handle the general cases via general_len_val,
            # len_of_ranges_with_repeated_indices,
            # len_of_ranges_with_repeated_indices_from_1,
            # or len_of_empty_range_of_range
            #print("ELSE!")
            from proveit.core_expr_types.tuples import (
                general_len, len_of_ranges_with_repeated_indices,
                len_of_ranges_with_repeated_indices_from_1,
                len_of_empty_range_of_ranges)
            _x = safe_dummy_var(self)
            preserved_exprs = defaults.preserved_exprs

            def entry_map(entry):
                # Don't auto-simplify the entry.
                preserved_exprs.add(entry)
                if isinstance(entry, ExprRange):
                    if isinstance(entry.body, ExprRange):
                        # Return an ExprRange of lambda maps.
                        return ExprRange(entry.parameter,
                                         entry.body.lambda_map,
                                         entry.start_index,
                                         entry.end_index)
                    else:
                        return entry.lambda_map
                # For individual elements, just map to the
                # elemental entry.
                return Lambda(_x, entry)

            def entry_start(entry):
                if isinstance(entry, ExprRange):
                    if isinstance(entry.body, ExprRange):
                        # Return an ExprRange of lambda maps.
                        return ExprRange(entry.parameter,
                                         entry.body.start_index,
                                         entry.start_index,
                                         entry.end_index)
                    else:
                        return entry.start_index
                return one  # for individual elements, use start=end=1

            def entry_end(entry):
                if isinstance(entry, ExprRange):
                    if isinstance(entry.body, ExprRange):
                        # Return an ExprRange of lambda maps.
                        return ExprRange(entry.parameter,
                                         entry.body.end_index,
                                         entry.start_index,
                                         entry.end_index)
                    else:
                        return entry.end_index
                return one  # for individual elements, use start=end=1

            def empty_range(_i, _j, _f):
                # If the start and end are literal ints and form an
                # empty range, then it should be straightforward to
                # prove that the range is empty.
                from proveit.numbers import is_literal_int, Add
                from proveit.logic import Equals
                from proveit import m
                _m = entries[0].start_index
                _n = entries[0].end_index
                empty_req = Equals(Add(_n, one), _m)
                if is_literal_int(_m) and is_literal_int(_n):
                    if _n.as_int() + 1 == _m.as_int():
                        empty_req.prove()
                if empty_req.proven():
                    _f = Lambda(
                        (entries[0].parameter,
                         entries[0].body.parameter),
                        entries[0].body.body)
                    _i = entry_map(_i)
                    _j = entry_map(_j)
                    return len_of_empty_range_of_ranges.instantiate(
                        {m: _m, n: _n, f: _f, i: _i, j: _j})

            _f = [entry_map(entry) for entry in entries]
            _i = [entry_start(entry) for entry in entries]
            _j = [entry_end(entry) for entry in entries]
            _n = Len(_i).computed()

            from proveit.numbers import is_literal_int
            if len(entries) == 1 and isinstance(entries[0], ExprRange):
                if (is_literal_int(entries[0].start_index) and 
                        is_literal_int(entries[0].end_index)):
                    if (entries[0].end_index.as_int() + 1 
                            == entries[0].start_index.as_int()):
                        return empty_range(_i[0], _j[0], _f)

            if all(_ == _i[0] for _ in _i) and all(_ == _j[0] for _ in _j):
                if isinstance(_i[0], ExprRange):
                    if _i[0].is_parameter_independent:
                        # A parameter independent range means they
                        # are all the same.
                        _i = [_i[0].body]
                if isinstance(_j[0], ExprRange):
                    if _j[0].is_parameter_independent:
                        # A parameter independent range means they
                        # are all the same.
                        _j = [_j[0].body]
                if (not isinstance(_i[0], ExprRange) and
                        not isinstance(_j[0], ExprRange)):
                    # special cases where the indices are repeated
                    if _i[0] == one:
                        thm = len_of_ranges_with_repeated_indices_from_1
                        return thm.instantiate(
                            {n: _n, f: _f, i: _j[0]})
                    else:
                        thm = len_of_ranges_with_repeated_indices
                        return thm.instantiate(
                            {n: _n, f: _f, i: _i[0], j: _j[0]})
            #print(general_len.instantiate(
               # {n: _n, f: _f, i: _i, j: _j}))
            return general_len.instantiate(
                {n: _n, f: _f, i: _i, j: _j}, 
                preserved_exprs=preserved_exprs,
                auto_simplify=True)

    @equality_prover('typical_form', 'typify')
    def typical_eq(self, **defaults_config):
        '''
        Attempt to prove that this Len expression is equal to
        something of the form |(i, ..., j)|.
        More generally, use "deduce_equality" (which calls this
        method when it can).
        Examples of handled cases:
            |(a, b, c)| = |(1, ..., 3)|
            |(x_i, ..., x_j)| = |i, ..., j|
        These are typically useful equalities for proving matching
        length requirements when instantiating a range of parameters.
        '''
        from proveit.numbers import one
        if not isinstance(self.operand, ExprTuple):
            raise ValueError("Len.typical_eq may only be performed "
                             "on a Len operating on an ExprTuple, not %s"
                             % self)

        entries = self.operand.entries
        if (len(entries) == 1 and isinstance(entries[0], ExprRange) and
                not isinstance(entries[0].body, ExprRange)):
            # Treat the special case something of the form
            # |(f(i), ..., f(j))}.  For example:
            # |(f(i), ..., f(j)| = (i, ..., j)
            range_entry = entries[0]
            start_index = range_entry.start_index
            end_index = range_entry.end_index
            lambda_map = range_entry.lambda_map
            if start_index == one:
                from proveit.core_expr_types.tuples import \
                    range_from1_len_typical_eq
                return range_from1_len_typical_eq.instantiate(
                    {f: lambda_map, i: end_index})
            else:
                from proveit.core_expr_types.tuples import \
                    range_len_typical_eq
                return range_len_typical_eq.instantiate(
                    {f: lambda_map, i: start_index, j: end_index})
        elif not any(isinstance(entry, ExprRange) for entry in entries):
            if len(entries) == 0:
                from proveit.core_expr_types.tuples import \
                    tuple_len_0_typical_eq
                return tuple_len_0_typical_eq
            elif len(entries) < 10:
                # Get a "typical equality" for the case when there
                # are no ExprRange's.  For example,
                # |(a, b, c)| = |(1, .., 3)|
                import proveit.numbers.numerals.decimals
                n = len(entries)
                eq_thm = proveit.numbers.numerals.decimals\
                                .__getattr__('tuple_len_%d_typical_eq' % n)
                repl_map = dict()
                for param, entry in zip(eq_thm.explicit_instance_params(),
                                        entries):
                    repl_map[param] = entry
                return eq_thm.instantiate(repl_map)
        elif (len(entries) == 2 and not isinstance(entries[1], ExprRange)
                and not isinstance(entries[0].body, ExprRange)):
            # Case of an extended range:
            # |(a_1, ..., a_n, b| = n+1
            from proveit.core_expr_types.tuples import \
                (extended_range_len_typical_eq,
                 extended_range_from1_len_typical_eq)
            assert isinstance(entries[0], ExprRange)
            range_lambda = entries[0].lambda_map
            range_start = entries[0].start_index
            range_end = entries[0].end_index
            if range_start == one:
                return extended_range_from1_len_typical_eq.instantiate(
                    {f: range_lambda, b: entries[1], i: range_end})
            else:
                return extended_range_len_typical_eq.instantiate(
                    {f: range_lambda, b: entries[1],
                     i: range_start, j: range_end})
        raise NotImplementedError("Len.typical_eq not implemented for "
                                  "this case: %s.  Try Len.deduce_equality "
                                  "instead." % self)

<<<<<<< HEAD
    @equality_prover('equated', 'equate')
    def deduce_equality(self, equality, **defaults_config):
        '''
        Prove the given equality with self on the left-hand side.
        
        '''
=======
    @prover
    def deduce_equality(self, equality,
                        minimal_automation=False, **defaults_config):
>>>>>>> 30e47b0e
        from proveit.logic import Equals
        if not isinstance(equality, Equals):
            raise ValueError("The 'equality' should be an Equals expression")
        if equality.lhs != self:
            raise ValueError("The left side of 'equality' should be 'self'")
<<<<<<< HEAD
        with defaults.temporary() as temp_defaults:
            # Auto-simplify everything except the left and right sides
            # of the equality.
            temp_defaults.preserved_exprs={equality.lhs, equality.rhs}
            temp_defaults.auto_simplify=True

            # Try a special-case "typical equality".
            if isinstance(equality.rhs, Len):
                if (isinstance(equality.rhs.operand, ExprTuple)
                        and isinstance(self.operand, ExprTuple)):
                    if (equality.rhs.operand.num_entries() == 1 and
                            isinstance(equality.rhs.operand[0], ExprRange)):
                        try:
                            eq = self.typical_eq()
                            if eq.expr == equality:
                                return eq
                        except (NotImplementedError, ValueError):
                            pass
    
            # Next try to compute each side, simplify each side, and
            # prove they are equal.
            lhs_computation = equality.lhs.computation()
            if isinstance(equality.rhs, Len):
                # Compute both lengths and see if we can prove that they
                # are equal.
                rhs_computation = equality.rhs.computation()
                eq = Equals(lhs_computation.rhs, rhs_computation.rhs)
                if eq.lhs == eq.rhs:
                    # Trivial reflection -- automation is okay for that.
                    eq = eq.conclude_via_transitivity()
                else:
                    eq = eq.prove()
                return Equals.apply_transitivities(
                    [lhs_computation, eq, rhs_computation])
            else:
                # Compute the lhs length and see if we can prove that it is
                # equal to the rhs.
                eq = Equals(lhs_computation.rhs, equality.rhs)
                if eq.lhs == eq.rhs:
                    # Trivial reflection -- automation is okay for that.
                    eq = eq.conclude_via_reflection()
                else:
                    eq = eq.prove()
                return lhs_computation.apply_transitivity(eq)
=======
        # Try a special-case "typical equality".
        if isinstance(equality.rhs, Len):
            if (isinstance(equality.rhs.operand, ExprTuple)
                    and isinstance(self.operand, ExprTuple)):
                if (equality.rhs.operand.num_entries() == 1 and
                        isinstance(equality.rhs.operand[0], ExprRange)):
                    try:
                        eq = \
                            self.typical_eq()
                        if eq.expr == equality:
                            return eq
                    except (NotImplementedError, ValueError):
                        pass

        # Next try to compute each side, simplify each side, and
        # prove they are equal.
        lhs_computation = equality.lhs.computation()
        if isinstance(equality.rhs, Len):
            # Compute both lengths and see if we can prove that they
            # are equal.
            rhs_computation = equality.rhs.computation()
            eq = Equals(lhs_computation.rhs, rhs_computation.rhs)
            if eq.lhs == eq.rhs:
                # Trivial reflection -- automation is okay for that.
                eq = eq.prove()
            else:
                eq = eq.prove(automation=not minimal_automation)
            return Equals.apply_transitivities(
                [lhs_computation, eq, rhs_computation])
        else:
            # Compute the lhs length and see if we can prove that it is
            # equal to the rhs.
            eq = Equals(lhs_computation.rhs, equality.rhs)
            if eq.lhs == eq.rhs:
                # Trivial reflection -- automation is okay for that.
                eq = eq.prove()
            else:
                eq = eq.prove(automation=not minimal_automation)
            return lhs_computation.apply_transitivity(eq)
>>>>>>> 30e47b0e

    @equality_prover('evaluated', 'evaluate')
    def evaluation(self, **defaults_config):
        '''
        Returns a proven evaluations equation for this Len
        expression assuming.  Performs the "computation" of the
        Len expression and then evaluates the right side.
        '''
        computation = self.computation()
        return computation.inner_expr().rhs.evaluate()

    @equality_prover('simplified', 'simplify')
    def simplification(self, **defaults_config):
        '''
        Returns a proven simplification equation for this Len
        expression assuming.  Performs the "computation" of the
        Len expression and then simplifies the right side.
        '''
        computation = self.computation()
        return computation.inner_expr().rhs.simplify()

    def deduce_in_number_set(self, number_set, assumptions=USE_DEFAULTS):
        from proveit.core_expr_types.tuples import (
            range_len_is_nat, range_from1_len_is_nat)
        from proveit.numbers import Natural, one
        operand = self.operand
        if number_set == Natural:
            if (operand.num_entries() == 1
                    and isinstance(operand[0], ExprRange)):
                # Special case of proving that the length
                # of a single range is in the set of Natural numbers.
                range_start = operand[0].start_index
                range_end = operand[0].end_index
                range_lambda = operand[0].lambda_map
                if range_start == one:
                    return range_from1_len_is_nat.instantiate(
                        {f: range_lambda, i: range_end},
                        assumptions=assumptions)
                else:
                    return range_len_is_nat.instantiate(
                        {f: range_lambda, i: range_start, j: range_end},
                        assumptions=assumptions)
<|MERGE_RESOLUTION|>--- conflicted
+++ resolved
@@ -337,24 +337,17 @@
                                   "this case: %s.  Try Len.deduce_equality "
                                   "instead." % self)
 
-<<<<<<< HEAD
     @equality_prover('equated', 'equate')
     def deduce_equality(self, equality, **defaults_config):
         '''
         Prove the given equality with self on the left-hand side.
         
         '''
-=======
-    @prover
-    def deduce_equality(self, equality,
-                        minimal_automation=False, **defaults_config):
->>>>>>> 30e47b0e
         from proveit.logic import Equals
         if not isinstance(equality, Equals):
             raise ValueError("The 'equality' should be an Equals expression")
         if equality.lhs != self:
             raise ValueError("The left side of 'equality' should be 'self'")
-<<<<<<< HEAD
         with defaults.temporary() as temp_defaults:
             # Auto-simplify everything except the left and right sides
             # of the equality.
@@ -399,47 +392,6 @@
                 else:
                     eq = eq.prove()
                 return lhs_computation.apply_transitivity(eq)
-=======
-        # Try a special-case "typical equality".
-        if isinstance(equality.rhs, Len):
-            if (isinstance(equality.rhs.operand, ExprTuple)
-                    and isinstance(self.operand, ExprTuple)):
-                if (equality.rhs.operand.num_entries() == 1 and
-                        isinstance(equality.rhs.operand[0], ExprRange)):
-                    try:
-                        eq = \
-                            self.typical_eq()
-                        if eq.expr == equality:
-                            return eq
-                    except (NotImplementedError, ValueError):
-                        pass
-
-        # Next try to compute each side, simplify each side, and
-        # prove they are equal.
-        lhs_computation = equality.lhs.computation()
-        if isinstance(equality.rhs, Len):
-            # Compute both lengths and see if we can prove that they
-            # are equal.
-            rhs_computation = equality.rhs.computation()
-            eq = Equals(lhs_computation.rhs, rhs_computation.rhs)
-            if eq.lhs == eq.rhs:
-                # Trivial reflection -- automation is okay for that.
-                eq = eq.prove()
-            else:
-                eq = eq.prove(automation=not minimal_automation)
-            return Equals.apply_transitivities(
-                [lhs_computation, eq, rhs_computation])
-        else:
-            # Compute the lhs length and see if we can prove that it is
-            # equal to the rhs.
-            eq = Equals(lhs_computation.rhs, equality.rhs)
-            if eq.lhs == eq.rhs:
-                # Trivial reflection -- automation is okay for that.
-                eq = eq.prove()
-            else:
-                eq = eq.prove(automation=not minimal_automation)
-            return lhs_computation.apply_transitivity(eq)
->>>>>>> 30e47b0e
 
     @equality_prover('evaluated', 'evaluate')
     def evaluation(self, **defaults_config):
