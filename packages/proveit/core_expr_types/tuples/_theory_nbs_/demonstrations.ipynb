--- conflicted
+++ resolved
@@ -23,16 +23,10 @@
     "from proveit.core_expr_types import Len\n",
     "from proveit.core_expr_types import (\n",
     "    a_i_to_j, x_1_to_n, y_1_to_n, f_i_to_j, f_i_to_jp1)\n",
-<<<<<<< HEAD
-    "from proveit.core_expr_types.tuples import (len_of_ranges_with_repeated_indices_from_1, \n",
-    "                                            range_from1_len, len_of_ranges_with_repeated_indices_from_1, \n",
-    "len_of_ranges_with_repeated_indices, len_of_empty_range_of_ranges)\n",
-=======
     "from proveit.core_expr_types.tuples import (\n",
     "        len_of_ranges_with_repeated_indices_from_1, range_from1_len,\n",
     "        len_of_ranges_with_repeated_indices_from_1, len_of_ranges_with_repeated_indices,\n",
     "        len_of_empty_range_of_ranges)\n",
->>>>>>> 092b1046
     "from proveit.core_expr_types.tuples import general_range_of_ranges\n",
     "%begin demonstrations"
    ]
@@ -86,8 +80,6 @@
    "metadata": {},
    "outputs": [],
    "source": [
-<<<<<<< HEAD
-=======
     "# expr_range = ExprRange(i, ExprRange(j, IndexedVar(a, [i, j]), one, one), one, one)"
    ]
   },
@@ -133,7 +125,6 @@
    "metadata": {},
    "outputs": [],
    "source": [
->>>>>>> 092b1046
     "assumptions = [InSet(Add(j, Neg(i), one), Natural), \n",
     "               InSet(i, Natural), InSet(j, Natural)]"
    ]
@@ -257,23 +248,14 @@
    "metadata": {},
    "outputs": [],
    "source": [
-<<<<<<< HEAD
-    "Len(a_i_to_j).computation(assumptions=[InSet(Add(j, Neg(i), one), Natural)]) #simplify=False"
-=======
     "tup_jdgmt = tup.prove(assumptions=[tup])"
->>>>>>> 092b1046
    ]
   },
   {
    "cell_type": "markdown",
    "metadata": {},
    "source": [
-<<<<<<< HEAD
-    "tup.prove(assumptions=[tup]).instantiate({a:a_i_to_j},\n",
-    "                            assumptions=[InSet(Add(j, Neg(i), one), Natural)])"
-=======
     "Not clear what the following cell is/was trying to accomplish:"
->>>>>>> 092b1046
    ]
   },
   {
