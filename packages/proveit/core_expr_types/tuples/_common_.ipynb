{
 "cells": [
  {
   "cell_type": "markdown",
   "metadata": {},
   "source": [
    "Common expressions for context <a class=\"ProveItLink\" href=\"_context_.ipynb\">proveit.core_expr_types.tuples</a>\n",
    "========"
   ]
  },
  {
   "cell_type": "code",
   "execution_count": null,
   "metadata": {},
   "outputs": [],
   "source": [
    "import proveit\n",
    "# Automation is not needed when only building common expressions:\n",
    "proveit.defaults.automation = False # This will speed things up.\n",
    "# the context is in the current directory:\n",
    "context = proveit.Context('.') # adds context root to sys.path if necessary\n",
    "from proveit import Function, ExprRange, IndexedVar, ExprTuple\n",
    "from proveit.logic import Equals, InSet\n",
    "from proveit._common_ import a, b, f, k, i, j, k, l, m, n, x\n",
    "from proveit.core_expr_types._common_ import (\n",
    "    f_k, i_k, j_k, f_1_to_n, f_i_to_j, i_1_to_n, j_1_to_n)\n",
    "from proveit.number import Naturals, one, Add, Neg"
   ]
  },
  {
   "cell_type": "code",
   "execution_count": null,
   "metadata": {},
   "outputs": [],
   "source": [
    "%begin common"
   ]
  },
  {
   "cell_type": "code",
   "execution_count": null,
   "metadata": {},
   "outputs": [],
   "source": [
    "fk_ik_to_jk = ExprRange(x, Function(f_k, x), i_k, j_k)"
   ]
  },
  {
   "cell_type": "code",
   "execution_count": null,
   "metadata": {},
   "outputs": [],
   "source": [
    "f_ik_to_jk__1_to_n = ExprRange(k, fk_ik_to_jk, one, n)"
   ]
  },
  {
   "cell_type": "code",
   "execution_count": null,
   "metadata": {},
   "outputs": [],
   "source": [
    "fk_i_to_j = ExprRange(x, Function(f_k, x), i, j)"
   ]
  },
  {
   "cell_type": "code",
   "execution_count": null,
   "metadata": {},
   "outputs": [],
   "source": [
    "f_i_to_j__1_to_n = ExprRange(k, fk_i_to_j, one, n)"
   ]
  },
  {
   "cell_type": "code",
   "execution_count": null,
   "metadata": {},
   "outputs": [],
   "source": [
    "fk_1_to_i = ExprRange(x, Function(f_k, x), one, i)"
   ]
  },
  {
   "cell_type": "code",
   "execution_count": null,
   "metadata": {},
   "outputs": [],
   "source": [
    "f_1_to_i__1_to_n = ExprRange(k, fk_1_to_i, one, n)"
   ]
  },
  {
   "cell_type": "code",
   "execution_count": null,
   "metadata": {},
   "outputs": [],
   "source": [
<<<<<<< HEAD
=======
    "f_i_to_j__m_to_n = ExprRange(k, fk_i_to_j, m, n)"
   ]
  },
  {
   "cell_type": "code",
   "execution_count": null,
   "metadata": {},
   "outputs": [],
   "source": [
>>>>>>> adf9e77f
    "general_range_of_ranges = ExprTuple(ExprRange(k, ExprRange(l, Function(f, (k, l)),\n",
    "                                                           Function(i, k), Function(j, k)), m, n))"
   ]
  },
  {
<<<<<<< HEAD
=======
   "cell_type": "markdown",
   "metadata": {},
   "source": [
    "<span style=\"color:red\">**>>>>>>> remote**</span>"
   ]
  },
  {
>>>>>>> adf9e77f
   "cell_type": "code",
   "execution_count": null,
   "metadata": {},
   "outputs": [],
   "source": [
    "range_len_conditions = ExprRange(k, InSet(Add(j_k, Neg(i_k), one), Naturals), one, n)"
   ]
  },
  {
   "cell_type": "code",
   "execution_count": null,
   "metadata": {},
   "outputs": [],
   "source": [
    "range_len_sum = Add(ExprRange(k, Add(j_k, Neg(i_k), one), one, n))"
   ]
  },
  {
   "cell_type": "code",
   "execution_count": null,
   "metadata": {},
   "outputs": [],
   "source": [
    "shift_equiv = Equals([f_i_to_j], \n",
    "                     [ExprRange(i, Function(f, Add(i, a)), k, l)])"
   ]
  },
  {
   "cell_type": "code",
   "execution_count": null,
   "metadata": {},
   "outputs": [],
   "source": [
    "shift_equiv_both = Equals([ExprRange(k, Function(f, Add(k, a)), i, j)], \n",
    "                          [ExprRange(i, Function(f, Add(i, b)), k, l)])"
   ]
  },
  {
   "cell_type": "code",
   "execution_count": null,
   "metadata": {},
   "outputs": [],
   "source": [
    "%end common"
   ]
  }
 ],
 "metadata": {
  "kernelspec": {
   "display_name": "Python 3",
   "language": "python",
   "name": "python3"
  }
 },
 "nbformat": 4,
 "nbformat_minor": 0
}<|MERGE_RESOLUTION|>--- conflicted
+++ resolved
@@ -96,8 +96,6 @@
    "metadata": {},
    "outputs": [],
    "source": [
-<<<<<<< HEAD
-=======
     "f_i_to_j__m_to_n = ExprRange(k, fk_i_to_j, m, n)"
    ]
   },
@@ -107,14 +105,11 @@
    "metadata": {},
    "outputs": [],
    "source": [
->>>>>>> adf9e77f
     "general_range_of_ranges = ExprTuple(ExprRange(k, ExprRange(l, Function(f, (k, l)),\n",
     "                                                           Function(i, k), Function(j, k)), m, n))"
    ]
   },
   {
-<<<<<<< HEAD
-=======
    "cell_type": "markdown",
    "metadata": {},
    "source": [
@@ -122,7 +117,6 @@
    ]
   },
   {
->>>>>>> adf9e77f
    "cell_type": "code",
    "execution_count": null,
    "metadata": {},
