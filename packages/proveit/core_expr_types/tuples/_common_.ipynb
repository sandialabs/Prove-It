{
 "cells": [
  {
   "cell_type": "markdown",
   "metadata": {},
   "source": [
    "Common expressions for context <a class=\"ProveItLink\" href=\"_context_.ipynb\">proveit.core_expr_types.tuples</a>\n",
    "========"
   ]
  },
  {
   "cell_type": "code",
   "execution_count": null,
   "metadata": {},
   "outputs": [],
   "source": [
    "import proveit\n",
    "# Automation is not needed when only building common expressions:\n",
    "proveit.defaults.automation = False # This will speed things up.\n",
    "# the context is in the current directory:\n",
    "context = proveit.Context('.') # adds context root to sys.path if necessary\n",
    "from proveit import Function, ExprRange, IndexedVar, ExprTuple\n",
    "from proveit.logic import Equals, InSet\n",
    "from proveit._common_ import a, b, f, k, i, j, k, l, m, n, x\n",
    "from proveit.core_expr_types._common_ import (\n",
    "    f_k, i_k, j_k, f_1_to_n, f_i_to_j, i_1_to_n, j_1_to_n)\n",
    "from proveit.number import Naturals, one, Add, Neg"
   ]
  },
  {
   "cell_type": "code",
   "execution_count": null,
   "metadata": {},
   "outputs": [],
   "source": [
    "%begin common"
   ]
  },
  {
   "cell_type": "code",
   "execution_count": null,
   "metadata": {},
   "outputs": [],
   "source": [
    "fk_ik_to_jk = ExprRange(x, Function(f_k, x), i_k, j_k)"
   ]
  },
  {
   "cell_type": "code",
   "execution_count": null,
   "metadata": {},
   "outputs": [],
   "source": [
    "f_ik_to_jk__1_to_n = ExprRange(k, fk_ik_to_jk, one, n)"
   ]
  },
  {
   "cell_type": "code",
   "execution_count": null,
   "metadata": {},
   "outputs": [],
   "source": [
    "fk_i_to_j = ExprRange(x, Function(f_k, x), i, j)"
   ]
  },
  {
   "cell_type": "code",
   "execution_count": null,
   "metadata": {},
   "outputs": [],
   "source": [
    "f_i_to_j__1_to_n = ExprRange(k, fk_i_to_j, one, n)"
   ]
  },
  {
   "cell_type": "code",
   "execution_count": null,
   "metadata": {},
   "outputs": [],
   "source": [
    "fk_1_to_i = ExprRange(x, Function(f_k, x), one, i)"
   ]
  },
  {
   "cell_type": "code",
   "execution_count": null,
   "metadata": {},
   "outputs": [],
   "source": [
    "f_1_to_i__1_to_n = ExprRange(k, fk_1_to_i, one, n)"
   ]
  },
  {
   "cell_type": "code",
   "execution_count": null,
   "metadata": {},
   "outputs": [],
<<<<<<< HEAD
=======
   "source": [
    "f_i_to_j__m_to_n = ExprRange(k, fk_i_to_j, m, n)"
   ]
  },
  {
   "cell_type": "code",
   "execution_count": null,
   "metadata": {},
   "outputs": [],
>>>>>>> 1f7fba67
   "source": [
    "general_range_of_ranges = ExprTuple(ExprRange(k, ExprRange(l, Function(f, (k, l)),\n",
    "                                                           Function(i, k), Function(j, k)), m, n))"
   ]
  },
  {
   "cell_type": "markdown",
   "metadata": {},
   "source": [
    "<span style=\"color:red\">**>>>>>>> remote**</span>"
   ]
  },
  {
   "cell_type": "code",
   "execution_count": null,
   "metadata": {},
   "outputs": [],
   "source": [
    "range_len_conditions = ExprRange(k, InSet(Add(j_k, Neg(i_k), one), Naturals), one, n)"
   ]
  },
  {
   "cell_type": "code",
   "execution_count": null,
   "metadata": {},
   "outputs": [],
   "source": [
    "range_len_sum = Add(ExprRange(k, Add(j_k, Neg(i_k), one), one, n))"
   ]
  },
  {
   "cell_type": "code",
   "execution_count": null,
   "metadata": {},
   "outputs": [],
   "source": [
    "shift_equiv = Equals([f_i_to_j], \n",
    "                     [ExprRange(i, Function(f, Add(i, a)), k, l)])"
   ]
  },
  {
   "cell_type": "code",
   "execution_count": null,
   "metadata": {},
   "outputs": [],
   "source": [
    "shift_equiv_both = Equals([ExprRange(k, Function(f, Add(k, a)), i, j)], \n",
    "                          [ExprRange(i, Function(f, Add(i, b)), k, l)])"
   ]
  },
  {
   "cell_type": "code",
   "execution_count": null,
   "metadata": {},
   "outputs": [],
   "source": [
    "%end common"
   ]
  }
 ],
 "metadata": {
  "kernelspec": {
   "display_name": "Python 3",
   "language": "python",
   "name": "python3"
  }
 },
 "nbformat": 4,
 "nbformat_minor": 0
}<|MERGE_RESOLUTION|>--- conflicted
+++ resolved
@@ -95,8 +95,6 @@
    "execution_count": null,
    "metadata": {},
    "outputs": [],
-<<<<<<< HEAD
-=======
    "source": [
     "f_i_to_j__m_to_n = ExprRange(k, fk_i_to_j, m, n)"
    ]
@@ -106,7 +104,6 @@
    "execution_count": null,
    "metadata": {},
    "outputs": [],
->>>>>>> 1f7fba67
    "source": [
     "general_range_of_ranges = ExprTuple(ExprRange(k, ExprRange(l, Function(f, (k, l)),\n",
     "                                                           Function(i, k), Function(j, k)), m, n))"
