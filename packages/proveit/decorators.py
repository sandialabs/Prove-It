import functools
from inspect import signature, Parameter
from proveit._core_.defaults import defaults
from proveit.util import OrderedSet

def _make_decorated_prover(func, automatic=False):
    '''
    Use for decorating 'prover' methods 
    (@prover, @relation_prover, or @equality_prover).
    This allows for extra keyword arguments for temporarily altering
    any attributes of the Prove-It 'defaults' (e.g., 
    defaults.assumptions) before calling the decorated method.
    It will then check to see if the return type is a Judgment that is
    valid under "active" assumptions.
    '''
    sig = signature(func)
    if ('defaults_config' not in sig.parameters or
            sig.parameters['defaults_config'].kind != Parameter.VAR_KEYWORD):
        raise Exception("As a @prover or any @..._prover method, the final "
                        "parameter of %s must be a keyword argument called "
                        "'defaults_config' to signify that it accepts "
                        "keyword arguments for temporarily re-configuring "
                        "attributes of proveit.defaults "
                        "('assumptions', 'styles', etc.)"%func)
    
    is_conclude_method = func.__name__.startswith('conclude')

    def decorated_prover(*args, **kwargs):
        from proveit import Expression, Judgment, InnerExpr, ProofFailure
        from proveit._core_.proof import Assumption
        from proveit.logic import Equals
        if (kwargs.get('preserve_all', False) and 
                len(kwargs.get('replacements', tuple())) > 0):
            raise ValueError(
                    "Adding 'replacements' and setting 'preserve_all' "
                    "to True are incompatible settings.")
        preserve_lhs = kwargs.pop('preserve_lhs', False)
        preserve_expr = kwargs.pop('preserve_expr', None)
        append_assumptions = kwargs.pop('append_assumptions', None)
        prepend_assumptions = kwargs.pop('prepend_assumptions', None)
        assumptions = kwargs.get('assumptions', None)
        if assumptions is None:
            assumptions = defaults.assumptions
        if len(args) > 0:
            _self = args[0]
            if isinstance(_self, Judgment) or isinstance(_self, InnerExpr):
                # Include the assumptions of the Judgment or InnerExpr
                if not _self.assumptions.issubset(assumptions):
                    assumptions = OrderedSet(assumptions, mutable=False)
                    assumptions += _self.assumptions
                    kwargs['assumptions'] = assumptions
            if is_conclude_method:
                # If the method starts with conclude 'conclude', we must
                # preserve _self.
                if (not isinstance(_self, Expression) 
                        and hasattr(_self, 'expr')):
                    # preserve_expr = _self.expr
                    kwargs['preserved_exprs'] = {_self.expr}
                else:
<<<<<<< HEAD
                    # preserve_expr = _self
                    kwargs['preserved_exprs'] = {_self}
=======
                    preserve_expr = _self
        if append_assumptions is not None:
            kwargs['assumptions'] = tuple(assumptions) + tuple(append_assumptions)
        if prepend_assumptions is not None:
            kwargs['assumptions'] = tuple(prepend_assumptions) + tuple(assumptions)
>>>>>>> 6f78626e
        defaults_to_change = set(kwargs.keys()).intersection(
                defaults.__dict__.keys())
        if 'automation' in kwargs.keys():
            # While 'automation' isn't a defaults key, it can be set
            # to set 'sideeffect_automation' and 'conclude_automation'.
            defaults_to_change.add('automation')
        # Check to see if there are any unexpected keyword
        # arguments.
        for key in kwargs.keys():
            if key in defaults_to_change: continue
            if key not in sig.parameters:
                raise TypeError(
                        "%s got an unexpected keyword argument '%s' which "
                        "is not an attribute of proveit.defaults"%
                        (func, key))
        def public_attributes_dict(obj):
            # Return a dictionary of public attributes and values of
            # an object.
            return {key:val for key, val in obj.__dict__.items() 
                    if key[0] != '_'}

        exprs_to_replace = set()
        if 'replacements' in kwargs:
            for replacement in kwargs['replacements']:
                if not isinstance(replacement, Judgment):
                    raise TypeError("The 'replacements' must be Judgments")
                if not isinstance(replacement.expr, Equals):
                    raise TypeError(
                        "The 'replacements' must be equality Judgments")
                exprs_to_replace.add(replacement.expr.lhs)

        # Make sure a preserved expression isn't also being replaced.
        if 'preserved_exprs' in kwargs:
            # Make sure a preserved expression isn't also
            # being replaced.
            preserved_exprs = kwargs['preserved_exprs']
            if not exprs_to_replace.isdisjoint(preserved_exprs):
                raise ValueError(
                    "Cannot simultaneously replace and preserve these "
                    "expression: %s"
                    %exprs_to_replace.intersection(preserved_exprs))

        if preserve_expr is not None:
            # Make sure this preserved expression isn't also being replaced.
            if preserve_expr in exprs_to_replace:
                raise ValueError(
                    "Cannot simultaneously replace and preserve %s"
                    %preserve_expr)
            # Preserve the 'preserve_expr'.
            if ('preserved_exprs' in defaults_to_change
                    or  preserve_expr not in defaults.preserved_exprs):
                if 'preserved_exprs' in kwargs:
                    kwargs['preserved_exprs'].add(preserve_expr)
                else:
                    defaults_to_change.add('preserved_exprs')
                    kwargs['preserved_exprs'] = (
                            defaults.preserved_exprs.union({preserve_expr}))

        def checked_truth(proven_truth):
            # Check that the proven_truth is a Judgment and has
            # appropriate assumptions.
            if proven_truth is None and is_conclude_method:
                return proven_truth # we'll raise an exception later.
            if not isinstance(proven_truth, Judgment):
                raise TypeError("@prover method %s is expected to return "
                                "a proven Judgment, not %s of type %s."
                                %(func, proven_truth, proven_truth.__class__))
            if not proven_truth.is_applicable():
                raise TypeError("@prover method %s returned a Judgment, "
                                "%s, that is not proven under the active "
                                "assumptions: %s"
                                %(func, proven_truth, defaults.assumptions)) 
            return proven_truth

        if (automatic and not defaults.preserve_all) or (
                len(defaults_to_change) > 0):
            # Temporarily reconfigure defaults
            with defaults.temporary() as temp_defaults:
                if 'assumptions' in defaults_to_change:
                    # Set 'assumptions' first (before turning off
                    # 'automation', for example, so that the 
                    # side-effects will be processed).
                    key = 'assumptions'
                    setattr(temp_defaults, key, kwargs[key])
                for key in defaults_to_change:
                    if key != 'assumptions':
                        # Temporarily alter a default:
                        setattr(temp_defaults, key, kwargs[key])
                if automatic:
                    temp_defaults.preserve_all=True
                    temp_defaults.preserved_exprs = set()
                internal_kwargs = dict(kwargs)
                internal_kwargs.update(public_attributes_dict(defaults))
                # Make sure we derive assumption side-effects first.
                Assumption.make_assumptions()
                # Now call the prover function.
                proven_truth = checked_truth(func(*args, **internal_kwargs))
        else:
            # No defaults reconfiguration.
            internal_kwargs = dict(kwargs)
            internal_kwargs.update(public_attributes_dict(defaults))
            # Make sure we derive assumption side-effects first.
            Assumption.make_assumptions()
            # Now call the prover function.
            proven_truth = checked_truth(func(*args, **internal_kwargs))

        if automatic and not defaults.preserve_all:
            # Temporarily reconfigure defaults
            with defaults.temporary() as temp_defaults:
                for key in defaults_to_change:
                    # Temporarily alter a default:
                    setattr(temp_defaults, key, kwargs[key])
                #print(func.__name__, proven_truth)
                # Effect the replacements and/or auto-simplification by
                # regenerating the proof object under the active defaults.
                orig_proven_truth = proven_truth
                if preserve_lhs:
                    from proveit import safe_dummy_var
                    from proveit.relation import Relation
                    _expr = proven_truth.expr
                    if not isinstance(_expr, Relation):
                        raise TypeError(
                            "@relation_proven, %s, expected to prove a"
                            "Relation expression but got %s"%(func, _expr))
                    simplify_only_where_marked = True
                    dummy_var = safe_dummy_var(_expr)
                    markers_and_marked_expr = (
                        (dummy_var,), type(_expr)(_expr.lhs, dummy_var))
                else:
                    simplify_only_where_marked = False
                    marker_and_Marked_expr = None
                new_proven_truth = (
                    proven_truth.proof().regenerate_proof_with_replacements(
                        simplify_only_where_marked, markers_and_marked_expr)
                    .proven_truth)
                proven_truth = (new_proven_truth.inner_expr()
                                .with_mimicked_style(proven_truth.expr))
                #print('preserved_exprs', defaults.preserved_exprs,
                #      'orig_proven_truth', orig_proven_truth,
                #      'proven_truth', proven_truth)

        if is_conclude_method:
            self = args[0]
            if isinstance(self, Expression):
                expr = self
            elif hasattr(self, 'expr'):
                expr = self.expr
            else:
                raise TypeError(
                        "The @prover method %s beginning with 'conclude' "
                        "expected to be a method for an Expression type "
                        "or the object must have an 'expr' attribute."%func)                
            if proven_truth is None:
                raise NotImplementedError("@prover method %s is not implemented "
                                 "for %s."
                                %(func, expr))
            if func.__name__.startswith('conclude_negation'):
                from proveit.logic import Not
                not_expr = Not(expr)
                if proven_truth.expr != not_expr:
                    raise ProofFailure( # previously ValueError
                            not_expr,
                            defaults.assumptions,
                            "@prover method %s whose name starts with "
                            "'conclude_negation' must prove %s "
                            "but got %s."%(func, not_expr, proven_truth))   
                # Match the style of not_self.
                return proven_truth.with_matching_style(not_expr)
            else:
                if proven_truth.expr != expr:
                    raise ProofFailure( # previously ValueError
                           expr,
                           defaults.assumptions,
                           "@prover method %s whose name starts with "
                                     "'conclude' must prove %s but got "
                                     "%s."%(func, expr, proven_truth))
                # Match the style of self.
                return proven_truth.with_matching_style(expr)
        return proven_truth
    return decorated_prover    

def _make_decorated_relation_prover(func, automatic=False):
    '''
    Use for decorating 'relation_prover' methods 
    (@relation_prover or @equality_prover).  In addition
    to the @prover capabilities, temporarily altering 'defaults' and
    checking that a Judgment is returned check that the
    Judgment is for a Relation.  Furthermore, unless alter_lhs=True 
    is set in the keyword arguments when the method is called,
    automatically 'preserve' the 'self' expression and make sure it
    is on the left side of the returned Relation Judgment.
    '''

    decorated_prover = _make_decorated_prover(func, 
                                              automatic=automatic)
    
    def decorated_relation_prover(*args, **kwargs):
        from proveit._core_.expression.expr import Expression
        from proveit._core_.expression.composite import ExprRange, ExprTuple
        from proveit.relation import Relation  
        
        # 'preserve' the 'self' or 'self.expr' expression so it will 
        # be on the left side without simplification.
        _self = args[0]
        if isinstance(_self, Expression):
            expr = _self
        elif hasattr(_self, 'expr'):
            expr = _self.expr
        else:
            raise TypeError("@relation_prover, %s, expected to be a "
                            "method for an Expression type or it must "
                            "have an 'expr' attribute."%func)
        alter_lhs = kwargs.pop('alter_lhs', False)
        if not alter_lhs:
            if automatic:
                kwargs['preserve_lhs'] = True
            else:
                # preserve the left side.
                if 'preserve_expr' in kwargs:
                    if 'preserved_exprs' in kwargs:
                        kwargs['preserved_exprs'] = (
                            kwargs['preserved_exprs'].union([expr]))
                    else:
                        kwargs['preserved_exprs'] = (
                            defaults.preserved_exprs.union([expr]))
                else:
                    kwargs['preserve_expr'] = expr
        
        # Use the regular @prover wrapper.
        proven_truth = decorated_prover(*args, **kwargs)
        
        # Check that the result is of the expected form.
        proven_expr = proven_truth.expr
        if not isinstance(proven_expr, Relation):
            raise TypeError(
                    "@relation_prover, %s, expected to prove a "
                    "Relation expression, not %s of type %s."
                    %(func, proven_expr, proven_expr.__class__))
        if not alter_lhs:
            expected_lhs = expr
            if isinstance(expr, ExprRange):
                expected_lhs = ExprTuple(expr)
            if proven_expr.lhs != expected_lhs:
                raise TypeError(
                        "@relation_prover, %s, expected to prove a "
                        "relation with %s on its left side "
                        "('lhs').  %s does not satisfy this "
                        "requirement."%(func, expected_lhs, proven_expr))
            # Make the style consistent with the original expression.
            if not proven_expr.lhs.has_same_style(expected_lhs):
                # Make the left side of the proven truth have a style
                # that matches the original expression.
                inner_lhs = proven_truth.inner_expr().lhs
                proven_truth = inner_lhs.with_matching_style(expected_lhs)
        return proven_truth
    return decorated_relation_prover


def _wraps(func, wrapper, extra_doc=None):
    '''
    Perform functools.wraps as well as add an extra message to the doc
    string.
    '''
    wrapped = functools.wraps(func)(wrapper)
    if wrapped.__doc__ is None:
        wrapped.__doc__ = ""
    wrapped.__doc__ += """
        Keyword arguments are accepted for temporarily changing any
        of the attributes of proveit.defaults.
    """
    if extra_doc is not None:
        wrapped.__doc__ += extra_doc
    return wrapped

def prover(func):
    '''
    @prover is a decorator for methods that are to return a proven
    judgment valid under "active" (default) assumptions.  As a special
    feature, this decorator allows for extra keyword arguments for
    temporarily altering any attributes of the Prove-It 'defaults'
    (e.g., defaults.assumptions) before calling the decorated method.
    It will then check to see if the return type is a Judgment that is
    valid under "active" assumptions.
    '''
    return _wraps(func, _make_decorated_prover(func))

def auto_prover(func):
    '''

    '''
    return _wraps(func, _make_decorated_prover(func, automatic=True))

def relation_prover(func):
    '''
    @relation_prover is a decorator for methods that are to return a 
    proven judgment valid under "active" (default) assumptions, is a
    Relation type Expression, and has the original expression (self
    or self.expr) on the left hand side.  This "original expression"
    will automatically be "preserved" (not automatically simplified).
    The style of the original expression will be used on the left side.  
    As with @prover methods, defaults may be temporarily set.
    '''
    return _wraps(func, _make_decorated_relation_prover(func))

def auto_relation_prover(func):
    '''

    '''
    return _wraps(func, _make_decorated_relation_prover(func, 
                                                        automatic=True))

# Keep track of equivalence provers so we may register them during
# Expression class construction (see ExprType.__init__ in expr.py).
_equality_prover_fn_to_tenses = dict()
_equality_prover_name_to_tenses = dict()

def equality_prover(past_tense, present_tense, automatic=False):
    '''
    @equality_prover works the same way as the @relation_prover decorator
    except that it also registers the "equality method" in
    InnerExpr with the past tense and present tense names.  The method
    name itself should be a noun form and return the proven equality
    with 'self' of the method on the left-hand side.  Calling the 
    past-tense version will return the right-hand side as equal
    to 'self'.  The present-tense version can be called on an
    InnerExpr of a Judgment to return a Judgment where inner expression
    is replaced according to the equality.
    '''    
    
    def wrapper_maker(func):
        '''
        Make the wrapper for the equality_prover decorator.
        '''
        name = func.__name__
        if name in _equality_prover_name_to_tenses:
            # This name was used before; make sure past and present
            # tenses are consistent.
            previous_tenses = (
                _equality_prover_name_to_tenses[name])
            current_tenses = (past_tense, present_tense)
            if (previous_tenses != current_tenses):
                raise InconsistentTenseNames(func, previous_tenses, 
                                             current_tenses)
        else:
            _equality_prover_name_to_tenses[name] = (
                    past_tense, present_tense)
        is_evaluation_method = (name == 'evaluation')
        is_shallow_simplification_method = (name == 'shallow_simplification')
        is_simplification_method = (name == 'simplification')
        decorated_relation_prover = _make_decorated_relation_prover(
            func, automatic=automatic)

        def wrapper(*args, **kwargs):   
            '''
            The wrapper for the equality_prover decorator.
            '''
            from proveit._core_.expression.expr import Expression
            from proveit._core_.proof import (Assumption, 
                                              UnsatisfiedPrerequisites)
            from proveit.logic import Equals, EvaluationError
            # Obtain the original Expression to be on the left side
            # of the resulting equality Judgment.
            _self = args[0]
            if isinstance(_self, Expression):
                expr = _self
            elif hasattr(_self, 'expr'):
                expr = _self.expr
            else:
                raise TypeError("@equality_prover, %s, expected to be a "
                                "method for an Expression type or it must "
                                "have an 'expr' attribute."%func)            
            proven_truth = None
            if is_simplification_method or is_evaluation_method:
                from proveit.logic import is_irreducible_value
                if is_irreducible_value(expr):
                    # Already irreducible.  Done.
                    proven_truth = (
                            Equals(expr, expr).conclude_via_reflexivity())

            # If _no_eval_check is set to True, don't bother
            # checking for an existing evaluation.  Used internally
            # in Operation.simplification, Operation.evaluation,
            # Conditional.simplification, and Judgment.simplify.
            _no_eval_check = kwargs.pop('_no_eval_check', False)
            if (not _no_eval_check and (
                    is_evaluation_method or
                    (defaults.simplify_with_known_evaluations 
                     and is_simplification_method))):
                from proveit.logic import evaluate_truth
                # See if there is a known evaluation (directly or
                # indirectly and/or via canonical forms).
                # First, make sure we derive assumption side-effects.
                with defaults.temporary() as tmp_defaults:
                    if 'assumptions' in kwargs:
                        tmp_defaults.assumptions = kwargs['assumptions']
                    Assumption.make_assumptions()
                    cf = expr.canonical_form()
                    if expr.proven():
                        # The expression is proven so it equals true.
                        proven_truth = evaluate_truth(expr)
                    elif is_irreducible_value(cf):
                        eq_cf = Equals(expr, cf)
                        if eq_cf.proven():
                            proven_truth = eq_cf.prove()
                        else:
                            # Note: If the canonical form is 
                            # irreducible, don't divert from calling
                            # the appropriate method to perform the
                            # evaluation.
                            proven_truth = None
                    else:
                        try:
                            proven_truth = (Equals.get_readily_provable_evaluation(
                                            expr, use_canonical_forms=True))
                        except UnsatisfiedPrerequisites:
                            proven_truth = None
                # For an 'evaluation' or 'simplification', we should
                # force auto_simplify on and preserve_all off to
                # simplify as much as possible.
                kwargs['auto_simplify'] = True
                kwargs['preserve_all'] = False
            if proven_truth is None:
                proven_truth = decorated_relation_prover(*args, **kwargs)
            proven_expr = proven_truth.expr
            if not isinstance(proven_expr, Equals):
                raise TypeError(
                        "@equality_prover, %s, expected to prove an "
                        "Equals expression, not %s of type %s."
                        %(func, proven_expr, proven_expr.__class__))
            if is_evaluation_method or (
                    is_shallow_simplification_method and
                    kwargs.get('must_evaluate', False)==True):
                # The right side of an evaluation must be irreducible.
                from proveit.logic import is_irreducible_value
                if not is_irreducible_value(proven_expr.rhs):
                    raise EvaluationError(_self)
            return proven_truth

        _equality_prover_fn_to_tenses[wrapper] = (past_tense, present_tense)
        extra_doc = """
        '%s' returns the right-hand side of '%s'.
        '%s', called on an InnerExpr of a Judgment,
        substitutes the right-hand side of '%s' for
        the inner expression.            
        """%(past_tense, name, present_tense, name)
        return _wraps(func, wrapper, extra_doc=extra_doc)

    return wrapper_maker

def auto_equality_prover(past_tense, present_tense):
    return equality_prover(past_tense, present_tense, automatic=True)

"""
def equality_prover(past_tense, present_tense):
    '''
    @equality_prover works the same way as the @prover decorator
    except that it also registers the "equivalence method" in
    InnerExpr with the past tense and present tense names.  The method
    name itself should be a noun form and return the proven equivalence
    with 'self' of the method on the left-hand side.  Calling the 
    past-tense version will return the right-hand side as equivalent
    to 'self'.  The present-tense version can be called on an
    InnerExpr of a Judgment to return a Judgment where inner expression
    is replaced according to the equivalence.
    
    To ensure that the left-hand side of the equivalence is not altered
    via automatic simplification, we temporarily 'preserve' the 'self'
    expression in the defaults before the equivalence method is called.
    '''    
    class EquivalenceProverDecorator:
        def __init__(self, func):
            functools.update_wrapper(self, func)
            self.func = func
        
        def __set_name__(self, owner, name):
            # Solution for obtaining the method class (owner) seen at: 
            # https://stackoverflow.com/questions/2366713/can-a-decorator-of-an-instance-method-access-the-class

            # Register the equivalence method:
            _register_equivalence_method(
                owner, name, past_tense, present_tense)        

        def __call__(self, *args, **kwargs):
            from proveit.relation import TransitiveRelation
            # 'preserve' it so it will be on the left side without
            # simplification.
            print(self.func, args, kwargs)
            kwargs['preserved_exprs'] = set(defaults.preserved_exprs)
            kwargs['preserved_exprs'].add(self.func.__self__)
            proven_truth = _make_decorated_prover(self.func)(*args, **kwargs)
            proven_expr = proven_truth.expr
            if not isinstance(proven_expr, TransitiveRelation):
                raise TypeError("@equality_prover expected to prove a "
                                "TranstiveRelation expression (more "
                                "specifically, the EquivalenceClass type of "
                                "relation), not %s of type %s"
                                %(proven_expr, proven_expr.__class__))
            if not isinstance(proven_expr, 
                              proven_expr.__class__.EquivalenceClass()):
                raise TypeError("@equality_prover expected to prove a "
                                "TranstiveRelation of the EquivalenceClass, "
                                "not %s of type %s"
                                %(proven_expr, proven_expr.__class__))
            if proven_expr.lhs != self.func.__self__:
                raise TypeError("@equality_prover expected to prove an "
                                "equivalence relation with 'self', %s, on "
                                "its left side ('lhs').  %s does not satisfy "
                                "this requirement"%(self, proven_expr))
            return proven_truth
    
    return EquivalenceProverDecorator
"""

class InconsistentTenseNames(Exception):
    def __init__(self, func, previous_tenses, current_tenses):
        self.func = func
        self.previous_tenses = previous_tenses
        self.current_tenses = current_tenses
    
    def __str__(self):
        return ("Past and present tenses for %s are inconsistent "
                "with another occurrence: %s vs %s.  It may be a typo."
                %(self.func, self.previous_tenses, 
                  self.current_tenses))

def display_provers(obj):
    '''
    Prints the @prover methods of a given object.
    '''
    # Currently, these are determined by having **defaults_config keyword
    # arguments.  Maybe in the future we could implement @prover via classes
    # and determine whether the method is an instance of that class; not
    # worth the effort at the moment.
    from inspect import signature, Parameter
    for attr in dir(obj):
        attr_obj = getattr(obj, attr)
        if callable(attr_obj):
            try:
                sig = signature(attr_obj)
                if ('defaults_config' in sig.parameters and 
                    sig.parameters['defaults_config'].kind == Parameter.VAR_KEYWORD):
                    print(attr)
            except:
                pass # If we can't get the signature, skip it.
        <|MERGE_RESOLUTION|>--- conflicted
+++ resolved
@@ -5,10 +5,10 @@
 
 def _make_decorated_prover(func, automatic=False):
     '''
-    Use for decorating 'prover' methods 
+    Use for decorating 'prover' methods
     (@prover, @relation_prover, or @equality_prover).
     This allows for extra keyword arguments for temporarily altering
-    any attributes of the Prove-It 'defaults' (e.g., 
+    any attributes of the Prove-It 'defaults' (e.g.,
     defaults.assumptions) before calling the decorated method.
     It will then check to see if the return type is a Judgment that is
     valid under "active" assumptions.
@@ -22,14 +22,14 @@
                         "keyword arguments for temporarily re-configuring "
                         "attributes of proveit.defaults "
                         "('assumptions', 'styles', etc.)"%func)
-    
+
     is_conclude_method = func.__name__.startswith('conclude')
 
     def decorated_prover(*args, **kwargs):
         from proveit import Expression, Judgment, InnerExpr, ProofFailure
         from proveit._core_.proof import Assumption
         from proveit.logic import Equals
-        if (kwargs.get('preserve_all', False) and 
+        if (kwargs.get('preserve_all', False) and
                 len(kwargs.get('replacements', tuple())) > 0):
             raise ValueError(
                     "Adding 'replacements' and setting 'preserve_all' "
@@ -52,21 +52,16 @@
             if is_conclude_method:
                 # If the method starts with conclude 'conclude', we must
                 # preserve _self.
-                if (not isinstance(_self, Expression) 
+                if (not isinstance(_self, Expression)
                         and hasattr(_self, 'expr')):
                     # preserve_expr = _self.expr
                     kwargs['preserved_exprs'] = {_self.expr}
                 else:
-<<<<<<< HEAD
-                    # preserve_expr = _self
-                    kwargs['preserved_exprs'] = {_self}
-=======
                     preserve_expr = _self
         if append_assumptions is not None:
             kwargs['assumptions'] = tuple(assumptions) + tuple(append_assumptions)
         if prepend_assumptions is not None:
             kwargs['assumptions'] = tuple(prepend_assumptions) + tuple(assumptions)
->>>>>>> 6f78626e
         defaults_to_change = set(kwargs.keys()).intersection(
                 defaults.__dict__.keys())
         if 'automation' in kwargs.keys():
@@ -85,7 +80,7 @@
         def public_attributes_dict(obj):
             # Return a dictionary of public attributes and values of
             # an object.
-            return {key:val for key, val in obj.__dict__.items() 
+            return {key:val for key, val in obj.__dict__.items()
                     if key[0] != '_'}
 
         exprs_to_replace = set()
@@ -138,7 +133,7 @@
                 raise TypeError("@prover method %s returned a Judgment, "
                                 "%s, that is not proven under the active "
                                 "assumptions: %s"
-                                %(func, proven_truth, defaults.assumptions)) 
+                                %(func, proven_truth, defaults.assumptions))
             return proven_truth
 
         if (automatic and not defaults.preserve_all) or (
@@ -147,7 +142,7 @@
             with defaults.temporary() as temp_defaults:
                 if 'assumptions' in defaults_to_change:
                     # Set 'assumptions' first (before turning off
-                    # 'automation', for example, so that the 
+                    # 'automation', for example, so that the
                     # side-effects will be processed).
                     key = 'assumptions'
                     setattr(temp_defaults, key, kwargs[key])
@@ -218,7 +213,7 @@
                 raise TypeError(
                         "The @prover method %s beginning with 'conclude' "
                         "expected to be a method for an Expression type "
-                        "or the object must have an 'expr' attribute."%func)                
+                        "or the object must have an 'expr' attribute."%func)
             if proven_truth is None:
                 raise NotImplementedError("@prover method %s is not implemented "
                                  "for %s."
@@ -232,7 +227,7 @@
                             defaults.assumptions,
                             "@prover method %s whose name starts with "
                             "'conclude_negation' must prove %s "
-                            "but got %s."%(func, not_expr, proven_truth))   
+                            "but got %s."%(func, not_expr, proven_truth))
                 # Match the style of not_self.
                 return proven_truth.with_matching_style(not_expr)
             else:
@@ -246,29 +241,29 @@
                 # Match the style of self.
                 return proven_truth.with_matching_style(expr)
         return proven_truth
-    return decorated_prover    
+    return decorated_prover
 
 def _make_decorated_relation_prover(func, automatic=False):
     '''
-    Use for decorating 'relation_prover' methods 
+    Use for decorating 'relation_prover' methods
     (@relation_prover or @equality_prover).  In addition
     to the @prover capabilities, temporarily altering 'defaults' and
     checking that a Judgment is returned check that the
-    Judgment is for a Relation.  Furthermore, unless alter_lhs=True 
+    Judgment is for a Relation.  Furthermore, unless alter_lhs=True
     is set in the keyword arguments when the method is called,
     automatically 'preserve' the 'self' expression and make sure it
     is on the left side of the returned Relation Judgment.
     '''
 
-    decorated_prover = _make_decorated_prover(func, 
+    decorated_prover = _make_decorated_prover(func,
                                               automatic=automatic)
-    
+
     def decorated_relation_prover(*args, **kwargs):
         from proveit._core_.expression.expr import Expression
         from proveit._core_.expression.composite import ExprRange, ExprTuple
-        from proveit.relation import Relation  
-        
-        # 'preserve' the 'self' or 'self.expr' expression so it will 
+        from proveit.relation import Relation
+
+        # 'preserve' the 'self' or 'self.expr' expression so it will
         # be on the left side without simplification.
         _self = args[0]
         if isinstance(_self, Expression):
@@ -294,10 +289,10 @@
                             defaults.preserved_exprs.union([expr]))
                 else:
                     kwargs['preserve_expr'] = expr
-        
+
         # Use the regular @prover wrapper.
         proven_truth = decorated_prover(*args, **kwargs)
-        
+
         # Check that the result is of the expected form.
         proven_expr = proven_truth.expr
         if not isinstance(proven_expr, Relation):
@@ -361,12 +356,12 @@
 
 def relation_prover(func):
     '''
-    @relation_prover is a decorator for methods that are to return a 
+    @relation_prover is a decorator for methods that are to return a
     proven judgment valid under "active" (default) assumptions, is a
     Relation type Expression, and has the original expression (self
     or self.expr) on the left hand side.  This "original expression"
     will automatically be "preserved" (not automatically simplified).
-    The style of the original expression will be used on the left side.  
+    The style of the original expression will be used on the left side.
     As with @prover methods, defaults may be temporarily set.
     '''
     return _wraps(func, _make_decorated_relation_prover(func))
@@ -375,7 +370,7 @@
     '''
 
     '''
-    return _wraps(func, _make_decorated_relation_prover(func, 
+    return _wraps(func, _make_decorated_relation_prover(func,
                                                         automatic=True))
 
 # Keep track of equivalence provers so we may register them during
@@ -389,13 +384,13 @@
     except that it also registers the "equality method" in
     InnerExpr with the past tense and present tense names.  The method
     name itself should be a noun form and return the proven equality
-    with 'self' of the method on the left-hand side.  Calling the 
+    with 'self' of the method on the left-hand side.  Calling the
     past-tense version will return the right-hand side as equal
     to 'self'.  The present-tense version can be called on an
     InnerExpr of a Judgment to return a Judgment where inner expression
     is replaced according to the equality.
-    '''    
-    
+    '''
+
     def wrapper_maker(func):
         '''
         Make the wrapper for the equality_prover decorator.
@@ -408,7 +403,7 @@
                 _equality_prover_name_to_tenses[name])
             current_tenses = (past_tense, present_tense)
             if (previous_tenses != current_tenses):
-                raise InconsistentTenseNames(func, previous_tenses, 
+                raise InconsistentTenseNames(func, previous_tenses,
                                              current_tenses)
         else:
             _equality_prover_name_to_tenses[name] = (
@@ -419,12 +414,12 @@
         decorated_relation_prover = _make_decorated_relation_prover(
             func, automatic=automatic)
 
-        def wrapper(*args, **kwargs):   
+        def wrapper(*args, **kwargs):
             '''
             The wrapper for the equality_prover decorator.
             '''
             from proveit._core_.expression.expr import Expression
-            from proveit._core_.proof import (Assumption, 
+            from proveit._core_.proof import (Assumption,
                                               UnsatisfiedPrerequisites)
             from proveit.logic import Equals, EvaluationError
             # Obtain the original Expression to be on the left side
@@ -437,7 +432,7 @@
             else:
                 raise TypeError("@equality_prover, %s, expected to be a "
                                 "method for an Expression type or it must "
-                                "have an 'expr' attribute."%func)            
+                                "have an 'expr' attribute."%func)
             proven_truth = None
             if is_simplification_method or is_evaluation_method:
                 from proveit.logic import is_irreducible_value
@@ -453,7 +448,7 @@
             _no_eval_check = kwargs.pop('_no_eval_check', False)
             if (not _no_eval_check and (
                     is_evaluation_method or
-                    (defaults.simplify_with_known_evaluations 
+                    (defaults.simplify_with_known_evaluations
                      and is_simplification_method))):
                 from proveit.logic import evaluate_truth
                 # See if there is a known evaluation (directly or
@@ -472,7 +467,7 @@
                         if eq_cf.proven():
                             proven_truth = eq_cf.prove()
                         else:
-                            # Note: If the canonical form is 
+                            # Note: If the canonical form is
                             # irreducible, don't divert from calling
                             # the appropriate method to perform the
                             # evaluation.
@@ -510,7 +505,7 @@
         '%s' returns the right-hand side of '%s'.
         '%s', called on an InnerExpr of a Judgment,
         substitutes the right-hand side of '%s' for
-        the inner expression.            
+        the inner expression.
         """%(past_tense, name, present_tense, name)
         return _wraps(func, wrapper, extra_doc=extra_doc)
 
@@ -526,28 +521,28 @@
     except that it also registers the "equivalence method" in
     InnerExpr with the past tense and present tense names.  The method
     name itself should be a noun form and return the proven equivalence
-    with 'self' of the method on the left-hand side.  Calling the 
+    with 'self' of the method on the left-hand side.  Calling the
     past-tense version will return the right-hand side as equivalent
     to 'self'.  The present-tense version can be called on an
     InnerExpr of a Judgment to return a Judgment where inner expression
     is replaced according to the equivalence.
-    
+
     To ensure that the left-hand side of the equivalence is not altered
     via automatic simplification, we temporarily 'preserve' the 'self'
     expression in the defaults before the equivalence method is called.
-    '''    
+    '''
     class EquivalenceProverDecorator:
         def __init__(self, func):
             functools.update_wrapper(self, func)
             self.func = func
-        
+
         def __set_name__(self, owner, name):
-            # Solution for obtaining the method class (owner) seen at: 
+            # Solution for obtaining the method class (owner) seen at:
             # https://stackoverflow.com/questions/2366713/can-a-decorator-of-an-instance-method-access-the-class
 
             # Register the equivalence method:
             _register_equivalence_method(
-                owner, name, past_tense, present_tense)        
+                owner, name, past_tense, present_tense)
 
         def __call__(self, *args, **kwargs):
             from proveit.relation import TransitiveRelation
@@ -564,7 +559,7 @@
                                 "specifically, the EquivalenceClass type of "
                                 "relation), not %s of type %s"
                                 %(proven_expr, proven_expr.__class__))
-            if not isinstance(proven_expr, 
+            if not isinstance(proven_expr,
                               proven_expr.__class__.EquivalenceClass()):
                 raise TypeError("@equality_prover expected to prove a "
                                 "TranstiveRelation of the EquivalenceClass, "
@@ -576,7 +571,7 @@
                                 "its left side ('lhs').  %s does not satisfy "
                                 "this requirement"%(self, proven_expr))
             return proven_truth
-    
+
     return EquivalenceProverDecorator
 """
 
@@ -585,11 +580,11 @@
         self.func = func
         self.previous_tenses = previous_tenses
         self.current_tenses = current_tenses
-    
+
     def __str__(self):
         return ("Past and present tenses for %s are inconsistent "
                 "with another occurrence: %s vs %s.  It may be a typo."
-                %(self.func, self.previous_tenses, 
+                %(self.func, self.previous_tenses,
                   self.current_tenses))
 
 def display_provers(obj):
@@ -606,9 +601,8 @@
         if callable(attr_obj):
             try:
                 sig = signature(attr_obj)
-                if ('defaults_config' in sig.parameters and 
+                if ('defaults_config' in sig.parameters and
                     sig.parameters['defaults_config'].kind == Parameter.VAR_KEYWORD):
                     print(attr)
             except:
-                pass # If we can't get the signature, skip it.
-        +                pass # If we can't get the signature, skip it.