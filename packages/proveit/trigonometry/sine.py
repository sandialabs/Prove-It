from proveit import Function, Literal, USE_DEFAULTS, prover, relation_prover, equality_prover
from proveit import theta
from proveit.logic import InSet
from proveit.numbers import Real, RealPos, RealNeg, RealNonNeg, RealNonPos
from proveit.numbers import Abs, deduce_number_set

class Sin(Function):
    # operator of the Sin operation.
    _operator_ = Literal(string_format='sin', theory=__file__)
    
    def __init__(self, angle, *, styles=None):
        Function.__init__(self, Sin._operator_, angle, styles=styles)
        self.angle = angle
    
    def latex(self, **kwargs):
        return r'\sin{' + self.operand.latex(fence=True) + r'}'

    @prover
    def deduce_in_interval(self, **defaults_config):
        '''
        Bound the interval of the Sin function evaluation depending
        upon what is known about the angle.
        '''
        from . import (sine_interval, sine_nonneg_interval,
                       sine_pos_interval, sine_nonpos_interval,
                       sine_neg_interval)
        from proveit.numbers import (zero, pi, Less, LessEq, Neg)
        _theta = self.angle
        deduce_number_set(_theta)
        if (Less(zero, _theta).proven() and
                Less(_theta, pi).proven()):
            return sine_pos_interval.instantiate({theta:_theta})
        elif (LessEq(zero, _theta).proven() and
                LessEq(_theta, pi).proven()):
            return sine_nonneg_interval.instantiate(
                    {theta:_theta})
        elif (Less(Neg(pi), _theta).proven() and
                Less(_theta, zero).proven()):
            return sine_neg_interval.instantiate(
                    {theta:_theta})
        elif (LessEq(Neg(pi), _theta).proven() and
                LessEq(_theta, zero).proven()):
            return sine_nonpos_interval.instantiate(
                    {theta:_theta})
        else:
            # Without knowing more, we can only bound it by +/-1.
            return sine_interval.instantiate(
                    {theta:_theta})

    @prover
    def deduce_linear_bound(self, **defaults_config):
        '''
        Bound the Sin function evaluation by a line.
        This method remains here temporarily for backward compatibility,
        but has generally been replaced with more detailed, functional
        methods below:
        deduce_linear_lower_bound()
        deduce_linear_upper_bound()
        '''
        from . import (sine_linear_bound, sine_linear_bound_pos,
                       sine_linear_bound_nonneg, sine_linear_bound_neg,
                       sine_linear_bound_nonpos)

        deduce_number_set(self.angle)

        if isinstance(self.angle, Abs):
            bound = sine_linear_bound.instantiate(
                    {theta: self.angle.operand})
        elif InSet(self.angle, RealPos).proven():
            bound = sine_linear_bound_pos.instantiate(
                    {theta: self.angle})
        elif InSet(self.angle, RealNeg).proven():
            bound = sine_linear_bound_neg.instantiate(
                    {theta: self.angle})
        elif InSet(self.angle, RealNonNeg).proven():
            bound = sine_linear_bound_nonneg.instantiate(
                    {theta: self.angle})
        elif InSet(self.angle, RealNonPos).proven():
            bound = sine_linear_bound_nonpos.instantiate(
                    {theta: self.angle})
        else:
            _theta = Abs(self.angle)
            bound = sine_linear_bound.instantiate(
                    {theta: _theta})
        if bound.rhs == self:
            return bound.with_direction_reversed()
        return bound

<<<<<<< HEAD
    def readily_provable_number_set(self):
        '''
        Return the most restrictive number set we can readily
        prove contains the evaluation of this number operation.
        '''
        from proveit.numbers import readily_provable_number_set, Complex
        from proveit.numbers import (zero, one, pi, Less, LessEq, Neg,
                                     IntervalCC, IntervalOC, IntervalCO)
        _theta = self.angle
        theta_ns = readily_provable_number_set(_theta)
        if theta_ns is None: return None
        if not Real.includes(theta_ns): return Complex
        if (Less(zero, _theta).readily_provable() and
                Less(_theta, pi).readily_provable()):
            return IntervalOC(zero, one)
        elif (LessEq(zero, _theta).readily_provable() and
                LessEq(_theta, pi).readily_provable()):
            return IntervalCC(zero, one)
        elif (Less(Neg(pi), _theta).readily_provable() and
                Less(_theta, zero).readily_provable()):
            return IntervalCO(Neg(one), zero)
        elif (LessEq(Neg(pi), _theta).readily_provable() and
                LessEq(_theta, zero).readily_provable()):
            return IntervalCC(Neg(one), zero)
        else:
            # Without knowing more, we can only bound it by +/-1.
            return IntervalCC(Neg(one), one) 
=======
    @prover
    def deduce_linear_lower_bound(self, **defaults_config):
        '''
        Establish a lower bound of the Sin(theta) function evaluation
        by one of two possible linear functions and either strict
        or relaxed bound:
        Sin(theta) > theta         or Sin(theta) >= theta or
        Sin(theta) > (2/pi)(theta) or Sin(theta) >= (2/pi)(theta),
        depending on the domain of the angle theta.
        '''
        deduce_number_set(self.angle)

        if isinstance(self.angle, Abs):
            # for sin|theta|, try the chord y = (2/pi)|theta|,
            # but works only for |theta| <= Pi/2
            from . import sine_linear_bound
            bound = sine_linear_bound.instantiate(
                    {theta: self.angle.operand})
        elif InSet(self.angle, RealPos).proven():
            # for theta > 0, try the chord y = (2/pi)|theta|,
            # but works only for 0 < theta < Pi/2
            from . import sine_linear_bound_pos
            bound = sine_linear_bound_pos.instantiate(
                    {theta: self.angle})
        elif InSet(self.angle, RealNeg).proven():
            # for theta < 0, use the line y = theta
            from . import sine_linear_bound_by_arg_neg
            bound = sine_linear_bound_by_arg_neg.instantiate(
                    {theta: self.angle})
        elif InSet(self.angle, RealNonNeg).proven():
            # for theta >= 0, try the chord y = (2/pi)|theta|,
            # but works only for 0 <= theta <= Pi/2
            from . import sine_linear_bound_nonneg
            bound = sine_linear_bound_nonneg.instantiate(
                    {theta: self.angle})
        elif InSet(self.angle, RealNonPos).proven():
            # for theta <= 0 use the line y = theta
            from . import sine_linear_bound_by_arg_nonpos
            bound = sine_linear_bound_by_arg_nonpos.instantiate(
                    {theta: self.angle})
        else: # not clear what this then does
            from . import sine_linear_bound
            _theta = Abs(self.angle)
            bound = sine_linear_bound.instantiate(
                    {theta: _theta})
        if bound.rhs == self:
            return bound.with_direction_reversed()
        return bound

    @prover
    def deduce_linear_upper_bound(self, **defaults_config):
        '''
        Establish an upper bound of the Sin(angle) function evaluation
        by one of two possible linear functions and either strict
        or relaxed bound:
        Sin(theta) < theta         or Sin(theta) <= theta or
        Sin(theta) < (2/pi)(theta) or Sin(theta) <= (2/pi)(theta),
        depending on the domain of the angle theta.
        '''
        deduce_number_set(self.angle)

        if isinstance(self.angle, Abs):
            # for all sin|theta|, use the line y = |theta|
            from . import sine_linear_bound_by_arg
            bound = sine_linear_bound_by_arg.instantiate(
                    {theta: self.angle.operand})
        elif InSet(self.angle, RealPos).proven():
            # for theta > 0, use the line y = theta
            from . import sine_linear_bound_by_arg_pos
            bound = sine_linear_bound_by_arg_pos.instantiate(
                    {theta: self.angle})
        elif InSet(self.angle, RealNeg).proven():
            # for theta < 0, try the chord y = (2/pi)(theta)
            # but will only work for -Pi/2 < theta < 0
            from . import sine_linear_bound_neg
            bound = sine_linear_bound_neg.instantiate(
                    {theta: self.angle})
        elif InSet(self.angle, RealNonNeg).proven():
            # for theta >= 0, use the line y = theta
            from . import sine_linear_bound_by_arg_nonneg
            bound = sine_linear_bound_by_arg_nonneg.instantiate(
                    {theta: self.angle})
        elif InSet(self.angle, RealNonPos).proven():
            # for theta <= 0 try the chord y = (2/pi)(theta)
            # but will only work for -Pi/2 <= theta <= 0
            from . import sine_linear_bound_nonpos
            bound = sine_linear_bound_nonpos.instantiate(
                    {theta: self.angle})
        else: # not clear what this then does
            from . import sine_linear_bound
            _theta = Abs(self.angle)
            bound = sine_linear_bound.instantiate(
                    {theta: _theta})
        if bound.rhs == self:
            return bound.with_direction_reversed()
        return bound

    @relation_prover
    def deduce_in_number_set(self, number_set, **defaults_config):
        from proveit.numbers import Complex
        from . import real_closure
        if number_set in (Real, Complex):
            closure = real_closure.instantiate({theta:self.angle})
            if number_set == Real:
                return closure
            return InSet(self, number_set).prove()
        if number_set in (RealPos, RealNeg, RealNonNeg, RealNonPos):
            # Maybe use deduce_interval to help
            interval = self.deduce_in_interval().domain
            raise NotImplementedError(
                    "Implementation not quite finished")        
        
        raise NotImplementedError(
                "'Sin.deduce_in_number_set()' not implemented for the "
                "%s set" % str(number_set))        

    @relation_prover
    def deduce_number_set(self, **defaults_config):
        return self.deduce_in_interval()
>>>>>>> e2907096
<|MERGE_RESOLUTION|>--- conflicted
+++ resolved
@@ -86,7 +86,6 @@
             return bound.with_direction_reversed()
         return bound
 
-<<<<<<< HEAD
     def readily_provable_number_set(self):
         '''
         Return the most restrictive number set we can readily
@@ -114,7 +113,7 @@
         else:
             # Without knowing more, we can only bound it by +/-1.
             return IntervalCC(Neg(one), one) 
-=======
+
     @prover
     def deduce_linear_lower_bound(self, **defaults_config):
         '''
@@ -233,5 +232,4 @@
 
     @relation_prover
     def deduce_number_set(self, **defaults_config):
-        return self.deduce_in_interval()
->>>>>>> e2907096
+        return self.deduce_in_interval()