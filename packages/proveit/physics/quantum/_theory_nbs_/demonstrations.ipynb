--- conflicted
+++ resolved
@@ -834,51 +834,7 @@
    "metadata": {},
    "outputs": [],
    "source": [
-<<<<<<< HEAD
     "# NESTED MQG\n",
-=======
-    "# # single variables, no ExprTuple, unflattened\n",
-    "# single_time_equiv.instantiate({h: one, k: one, m: four, A: ExprTuple(H, H, H, H), B: ExprTuple(CONTROL, Z, CONTROL, Z), \n",
-    "#                                C: ExprTuple(X, X, X, X), D: ExprTuple(CONTROL, Z, CONTROL, Z), \n",
-    "#                               R: [Set(one), Set(two), Set(three), Set(four)], S:[Set(one, two), Set(one, two), Set(three, four), \n",
-    "#                                                                   Set(three, four)], \n",
-    "#                               Q: [Set(one), Set(two), Set(three), Set(four)]})"
-   ]
-  },
-  {
-   "cell_type": "code",
-   "execution_count": null,
-   "metadata": {},
-   "outputs": [],
-   "source": [
-    "# # single variables, but flattened\n",
-    "# single_time_equiv.instantiate({h: one, k: one, m: four, A: ExprTuple(H, H, H, H), \n",
-    "#                               B: ExprTuple(MultiQubitGate(CONTROL, Set(one, two)), MultiQubitGate(Z, Set(one, two)), \n",
-    "#                                            MultiQubitGate(CONTROL, Set(three, four)), MultiQubitGate(Z, Set(three, four))), \n",
-    "#                               C: ExprTuple(X, X, X, X), \n",
-    "#                               D: ExprTuple(MultiQubitGate(CONTROL, Set(one, two)), MultiQubitGate(Z, Set(one, two)), \n",
-    "#                                            MultiQubitGate(CONTROL, Set(three, four)), MultiQubitGate(Z, Set(three, four))), \n",
-    "#                               R: ExprTuple(Set(one), Set(two), Set(three), Set(four)), \n",
-    "#                               S:ExprTuple(Set(one, two), Set(one, two), Set(three, four), Set(three, four)), \n",
-    "#                               Q: ExprTuple(Set(one), Set(two), Set(three), Set(four))}, assumptions=[CircuitEquiv(lhs, rhs)])"
-   ]
-  },
-  {
-   "cell_type": "code",
-   "execution_count": null,
-   "metadata": {},
-   "outputs": [],
-   "source": [
-    "single_time_equiv"
-   ]
-  },
-  {
-   "cell_type": "code",
-   "execution_count": null,
-   "metadata": {},
-   "outputs": [],
-   "source": [
->>>>>>> af6159da
     "# 3 by 4, subbing two controlled z gates\n",
     "single_time_equiv.instantiate({h: one, k: one, m: four, \n",
     "                              A: ExprTuple(H, H, H, H), \n",
