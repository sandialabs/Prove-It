{
 "cells": [
  {
   "cell_type": "markdown",
   "metadata": {},
   "source": [
    "Demonstrations for the theory of <a class=\"ProveItLink\" href=\"theory.ipynb\">proveit.physics.quantum</a>\n",
    "========"
   ]
  },
  {
   "cell_type": "code",
   "execution_count": null,
   "metadata": {},
   "outputs": [],
   "source": [
    "import proveit\n",
    "#proveit.defaults.automation = False # prevents proveit from calling automations that are currently broken\n",
    "from proveit import ExprArray, ExprTuple, ExprRange, IndexedVar, var_range, Literal, ConditionalSet, Conditional, defaults\n",
    "from proveit import A, B, C, D, E, F, G, K, M, P, Q, R, S, U, a, b, f, g, h, i, j, k, m, n, p, q, r, s, t, u, x, y \n",
    "from proveit.core_expr_types import Len\n",
    "from proveit.core_expr_types.expr_arrays import Aij, Bij, Cij, Dij, Eij, Pij, Qij, Rij, Sij, D11_to_Dmn, S11_to_Smn\n",
    "from proveit.logic import Equals, NotEquals, Implies, InSet, Forall, And\n",
    "from proveit.logic.sets import Set\n",
    "\n",
    "from proveit.numbers import (Add, Neg, zero, one, two, three, four, five, six, seven, eight, nine, Natural, \n",
    "                            NaturalPos, Complex, Exp, subtract, Mult, frac, e, pi)\n",
    "from proveit.numbers.numerals.decimals import DecimalSequence\n",
    "from proveit.numbers.numerals.decimals import posnat1, posnat4\n",
    "from proveit.physics.quantum.circuit import Gate, Target, Circuit, Input, Output, MultiQubitGate, CircuitEquiv, MultiWire\n",
    "from proveit.physics.quantum import (\n",
    "    ket1, ket0, ket_plus, ket_minus, ket_psi, H, X, Z, I, \n",
    "    SPACE, CONTROL, CLASSICAL_CONTROL, MEAS, SWAP) \n",
    "from proveit.physics.quantum import Qmult, Ket\n",
<<<<<<< HEAD
=======
    "from proveit.physics.quantum.QPE import phase_, psi_k, u_, U_, t_, psi_\n",
    "from proveit.physics.quantum import (H, X, Z, I, ket1, ket0, ket_plus, ket_minus, ket_psi, SPACE, CONTROL, \n",
    "                                              CLASSICAL_CONTROL, MEAS, SWAP)\n",
    "#from proveit.physics.quantum import single_time_equiv, time_equiv\n",
    "from proveit.physics.quantum.quantum_ops import Ket\n",
>>>>>>> ac0979ed
    "%begin demonstrations"
   ]
  },
  {
   "cell_type": "code",
   "execution_count": null,
   "metadata": {},
   "outputs": [],
   "source": [
    "from proveit import Function, Variable\n",
    "from proveit import theta, W\n",
    "Z_theta_k = Variable('Z_theta_k', r'Z_{\\theta_k}')"
<<<<<<< HEAD
   ]
  },
  {
   "cell_type": "code",
   "execution_count": null,
   "metadata": {},
   "outputs": [],
   "source": [
    "Circuit(ExprArray([ket_psi, MultiQubitGate(CONTROL, Set(one, two)), I, Qmult(Z_theta_k, ket_psi)],\n",
    "                  [Ket(u), MultiQubitGate(IndexedVar(W, k), Set(one, two)), I, Ket(u)]))"
   ]
  },
  {
   "cell_type": "code",
   "execution_count": null,
   "metadata": {},
   "outputs": [],
   "source": [
    "ExprRange(i, Add(zero, i), one, n).with_expansion(3)"
=======
>>>>>>> ac0979ed
   ]
  },
  {
   "cell_type": "code",
   "execution_count": null,
   "metadata": {},
   "outputs": [],
   "source": [
    "Circuit(ExprArray([ket_psi, MultiQubitGate(CONTROL, Set(one, two)), I, Qmult(Z_theta_k, ket_psi)],\n",
    "                  [Ket(u), MultiQubitGate(IndexedVar(W, k), Set(one, two)), I, Ket(u)]))"
   ]
  },
  {
   "cell_type": "code",
   "execution_count": null,
   "metadata": {},
   "outputs": [],
   "source": [
    "ExprRange(i, Add(zero, i), one, n).with_expansion(3)"
   ]
  },
  {
   "cell_type": "code",
   "execution_count": null,
   "metadata": {},
   "outputs": [],
   "source": [
    "defaults.assumptions = [InSet(m, Natural)]"
   ]
  },
  {
   "cell_type": "code",
   "execution_count": null,
   "metadata": {},
   "outputs": [],
   "source": [
    "Circuit(ExprArray(ExprTuple(ExprRange(i, MultiQubitGate(H, Set(one, Add(m, one))), one, k)),\n",
    "    ExprRange(i, ExprTuple(ExprRange(i, MultiQubitGate(H, Set(one, n)), one, k)), zero, m).with_simplification())).array.get_col_height()"
   ]
  },
  {
   "cell_type": "code",
   "execution_count": null,
   "metadata": {},
   "outputs": [],
   "source": [
    "from proveit.numbers.numerals.decimals import tuple_len_1_typical_eq"
   ]
  },
  {
   "cell_type": "code",
   "execution_count": null,
   "metadata": {},
   "outputs": [],
   "source": [
    "Len(ExprTuple(m)).computation()"
   ]
  },
  {
   "cell_type": "code",
   "execution_count": null,
   "metadata": {},
   "outputs": [],
   "source": [
    "InSet(Add(m, Neg(zero), one), Natural).prove()"
   ]
  },
  {
   "cell_type": "code",
   "execution_count": null,
   "metadata": {},
   "outputs": [],
   "source": [
    "Add(one, m).commutation(0, 1)"
   ]
  },
  {
   "cell_type": "code",
   "execution_count": null,
   "metadata": {},
   "outputs": [],
   "source": [
    "expr = Circuit(ExprArray(ExprTuple(ExprRange(i, MultiQubitGate(H, Set(one, Add(m, one))), one, k)),\n",
    "    ExprRange(i, ExprTuple(ExprRange(i, MultiQubitGate(H, Set(one, n)), one, k)), one, m).with_simplification()))"
   ]
  },
  {
   "cell_type": "code",
   "execution_count": null,
   "metadata": {},
   "outputs": [],
   "source": [
    "Circuit(ExprArray(ExprTuple(ExprRange(i, MultiQubitGate(H, Set(one, Add(m, one))), one, k)),\n",
    "    ExprRange(i, ExprTuple(ExprRange(i, MultiQubitGate(H, Set(one, n)), one, k)), zero, m).with_simplification())).array.get_element_at(1, 1).get_styles()"
   ]
  },
  {
   "cell_type": "code",
   "execution_count": null,
   "metadata": {},
   "outputs": [],
   "source": [
    "qpe_output = Equals(Mult(\n",
    "                frac(one, Exp(two, frac(one, two))), Add(Ket(zero), \n",
    "                                             Mult(Exp(e, Mult(two, pi, i, Mult(Exp(two, k), phase_))), Ket(one)))),\n",
    "             Ket(psi_k))"
   ]
  },
  {
   "cell_type": "code",
   "execution_count": null,
   "metadata": {},
   "outputs": [],
   "source": [
    "from proveit.physics.quantum.QPE import t_in_natural_pos"
   ]
  },
  {
   "cell_type": "code",
   "execution_count": null,
   "metadata": {},
   "outputs": [],
   "source": [
    "Add(t_, one).commutation()"
   ]
  },
  {
   "cell_type": "code",
   "execution_count": null,
   "metadata": {},
   "outputs": [],
   "source": [
    "# # FINISHED UPDATED CIRCUIT REAL Using defined problem variables\n",
    "# QPE_Circuit = Circuit(ExprArray(\n",
    "    \n",
    "#     ExprTuple(Input(Ket(u_)), MultiWire(m), ExprRange(i, MultiQubitGate(Exp(U_, Exp(two, i)), \n",
    "#                                                                        Set(one, Add(i, two))), zero, subtract(t_, one)\n",
    "#                                                     ).with_expansion(3).with_simplification(), \n",
    "#               Output(Ket(u_))),\n",
    "#     ExprRange(k, \n",
    "#           ExprTuple(Input(Ket(zero)), Gate(H), \n",
    "#                     ExprRange(j, ConditionalSet(Conditional(MultiQubitGate(CONTROL, Set(one, Add(k, two))), Equals(k, j)), \n",
    "#                                                 Conditional(I, NotEquals(k, j))), zero, subtract(t_, one)\n",
    "#                              ).with_expansion(3).with_simplification(), \n",
    "#                     Output(qpe_output)), \n",
    "#           zero, subtract(t_, one)).with_expansion(3).with_simplification()))._find_wires()"
   ]
  },
  {
   "cell_type": "code",
   "execution_count": null,
   "metadata": {},
   "outputs": [],
   "source": [
    "from proveit.physics.quantum.QPE import unitary_u\n",
    "unitary_u"
   ]
  },
  {
   "cell_type": "code",
   "execution_count": null,
   "metadata": {},
   "outputs": [],
   "source": [
    "defaults.assumptions = [InSet(U_, Complex), InSet(phase_, Complex), InSet(i, Complex)]"
   ]
  },
  {
   "cell_type": "code",
   "execution_count": null,
   "metadata": {},
   "outputs": [],
   "source": [
    "# FINISHED UPDATED CIRCUIT REAL Using defined problem variables\n",
    "QPE_Circuit = Circuit(ExprArray(\n",
    "    \n",
    "    ExprTuple(Input(Ket(u_)), MultiWire(m), ExprRange(j, MultiQubitGate(Exp(U_, Exp(two, j)), \n",
    "                                                                       Set(one, Add(j, two))), zero, subtract(t_, one)\n",
    "                                                    ).with_expansion(3).with_simplification(), \n",
    "              Output(Ket(u_))),\n",
    "    ExprRange(k, \n",
    "          ExprTuple(Input(Ket(zero)), Gate(H), \n",
    "                    ExprRange(j, ConditionalSet(Conditional(MultiQubitGate(CONTROL, Set(one, Add(k, two))), Equals(k, j)), \n",
    "                                                Conditional(I, NotEquals(k, j))), zero, subtract(t_, one)\n",
    "                             ).with_expansion(3).with_simplification(), \n",
    "                    Output(qpe_output)), \n",
    "          zero, subtract(t_, one)).with_expansion(3).with_simplification()))"
   ]
  },
  {
   "cell_type": "code",
   "execution_count": null,
   "metadata": {},
   "outputs": [],
   "source": [
    "# FINISHED UPDATED CIRCUIT REAL Using defined problem variables, no simplification\n",
    "QPE_Circuit_sans_simplification = Circuit(ExprArray(\n",
    "    \n",
    "    ExprTuple(Input(Ket(u_)), MultiWire(m), ExprRange(j, MultiQubitGate(Exp(U_, Exp(two, j)), \n",
    "                                                                       Set(one, Add(j, two))), zero, subtract(t_, one)\n",
    "                                                    ).with_expansion(3), \n",
    "              Output(Ket(u_))),\n",
    "    ExprRange(k, \n",
    "          ExprTuple(Input(Ket(zero)), Gate(H), \n",
    "                    ExprRange(j, ConditionalSet(Conditional(MultiQubitGate(CONTROL, Set(one, Add(k, two))), Equals(k, j)), \n",
    "                                                Conditional(I, NotEquals(k, j))), zero, subtract(t_, one)\n",
    "                             ).with_expansion(3).with_simplification(), \n",
    "                    Output(qpe_output)), \n",
    "          zero, subtract(t_, one)).with_expansion(3).with_simplification()))"
   ]
  },
  {
   "cell_type": "code",
   "execution_count": null,
   "metadata": {},
   "outputs": [],
   "source": [
    "# FINISHED UPDATED CIRCUIT REAL Using defined problem variables, no simplification\n",
    "QPE_Circuit_sans_simplification_manual_formatting = Circuit(ExprArray(\n",
    "    \n",
    "    ExprTuple(Input(Ket(u_)), MultiWire(m), ExprRange(j, MultiQubitGate(Exp(U_, Exp(two, j)), \n",
    "                                                                       Set(one, Add(j, two))\n",
    "                                                                       ).with_styles(set_representation='implicit'), \n",
    "                                                      zero, subtract(t_, one)\n",
    "                                                    ).with_expansion(3), \n",
    "              Output(Ket(u_))),\n",
    "    ExprRange(k, \n",
    "          ExprTuple(Input(Ket(zero)), Gate(H), \n",
    "                    ExprRange(j, ConditionalSet(Conditional(MultiQubitGate(CONTROL, Set(one, Add(k, two))), Equals(k, j)), \n",
    "                                                Conditional(I, NotEquals(k, j))), zero, subtract(t_, one)\n",
    "                             ).with_expansion(3).with_simplification(), \n",
    "                    Output(qpe_output)), \n",
    "          zero, subtract(t_, one)).with_expansion(3).with_simplification()))"
   ]
  },
  {
   "cell_type": "code",
   "execution_count": null,
   "metadata": {},
   "outputs": [],
   "source": [
    "# FINISHED UPDATED CIRCUIT - psi output\n",
    "QPE_Circuit = Circuit(ExprArray(\n",
    "    \n",
    "    ExprTuple(Input(Ket(u_)), MultiWire(m), ExprRange(j, MultiQubitGate(Exp(U_, Exp(two, j)), \n",
    "                                                                       Set(one, Add(j, two))\n",
    "                                                                       ).with_styles(set_representation='implicit'), \n",
    "                                                      zero, subtract(t_, one)\n",
    "                                                     ).with_expansion(3), \n",
    "              Output(Ket(u_))),\n",
    "    ExprRange(k, \n",
    "          ExprTuple(Input(Ket(zero)), Gate(H), \n",
    "                    ExprRange(j, ConditionalSet(Conditional(MultiQubitGate(CONTROL, Set(one, Add(k, two))), Equals(k, j)), \n",
    "                                                Conditional(I, NotEquals(k, j))), zero, subtract(t_, one)\n",
    "                             ).with_expansion(3).with_simplification(), \n",
    "                    Output(Ket(psi_))), \n",
    "          zero, subtract(t_, one)).with_expansion(3).with_simplification()))"
   ]
  },
  {
   "cell_type": "code",
   "execution_count": null,
   "metadata": {},
   "outputs": [],
   "source": [
    "QPE_Circuit_sans_simplification.array.get_element_at(1, 7).get_style('set_representation')"
   ]
  },
  {
   "cell_type": "code",
   "execution_count": null,
   "metadata": {},
   "outputs": [],
   "source": [
    "assert False"
   ]
  },
  {
   "cell_type": "code",
   "execution_count": null,
   "metadata": {},
   "outputs": [],
   "source": [
    "# FINISHED UPDATED CIRCUIT - psi output\n",
    "QPE_Circuit = Circuit(ExprArray(\n",
    "    \n",
    "    ExprTuple(Input(Ket(u_)), MultiWire(m), ExprRange(i, MultiQubitGate(Exp(U_, Exp(two, i)), \n",
    "                                                                       Set(one, Add(i, two))), zero, subtract(t_, one)\n",
    "                                                    ).with_expansion(3), \n",
    "              Output(Ket(u_))),\n",
    "    ExprRange(k, \n",
    "          ExprTuple(Input(Ket(zero)), Gate(H), \n",
    "                    ExprRange(j, ConditionalSet(Conditional(MultiQubitGate(CONTROL, Set(one, Add(k, two))), Equals(k, j)), \n",
    "                                                Conditional(I, NotEquals(k, j))), zero, subtract(t_, one)\n",
    "                             ).with_expansion(3).with_simplification(), \n",
    "                    Output(Ket(psi_))), \n",
    "          zero, subtract(t_, one)).with_expansion(3).with_simplification()))"
   ]
  },
  {
   "cell_type": "code",
   "execution_count": null,
   "metadata": {},
   "outputs": [],
   "source": [
    "expr = MultiQubitGate(MultiWire(k).with_implicit_style(), Set(one, two))"
   ]
  },
  {
   "cell_type": "code",
   "execution_count": null,
   "metadata": {},
   "outputs": [],
   "source": [
    "MultiQubitGate(MultiWire(k), Set(one, two))"
   ]
  },
  {
   "cell_type": "code",
   "execution_count": null,
   "metadata": {},
   "outputs": [],
   "source": [
    "try:\n",
    "    Circuit(ExprArray(ExprTuple(Gate(Z), Gate(X), Output(ket_psi)),\n",
    "        ExprTuple(MultiWire(n), Gate(X), MultiWire(m))))\n",
    "    assert False, \"expected a ValueError\"\n",
    "except ValueError as e:\n",
    "    print(e)"
   ]
  },
  {
   "cell_type": "code",
   "execution_count": null,
   "metadata": {},
   "outputs": [],
   "source": [
    "Circuit(ExprArray(ExprTuple(MultiWire(n), Gate(X), MultiWire(n).with_implicit_style()))).array.flat()[0]"
   ]
  },
  {
   "cell_type": "code",
   "execution_count": null,
   "metadata": {},
   "outputs": [],
   "source": [
    "try:\n",
    "    Circuit(ExprArray(ExprTuple(MultiWire(n), Gate(X), I)))\n",
    "    assert False, \"expected a ValueError\"\n",
    "except ValueError as e:\n",
    "    print(e)"
   ]
  },
  {
   "cell_type": "code",
   "execution_count": null,
   "metadata": {},
   "outputs": [],
   "source": [
    "try:\n",
    "    ExprArray(ExprRange(j, ExprRange(i, Aij, zero, n), zero, m))\n",
    "    assert False, \"Expected a ValueError error.\" \n",
    "except ValueError as e:\n",
    "    print(e)"
   ]
  },
  {
   "cell_type": "code",
   "execution_count": null,
   "metadata": {},
   "outputs": [],
   "source": [
    "MultiWire(one)"
   ]
  },
  {
   "cell_type": "code",
   "execution_count": null,
   "metadata": {},
   "outputs": [],
   "source": [
    "Circuit(ExprArray(ExprTuple(Input(ket_psi), MultiWire(n), Output(ket_psi))))"
   ]
  },
  {
   "cell_type": "code",
   "execution_count": null,
   "metadata": {},
   "outputs": [],
   "source": [
    "Circuit(ExprArray(ExprTuple(Input(ket_psi), MultiWire(n), Gate(X), MultiWire(n).with_implicit_style(), Output(ket_psi))))"
   ]
  },
  {
   "cell_type": "code",
   "execution_count": null,
   "metadata": {},
   "outputs": [],
   "source": [
    "Circuit(ExprArray(ExprTuple(MultiQubitGate(SWAP, Set(one, two))),\n",
    "                  ExprTuple(MultiQubitGate(SWAP, Set(one, two)))))"
   ]
  },
  {
   "cell_type": "code",
   "execution_count": null,
   "metadata": {},
   "outputs": [],
   "source": [
    "# multigate block test\n",
    "Circuit(ExprArray(ExprTuple(Input(ket0), MultiQubitGate(CONTROL, Set(one, two, three, four, six, seven)), Output(ket0)), \n",
    "        ExprTuple(Input(ket0), MultiQubitGate(CONTROL, Set(one, two, three, four, six, seven)), \n",
    "                  Output(ket0)), \n",
    "        ExprTuple(Input(ket0), MultiQubitGate(Z, Set(one, two, three, four, six, seven)), Output(ket0)), \n",
    "        ExprTuple(Input(ket1), MultiQubitGate(X, Set(one, two, three, four, six, seven)), \n",
    "                  Output(ket1)),\n",
    "        ExprTuple(Input(ket0), I, Output(ket0)), \n",
    "        ExprTuple(Input(ket1), MultiQubitGate(X, Set(one, two, three, four, six, seven)), \n",
    "                  Output(ket1)),\n",
    "        ExprTuple(Input(ket1), MultiQubitGate(Z, Set(one, two, three, four, six, seven)), \n",
    "                  Output(ket1))))"
   ]
  },
  {
   "cell_type": "code",
   "execution_count": null,
   "metadata": {},
   "outputs": [],
   "source": [
    "# multigate block test\n",
    "Circuit(ExprArray(ExprTuple(Input(ket0), MultiQubitGate(CONTROL, Set(one, two, three)), Output(ket0)), \n",
    "        ExprTuple(Input(ket0), MultiQubitGate(CONTROL, Set(one, two, three)), \n",
    "                  Output(ket0)), \n",
    "        ExprTuple(Input(ket0), MultiQubitGate(Z, Set(one, two, three)), Output(ket0)), \n",
    "        ExprTuple(Input(ket1), MultiQubitGate(X, Set(four, six)).with_styles(representation='block'), \n",
    "                  Output(ket1)),\n",
    "        ExprTuple(Input(ket0), I, Output(ket0)), \n",
    "        ExprTuple(Input(ket1), MultiQubitGate(X, Set(four, six)).with_styles(representation='block'), \n",
    "                  Output(ket1)),\n",
    "        ExprTuple(Input(ket1), MultiQubitGate(Z, Set(seven)), \n",
    "                  Output(ket1))))"
   ]
  },
  {
   "cell_type": "code",
   "execution_count": null,
   "metadata": {},
   "outputs": [],
   "source": [
    "# multigate block test\n",
    "Circuit(ExprArray(ExprTuple(Input(ket0), MultiQubitGate(CONTROL, Set(one, two, three, four)).with_styles(representation='block'), Output(ket0)), \n",
    "        ExprTuple(Input(ket0), MultiQubitGate(Z, Set(one, two, three, four)).with_styles(representation='block'), \n",
    "                  Output(ket0)), \n",
    "        ExprTuple(Input(ket0), MultiQubitGate(Z, Set(one, two, three, four)).with_styles(representation='block'), Output(ket0)), \n",
    "        ExprTuple(Input(ket1), MultiQubitGate(Z, Set(one, two, three, four)).with_styles(representation='block'), \n",
    "                  Output(ket1))))"
   ]
  },
  {
   "cell_type": "code",
   "execution_count": null,
   "metadata": {},
   "outputs": [],
   "source": [
    "Circuit(ExprArray(ExprTuple(Input(ket_psi), MultiQubitGate(I.with_styles(representation='implicit'), Set(one, two))),\n",
    "                 ExprTuple(Input(ket_psi), MultiQubitGate(I.with_styles(representation='implicit'), Set(one, two)))))"
   ]
  },
  {
   "cell_type": "code",
   "execution_count": null,
   "metadata": {},
   "outputs": [],
   "source": [
    "Circuit(ExprArray(ExprTuple(MultiQubitGate(X, Set(one, two)).with_styles(representation='block')),\n",
    "                 ExprTuple(MultiQubitGate(X, Set(one, two)).with_styles(representation='block'))))"
   ]
  },
  {
   "cell_type": "code",
   "execution_count": null,
   "metadata": {},
   "outputs": [],
   "source": [
    "Circuit(ExprArray(ExprTuple(MultiQubitGate(X, Set(one, two)).with_styles(representation='implicit')),\n",
    "                 ExprTuple(MultiQubitGate(X, Set(one, two)))))"
   ]
  },
  {
   "cell_type": "code",
   "execution_count": null,
   "metadata": {},
   "outputs": [],
   "source": [
    "from proveit._core_.expression.style_options import StyleError\n",
    "try:\n",
    "    Circuit(ExprArray(ExprTuple(MultiQubitGate(X, Set(one, two))),\n",
    "                     ExprTuple(MultiQubitGate(X, Set(one, two)).with_styles(representation='block'))))\n",
    "    assert False, \"Expected a StyleError error.\"\n",
    "except StyleError as e:\n",
    "    print(e)"
   ]
  },
  {
   "cell_type": "code",
   "execution_count": null,
   "metadata": {},
   "outputs": [],
   "source": [
    "from proveit.physics.quantum import temporal_circuit_substitution\n",
    "temporal_circuit_substitution"
   ]
  },
  {
   "cell_type": "code",
   "execution_count": null,
   "metadata": {},
   "outputs": [],
   "source": [
    "temporal_circuit_substitution.instantiate({\n",
    "                                  g:one, h:two, k:one, m:one, n:one, \n",
    "                                  A:ExprTuple(Input(ket_psi)), B:ExprTuple(H, H), \n",
    "                                  C:ExprTuple(Output(ket_psi)), D:ExprTuple(I.with_styles(representation='implicit')), \n",
    "                                  P:ExprTuple(Set(one)), Q:ExprTuple(Set(one), Set(one)), \n",
    "                                  R:ExprTuple(Set(one)), S:ExprTuple(Set(one))}, assumptions=[])"
   ]
  },
  {
   "cell_type": "code",
   "execution_count": null,
   "metadata": {},
   "outputs": [],
   "source": [
    "temporal_circuit_substitution.instantiate({\n",
    "                                  g:one, h:one, k:one, m:two, n:one, \n",
    "                                  A:ExprTuple(Input(ket_psi), Input(ket_psi)), B:ExprTuple(CONTROL, Z), \n",
    "                                  C:ExprTuple(Output(ket_psi), Output(ket_psi)), D:ExprTuple(Z, CONTROL), \n",
    "                                  P:ExprTuple(Set(one), Set(one)), Q:ExprTuple(Set(one, two), Set(one, two)), \n",
    "                                  R:ExprTuple(Set(one), Set(one)), S:ExprTuple(Set(one, two), Set(one, two))}, assumptions=[])"
   ]
  },
  {
   "cell_type": "code",
   "execution_count": null,
   "metadata": {},
   "outputs": [],
   "source": [
    "temporal_circuit_substitution.instantiate({\n",
    "      g:one, h:one, k:one, m:three, n:four, \n",
    "      A:ExprTuple(Input(ket_psi), Input(ket_psi), Input(ket_psi)), \n",
    "      B:ExprTuple(CONTROL, I.with_styles(representation='implicit'), Z), \n",
    "      C:ExprTuple(Output(ket_psi), Output(ket_psi), Output(ket_psi)), \n",
    "      D:ExprTuple(CONTROL, I.with_styles(representation='implicit'), CONTROL, I.with_styles(representation='implicit'),\n",
    "                 Gate(X).with_styles(representation='implicit'), CONTROL, Gate(X).with_styles(representation='implicit'), CONTROL,\n",
    "                 I.with_styles(representation='implicit'), Gate(X).with_styles(representation='implicit'), I.with_styles(representation='implicit'), Gate(X).with_styles(representation='implicit')), \n",
    "      P:ExprTuple(Set(one), Set(one), Set(one)), Q:ExprTuple(Set(one, three), Set(two), Set(one, three)), \n",
    "      R:ExprTuple(Set(one), Set(one), Set(one)), S:ExprTuple(Set(one, two), Set(one), Set(one, two), Set(one),\n",
    "                                                   Set(one, two), Set(two, three), Set(one, two), Set(two, three),\n",
    "                                                   Set(three), Set(two, three), Set(three), Set(two, three))}, \n",
    "    assumptions=[])"
   ]
  },
  {
   "cell_type": "code",
   "execution_count": null,
   "metadata": {},
   "outputs": [],
   "source": [
    "Circuit(ExprArray(ExprTuple(Input(ket0), MultiQubitGate(I.with_styles(representation=\"implicit\"), Set(one, two)), Output(ket0)),\n",
    "                  ExprTuple(Input(ket0), MultiQubitGate(I.with_styles(representation=\"implicit\"), Set(one, two)), Output(ket0)))).with_styles(spacing=Circuit.DEFAULT_SPACING)"
   ]
  },
  {
   "cell_type": "code",
   "execution_count": null,
   "metadata": {},
   "outputs": [],
   "source": [
    "Circuit(ExprArray(ExprTuple(Input(ket0), MultiQubitGate(I, Set(one, two)), SPACE),\n",
    "                  ExprTuple(Input(ket0), MultiQubitGate(I, Set(one, two)), Output(ket0)))).with_styles(spacing='@C=3em @R=2.5em')"
   ]
  },
  {
   "cell_type": "code",
   "execution_count": null,
   "metadata": {},
   "outputs": [],
   "source": [
    "Circuit(ExprArray(ExprTuple(MultiQubitGate(Z, Set(one, four)).with_styles(representation='block')),\n",
    "                  ExprTuple(MultiQubitGate(H, Set(two, three)).with_styles(representation='block')),\n",
    "                  ExprTuple(MultiQubitGate(A, Set(two, three)).with_styles(representation='block')),\n",
    "                  ExprTuple(MultiQubitGate(A, Set(one, four)).with_styles(representation='block'))\n",
    "                 )\n",
    "                   )"
   ]
  },
  {
   "cell_type": "code",
   "execution_count": null,
   "metadata": {},
   "outputs": [],
   "source": [
    "Circuit(ExprArray(ExprTuple(MultiQubitGate(Z, Set(one, two)).with_styles(representation='block')),\n",
    "                  ExprTuple(MultiQubitGate(Z, Set(one, two)).with_styles(representation='block')),\n",
    "                  ExprTuple(MultiQubitGate(H, Set(three, four))),\n",
    "                  ExprTuple(MultiQubitGate(A, Set(three, four))),\n",
    "                  \n",
    "                 )\n",
    "                   )"
   ]
  },
  {
   "cell_type": "code",
   "execution_count": null,
   "metadata": {},
   "outputs": [],
   "source": [
    "Circuit(ExprArray(ExprTuple(Gate(H)),\n",
    "                  ExprTuple(Gate(Z)),\n",
    "                  ExprTuple(Gate(CONTROL))\n",
    "                 )\n",
    "                   )"
   ]
  },
  {
   "cell_type": "code",
   "execution_count": null,
   "metadata": {},
   "outputs": [],
   "source": [
    "Input(ket0)"
   ]
  },
  {
   "cell_type": "code",
   "execution_count": null,
   "metadata": {},
   "outputs": [],
   "source": [
    "MultiQubitGate(Input(U), A)"
   ]
  },
  {
   "cell_type": "code",
   "execution_count": null,
   "metadata": {},
   "outputs": [],
   "source": [
    "# Defining assumptions\n",
    "assumptions= CircuitEquiv(\n",
    "                    Circuit(ExprArray(ExprTuple(Gate(H), Gate(H)))),\n",
    "                    Circuit(ExprArray(ExprTuple(I.with_styles(representation='implicit'), I))))"
   ]
  },
  {
   "cell_type": "code",
   "execution_count": null,
   "metadata": {},
   "outputs": [],
   "source": [
    "from proveit.physics.quantum import temporal_circuit_substitution"
   ]
  },
  {
   "cell_type": "code",
   "execution_count": null,
   "metadata": {},
   "outputs": [],
   "source": [
    "temporal_circuit_substitution"
   ]
  },
  {
   "cell_type": "code",
   "execution_count": null,
   "metadata": {},
   "outputs": [],
   "source": [
    "MultiQubitGate(IndexedVar(C, [i,j]), IndexedVar(Q,[i,j]))"
   ]
  },
  {
   "cell_type": "code",
   "execution_count": null,
   "metadata": {},
   "outputs": [],
   "source": [
    "Circuit(ExprArray(ExprRange(i, ExprTuple(ExprRange(j, MultiQubitGate(Cij, Rij), one, n)), one, k)))"
   ]
  },
  {
   "cell_type": "code",
   "execution_count": null,
   "metadata": {},
   "outputs": [],
   "source": [
    "I"
   ]
  },
  {
   "cell_type": "code",
   "execution_count": null,
   "metadata": {},
   "outputs": [],
   "source": [
    "MultiQubitGate(I, Set(one))"
   ]
  },
  {
   "cell_type": "code",
   "execution_count": null,
   "metadata": {},
   "outputs": [],
   "source": [
    "ControlZ = Circuit(\n",
    "        ExprArray(\n",
    "            ExprTuple(MultiQubitGate(CONTROL, Set(one, two)).with_styles(representation='block'), I), \n",
    "            ExprTuple(MultiQubitGate(Z, Set(one, two)).with_styles(representation='block'), I)))"
   ]
  },
  {
   "cell_type": "code",
   "execution_count": null,
   "metadata": {},
   "outputs": [],
   "source": [
    "Reversed = Circuit(\n",
    "        ExprArray(\n",
    "            ExprTuple(MultiQubitGate(Z, Set(one, two)), I), \n",
    "            ExprTuple(MultiQubitGate(CONTROL, Set(one, two)), I)))"
   ]
  },
  {
   "cell_type": "code",
   "execution_count": null,
   "metadata": {},
   "outputs": [],
   "source": [
    "CircuitEquiv(\n",
    "    ControlZ,\n",
    "    Reversed\n",
    ")"
   ]
  },
  {
   "cell_type": "code",
   "execution_count": null,
   "metadata": {},
   "outputs": [],
   "source": [
    "# Null control\n",
    "Circuit(\n",
    "    ExprArray(\n",
    "        ExprTuple(Input(ket0), \n",
    "                  MultiQubitGate(CONTROL, \n",
    "                                 Set(one, two)).with_styles(representation='explicit'), \n",
    "                  Output(ket0)), \n",
    "        ExprTuple(Input(ket_psi), \n",
    "                  MultiQubitGate(U, Set(one, two)), \n",
    "                  Output(ket_psi))))"
   ]
  },
  {
   "cell_type": "code",
   "execution_count": null,
   "metadata": {},
   "outputs": [],
   "source": [
    "# Null Gates\n",
    "Circuit(\n",
    "    ExprArray(\n",
    "        ExprTuple(Input(ket_psi), Gate(Z), \n",
    "                  Gate(Z), Output(ket_psi)), \n",
    "        ExprTuple(Input(ket_psi), Gate(X), \n",
    "                  Gate(X), Output(ket_psi))))"
   ]
  },
  {
   "cell_type": "code",
   "execution_count": null,
   "metadata": {},
   "outputs": [],
   "source": [
    "Circuit(ExprArray(ExprTuple(Input(ket_psi), I, I, MultiQubitGate(CONTROL, Set(one, two)), \n",
    "                            Gate(H), MEAS, MultiQubitGate(CLASSICAL_CONTROL, Set(one, three)), SPACE),\n",
    "                 ExprTuple(Input(ket0), I, MultiQubitGate(X, Set(two, three)).with_styles(\n",
    "                                                                                             representation='implicit'),\n",
    "                           MultiQubitGate(X, Set(one, two)).with_styles(representation='implicit'), \n",
    "                           I, MultiQubitGate(Literal('MEAS'), Set(two, three)), SPACE, SPACE),\n",
    "                 ExprTuple(Input(ket0), Gate(H), MultiQubitGate(CONTROL, Set(two, three)), I, I, \n",
    "                           MultiQubitGate(X, Set(two, three)), MultiQubitGate(Z, Set(one, three)), Output(ket_psi)))\n",
    "       ).with_styles(spacing='@C=3em @R=2.5em')"
   ]
  },
  {
   "cell_type": "code",
   "execution_count": null,
   "metadata": {},
   "outputs": [],
   "source": [
    "from proveit.physics.quantum import single_time_equiv, temporal_circuit_equiv"
   ]
  },
  {
   "cell_type": "code",
   "execution_count": null,
   "metadata": {},
   "outputs": [],
   "source": [
    "temporal_circuit_equiv.instantiate({h:one, k:one, m:one, n:three, A:ExprTuple(Z), \n",
    "                        B: ExprTuple(H, X, H), C: ExprTuple(Z), D:ExprTuple(SPACE, X, SPACE), \n",
    "                        S:ExprTuple(Set(one), Set(one), Set(one)), R:ExprTuple(Set(one)), Q:ExprTuple(Set(one))})"
   ]
  },
  {
   "cell_type": "code",
   "execution_count": null,
   "metadata": {},
   "outputs": [],
   "source": [
    "dir(single_time_equiv)"
   ]
  },
  {
   "cell_type": "code",
   "execution_count": null,
   "metadata": {},
   "outputs": [],
   "source": []
  },
  {
   "cell_type": "code",
   "execution_count": null,
   "metadata": {},
   "outputs": [],
   "source": [
    "# ERROR\n",
    "single_time_equiv"
   ]
  },
  {
   "cell_type": "code",
   "execution_count": null,
   "metadata": {},
   "outputs": [],
   "source": [
    "# NESTED MQG\n",
    "# 3 by 4, subbing two controlled z gates\n",
    "single_time_equiv.instantiate({h: one, k: one, m: four, \n",
    "                              A: ExprTuple(H, H, H, H), \n",
    "                              B: ExprTuple(CONTROL, Z, CONTROL, Z), \n",
    "                              C: ExprTuple(X, X, X, X), \n",
    "                              D: ExprTuple(Z, CONTROL, Z, CONTROL), \n",
    "                              S: ExprTuple(Set(one, two), Set(one, two), Set(three, four), Set(three, four)), \n",
    "                              R: ExprTuple(Set(one), Set(two), Set(three), Set(four)), \n",
    "                              Q: ExprTuple(Set(one), Set(two), Set(three), Set(four))}, \n",
    "                             assumptions=[])\n"
   ]
  },
  {
   "cell_type": "code",
   "execution_count": null,
   "metadata": {},
   "outputs": [],
   "source": [
    "CircuitEquiv(\n",
    "                    Circuit(ExprArray(ExprTuple(ExprRange(j, MultiQubitGate(IndexedVar(B, j), Set(Add(m, one), Add(m, k, two))), one, n)),\n",
    "                            ExprTuple(ExprRange(j, MultiQubitGate(IndexedVar(D, j), Set(Add(m, one), Add(m, k, two))), one, n)))),\n",
    "                    Circuit(ExprArray(ExprTuple(ExprRange(j, MultiQubitGate(IndexedVar(F, j), Set(Add(m, one), Add(m, k, two))), one, n)),\n",
    "                            ExprTuple(ExprRange(j, MultiQubitGate(IndexedVar(G, j), Set(Add(m, one), Add(m, k, two))), one, n))))\n",
    "            ).lhs"
   ]
  },
  {
   "cell_type": "code",
   "execution_count": null,
   "metadata": {},
   "outputs": [],
   "source": [
    "ExprRange(i, ExprTuple(ExprRange(j, MultiQubitGate(Aij, Sij), one, n)), one, m).first().entries[0].first()"
   ]
  },
  {
   "cell_type": "code",
   "execution_count": null,
   "metadata": {},
   "outputs": [],
   "source": [
    "Circuit(ExprArray(ExprRange(i, ExprTuple(ExprRange(j, Gate(Aij), one, n)), one, m),\n",
    "                     ExprTuple(ExprRange(j, MultiQubitGate(IndexedVar(B, j), Set(Add(m, one), Add(m, k, two))), one, n)),\n",
    "        ExprRange(i, ExprTuple(ExprRange(j, MultiQubitGate(Cij, Rij), one, n)), one, k),\n",
    "                     ExprTuple(ExprRange(j, MultiQubitGate(IndexedVar(D, j), Set(Add(m, one), Add(m, k, two))), one, n)),\n",
    "        ExprRange(i, ExprTuple(ExprRange(j, Gate(Eij), one, n)), one, p)))"
   ]
  },
  {
   "cell_type": "code",
   "execution_count": null,
   "metadata": {},
   "outputs": [],
   "source": [
    "Circuit(ExprArray(ExprRange(i, ExprTuple(ExprRange(j, Gate(Aij), one, n)), one, m),\n",
    "                     ExprTuple(ExprRange(j, MultiQubitGate(IndexedVar(B, j), Set(Add(m, one), Add(m, k, two))), one, n)),\n",
    "        ExprRange(i, ExprTuple(ExprRange(j, MultiQubitGate(Cij, Rij), one, n)), one, k),\n",
    "                     ExprTuple(ExprRange(j, MultiQubitGate(IndexedVar(D, j), Set(Add(m, one), Add(m, k, two))), one, n)),\n",
    "        ExprRange(i, ExprTuple(ExprRange(j, Gate(Eij), one, n)), one, p)))"
   ]
  },
  {
   "cell_type": "code",
   "execution_count": null,
   "metadata": {},
   "outputs": [],
   "source": [
    "Circuit(ExprArray(ExprRange(i, ExprTuple(ExprRange(j, MultiQubitGate(Aij, Sij), one, n)), one, m),\n",
    "                     ExprTuple(ExprRange(j, MultiQubitGate(IndexedVar(B, j), Set(Add(m, one), Add(m, k, two))), one, n)),\n",
    "        ExprRange(i, ExprTuple(ExprRange(j, MultiQubitGate(Cij, Rij), one, n)), one, k),\n",
    "                     ExprTuple(ExprRange(j, MultiQubitGate(IndexedVar(D, j), Set(Add(m, one), Add(m, k, two))), one, n)),\n",
    "        ExprRange(i, ExprTuple(ExprRange(j, MultiQubitGate(Eij, Qij), one, n)), one, p)))"
   ]
  },
  {
   "cell_type": "code",
   "execution_count": null,
   "metadata": {},
   "outputs": [],
   "source": [
    "Circuit(ExprArray(ExprRange(i, ExprTuple(ExprRange(j, MultiQubitGate(Aij, Sij), one, n)), one, m),\n",
    "                     ExprTuple(ExprRange(j, MultiQubitGate(IndexedVar(B, j), Set(two, four)), one, n)),\n",
    "        ExprRange(i, ExprTuple(ExprRange(j, MultiQubitGate(Cij, Rij), one, n)), one, k),\n",
    "                     ExprTuple(ExprRange(j, MultiQubitGate(IndexedVar(D, j), Set(two, five)), one, n)),\n",
    "        ExprRange(i, ExprTuple(ExprRange(j, MultiQubitGate(Eij, Qij), one, n)), one, p)))"
   ]
  },
  {
   "cell_type": "code",
   "execution_count": null,
   "metadata": {},
   "outputs": [],
   "source": [
    "Circuit(ExprArray(ExprTuple(Input(ket0), Gate(H), MultiQubitGate(X, Set(one, three)), Gate(H), Output(ket_plus)), \n",
    "        ExprTuple(Input(ket1), MultiQubitGate(H, Set(two, three)).with_styles(representation='block'), MultiQubitGate(H, Set(two)), Gate(X), Output(ket_minus)),\n",
    "       ExprTuple(Input(ket1), MultiQubitGate(H, Set(two, three)).with_styles(representation='block'), MultiQubitGate(X, Set(one, three)), Gate(X), Output(ket_minus))))"
   ]
  },
  {
   "cell_type": "code",
   "execution_count": null,
   "metadata": {},
   "outputs": [],
   "source": [
    "Circuit(ExprArray(ExprTuple(ExprRange(j, Gate(IndexedVar(B, j)), one, n))))"
   ]
  },
  {
   "cell_type": "code",
   "execution_count": null,
   "metadata": {},
   "outputs": [],
   "source": [
    "CircuitEquiv(\n",
    "                    Circuit(ExprArray(ExprTuple(ExprRange(j, Gate(IndexedVar(B, j)), one, n)))),\n",
    "                    Circuit(ExprArray(ExprTuple(ExprRange(j, Gate(IndexedVar(D, j)), one, n)))))"
   ]
  },
  {
   "cell_type": "code",
   "execution_count": null,
   "metadata": {},
   "outputs": [],
   "source": [
    "Circuit(ExprArray(ExprRange(i, ExprTuple(ExprRange(j, MultiQubitGate(Aij, Sij), one, n)), one, m),\n",
    "                            ExprTuple(ExprRange(j, Gate(IndexedVar(B, j)), one, n)),\n",
    "                            ExprRange(i, ExprTuple(ExprRange(j, MultiQubitGate(Cij, Rij), one, n)), one, k)))"
   ]
  },
  {
   "cell_type": "code",
   "execution_count": null,
   "metadata": {},
   "outputs": [],
   "source": [
    "CircuitEquiv(\n",
    "                    Circuit(ExprArray(ExprRange(i, ExprTuple(ExprRange(j, MultiQubitGate(Aij, Sij), one, n)), one, m),\n",
    "                            ExprTuple(ExprRange(j, Gate(IndexedVar(B, j)), one, n)),\n",
    "                            ExprRange(i, ExprTuple(ExprRange(j, MultiQubitGate(Cij, Rij), one, n)), one, k))),\n",
    "                    Circuit(ExprArray(ExprRange(i, ExprTuple(ExprRange(j, MultiQubitGate(Aij, Sij), one, n)), one, m),\n",
    "                            ExprTuple(ExprRange(j, Gate(IndexedVar(D, j)), one, n)),\n",
    "                            ExprRange(i, ExprTuple(ExprRange(j, MultiQubitGate(Cij, Rij), one, n)), one, k)))\n",
    "            )"
   ]
  },
  {
   "cell_type": "code",
   "execution_count": null,
   "metadata": {},
   "outputs": [],
   "source": [
    "Circuit(ExprArray(ExprRange(i, ExprTuple(ExprRange(j, MultiQubitGate(Aij, Rij), one, k), \n",
    "                                            MultiQubitGate(IndexedVar(B, i), IndexedVar(S, i)),\n",
    "                               ExprRange(j, MultiQubitGate(Cij, Qij), one, h)), \n",
    "                                    one, m)))"
   ]
  },
  {
   "cell_type": "code",
   "execution_count": null,
   "metadata": {},
   "outputs": [],
   "source": [
    "Circuit(ExprArray(ExprTuple(Input(ket0), Gate(H), Output(ket_plus)), \n",
    "        ExprTuple(Input(ket1), MultiQubitGate(H, Set(two)), Output(ket_minus))))\n",
    "# MultiQubitGate of a single gate - automatic equality reductions. "
   ]
  },
  {
   "cell_type": "code",
   "execution_count": null,
   "metadata": {},
   "outputs": [],
   "source": [
    "Circuit(ExprArray(ExprTuple(Input(ket0), I, Output(ket_plus)), \n",
    "        ExprTuple(Input(ket1), Gate(), Output(ket_minus))))\n",
    "# Empty gate reduction"
   ]
  },
  {
   "cell_type": "code",
   "execution_count": null,
   "metadata": {},
   "outputs": [],
   "source": [
    "# Single Qubit Gates"
   ]
  },
  {
   "cell_type": "code",
   "execution_count": null,
   "metadata": {},
   "outputs": [],
   "source": [
    "Circuit(ExprArray(ExprTuple(Input(ket0), Gate(H), Output(ket_plus)), \n",
    "        ExprTuple(Input(ket1), Gate(H), Output(ket_minus))))\n",
    "# H gate (both inputs)"
   ]
  },
  {
   "cell_type": "code",
   "execution_count": null,
   "metadata": {},
   "outputs": [],
   "source": [
    "Circuit(ExprArray(ExprTuple(Input(ket0), Gate(X), Output(ket1)), \n",
    "        ExprTuple(Input(ket1), Gate(X), Output(ket0))))\n",
    "# X gate (both inputs)"
   ]
  },
  {
   "cell_type": "code",
   "execution_count": null,
   "metadata": {},
   "outputs": [],
   "source": [
    "Circuit(ExprArray(ExprTuple(Input(ket0), Gate(Z), Output(ket0)), \n",
    "        ExprTuple(Input(ket1), Gate(Z), Output(Neg(ket1)))))\n",
    "# Z gate (both inputs)"
   ]
  },
  {
   "cell_type": "code",
   "execution_count": null,
   "metadata": {},
   "outputs": [],
   "source": [
    "#Two Qubit Gates"
   ]
  },
  {
   "cell_type": "code",
   "execution_count": null,
   "metadata": {},
   "outputs": [],
   "source": [
    "Circuit(ExprArray(ExprTuple(Input(ket0), MultiQubitGate(CONTROL, Set(one, two)).with_styles(representation='explicit'), \n",
    "                            Output(ket0)), \n",
    "        ExprTuple(Input(ket0), MultiQubitGate(Z, Set(one, two)).with_styles(representation='explicit'), \n",
    "                  Output(ket0)), \n",
    "        ExprTuple(Input(ket0), MultiQubitGate(CONTROL, Set(three, four)).with_styles(representation='explicit'), Output(ket0)), \n",
    "        ExprTuple(Input(ket1), MultiQubitGate(Z, Set(three, four)).with_styles(representation='explicit'), \n",
    "                  Output(ket1))))\n",
    "#CZ gate - 0 qubit control for 1 and 0 qubit inputs"
   ]
  },
  {
   "cell_type": "code",
   "execution_count": null,
   "metadata": {},
   "outputs": [],
   "source": [
    "Circuit(ExprArray(ExprTuple(Input(ket1), MultiQubitGate(CONTROL, Set(one, two)), Output(ket1)), \n",
    "        ExprTuple(Input(ket0), MultiQubitGate(Z, Set(one, two)), \n",
    "                  Output(ket0)), \n",
    "        ExprTuple(Input(ket1), MultiQubitGate(CONTROL, Set(three, four)), Output(ket1)), \n",
    "        ExprTuple(Input(ket1), MultiQubitGate(Z, Set(three, four)), \n",
    "                  Output(Neg(ket1))))) \n",
    "#CZ gate - 1 qubit control for 1 and 0 qubit inputs"
   ]
  },
  {
   "cell_type": "code",
   "execution_count": null,
   "metadata": {},
   "outputs": [],
   "source": [
    "Circuit(ExprArray(ExprTuple(Input(ket0), MultiQubitGate(CONTROL, Set(one, two)), Output(ket0)), \n",
    "        ExprTuple(Input(ket0), MultiQubitGate(X, Set(one, two)).with_styles(representation='explicit'), Output(ket0)), \n",
    "        ExprTuple(Input(ket0), MultiQubitGate(CONTROL, Set(three, four)), Output(ket0)), \n",
    "        ExprTuple(Input(ket1), MultiQubitGate(X, Set(three, four)), Output(ket1)))) \n",
    "#CX gate - 0 qubit control for 1 and 0 qubit inputs"
   ]
  },
  {
   "cell_type": "code",
   "execution_count": null,
   "metadata": {},
   "outputs": [],
   "source": [
    "Circuit(ExprArray(ExprTuple(Input(ket1), MultiQubitGate(CONTROL, Set(one, two)), Output(ket1)), \n",
    "        ExprTuple(Input(ket0), MultiQubitGate(X, Set(one, two)), Output(ket1)), \n",
    "        ExprTuple(Input(ket1), MultiQubitGate(CONTROL, Set(three, four)), Output(ket1)), \n",
    "        ExprTuple(Input(ket1), MultiQubitGate(X, Set(three, four)), Output(ket0)))) \n",
    "#CX gate - 1 qubit control for 1 and 0 qubit inputs"
   ]
  },
  {
   "cell_type": "code",
   "execution_count": null,
   "metadata": {},
   "outputs": [],
   "source": [
    "Circuit(ExprArray(ExprTuple(Input(zero), MultiQubitGate(CLASSICAL_CONTROL, Set(one, two)), SPACE), \n",
    "        ExprTuple(Input(ket0), MultiQubitGate(Z, Set(one, two)), \n",
    "                  Output(ket0)), \n",
    "        ExprTuple(Input(zero), MultiQubitGate(CLASSICAL_CONTROL, Set(three, four)), SPACE), \n",
    "        ExprTuple(Input(ket1), MultiQubitGate(Z, Set(three, four)), \n",
    "                  Output(ket1)))) \n",
    "#cZ gate - 0 classical bit control for 1 and 0 qubit inputs"
   ]
  },
  {
   "cell_type": "code",
   "execution_count": null,
   "metadata": {},
   "outputs": [],
   "source": [
    "Circuit(ExprArray(ExprTuple(Input(one), MultiQubitGate(CLASSICAL_CONTROL, Set(one, two)), SPACE), \n",
    "        ExprTuple(Input(ket0), MultiQubitGate(Z, Set(one, two)), \n",
    "                  Output(ket0)), \n",
    "        ExprTuple(Input(one), MultiQubitGate(CLASSICAL_CONTROL, Set(three, four)), SPACE), \n",
    "        ExprTuple(Input(ket1), MultiQubitGate(Z, Set(three, four)), \n",
    "                  Output(Neg(ket1)))))\n",
    "#cZ gate - 1 classical bit control for 1 and 0 qubit inputs"
   ]
  },
  {
   "cell_type": "code",
   "execution_count": null,
   "metadata": {},
   "outputs": [],
   "source": [
    "Circuit(ExprArray(ExprTuple(Input(zero), MultiQubitGate(CLASSICAL_CONTROL, Set(one, two)), SPACE), \n",
    "        ExprTuple(Input(ket0), MultiQubitGate(X, Set(one, two)), \n",
    "                  Output(ket0)), \n",
    "        ExprTuple(Input(zero), MultiQubitGate(CLASSICAL_CONTROL, Set(three, four)), SPACE), \n",
    "        ExprTuple(Input(ket1), MultiQubitGate(X, Set(three, four)), \n",
    "                  Output(ket1)))) \n",
    "#cX gate - 0 classical bit control for 1 and 0 qubit inputs"
   ]
  },
  {
   "cell_type": "code",
   "execution_count": null,
   "metadata": {},
   "outputs": [],
   "source": [
    "Circuit(ExprArray(ExprTuple(Input(one), MultiQubitGate(CLASSICAL_CONTROL, Set(one, two)), SPACE), \n",
    "        ExprTuple(Input(ket0), MultiQubitGate(X, Set(one, two)), \n",
    "                  Output(ket1)), \n",
    "        ExprTuple(Input(one), MultiQubitGate(CLASSICAL_CONTROL, Set(three, four)), SPACE), \n",
    "        ExprTuple(Input(ket1), MultiQubitGate(X, Set(three, four)), \n",
    "                  Output(ket0))))\n",
    "#cX gate - 1 classical bit control for 1 and 0 qubit inputs"
   ]
  },
  {
   "cell_type": "code",
   "execution_count": null,
   "metadata": {},
   "outputs": [],
   "source": [
    "#NULL GATES"
   ]
  },
  {
   "cell_type": "code",
   "execution_count": null,
   "metadata": {},
   "outputs": [],
   "source": [
    "Circuit(ExprArray(ExprTuple(Input(ket0), Gate(H), Gate(H), Output(ket0)), \n",
    "        ExprTuple(Input(ket1), Gate(H), Gate(H), Output(ket1))))"
   ]
  },
  {
   "cell_type": "code",
   "execution_count": null,
   "metadata": {},
   "outputs": [],
   "source": [
    "Circuit(ExprArray(ExprTuple(Input(ket0), Gate(X), Gate(X), Output(ket0)), \n",
    "        ExprTuple(Input(ket1), Gate(X), Gate(X), Output(ket1))))"
   ]
  },
  {
   "cell_type": "code",
   "execution_count": null,
   "metadata": {},
   "outputs": [],
   "source": [
    "Circuit(ExprArray(ExprTuple(Input(ket0), Gate(Z), Gate(Z), Output(ket0)), \n",
    "        ExprTuple(Input(ket1), Gate(Z), Gate(Z), Output(ket1))))"
   ]
  },
  {
   "cell_type": "code",
   "execution_count": null,
   "metadata": {},
   "outputs": [],
   "source": [
    "Circuit(ExprArray(ExprTuple(Input(ket0), MultiQubitGate(CONTROL, Set(one, two)), MultiQubitGate(CONTROL, Set(one, two)), \n",
    "                  Output(ket0)), \n",
    "        ExprTuple(Input(ket0), MultiQubitGate(Z, Set(one, two)), MultiQubitGate(Z, Set(one, two)), Output(ket0)), \n",
    "        ExprTuple(Input(ket0), MultiQubitGate(CONTROL, Set(three, four)), MultiQubitGate(CONTROL, Set(three, four)), \n",
    "                  Output(ket0)), \n",
    "        ExprTuple(Input(ket1), MultiQubitGate(Z, Set(three, four)), MultiQubitGate(Z, Set(three, four)), \n",
    "                  Output(ket1)),\n",
    "        ExprTuple(Input(ket1), MultiQubitGate(CONTROL, Set(five, six)), MultiQubitGate(CONTROL, Set(five, six)),\n",
    "                  Output(ket1)),\n",
    "        ExprTuple(Input(ket0), MultiQubitGate(Z, Set(five, six)), MultiQubitGate(Z, Set(five, six)),\n",
    "                  Output(ket0)),\n",
    "        ExprTuple(Input(ket1), MultiQubitGate(CONTROL, Set(seven, eight)), MultiQubitGate(CONTROL, Set(seven, eight)), \n",
    "                  Output(ket1)), \n",
    "        ExprTuple(Input(ket1), MultiQubitGate(Z, Set(seven, eight)), MultiQubitGate(Z, Set(seven, eight)), \n",
    "                  Output(ket1)))) \n",
    "# Double CZ gate"
   ]
  },
  {
   "cell_type": "code",
   "execution_count": null,
   "metadata": {},
   "outputs": [],
   "source": [
    "Circuit(ExprArray(ExprTuple(Input(ket0), MultiQubitGate(CONTROL, Set(one, two)), MultiQubitGate(CONTROL, Set(one, two)), \n",
    "                  Output(ket0)), \n",
    "        ExprTuple(Input(ket0), MultiQubitGate(X, Set(one, two)), MultiQubitGate(X, Set(one, two)), Output(ket0)), \n",
    "        ExprTuple(Input(ket0), MultiQubitGate(CONTROL, Set(three, four)), MultiQubitGate(CONTROL, Set(three, four)), \n",
    "                  Output(ket0)), \n",
    "        ExprTuple(Input(ket1), MultiQubitGate(X, Set(three, four)), MultiQubitGate(X, Set(three, four)), \n",
    "                  Output(ket1)),\n",
    "        ExprTuple(Input(ket1), MultiQubitGate(CONTROL, Set(five, six)), MultiQubitGate(CONTROL, Set(five, six)),\n",
    "                  Output(ket1)),\n",
    "        ExprTuple(Input(ket0), MultiQubitGate(X, Set(five, six)), MultiQubitGate(X, Set(five, six)),\n",
    "                  Output(ket0)),\n",
    "        ExprTuple(Input(ket1), MultiQubitGate(CONTROL, Set(seven, eight)), MultiQubitGate(CONTROL, Set(seven, eight)), \n",
    "                  Output(ket1)), \n",
    "        ExprTuple(Input(ket1), MultiQubitGate(X, Set(seven, eight)), MultiQubitGate(X, Set(seven, eight)), \n",
    "                  Output(ket1)))) \n",
    "# Double CX gate"
   ]
  },
  {
   "cell_type": "code",
   "execution_count": null,
   "metadata": {},
   "outputs": [],
   "source": [
    "Circuit(ExprArray(ExprTuple(Input(ket0), MultiQubitGate(CONTROL, Set(one, two)), Output(ket0)), \n",
    "        ExprTuple(Input(ket0), MultiQubitGate(U, Set(one, two)), \n",
    "                  Output(ket0)), \n",
    "        ExprTuple(Input(ket0), MultiQubitGate(CONTROL, Set(three, four)), Output(ket0)), \n",
    "        ExprTuple(Input(ket1), MultiQubitGate(U, Set(three, four)), \n",
    "                  Output(ket1)))) \n",
    "#CU gate - 0 classical bit control for 1 and 0 qubit inputs (Always null regardless of what U is)"
   ]
  },
  {
   "cell_type": "code",
   "execution_count": null,
   "metadata": {},
   "outputs": [],
   "source": [
    "# CONGRUENCIES"
   ]
  },
  {
   "cell_type": "code",
   "execution_count": null,
   "metadata": {},
   "outputs": [],
   "source": [
    "Circuit(ExprArray(\n",
    "    ExprTuple(Input(ket0), MultiQubitGate(Z, Set(one, two)), Output(ket0)), \n",
    "    ExprTuple(Input(ket0), MultiQubitGate(CONTROL, Set(one, two)), \n",
    "              Output(ket0)), \n",
    "    ExprTuple(Input(ket0), MultiQubitGate(Z, Set(three, four)), Output(ket0)), \n",
    "    ExprTuple(Input(ket1), MultiQubitGate(CONTROL, Set(three, four)), \n",
    "                Output(ket1)),\n",
    "    ExprTuple(Input(ket1), MultiQubitGate(Z, Set(five, six)), Output(ket1)), \n",
    "    ExprTuple(Input(ket0), MultiQubitGate(CONTROL, Set(five, six)), \n",
    "              Output(ket0)), \n",
    "    ExprTuple(Input(ket1), MultiQubitGate(Z, Set(seven, eight)), Output(Neg(ket1))), \n",
    "    ExprTuple(Input(ket1), MultiQubitGate(CONTROL, Set(seven, eight)), \n",
    "              Output(ket1))))\n",
    "\n",
    "#Congruent to a regular CZ gate"
   ]
  },
  {
   "cell_type": "code",
   "execution_count": null,
   "metadata": {},
   "outputs": [],
   "source": [
    "Circuit(ExprArray(\n",
    "        ExprTuple(Input(ket0), I, MultiQubitGate(CONTROL, Set(one, two)), I, Output(ket0)), \n",
    "        ExprTuple(Input(ket0), Gate(H), MultiQubitGate(Z, Set(one, two)), Gate(H), Output(ket0)),\n",
    "        ExprTuple(Input(ket0), I, MultiQubitGate(CONTROL, Set(three, four)), I, Output(ket0)), \n",
    "        ExprTuple(Input(ket1), Gate(H), MultiQubitGate(Z, Set(three, four)), Gate(H), Output(ket1)),\n",
    "        ExprTuple(Input(ket1), I, MultiQubitGate(CONTROL, Set(five, six)), I, Output(ket1)), \n",
    "        ExprTuple(Input(ket0), Gate(H), MultiQubitGate(Z, Set(five, six)), Gate(H), Output(ket1)),\n",
    "        ExprTuple(Input(ket1), I, MultiQubitGate(CONTROL, Set(seven, eight)), I, Output(ket1)), \n",
    "        ExprTuple(Input(ket1), Gate(H), MultiQubitGate(Z, Set(seven, eight)), Gate(H), Output(ket0))))\n",
    "# Congruent to a CX gate"
   ]
  },
  {
   "cell_type": "code",
   "execution_count": null,
   "metadata": {},
   "outputs": [],
   "source": [
    "Circuit(ExprArray(ExprTuple(Input(ket0), Gate(H), MultiQubitGate(CONTROL, Set(one, two)), Gate(H), Output(ket0)), \n",
    "        ExprTuple(Input(ket0), Gate(H), MultiQubitGate(Z, Set(one, two)), Gate(H), Output(ket0)),\n",
    "        ExprTuple(Input(ket0), Gate(H), MultiQubitGate(CONTROL, Set(three, four)), Gate(H), Output(ket0)), \n",
    "        ExprTuple(Input(ket1), Gate(H), MultiQubitGate(Z, Set(three, four)), Gate(H), Output(ket1)),\n",
    "        ExprTuple(Input(ket1), Gate(H), MultiQubitGate(CONTROL, Set(five, six)), Gate(H), Output(ket1)), \n",
    "        ExprTuple(Input(ket0), Gate(H), MultiQubitGate(Z, Set(five, six)), Gate(H), Output(ket1)),\n",
    "        ExprTuple(Input(ket1), Gate(H), MultiQubitGate(CONTROL, Set(seven, eight)), Gate(H), Output(ket1)), \n",
    "        ExprTuple(Input(ket1), Gate(H), MultiQubitGate(Z, Set(seven, eight)), Gate(H), Output(ket0))))\n",
    "# Intermediate step to show the congruence of a switched CX gate"
   ]
  },
  {
   "cell_type": "code",
   "execution_count": null,
   "metadata": {},
   "outputs": [],
   "source": [
    "Circuit(ExprArray(ExprTuple(Input(ket0), Gate(H), MultiQubitGate(Z, Set(one, two)), Gate(H), Output(ket0)), \n",
    "        ExprTuple(Input(ket0), Gate(H), MultiQubitGate(CONTROL, Set(one, two)), Gate(H), Output(ket0)),\n",
    "        ExprTuple(Input(ket0), Gate(H), MultiQubitGate(Z, Set(three, four)), Gate(H), Output(ket1)), \n",
    "        ExprTuple(Input(ket1), Gate(H), MultiQubitGate(CONTROL, Set(three, four)), Gate(H), Output(ket1)),\n",
    "        ExprTuple(Input(ket1), Gate(H), MultiQubitGate(Z, Set(five, six)), Gate(H), Output(ket1)), \n",
    "        ExprTuple(Input(ket0), Gate(H), MultiQubitGate(CONTROL, Set(five, six)), Gate(H), Output(ket0)),\n",
    "        ExprTuple(Input(ket1), Gate(H), MultiQubitGate(Z, Set(seven, eight)), Gate(H), Output(ket0)), \n",
    "        ExprTuple(Input(ket1), Gate(H), MultiQubitGate(CONTROL, Set(seven, eight)), Gate(H), Output(ket1))))\n",
    "# using cell 24 we can show that this is equivalent to cell 26"
   ]
  },
  {
   "cell_type": "code",
   "execution_count": null,
   "metadata": {},
   "outputs": [],
   "source": [
    "Circuit(ExprArray(ExprTuple(Input(ket0), Gate(H), MultiQubitGate(CONTROL, Set(one, two)), Gate(H), Output(ket0)), \n",
    "        ExprTuple(Input(ket0), I, MultiQubitGate(X, Set(one, two)), I, Output(ket0)),\n",
    "        ExprTuple(Input(ket0), Gate(H), MultiQubitGate(CONTROL, Set(three, four)), Gate(H), Output(ket0)), \n",
    "        ExprTuple(Input(ket1), I, MultiQubitGate(X, Set(three, four)), I, Output(ket1)),\n",
    "        ExprTuple(Input(ket1), Gate(H), MultiQubitGate(CONTROL, Set(five, six)), Gate(H), Output(ket1)), \n",
    "        ExprTuple(Input(ket0), I, MultiQubitGate(X, Set(five, six)), I, Output(ket1)),\n",
    "        ExprTuple(Input(ket1), Gate(H), MultiQubitGate(CONTROL, Set(seven, eight)), Gate(H), Output(ket1)), \n",
    "        ExprTuple(Input(ket1), I, MultiQubitGate(X, Set(seven, eight)), I, Output(ket0))))\n",
    "# using cell 26, we apply instantiation to return to the X gates"
   ]
  },
  {
   "cell_type": "code",
   "execution_count": null,
   "metadata": {},
   "outputs": [],
   "source": [
    "Circuit(ExprArray(ExprTuple(Input(ket0), I, MultiQubitGate(X, Set(one, two)), I, Output(ket0)), \n",
    "        ExprTuple(Input(ket0), Gate(H), MultiQubitGate(CONTROL, Set(one, two)), Gate(H), Output(ket0)),\n",
    "        ExprTuple(Input(ket0), I, MultiQubitGate(X, Set(three, four)), I, Output(ket1)), \n",
    "        ExprTuple(Input(ket1), Gate(H), MultiQubitGate(CONTROL, Set(three, four)), Gate(H), Output(ket1)),\n",
    "        ExprTuple(Input(ket1), I, MultiQubitGate(X, Set(five, six)), I, Output(ket1)), \n",
    "        ExprTuple(Input(ket0), Gate(H), MultiQubitGate(CONTROL, Set(five, six)), Gate(H), Output(ket0)),\n",
    "        ExprTuple(Input(ket1), I, MultiQubitGate(X, Set(seven, eight)), I, Output(ket0)), \n",
    "        ExprTuple(Input(ket1), Gate(H), MultiQubitGate(CONTROL, Set(seven, eight)), Gate(H), Output(ket1))))\n",
    "# using cell 27 we can show that cell 28 is congruent to this cell "
   ]
  },
  {
   "cell_type": "code",
   "execution_count": null,
   "metadata": {},
   "outputs": [],
   "source": [
    "%end demonstrations"
   ]
  },
  {
   "cell_type": "code",
   "execution_count": null,
   "metadata": {},
   "outputs": [],
   "source": []
  }
 ],
 "metadata": {
  "kernelspec": {
   "display_name": "Python 3",
   "language": "python",
   "name": "python3"
  }
 },
 "nbformat": 4,
 "nbformat_minor": 0
}<|MERGE_RESOLUTION|>--- conflicted
+++ resolved
@@ -32,14 +32,11 @@
     "    ket1, ket0, ket_plus, ket_minus, ket_psi, H, X, Z, I, \n",
     "    SPACE, CONTROL, CLASSICAL_CONTROL, MEAS, SWAP) \n",
     "from proveit.physics.quantum import Qmult, Ket\n",
-<<<<<<< HEAD
-=======
     "from proveit.physics.quantum.QPE import phase_, psi_k, u_, U_, t_, psi_\n",
     "from proveit.physics.quantum import (H, X, Z, I, ket1, ket0, ket_plus, ket_minus, ket_psi, SPACE, CONTROL, \n",
     "                                              CLASSICAL_CONTROL, MEAS, SWAP)\n",
     "#from proveit.physics.quantum import single_time_equiv, time_equiv\n",
     "from proveit.physics.quantum.quantum_ops import Ket\n",
->>>>>>> ac0979ed
     "%begin demonstrations"
    ]
   },
@@ -52,28 +49,6 @@
     "from proveit import Function, Variable\n",
     "from proveit import theta, W\n",
     "Z_theta_k = Variable('Z_theta_k', r'Z_{\\theta_k}')"
-<<<<<<< HEAD
-   ]
-  },
-  {
-   "cell_type": "code",
-   "execution_count": null,
-   "metadata": {},
-   "outputs": [],
-   "source": [
-    "Circuit(ExprArray([ket_psi, MultiQubitGate(CONTROL, Set(one, two)), I, Qmult(Z_theta_k, ket_psi)],\n",
-    "                  [Ket(u), MultiQubitGate(IndexedVar(W, k), Set(one, two)), I, Ket(u)]))"
-   ]
-  },
-  {
-   "cell_type": "code",
-   "execution_count": null,
-   "metadata": {},
-   "outputs": [],
-   "source": [
-    "ExprRange(i, Add(zero, i), one, n).with_expansion(3)"
-=======
->>>>>>> ac0979ed
    ]
   },
   {
