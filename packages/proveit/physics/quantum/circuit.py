import sys
from proveit import (Lambda, Literal, Function, TransitiveRelation, 
                     StyleOptions, USE_DEFAULTS, defaults,
                     prover, equality_prover)
from proveit import A, B, C, D, E, F, G, h, i, j, k, m, n, p, Q, R, S, U
from proveit._core_.expression.composite import ExprArray, ExprTuple, ExprRange
from proveit.logic import Set
# from proveit.physics.quantum import Xgate, Ygate, Zgate, Hgate
# not clear yet what to substitute for ExpressionTensor -- perhaps ExprArray
# and Block is not being used in the active code
# from proveit.multi_expression import ExpressionTensor, Block
# from proveit.logic import Forall, Equals, InSet
# from proveit.computer_science.regular_expressions import KleeneRepetition

pkg = __package__  # can probably delete later

# quantum circuit gate literals

"""
# A BARRIER is required to separate independent gates that operate in parallel
# and are adjacent in a quantum circuit (e.g., no controlled gate between them):
BARRIER = literals.add('BARRIER', {STRING:'|', LATEX:'|'})
"""

"""
class ImplicitIdentities(Block):
    '''
    ImplicitIdentities are used in quantum circuits where they must be
    filled in with one or more identities as determined by the width of
    the circuit (which isn't established until Blocks are instantiated).
    See ForallWithImplicitIdentities.
    '''
    def __init__(self, name, format_map = None):
        Block.__init__(self, name, format_map)
"""

"""
def are_identities(gates):
    '''
    Returns the expression that the set of gates, as a List, are in the set of repeating identities.
    In other words, an expression that is true if all of the gates are identity gates.
    '''
    return In(List(gates), KleeneRepetition(I))



def _defineAxioms():
    return None # For now, we're just asserting the theorems without proof.

def _defineTheorems():
    _firstTheorem = \
    identity_collapse = ForallWithImplicitIdentities([Aetc, multi_b, Is], Equals(Circuit(Aetc, Gates(Is), multi_b), Circuit(Aetc, multi_b)))
    reverse_cz_dn = ForallWithImplicitIdentities([Aetc, multi_b, Cetc, multi_d, Is], Equals(Circuit(Aetc, Gates(multi_b, Target(Z), Is, CTRL_UP, Cetc), multi_d),
                                                                                            Circuit(Aetc, Gates(multi_b, CTRL_DN, Is, Target(Z), Cetc), multi_d)))
    reverse_cz_up = ForallWithImplicitIdentities([Aetc, multi_b, Cetc, multi_d, Is], Equals(Circuit(Aetc, Gates(multi_b, CTRL_DN, Is, Target(Z), Cetc), multi_d),
                                                                                            Circuit(Aetc, Gates(multi_b, Target(Z), Is, CTRL_UP, Cetc), multi_d)))
    reverse_cnot_dn_to_up = ForallWithImplicitIdentities([Aetc, multi_b, Cetc, multi_d, Is, IsB, IsC],
                                                     Equals(Circuit(Aetc, Gates(multi_b, CTRL_DN, Is, Target(X), Cetc), multi_d),
                                                            Circuit(Aetc, Gates(IsB, H, Is, H, IsC), Gates(multi_b, Target(X), Is, CTRL_UP, Cetc), Gates(IsB, H, Is, H, IsC), multi_d)))
    reverse_cnot_up_to_dn = ForallWithImplicitIdentities([Aetc, multi_b, Cetc, multi_d, Is, IsB, IsC],
                                                     Equals(Circuit(Aetc, Gates(multi_b, Target(X), Is, CTRL_UP, Cetc), multi_d),
                                                            Circuit(Aetc, Gates(IsB, H, Is, H, IsC), Gates(multi_b, CTRL_DN, Is, Target(X), Cetc), Gates(IsB, H, Is, H, IsC), multi_d)))
    return _firstTheorem, locals()
"""


class Input(Function):
    '''
    Represents an input state entering from the left-hand side of a
    circuit. Updated 1/26/2020 by wdc
    '''
    # the literal operator of the Input operation class
    _operator_ = Literal('INPUT', theory=__file__)

    def __init__(self, state, *, styles=None):
        '''
        Create an INPUT operation (for entering the left-hand side
        of a circuit) with the given input state.
        '''
        Function.__init__(self, Input._operator_, state, styles=styles)
        self.state = state

    def string(self, **kwargs):
        return self.formatted('string', **kwargs)

    def latex(self, **kwargs):
        return self.formatted('latex', **kwargs)
    
    def formatted(self, format_type, solo=True, fence=False):
        formatted_state = self.state.formatted(format_type, fence=False)
        if format_type == 'latex':
            spacing = '@C=1em @R=.7em'
            out_str = r'\lstick{' + formatted_state + r'}'
            if solo:
                out_str = r'\hspace{2em} \Qcircuit' + spacing + '{' + '\n' + '& ' + out_str + r' & \qw'
                out_str += ' \n' + r'} \hspace{2em}'
            return out_str
        else:
            return 'Input(' + formatted_state + ')'

    def _config_latex_tool(self, lt):
        Function._config_latex_tool(self, lt)
        if 'qcircuit' not in lt.packages:
            lt.packages.append('qcircuit')


# INPUT = Literal(pkg, 'INPUT')  # , operation_maker=lambda operands: Input(*operands))
# An input state (entering the left of the circuit)


class Output(Function):
    '''
    Represents an output state exiting from the right-hand side of
    a circuit. Updated 1/26/2020 by wdc
    '''
    # the literal operator of the Output operation class
    _operator_ = Literal('OUTPUT', theory=__file__)

    def __init__(self, state, *, styles=None):
        '''
        Create an OUTPUT operation with the given input state.
        '''
        Function.__init__(self, Output._operator_, state, styles=styles)
        self.state = state

    def string(self, **kwargs):
        return self.formatted('string', **kwargs)

    def latex(self, **kwargs):
        return self.formatted('latex', **kwargs)

    def formatted(self, format_type, solo=True, fence=False):
        formatted_state = self.state.formatted(format_type, fence=False)
        if format_type == 'latex':

            spacing = '@C=1em @R=.7em'
            out_str = r'\rstick{' + formatted_state + r'} \qw'
            if solo:
                out_str = r'\hspace{2em} \Qcircuit' + spacing + '{' + '\n' + '& ' + out_str
                out_str += ' \n' + r'} \hspace{2em}'
            return out_str
        else:
            return 'Output(' + formatted_state + ')'

    def _config_latex_tool(self, lt):
        Function._config_latex_tool(self, lt)
        if 'qcircuit' not in lt.packages:
            lt.packages.append('qcircuit')


class IdentityOp(Literal):
    '''
    The quantum identity operator 'I'
    '''

    def __init__(self, *, explicit=False, styles=None):
        '''
        Create the Literal 'I'.
        If not 'explicit', just use a wire.
        '''
        if styles is None:
            if explicit:
                styles = {'representation': 'explicit'}
            else:
                styles = {'representation': 'implicit'}
        Literal.__init__(self, 'I', styles=styles)

    def style_options(self):
        '''
        Return the StyleOptions object for this IdentityOp.
        '''
        options = StyleOptions(self)
        options.add_option(
            name = 'representation',
            description = (
                    "The 'implicit' option formats the identity operation as "
                    "a quantum wire and the 'explicit' option formats it "
                    "as a box containing the I literal"),
            default = 'implicit',
            related_methods = ())

        return options

    def remake_arguments(self):
        if self.get_style('representation', 'wire') == 'explicit':
            yield('explicit', True)

    def string(self, **kwargs):
        return self.formatted('string', **kwargs)

    def latex(self, **kwargs):
        return self.formatted('latex', **kwargs)

    def formatted(self, format_type, representation=None, solo=True, fence=False, **kwargs):
        if representation is None:
            representation = self.get_style('representation', 'implicit')
        if format_type == 'latex':
            spacing = '@C=1em @R=.7em'
            out_str = ''
            if representation == 'implicit':
                out_str += r'\qw'
            else:
                if solo:
                    out_str += r'\gate{I}'
                else:
                    out_str += r'I'
            if solo:
                out_str = r'\hspace{2em} \Qcircuit' + spacing + '{' + '\n' + '& ' + out_str
                out_str += ' \n' + r'} \hspace{2em}'
            return out_str
        else:
            if representation == 'implicit':
                return '--'
            else:
                return '[I]'

    def _config_latex_tool(self, lt):
        Literal._config_latex_tool(self, lt)
        if 'qcircuit' not in lt.packages:
            lt.packages.append('qcircuit')

# OUTPUT = Literal(pkg, 'OUTPUT')  # , operation_maker=lambda operands: Output(*operands))
# An output state (exiting the right of the circuit)


class Gate(Function):
    '''
    Represents a gate in a quantum circuit.
    '''
    # the literal operator of the Gate operation class
    _operator_ = Literal('GATE', theory=__file__)

    def __init__(self, *operand, styles=None):
        '''
        Create a quantum circuit gate performing the given operation.
        '''
        if len(operand) > 1:
            raise ValueError(
                'Expected on operand, got %s instead.' %
                len(operand))
        if len(operand) == 0:
            self.gate_operation = None
        else:
            self.gate_operation = operand[0]
        Function.__init__(self, Gate._operator_, operand, styles=styles)

    def remake_with_style_calls(self):
        '''
        In order to reconstruct this Expression to have the same styles,
        what "with..." method calls are most appropriate?
        '''
        representation = self.get_style('representation', 'explicit')
        call_strs = []
        if representation == 'implicit':
            call_strs.append("with_styles(representation='implicit')")
        return call_strs

    @equality_prover('shallow_simplified', 'shallow_simplify')
    def shallow_simplification(self, *, must_evaluate=False,
                               **defaults_config):
        '''
        Handles "Gate() = IdentityOp()", "Gate(Input(U)) = Input(U)",
        and  "Gate(Output(U)) = Output(U)".
        '''
        if self.operands.num_entries() == 0:
            from proveit.physics.quantum import empty_gate
            return empty_gate

        if isinstance(self.gate_operation, Input):
            from proveit.physics.quantum import input_gate_to_ket
            return input_gate_to_ket.instantiate(
                {U: self.gate_operation.state})
        elif isinstance(self.gate_operation, Output):
            from proveit.physics.quantum import output_gate_to_ket
            return output_gate_to_ket.instantiate(
                {U: self.gate_operation.state})
        from proveit.logic import Equals
        return Equals(self, self).conclude_via_reflexivity()

    def style_options(self):
        '''
        Return the StyleOptions object for this Gate object.
        '''
        options = StyleOptions(self)
        if (self.gate_operation is not None and 
                str(self.gate_operation) == 'X'):
            # For an X gate, it may be displayed as
            # 'X' (explicit) or as a target (implicit).
            options.add_option(
                name='representation',
                description=(
                    "The 'implicit' option formats the identity operation as "
                    "a quantum wire and the X gate as a target. The 'explicit' "
                    "option formats the identity operation as a box containing the "
                    "I literal and the X gate as a box containing an X"),
                default='explicit',
            related_methods=())

        return options

    def string(self, **kwargs):
        return self.formatted('string', **kwargs)

    def latex(self, **kwargs):
        return self.formatted('latex', **kwargs)

    def formatted(self, format_type, representation=None, solo=True, **kwargs):
        if self.gate_operation is None:
            formatted_gate_operation = '[]'

        else:
            formatted_gate_operation = self.gate_operation.formatted(
                format_type, fence=False, solo=False)
        if representation is None:
            representation = self.get_style('representation', 'explicit')

        # if isinstance(self.gate_operation, IdentityOp):
        #     formatted_gate_operation = self.gate_operation.formatted(format_type, solo=True)
        if format_type == 'latex':
            spacing = '@C=1em @R=.7em'
            out_str = ''

            if formatted_gate_operation == 'MES':
                out_str += r'\meter'
            elif formatted_gate_operation == 'SPACE':
                out_str += formatted_gate_operation
            elif isinstance(self.gate_operation, Input):
                out_str += r'\gate{ Input(' + self.gate_operation.state.formatted(
                    format_type='latex') + ')}'
            elif isinstance(self.gate_operation, Output):
                out_str += r'\gate{ Output(' + self.gate_operation.state.formatted(
                    format_type='latex') + ')}'
            elif isinstance(self.gate_operation, IdentityOp):
                return self.gate_operation.formatted(
                    format_type, fence=False, solo=solo)

            elif formatted_gate_operation == 'X' and representation == 'implicit':
                # this is formatted as a target.
                out_str += r'\targ'
            else:
                out_str += r'\gate{' + formatted_gate_operation + r'}'
            if solo:
                out_str = r'\hspace{2em} \Qcircuit' + spacing + '{' + '\n' + '& ' + out_str
                out_str += ' \n' + r'} \hspace{2em}'
            return out_str
        else:
            return 'Gate(' + formatted_gate_operation + ')'

    def _config_latex_tool(self, lt):
        Function._config_latex_tool(self, lt)
        if 'qcircuit' not in lt.packages:
            lt.packages.append('qcircuit')


class MultiQubitGate(Function):
    '''
    Represents a connection of multiple gates.  In a circuit(), each row that contains a member of a MultiQubitGate
    must contain a MultiQubitGate() where the arguments are 1- the name of the gate, and 2- the indices of the other
    gates involved in the MultiQubitGate contained in a Set() starting at index 1, NOT 0.
    For example,  |1> \\control |1> \\ |0> |x| |0> would be represented as
    Circuit(ExprTuple(Input, MultiQubitGate(CONTROL, Set(one, two), Output),
            ExprTuple(Input, MultiQubitGate(X, Set(one, two), Output).
    If there are consecutive rows that contain the same type of gate, they will
    be represented as a block.
    '''
    # the literal operator of the Gate operation class
    _operator_ = Literal('MULTI_QUBIT_GATE', theory=__file__)

    def __init__(self, gate, gate_set, *, styles=None):
        '''
        Create a quantum circuit gate performing the given operation.
        '''
        if isinstance(gate_set, Set):
            self.indices = gate_set.operands
        else:
            self.indices = None
        self.gate_set = gate_set
        self.gate = gate
        Function.__init__(self, MultiQubitGate._operator_,
                           (gate, gate_set), styles=styles)

    def remake_with_style_calls(self):
        '''
        In order to reconstruct this Expression to have the same styles,
        what "with..." method calls are most appropriate?
        '''
        representation = self.get_style('representation')
        call_strs = []
        if representation != 'explicit':
            call_strs.append("with_styles(representation='%s')"
                             %representation)
        return call_strs

    @equality_prover('shallow_simplified', 'shallow_simplify')
    def shallow_simplification(self, *, must_evaluate=False,
                               **defaults_config):
        '''
        Handles "MultiQubitGate(a, Set()) = IdentityOp()" and
        "MultiQubitGate(a, Set(n)) = Gate(a)".
        '''
        from proveit.numbers import is_literal_int
        from proveit.logic.equality import Equals
        if (isinstance(self.gate_set, Set) and self.gate_set.operands.is_single()
                and is_literal_int(self.gate_set.operands[0])):
            try:
                return self.unary_reduction()
            except BaseException:
                # Cannot do the reduction if the operand is not known
                # to be in NaturalPos.
                pass

        if (isinstance(self.gate_set, Set) and 
                self.gate_set.operands.num_entries() == 0):
            return self.empty_set_reduction()
            # need to implement an empty set reduction theorem
        return Equals(self, self).conclude_via_reflexivity()

    def style_options(self):
        from proveit._core_.expression.style_options import StyleOptions

        options = StyleOptions(self)
        # It would be better to make this only an option when it is
        # applicable.  Just doing this for now.
        options.add_option(
            name='representation',
            description=("'implicit' representation displays X gates "
                         "as a target, while 'explicit' representation "
                         "always displays the type of gate in a box. "
                         "Ex. |X|. 'Block' displays the MultiQubitGate "
                         "as a block gate assuming all other gates within"
                         " the MultiQubitGate are the same."),
            default='explicit',
            related_methods=())

        return options

    def string(self, **kwargs):
        return self.formatted('string', **kwargs)

    def latex(self, **kwargs):
        return self.formatted('latex', **kwargs)

    @equality_prover('unary_reduced', 'unary_reduce')
    def unary_reduction(self, **defaults_config):
        from proveit.physics.quantum import unary_multi_qubit_gate_reduction

        if not self.gate_set.operands.is_single():
            raise ValueError("Expression must have a single operand in "
                             "order to invoke unary_reduction")
        operand = self.gate_set.operands[0]
        return unary_multi_qubit_gate_reduction.instantiate(
            {U: self.gate, A: operand})

    @equality_prover('empty_set_reduced', 'empty_set_reduce')
    def empty_set_reduction(self, **defaults_config):
        from proveit.physics.quantum import empty_multi_qubit_gate_reduction
        if not self.gate_set.operands.num_entries() == 0:
            raise ValueError("Expression must have an empty Set() in "
                             "order to invoke empty_set_reduction")
        #operand = self.gate_set
        return empty_multi_qubit_gate_reduction.instantiate(
            {U: self.gate})

    def formatted(self, format_type, representation=None, solo=True, **kwargs):
        if representation is None:
            representation = self.get_style('representation', 'explicit')

        formatted_gate_operation = self.gate.formatted(format_type, solo=False, fence=False)

        if isinstance(self.gate, IdentityOp) and solo:
            # if the MQG is not contained and the gate is an IdentityOp(),
            # but the representation of the IdentityOp is implicit, represent it as
            # 2 dashes "--"
            formatted_gate_operation = self.gate.formatted(format_type, solo=False, representation='explicit')
        if format_type == 'latex':
            if isinstance(self.gate, Input):
                formatted_gate_operation = 'Input: ' + self.gate.state.formatted(format_type)
            elif isinstance(self.gate, Output):
                formatted_gate_operation = 'Output: ' + self.gate.state.formatted(format_type)
            elif isinstance(self.gate, MultiWire):
                if self.gate.get_style('representation', 'explicit') == 'implicit':
                    formatted_gate_operation = 'I'
                else:
                    formatted_gate_operation = r' /^{' + self.gate.number.formatted(format_type, fence=False) \
                              + r'} '

            # if r'\Qcircuit' in formatted_gate_operation:
            #     idx = formatted_gate_operation.index('\n')
            #     formatted_gate_operation = formatted_gate_operation[idx + 3:len(
            #         formatted_gate_operation) - 16]
            #     # add = '& '
            #     # we add three  to include the n and the & and the space after then &
            #     # we subtract 16 to get rid of the ending bracket, the \hspace,
            #     # and \n
            spacing = '@C=1em @R=.7em'
            out_str = ''

            if formatted_gate_operation == 'X' and representation == 'implicit':
                # this is formatted as a target.
                out_str += r'\targ'
            elif formatted_gate_operation == 'CONTROL':
                # this is formatted as a solid dot using \control
                out_str += r'\control \qw'
            elif formatted_gate_operation == 'MEAS':
                # this is formatted as a solid dot using \control
                out_str += r'\meter'
            elif formatted_gate_operation == r'CLASSICAL\_CONTROL':
                # this is formatted as a solid dot, but with classical wires.
                out_str += r'\control \cw'
            elif formatted_gate_operation == 'SWAP':
                out_str += r'\qswap'
            elif formatted_gate_operation == 'SPACE':
                out_str += formatted_gate_operation
            else:
                from proveit.numbers import is_literal_int
                if isinstance(
                        self.gate_set, Set) and all(
                        is_literal_int(entry) for entry in self.gate_set.operands):
                    # everything is a literal
                    if solo:
                        out_str += r'\gate{' + formatted_gate_operation + \
                            r'{\Big \{} ' + self.gate_set.formatted(format_type) + r'}'
                    else:
                        out_str += formatted_gate_operation
                # elif isinstance(self.gate, IdentityOp()):
                #     out_str += formatted_gate_operation + \
                #                r'{\Big \{} ' + self.gate_set.formatted(format_type) + r'}'
                else:
                    out_str += r'\gate{' + formatted_gate_operation + \
                        r'{\Big \{} ' + self.gate_set.formatted(format_type) + r'}'
                    #out_str += formatted_gate_operation + r'{\Big \{}' + self.gate_set.formatted(format_type)

            if solo:
                out_str = r'\hspace{2em} \Qcircuit' + spacing + '{' + '\n' + '& ' + out_str
                out_str += ' \n' + r'} \hspace{2em}'
            return out_str
        else:
            return "MultiQubitGate(" + formatted_gate_operation + \
                ", " + self.gate_set.formatted(format_type) + ')'

    def _config_latex_tool(self, lt):
        Function._config_latex_tool(self, lt)
        if 'qcircuit' not in lt.packages:
            lt.packages.append('qcircuit')

 # original below
 # def formatted(self, format_type, fence=false):
 #     formatted_gate_operation = (
 #             self.gate_operation.formatted(format_type, fence=False))
 #     if format_type == 'latex':
 #         return r'\gate{' + formatted_gate_operation + r'}'
 #     else: return Operation._formatted(self, format_type, fence)


class MultiWire(Function):
    '''
    Marks a "wire" as a bundle with a number of individual wires.
    '''
    _operator_ = Literal('MULTI_WIRE', theory=__file__)

    def __init__(self, number, *, styles=None):
        '''
        Create a multi-wire.
        '''
        Function.__init__(self, MultiWire._operator_, number,
                          styles=styles)
        self.number = number

<<<<<<< HEAD
=======
    def remake_with_style_calls(self):
        '''
        In order to reconstruct this Expression to have the same styles,
        what "with..." method calls are most appropriate?
        '''
        representation = self.get_style('representation', 'explicit')
        call_strs = []
        if representation != 'explicit':
            call_strs.append("with_styles(representation='%s')"
                             %representation)
        return call_strs

>>>>>>> e7ed2cc2
    def style_options(self):
        from proveit._core_.expression.style_options import StyleOptions

        options = StyleOptions(self)
        # It would be better to make this only an option when it is
        # applicable.  Just doing this for now.
        options.add_option(
            name='representation',
            description=("'implicit' representation displays MutiWire"
                         "objects as an IdentityOp. 'explicit' representation "
                         "displays MultiWire objects as a bundle using the "
                         "backslash notation. "),
<<<<<<< HEAD
            default=None,
=======
            default='explicit',
>>>>>>> e7ed2cc2
            related_methods=('with_implicit_style'))

        return options

    def with_implicit_style(self):
        '''
        return a MultiWire object with the implicit style
        '''
        return self.with_styles(representation='implicit')

    def string(self, **kwargs):
        return self.formatted('string', **kwargs)

    def latex(self, **kwargs):
        return self.formatted('latex', **kwargs)

    def formatted(self, format_type, fence=False, solo=True, representation=None, **kwargs):
        formatted_number = self.number.formatted(format_type, fence=False)
        spacing = Circuit.DEFAULT_SPACING
        if format_type == 'latex':
            if representation is None:
                representation = self.get_style('representation', 'explicit')
            if representation == 'explicit':
                if solo:
                    out_str = r'\hspace{2em} \Qcircuit' + spacing + '{' + '\n' + '& ' + r'{ /^{' + formatted_number \
                              + r'} } \qw'
                    out_str += ' \n' + r'} \hspace{2em}'
                    return out_str
                else:
                    return r'{ /^{' + formatted_number + r'} } \qw'
            else:
                if solo:
                    out_str = r'\hspace{2em} \Qcircuit' + spacing + '{' + '\n' + '& ' + r'\qw'
                    out_str += ' \n' + r'} \hspace{2em}'
                    return out_str
                else:
                    return r'\qw'
        else:
            return "MultiWire(" + formatted_number + ')'

    def _config_latex_tool(self, lt):
        Function._config_latex_tool(self, lt)
        if 'qcircuit' not in lt.packages:
            lt.packages.append('qcircuit')


class TargetOperator(Literal):
    def __init__(self, string_format, latex_format=None, *, 
                 theory=None, styles=None):
        Literal.__init__(self, string_format, latex_format, 
                         theory=theory, styles=styles)

    def latex(self, **kwargs):
        return r'\oplus'


class Target(Function):
    '''
    Represents the target of a control.
    Updated 1/26/2020 by wdc.
    '''
    # the literal operator of the Target operation class
    _operator_ = TargetOperator(
        'TARGET',
        latex_format=r'\targ',
        theory=__file__)

    def __init__(self, target_gate, *, styles=None):
        '''
        Create a Target operation with the given target_gate as the type
        of the gate for the target (e.g., X for CNOT and Z for Controlled-Z).
        '''
        Function.__init__(self, Target._operator_, target_gate,
                          styles=styles)
        self.target_gate = target_gate

    def string(self, **kwargs):
        return self.formatted('string', **kwargs)

    def latex(self, **kwargs):
        return self.formatted('latex', **kwargs)

    def formatted(self, format_type, fence=False, **kwargs):
        if format_type == 'latex':
            return r'\targ'
        else:
            return Function._formatted(self, format_type)


class CircuitEquiv(TransitiveRelation):
    '''
    Class to capture the equivalence of 2 circuits A and B.
    CircuitEquiv(A, B) is a claim that the inputs and outputs of A are
    equivalent to the inputs and outputs of B, regardless of what is in between.
    The CircuitEquiv relation uses the congruence
    symbol to distinguish the CircuitEquiv claim from the stronger claim
    that A = B.
    '''
    # operator for the CircuitEquiv relation
    _operator_ = Literal(string_format='equiv', latex_format=r'\cong',
                         theory=__file__)
    # map left-hand-sides to Subset Judgments
    #   (populated in TransitivityRelation.derive_side_effects)
    known_left_sides = dict()
    # map right-hand-sides to Subset Judgments
    #   (populated in TransitivityRelation.derive_side_effects)
    known_right_sides = dict()

    def __init__(self, a, b, *, styles=None):
        TransitiveRelation.__init__(self, CircuitEquiv._operator_, a, b,
                                    styles=styles)
        self.a = a
        self.b = b

    @staticmethod
    def _lambda_expr(
            lambda_map,
            expr_being_replaced,
            assumptions=USE_DEFAULTS):
        from proveit import ExprRange, InnerExpr
        if isinstance(lambda_map, InnerExpr):
            lambda_map = lambda_map.repl_lambda()
        if not isinstance(lambda_map, Lambda):
            # as a default, do a global replacement
            lambda_map = Lambda.global_repl(lambda_map, expr_being_replaced)
        if not lambda_map.parameters.is_single():
            raise ValueError("When substituting, expecting a single "
                             "'lambda_map' parameter entry which may "
                             "be a single parameter or a range; got "
                             "%s as 'lambda_map'" % lambda_map)
        if isinstance(lambda_map.parameters[0], ExprRange):
            from proveit.numbers import one
            if lambda_map.parameters[0].start_index != one:
                raise ValueError("When substituting a range, expecting "
                                 "the 'lambda_map' parameter range to "
                                 "have a starting index of 1; got "
                                 "%s as 'lambda_map'" % lambda_map)
        return lambda_map

    """
    def substitution(self, lambda_map, assumptions=USE_DEFAULTS):
        '''
        From x equiv y, and given f(x), derive f(x) equiv f(y).
        f(x) is provided via lambda_map as a Lambda expression or an
        object that returns a Lambda expression when calling lambda_map()
        (see proveit.lambda_map, proveit.lambda_map.SubExprRepl in
        particular), or, if neither of those, an expression to upon
        which to perform a global replacement of self.lhs.
        '''
        from proveit import ExprRange
        from . import substitution
        from proveit import f, x, y

        lambda_map = CircuitEquiv._lambda_expr(lambda_map, self.lhs, assumptions)
        '''
        if isinstance(lambda_map.parameters[0], ExprRange):
            # We must use operands_substitution for ExprTuple
            # substitution.
            from proveit.core_expr_types.operations import \
                operands_substitution
            from proveit.numbers import one
            assert lambda_map.parameters[0].start_index == one
            n_sub = lambda_map.parameters[0].end_index
            return operands_substitution.instantiate(
                {n: n_sub, f: lambda_map, x: self.lhs, y: self.rhs},
                assumptions=assumptions)
        '''
        # Regular single-operand substitution:
        return substitution.instantiate({f: lambda_map, x: self.lhs, y: self.rhs},
                                        assumptions=assumptions)
    """

    def sub_left_side_into(self, lambda_map, assumptions=USE_DEFAULTS):
        '''
        From x equiv y, and given P(y), derive P(x) assuming P(y).
        P(x) is provided via lambda_map as a Lambda expression or an
        object that returns a Lambda expression when calling lambda_map()
        (see proveit.lambda_map, proveit.lambda_map.SubExprRepl in
        particular), or, if neither of those, an expression to upon
        which to perform a global replacement of self.rhs.
        '''
        # from proveit import ExprRange
        from . import sub_left_side_into
        # from . import substitute_truth, substitute_in_true, substitute_falsehood, substitute_in_false
        from proveit import P, x, y
        # from proveit.logic import TRUE, FALSE
        lambda_map = CircuitEquiv._lambda_expr(lambda_map, self.rhs)

        '''
        if isinstance(lambda_map.parameters[0], ExprRange):
            # We must use sub_in_left_operands for ExprTuple
            # substitution.
            from proveit.logic.equality import \
                sub_in_left_operands
            from proveit.numbers import one
            assert lambda_map.parameters[0].start_index == one
            n_sub = lambda_map.parameters[0].end_index
            return sub_in_left_operands.instantiate(
                {n: n_sub, P: lambda_map, x: self.lhs, y: self.rhs},
                assumptions=assumptions)

        try:
            # try some alternative proofs that may be shorter, if they
            # are usable
            if self.rhs == TRUE:
                # substitute_truth may provide a shorter proof option
                substitute_truth.instantiate({x: self.lhs, P: lambda_map},
                                           assumptions=assumptions)
            elif self.lhs == TRUE:
                # substitute_in_true may provide a shorter proof option
                substitute_in_true.instantiate({x: self.rhs, P: lambda_map},
                                            assumptions=assumptions)
            elif self.rhs == FALSE:
                # substitute_falsehood may provide a shorter proof option
                substitute_falsehood.instantiate({x: self.lhs, P: lambda_map},
                                               assumptions=assumptions)
            elif self.lhs == FALSE:
                # substitute_in_false may provide a shorter proof option
                substitute_in_false.instantiate({x: self.rhs, P: lambda_map},
                                             assumptions=assumptions)
        except:
            pass
        '''
        return sub_left_side_into.instantiate(
            {x: self.lhs, y: self.rhs, P: lambda_map},
            assumptions=assumptions)

    def sub_right_side_into(self, lambda_map, assumptions=USE_DEFAULTS):
        '''
        From x equiv y, and given P(x), derive P(y) assuming P(x).
        P(x) is provided via lambda_map as a Lambda expression or an
        object that returns a Lambda expression when calling lambda_map()
        (see proveit.lambda_map, proveit.lambda_map.SubExprRepl in
        particular), or, if neither of those, an expression to upon
        which to perform a global replacement of self.lhs.
        '''
        from proveit import ExprRange
        from . import sub_right_side_into
        # from . import substitute_truth, substitute_in_true, substitute_falsehood, substitute_in_false
        # from proveit.logic import TRUE, FALSE
        from proveit import P, x, y
        lambda_map = CircuitEquiv._lambda_expr(lambda_map, self.lhs)

        '''
        if isinstance(lambda_map.parameters[0], ExprRange):
            # We must use sub_in_right_operands for ExprTuple
            # substitution.
            from proveit.logic.equality import \
                sub_in_right_operands
            from proveit.numbers import one
            assert lambda_map.parameters[0].start_index == one
            n_sub = lambda_map.parameters[0].end_index
            return sub_in_right_operands.instantiate(
                {n: n_sub, P: lambda_map, x: self.lhs, y: self.rhs},
                assumptions=assumptions)

        try:
            # try some alternative proofs that may be shorter, if they are usable
            if self.lhs == TRUE:
                # substitute_truth may provide a shorter proof options
                substitute_truth.instantiate({x: self.rhs, P: lambda_map},
                                           assumptions=assumptions)
            elif self.rhs == TRUE:
                # substitute_in_true may provide a shorter proof options
                substitute_in_true.instantiate({x: self.lhs, P: lambda_map},
                                            assumptions=assumptions)
            elif self.lhs == FALSE:
                # substitute_falsehood may provide a shorter proof options
                substitute_falsehood.instantiate({x: self.rhs, P: lambda_map},
                                               assumptions=assumptions)
            elif self.rhs == FALSE:
                # substitute_in_false may provide a shorter proof options
                substitute_in_false.instantiate({x: self.lhs, P: lambda_map},
                                             assumptions=assumptions)
        except:
            pass
        '''
        return sub_right_side_into.instantiate(
            {x: self.lhs, y: self.rhs, P: lambda_map},
            assumptions=assumptions)

    # def string(self, **kwargs):
     #   return self.formatted('string', **kwargs)

    # def latex(self, **kwargs):
     #   return self.formatted('latex', **kwargs)

   # def formatted(self, format_type, fence=False):
#
 #       if format_type == 'latex':
  #          return self.a.formatted(self.a, format_type) + r'\cong' + self.b.formatted(self.b, format_type)
   #     else:
    #        return Operation._formatted(self, format_type)

# TARGET = Literal(pkg, 'TARGET', {STRING:'TARGET', LATEX:r'\targ'}, lambda operands : Target(*operands))


class Circuit(Function):
    '''
    Represents a quantum circuit as a 2-D ExprArray
    '''
    # literal operator for the Circuit Class
    _operator_ = Literal('CIRCUIT', theory=__file__)
    DEFAULT_SPACING = '@C=1em @R=.7em'

    def __init__(self, array, *, styles=None):
        '''
        Initialize an ExprTuple from an iterable over Expression
        objects.
        '''
        Function.__init__(self, Circuit._operator_, [array],
                          styles=styles)

        self.array = array

        # or self.operands.num_entries() != 1:
        if not isinstance(self.array, ExprArray):
            raise ValueError(
                "Expected contents of a Circuit expression to be an ExprArray object not %s" % str(
                    self.operands.__class__))

        for entry in self.array:
            if not isinstance(
                    entry,
                    ExprTuple) and not isinstance(
                    entry,
                    ExprRange):
                raise ValueError(
                    "Contents of an ExprArray must be wrapped in either an ExprRange or ExprTuple.")

        # check each column for same expression throughout
        # self.check_range()
        self.check_indices()
        self.check_multi_wire()

    def remake_with_style_calls(self):
        '''
        In order to reconstruct this Expression to have the same styles,
        what "with..." method calls are most appropriate?
        '''
        orientation = self.get_style('orientation')
        spacing = self.get_style('spacing')
        styles = [('orientation', orientation), ('spacing', spacing)]
        defaults = {
            'orientation': 'horizontal',
            'spacing': Circuit.DEFAULT_SPACING}
        styles = [(name, value)
                  for name, value in styles if value != defaults[name]]
        call_strs = []
        if len(styles) > 0:
            call_strs.append(
                "with_styles(" +
                ", ".join(
                    "%s = '%s'" %
                    (name,
                     value) for name,
                    value in styles) +
                ")")
        return call_strs

    def style_options(self):
        '''
        Return the StyleOptions object for this Circuit.
        '''
        options = StyleOptions(self)
        options.add_option(
            name = 'spacing',
            description = (
                    "change the spacing of a circuit using the format "
                    "'@C=1em @R=.7em' where C is the column spacing and "\
                    "R is the row spacing"),
            default = Circuit.DEFAULT_SPACING,
            related_methods = ())
        options.add_option(
            name = 'orientation',
            description = ("to be read from left to right then top to "
                           "bottom ('horizontal') or to be read top to "
                           "bottom then left to right ('vertical')"),
            default = 'horizontal',
            related_methods = ('with_orientation'))
        return options
        
    def replace_equiv_circ(self, current, new, assumptions=USE_DEFAULTS):
        '''
        Given the piece that is to be replaced, and the piece it is being replaced with,
        use either space_equiv or time_equiv to prove the replacement.
        '''
        from . import sing_time_equiv, time_equiv, sing_space_equiv, two_qubit_space_equiv
        if not isinstance(current, Circuit):
            raise ValueError(
                'The current circuit piece must be a circuit element.')
        if not isinstance(new, Circuit):
            raise ValueError(
                'The replacement piece must be a circuit element.')
        if current.get_col_height() != new.get_col_height(
        ) or current.get_row_length() != new.get_row_length():
            raise ValueError(
                'The current circuit element and the replacement circuit element must be the same size.')
        if current.get_row_length() == 1 and current.get_col_height() == self.get_col_height():
            # return sing_time_equiv.instantiate({h:l, k:l, m: self.get_col_height, n:l, A:l, B: current, C:l, D: new, R:l, S: , Q:l},
            #           assumptions=assumptions)
            pass

    def check_range(self):
        '''
        If there is an ExprRange contained in the circuit,
        every item in the same column MUST agree in length
        of the ExprRange.  If not, raise an error.
        '''
        pos = []

        for m, expr in enumerate(self.array):
            k = 0
            # cycle through the rows
            if isinstance(expr, ExprTuple):
                count = 0
                # counting to make sure every row is the same length
                for i, entry in enumerate(expr):
                    # cycle through each member of the row
                    if isinstance(entry, ExprRange):
                        if m == 0:
                            # if this is the first row
                            #print(entry.first(), entry.last())
                            placeholder = []
                            placeholder.append(i)
                            # adding the column number
                            # if isinstance(entry.first(), MultiQubitGate):
                            #     placeholder.append(
                            #         entry.first().gate.indices[0])
                            # elif isinstance(entry.first(), Gate):
                            #     placeholder.append(
                            #         entry.first().gate_operation.indices[0])
                            # else:
                            placeholder.append(entry.start_index)
                            # add the row index, eg for Aij, we add j for the beginning and the end.
                            # accessing j is different for a MultiQubitGate.
                            # if isinstance(entry.last(), MultiQubitGate):
                            #     placeholder.append(
                            #         entry.last().gate.indices[0])
                            # elif isinstance(entry.last(), Gate):
                            #     placeholder.append(
                            #         entry.last().gate_operation.indices[0])
                            # else:
                            placeholder.append(entry.end_index)
                            pos.append(placeholder)
                        else:
                            if len(pos) == 0:
                                raise ValueError(
                                    'There is an invalid ExprRange in tuple number %s' % str(i))
                            for item in pos:
                                if item[0] == i:
                                    #print(entry.first(), entry.last())
                                    # if we are in the current column
                                    if isinstance(entry.first(),
                                                  MultiQubitGate):
                                        current = entry.first().gate.indices[0]
                                    elif isinstance(entry.first(), Gate):
                                        current = entry.first(
                                        ).gate_operation.indices[0]
                                    else:
                                        current = entry.first().start_index
                                    # check the current j value against the
                                    # first row j value
                                    if current != item[1]:
                                        raise ValueError(
                                            'Columns containing ExprRanges '
                                            'must agree for every row. %s from %s is '
                                            'not equal to %s.' %
                                            (current, entry.first(), item[1]))
                                    if isinstance(entry.last(),
                                                  MultiQubitGate):
                                        current = entry.last().gate.indices[0]
                                    elif isinstance(entry.last(), Gate):
                                        current = entry.last(
                                        ).gate_operation.indices[0]
                                    else:
                                        current = entry.last().end_index
                                    if current != item[2]:
                                        raise ValueError(
                                            'Columns containing ExprRanges '
                                            'must agree for every row. %s from is '
                                            'not equal to %s.' %
                                            (current, entry.last(), item[2]))
                                    k += 1
                        count += 3
                    else:
                        count += 1

                if count != self.array.get_row_length():
                    raise ValueError(
                        'One or more rows are a different length.  Please double check your entries.')
            elif isinstance(expr, ExprRange):
                if isinstance(expr.first(), ExprTuple):
                    first = None
                    last = None
                    for i, entry in enumerate(expr.first()):
                        # loop through the ExprTuple (first)
                        if isinstance(entry, ExprTuple):
                            raise ValueError(
                                'Nested ExprTuples are not supported. Fencing is an '
                                'extraneous feature for the Circuit class.')
                        elif isinstance(entry, ExprRange):
                            if m == 0:
                                # placeholder/pos is only used if the row is an ExprTuple, however, if the first
                                # row is an ExprRange, it needs to be defined here.
                                #print(entry.first(), entry.last())
                                placeholder = []
                                # add which column we are in
                                placeholder.append(i)
                                # add the first and last values for Aij (j)
                                if isinstance(entry.first(), MultiQubitGate):
                                    placeholder.append(
                                        entry.first().gate.indices[1])
                                elif isinstance(entry.first(), Gate):
                                    placeholder.append(
                                        entry.first().gate_operation.indices[1])
                                else:
                                    placeholder.append(
                                        entry.first().start_index)
                                if isinstance(entry.last(), MultiQubitGate):
                                    placeholder.append(
                                        entry.last().gate.indices[1])
                                elif isinstance(entry.last(), Gate):
                                    placeholder.append(
                                        entry.last().gate_operation.indices[1])
                                else:
                                    placeholder.append(entry.last().end_index)
                                pos.append(placeholder)
                            if first is None:
                                # first and last are only used by ExprRange
                                if isinstance(entry.first(), MultiQubitGate):
                                    first = entry.first().gate.indices[0]
                                elif isinstance(entry.first(), Gate):
                                    first = entry.first(
                                    ).gate_operation.indices[0]
                                else:
                                    first = entry.first().start_index
                            if isinstance(entry.first(), MultiQubitGate):
                                current = entry.first().gate.indices[0]
                            elif isinstance(entry.first(), Gate):
                                current = entry.first(
                                ).gate_operation.indices[0]
                            else:
                                current = entry.first().start_index
                            if first != current:
                                raise ValueError(
                                    'Rows containing ExprRanges must agree for every column. %s from %s '
                                    'is not equal to %s.' %
                                    (first, entry.first(), current))
                            k += 1
                        elif isinstance(entry, MultiQubitGate):
                            if first is None:
                                first = entry.gate.indices[0]
                            if first != entry.gate.indices[0]:
                                raise ValueError(
                                    'Rows containing ExprRanges must agree for every column. %s from %s '
                                    'is not equal to %s.' %
                                    (first, entry.gate, entry.gate.indices[0]))
                        elif isinstance(entry, Gate):
                            if first is None:
                                first = entry.gate_operation.indices[0]
                            if first != entry.gate_operation.indices[0]:
                                raise ValueError(
                                    'Rows containing ExprRanges must agree for every column. %s from %s '
                                    'is not equal to %s.' %
                                    (first, entry.gate_operation, entry.gate_operation.indices[0]))
                        else:
                            if first is None:
                                first = entry.start_index
                            if first != entry.start_index:
                                raise ValueError(
                                    'Rows containing ExprRanges must agree for every column. %s from %s '
                                    'is not equal to %s.' %
                                    (first, entry, entry.start_index))
                    for entry in expr.last():
                        # loop through the ExprTuple (last)
                        if isinstance(entry, ExprTuple):
                            raise ValueError(
                                'Nested ExprTuples are not supported. Fencing is an '
                                'extraneous feature for the ExprArray class.')
                        elif isinstance(entry, ExprRange):
                            # these checks confirm that everything in this range of a tuple of a range
                            # are in agreement.
                            if last is None:
                                if isinstance(entry.last(), MultiQubitGate):
                                    last = entry.last().gate.indices[0]
                                elif isinstance(entry.last(), Gate):
                                    last = entry.last(
                                    ).gate_operation.indices[0]
                                else:
                                    last = entry.last().end_index
                            if isinstance(entry.last(), MultiQubitGate):
                                current = entry.last().gate.indices[0]
                            elif isinstance(entry.last(), Gate):
                                current = entry.last(
                                ).gate_operation.indices[0]
                            else:
                                current = entry.last().end_index
                            if last != current:
                                raise ValueError(
                                    'Rows containing ExprRanges must agree for every column. %s from %s '
                                    'is not equal to %s.' %
                                    (last, entry.last(), current))
                        elif isinstance(entry, MultiQubitGate):
                            if last is None:
                                last = entry.gate.indices[0]
                            if last != entry.gate.indices[0]:
                                raise ValueError(
                                    'Rows containing ExprRanges must agree for every column. %s from %s '
                                    'is not equal to %s.' %
                                    (last, entry.gate, entry.gate.indices[0]))
                        elif isinstance(entry, Gate):
                            if last is None:
                                last = entry.gate_operation.indices[0]
                            if last != entry.gate_operation.indices[0]:
                                raise ValueError(
                                    'Rows containing ExprRanges must agree for every column. %s from %s '
                                    'is not equal to %s.' %
                                    (last, entry.gate_operation, entry.indices[0]))
                        else:
                            if last is None:
                                last = entry.end_index
                            if last != entry.end_index:
                                raise ValueError(
                                    'Rows containing ExprRanges must agree for every column. %s from %s '
                                    'is not equal to %s.' %
                                    (last, entry, entry.end_index))
            n = m

            if k != len(pos):
                if n != 0:
                    raise ValueError(
                        'The ExprRange in the first tuple is not in the same column '
                        'as the ExprRange in tuple number %s' %
                        str(n))

    def check_indices(self):
        '''
        If there is a MultiQubitGate, checks if all indices match up with additional
         MultiQubitGates with identical indices.
        '''
        k = 1
        # k counts the integer rows, j counts the variable rows
        for entry in self.array:
            # cycle through each ExprTuple; k keeps track of which row we are
            # on.
            if isinstance(entry, ExprTuple):
                for i, value in enumerate(entry):
                    # cycle through each row; i keeps track of which column we
                    # are on.
                    if isinstance(value, MultiQubitGate):
                        inset = False
                        block = False
                        # a check to see if the current row index is in the set
                        # of MultiQubitGate indices
                        if value.indices is not None:
                            for n, number in enumerate(value.indices, 0):
                                # cycle through each row location of each
                                # multiQubitGate; n keeps track of which gate we are
                                # on.

                                try:
                                    if self.array.entries[number.as_int(
                                    ) - 1].entries[i].indices != value.indices:
                                        # each list of indices for each MultiQubitGate must match
                                        # the current one (starting
                                        # at 0).
                                        raise ValueError(
                                            'Each linked MultiQubitGate must contain the indices of all other '
                                            'linked MultiQubitGates, the MultiQubitGate in row %d does not contain '
                                            'all the indices that are referenced by the MultiQubitGate in row %d'
                                            % (n + 1, k))
                                except IndexError:
                                    raise ValueError(
                                            'Each linked MultiQubitGate must contain the indices of all other '
                                            'linked MultiQubitGates, the MultiQubitGate in row %d does not contain '
                                            'all the indices that are referenced by the MultiQubitGate in row %d' %
                                            (n + 1, k))
                                if self.array.entries[number.as_int()
                                                      - 1].entries[i].get_style('representation', 'explicit') \
                                        == "block" and value.get_style('representation', 'explicit') != "block":
                                    from proveit._core_.expression.style_options import StyleError
                                    raise StyleError("If one linked MultiQubitGate has 'block' representation, "
                                                     "all linked MultiQubitGates must have 'block' representation.")
                                if number.as_int() == k:
                                    inset = True
                        # if not inset:
                        #     # print(self)
                        #     raise ValueError('The indices of each MultiQubitGate must also contain the index of itself')
                    elif isinstance(value, ExprRange):
                        pass
                k += 1
           # elif isinstance(entry, ExprRange):
            #    if isinstance(entry.first(), ExprTuple):
             #       for i, value in enumerate(entry.first()):
              #          # cycle through the columns
               #         if isinstance(value, MultiQubitGate):
                #            indices = value.sub_expr(1).sub_expr(1)
                #           gate = value.sub_expr(1).sub_expr(0)
                #          if indices.sub_expr(1) != gate.sub_expr(1):
                #             raise ValueError('The set indexed variable must be indexed the same way as the gate '
                #                             'indexed variable')
                #   elif isinstance(value, ExprRange):
                #      # Range of a Tuple of a Range
                #     indices = value.sub_expr(1).sub_expr(1)
                #    gate = value.sub_expr(1).sub_expr(0)
                #   if indices.sub_expr(1) != gate.sub_expr(1):
                #      raise ValueError('The set indexed variable must be indexed the same way as the gate '
                #                      'indexed variable')
                # if indices.sub_expr(0).sub_expr(1) != gate.sub_expr(0).sub_expr(1):
                #   raise ValueError('The set indexed variable must be indexed the same way as the gate '
                #                   'indexed variable')
                # k += 3

    def check_multi_wire(self):
        '''
        Ensures that multiwires across the circuit agree and
        changes the style for consecutive multi_wires
        '''
        first = 0
        for m, entry in enumerate(self.array):
            if isinstance(entry, ExprRange):
                if isinstance(entry.first(), ExprTuple):
                    for item in entry.first().entries:
                        if isinstance(item, MultiWire):
                            if not first:
                                first = item.number
                                item.with_styles(representation='explicit')
                            else:
                                if item.number != first:
                                    raise ValueError("All MultiWire objects on the same row must have the same "
                                                     "argument.  The MultiWire objects in row %s do not agree."
                                                     % (m + 1))
                                else:

                                    representation = item.get_style("representation", 'Test')
                                    if representation == "Test":
                                        item.with_implicit_style()
                        elif isinstance(item, IdentityOp) and first:
                            raise ValueError("Each row must have a consistent number of wires using the MultiWire "
                                             "Object. Please replace the IdentityOp in row %s with a MultiWire.  "
                                             "If you want to represent the MultiWire implicitly, use the "
                                             "with_implicit_style method." % (m+1))

            elif isinstance(entry, ExprTuple):
                for item in entry.entries:
                    if isinstance(item, MultiWire):
                        if not first:
                            first = item.number
                            item.with_styles(representation='explicit')
                        else:
                            if item.number != first:
                                raise ValueError("All MultiWire objects on the same row must have the same "
                                                 "argument.  The MultiWire objects in row %s do not agree." % (m + 1))
                            else:

                                representation = item.get_style("representation", 'Test')
                                if representation == "Test":
                                    item.with_implicit_style()
                    elif isinstance(item, IdentityOp) and first:
                        raise ValueError("Each row must have a consistent number of wires using the MultiWire "
                                         "Object. Please replace the IdentityOp in row %s with a MultiWire.  "
                                         "If you want to represent the MultiWire implicitly, use the "
                                         "'with_implicit_style()' method." % (m + 1))
                    elif isinstance(item, ExprRange):
                        # to be updated to handle expansions correctly:
                        # first as normal, but expansions should be implicit style
                        pass
            first = 0


    def _find_wires(self):
        '''
        Takes a Circuit object and determines where wires should be
        placed and returns a nested array with the indices. This method
        also determines if and where there will be a block gate.
        '''
        from proveit.numbers.numerals import num
        wire_placement = []
        # list of the wires

        col_with_mqg = dict()
        # keeps track of which columns have a MQG, columns start at 0, rows
        # (top/bottom) start at 1

        # This first loop determines which columns contain MQGs as well as
        # which rows they start and end on
        k = 1
        # k is each row
        col = 0
        # col is each column
        #print(self.array.get_row_length())
        for entry in self.array.get_formatted_sub_expressions(format_type='string', orientation='horizontal',
                                                              default_style='implicit', operator_or_operators=None):

            if col == self.array.get_row_length() + 1:
                # we add one to accommodate for the wrapping slash
                col = 0
                k += 1
            #print('[%i, %i]: %s' % (k, col, entry))
            if 'MultiQubitGate' in entry:
                if str(col) not in col_with_mqg:
                    col_with_mqg[str(col)] = {
                        'top': k, 'bottom': k}
                else:
                    col_with_mqg[str(col)]['bottom'] = k
            col += 1
        # for entry in self.array:
        #     # loop through each row; k tells us which row we are on
        #     if col == self.array.get_row_length:
        #         col = 0
        #         k += 1
        #     if isinstance(entry, ExprTuple):
        #         for value in entry:
        #             # loop through each column
        #             if isinstance(value, ExprRange):
        #                 if isinstance(value.first(), MultiQubitGate):
        #                     j = 0
        #                     while j < value.format_length():
        #                         # loop through each value of the expression range
        #                         if str(col) not in col_with_mqg:
        #                             col_with_mqg[str(col)] = {
        #                                 'top': k, 'bottom': k}
        #                         else:
        #                             col_with_mqg[str(col)]['bottom'] = k
        #                         j += 1
        #                         col += 1
        #             elif isinstance(value, MultiQubitGate):
        #                 if str(col) not in col_with_mqg:
        #                     col_with_mqg[str(col)] = {'top': k, 'bottom': k}
        #                 else:
        #                     col_with_mqg[str(col)]['bottom'] = k
        #                 col += 1
        #             else:
        #                 col += 1
        #
        #     elif isinstance(entry, ExprRange):
        #         if isinstance(entry.first(), ExprTuple):
        #             # ExprRange of a ExprTuple
        #             for value in entry.first():
        #                 # loop through the columns
        #                 if isinstance(value, MultiQubitGate):
        #                     if str(col) not in col_with_mqg:
        #                         col_with_mqg[str(col)] = {
        #                             'top': k, 'bottom': k}
        #                     else:
        #                         col_with_mqg[str(col)]['bottom'] = k
        #                     col += 1
        #                 elif isinstance(value, ExprRange):
        #                     # ExprRange of a ExprTuple of a ExprRange
        #                     if isinstance(value.first(), MultiQubitGate):
        #                         j = 0
        #                         while j < value.format_length():
        #                             # we loop through each value of the expression range
        #                             if str(col) not in col_with_mqg:
        #                                 col_with_mqg[str(col)] = {
        #                                     'top': k, 'bottom': k}
        #                             else:
        #                                 col_with_mqg[str(col)]['bottom'] = k
        #                             j += 1
        #                             col += 1
        #                 else:
        #                     col += 1

        # print(col_with_mqg)

        # This loop determines the actual wire placement
        k = 1
        for entry in self.array:
            # cycle through each ExprTuple; k keeps track of which row we are
            # on.
            row = dict()
            if isinstance(entry, ExprTuple):
                col = 0
                for value in entry:
                    # cycle through each row; col keeps track of which column we
                    # are on.
                    '''
                    # commented because right now we don't include explicit circuits in the wire formatting
                    if str(col) in col_with_mqg:
                        if col_with_mqg[str(col)]['top'] <= k < col_with_mqg[str(col)]['bottom']:
                            # if we are between the first and last MQG in this column
                            connect = True
                        else:
                            # we are not between the first and last MQG in this column
                            connect = False
                    else:
                        connect = False
                    '''
                    if isinstance(
                            value, MultiQubitGate) and value.indices is not None:
                        # we only want MQGs that have a valid Set().
                        index = value.indices.index(num(k))
                        # the index of the current position within the MultiQubitGate.indices.  This should be the same
                        # across all gates in the MultiQubitGate
                        if value.gate.string() != 'CONTROL' and \
                                value.gate.string() != 'CLASSICAL\\_CONTROL' and \
                                value.gate.string() != '--':
                            # control gates and implicit IdentityOp()'s should not be inside of a
                            # MultiQubit block gate
                            if index < value.indices.num_entries() - 1:
                                # if this is not the last gate in the
                                # multi_qubit_gate
                                if value.indices[index + 1].as_int() == k + 1 and value.gate == \
                                        self.array.entries[value.indices[index + 1].as_int() - 1].entries[col].gate:
                                    # if this gate is the same as the next and the current gate is not the last one in
                                    # the multi_qubit gate
                                    if (index == 0 or value.indices[index - 1].as_int() != k - 1 or value.gate !=
                                            self.array.entries[value.indices[index - 1].as_int()
                                                               - 1].entries[col].gate):
                                        # This is the first in the multi_qubit
                                        # block gate!
                                        length = 0
                                        n = index
                                        while n + 1 < value.indices.num_entries() and value.indices[n + 1].as_int() == \
                                                k + length + 1 and value.gate == \
                                                self.array.entries[value.indices[n + 1].as_int() - 1].entries[col].gate:
                                            length += 1
                                            n += 1
                                            # count the number of gates that are the same and then add it to the wire
                                            # direction array
                                        if self.array.entries[value.indices[index - 1].as_int()
                                                              - 1].entries[col].get_style('representation',
                                                                                          'explicit') == "block":
                                            row[col] = ['first', length]
                                        else:
                                            row[col] = ['gate', length]
                                            #CHANGED used to be 1
                                            # we just use 1 instead of length because it is only connecting to the next
                                    elif self.array.entries[value.indices[index - 1].as_int()
                                                              - 1].entries[col].get_style('representation',
                                                                                          'explicit') != "block":
                                        row[col] = ['gate', 1]
                                    else:
                                        # this is not the first in the
                                        # multi_qubit block gate
                                        row[col] = 'ghost'
                                elif index != 0 and value.indices[index - 1].as_int() == k - 1 and value.gate == \
                                        self.array.entries[value.indices[index - 1].as_int() - 1].entries[col].gate \
                                        and self.array.entries[value.indices[index - 1].as_int()
                                                               - 1].entries[col].get_style('representation',
                                                                                           'explicit') \
                                        == "block":
                                    # this is the last in the block gate, but it is not the last gate in the
                                    # MultiQubitGate
                                    row[col] = ['ghost',
                                                value.indices[index + 1].as_int() - k]
                                else:
                                    # Define the wire_direction for the multi_qubit_gate by taking the next index and
                                    # subtracting the current one
                                    row[col] = value.indices[index + 1].as_int() - k
                            else:
                                # this is the last gate in the MultiQubitGate,
                                # so we skip adding the wires
                                if index != 0:
                                    # as long as this is not the only gate in
                                    # the MultiQubitGate
                                    if value.indices[index - 1].as_int() == k - 1 and value.gate == \
                                            self.array.entries[k - 2].entries[col].gate \
                                            and self.array.entries[value.indices[index - 1].as_int()
                                                                   - 1].entries[col].get_style('representation',
                                                                                               'explicit')\
                                            == "block":
                                        # if this gate equals the gate right above it then this is part of a
                                        # block gate even though it is the last element
                                        # (we have to subtract 2 because just one takes us to the base 0 index and we
                                        # want the one before the index)
                                        row[col] = 'ghost'
                                        '''
                                        if connect:
                                            # if we are in the middle of the first and last MQGs in this column
                                            row[col] = ['ghost', 1]
                                        else:
                                            # this is the last MQG in this column
                                            '''

                                    else:
                                        # this is not part of a blockgate even
                                        # though it is the last gate in the MQG
                                        '''
                                        if connect:
                                            # if we are in the middle of the first and last MQGs in this column
                                            row[col] = 1
                                        else:
                                            # this is the last MQG in this column
                                            '''
                                        row[col] = 'skip'
                                    '''
                                elif connect:
                                    # if we are in the middle of the first and last MQGs in this column, even though
                                    # this is the only gate in this specific MultiQubitGate
                                    row[col] = 1
                                    '''
                                else:
                                    # this is the only gate in the
                                    # MultiQubitGate so we skip adding the
                                    # wires
                                    row[col] = 'skip'
                        else:
                            # there is a control, a classical control, or the IdentityOp()
                            # Define the wire_direction for the MultiQubitGate by taking the next index and
                            # subtracting the current one
                            if index < value.indices.num_entries() - 1:
                                # this is not the last gate so we add a wire
                                # index
                                row[col] = value.indices[index + 1].as_int() - k
                                '''
                                elif connect:
                                # if we are in the middle of the first and last MQGs in this column, even though this is
                                # the last gate in this particular MQG
                                row[col] = 1
                                '''
                            else:
                                # this is the last gate in this column so we
                                # skip adding a wire
                                row[col] = 'skip'
                        col += 1

                    elif isinstance(value, ExprRange):
                        # ExprTuple of an ExprRange (this is a horizontal ExprRange)
                        j = 0
                        if isinstance(value.first(), MultiQubitGate):
                            while j < value.format_length():
                                # we loop through each value of the expression range
                                if str(col) in col_with_mqg:
                                    if col_with_mqg[str(
                                            col)]['top'] <= k < col_with_mqg[str(col)]['bottom']:
                                        # if we are between the first and last
                                        # MQG in this column
                                        connect = True
                                    else:
                                        # we are not between the first and last
                                        # MQG in this column
                                        connect = False
                                else:
                                    connect = False
                                if connect:
                                    # if we are between the first and last MQG
                                    # in this column, add a wire extending down
                                    row[col] = ['gate', 1]
                                else:
                                    # we are not between the first and last MQG
                                    # in this column
                                    row[col] = 'gate'
                                j += 1
                                col += 1
                        elif not isinstance(value.first(), Gate):
                            if isinstance(value.first(), Literal):
                                from proveit.physics.quantum import SPACE, CONTROL, CLASSICAL_CONTROL
                                if value.first() != SPACE or value.first() != CONTROL or \
                                        value.first() != CLASSICAL_CONTROL:
                                    raise TypeError(
                                        'Operand contained in Circuit must be a MultiQubitGate, Gate, or a '
                                        'Literal imported from proveit.physics.quantum  %s is not' %
                                        value.first())
                            else:
                                raise TypeError(
                                    'Operand contained in Circuit must be a MultiQubitGate, Gate, or a '
                                    'Literal imported from proveit.physics.quantum  %s is not' %
                                    value.first())
                        else:
                            # this is a gate
                            while j < value.format_length():
                                # we loop through each value of the expression range
                                if str(col) in col_with_mqg:
                                    if col_with_mqg[str(
                                            col)]['top'] <= k < col_with_mqg[str(col)]['bottom']:
                                        # if we are between the first and last
                                        # MQG in this column
                                        connect = True
                                    else:
                                        # we are not between the first and last
                                        # MQG in this column
                                        connect = False
                                else:
                                    connect = False
                                if j == 1:
                                    # we only wrap the ellipsis in a gate
                                    # because the first and last are already
                                    # wrapped
                                    if connect:
                                        # even though this is a gate, we add a wire because it is in between the first
                                        # and last MQG in this column
                                        row[col] = ['gate', 1]
                                    else:
                                        # we don't add a wire because this is a gate and it is not between the first and
                                        # last MQG in this column
                                        row[col] = 'gate'
                                elif connect:
                                    # even though this is a gate, we add a wire because it is between the first and last
                                    # MQG in this column
                                    row[col] = 1

                                j += 1
                                col += 1
                    else:
                        # is none of the above, but we still need to increment
                        # the column
                        col += 1

                wire_placement.append(row)
                k += 1

            elif isinstance(entry, ExprRange):
                if isinstance(entry.first(), ExprTuple):
                    # ExprRange of an ExprTuple (this is a vertical ExprRange)
                    n = 0
                    while n < entry.format_length():
                        # we loop through each value of the expression range
                        col = 0

                        for item in entry.first():
                            if str(col) in col_with_mqg:
                                if col_with_mqg[str(
                                        col)]['top'] <= k < col_with_mqg[str(col)]['bottom']:
                                    # if we are between the first and last MQG
                                    # in this column
                                    connect = True
                                else:
                                    # we are not between the first and last MQG
                                    # in this column
                                    connect = False
                            else:
                                connect = False

                            if isinstance(item, ExprRange):
                                # ExprRange of an ExprTuple of an ExprRange (this is a rectangular ExprRange)
                                j = 0
                                if isinstance(item.first(), MultiQubitGate):
                                    while j < item.format_length():
                                        # we loop through each value of the expression range
                                        if n == entry.format_length()-1:
                                            if connect:
                                                # if we are between the first
                                                # and last MQG in this column,
                                                # add a wire
                                                row[col] = ['gate', 1]
                                            else:
                                                # the last row should not have
                                                # wires.
                                                row[col] = 'gate'
                                        else:
                                            # add wires going down
                                            row[col] = ['gate', 1]
                                        j += 1
                                        col += 1
                                # elif not isinstance(item.first(), Gate):
                                #     if isinstance(item.first(), Literal):
                                #         from proveit.physics.quantum import SPACE, CONTROL, CLASSICAL_CONTROL
                                #         if item.first() != SPACE or item.first() != CONTROL or \
                                #                 item.first() != CLASSICAL_CONTROL:
                                #             raise TypeError(
                                #                 'Operand contained in Circuit must be a MultiQubitGate, Gate, or a '
                                #                 'Literal imported from proveit.physics.quantum  %s is not' %
                                #                 item.first())
                                #     else:
                                #         raise TypeError(
                                #             'Operand contained in Circuit must be a MultiQubitGate, Gate, or a '
                                #             'Literal imported from proveit.physics.quantum  %s is not' %
                                #             item.first())
                                elif isinstance(item.first(), Gate):
                                    # this is a gate
                                    if connect:
                                        # even though this is a gate, we are between the first and last MQG in this
                                        # column so we add a wire.
                                        j = 0
                                        while j < item.format_length():
                                            # we loop through each value of an expression range
                                            row[col] = ['gate', 1]
                                            col += 1
                                            j += 1
                                    else:
                                        # this is not between the first and last MQG in this column so we do not add a
                                        # wire
                                        j = 0
                                        while j < item.format_length():
                                            # we loop through each value of an expression range
                                            row[col] = 'gate'
                                            col += 1
                                            j += 1
                                else:
                                    col += 1

                            elif isinstance(item, MultiQubitGate):
                                # ExprRange of an ExprTuple
                                if n == entry.format_length()-1:
                                    # this is the last row in the ExprRange
                                    if connect:
                                        # this is between the first and last
                                        # MQG in this row.
                                        row[col] = ['gate', 1]
                                    else:
                                        row[col] = 'gate'
                                else:
                                    row[col] = ['gate', 1]
                                col += 1
                            # elif not isinstance(item, Gate):
                            #     if isinstance(item, Literal):
                            #         from proveit.physics.quantum import SPACE, CONTROL, CLASSICAL_CONTROL
                            #         if item != SPACE or item != CONTROL or \
                            #                 item != CLASSICAL_CONTROL:
                            #             raise TypeError(
                            #                 'Operand contained in Circuit must be a MultiQubitGate, Gate, or a '
                            #                 'Literal imported from proveit.physics.quantum  %s is not' % item)
                            #     elif not isinstance(item, Input) and not isinstance(item, Output):
                            #         raise TypeError(
                            #             'Operand contained in Circuit must be a MultiQubitGate, Gate, or a '
                            #             'Literal imported from proveit.physics.quantum  %s is not' % item)
                            # else:
                            elif isinstance(item, Gate):
                                # this is a gate
                                if connect:
                                    # even though this is a gate, we add a wire because it is in between the first and
                                    # last MQG in this column
                                    row[col] = ['gate', 1]
                                else:
                                    # we are not in between the first and last
                                    # MQG in this column so we don't add a wire
                                    row[col] = 'gate'
                                col += 1
                            else:
                                col += 1

                        wire_placement.append(row)
                        row = dict()
                        n += 1
                        k += 1

            else:
                wire_placement.append(row)
                k += 1

        return wire_placement

    def string(self, **kwargs):
        return self.formatted('string', **kwargs)

    def latex(self, **kwargs):
        return self.formatted('latex', **kwargs)

    def formatted(
            self,
            format_type,
            fence=False,
            sub_fence=False,
            operator_or_operators=None,
            implicit_first_operator=False,
            wrap_positions=None,
            orientation=None,
            spacing=None,
            **kwargs):
        from proveit._core_.expression.expr import Expression
        default_style = ('explicit' if format_type == 'string' else 'implicit')
        out_str = ''
        if self.array.num_entries() == 0 and fence:
            # for an empty list, show the parenthesis to show something.
            return '()'

        if orientation is None:
            orientation = self.get_style('orientation', 'horizontal')

        if spacing is None:
            spacing = self.get_style('spacing', Circuit.DEFAULT_SPACING)

        if format_type == 'latex':
            out_str += r'\hspace{2em} \Qcircuit' + spacing + '{' + '\n'

        wires = self._find_wires()
        #print(wires)
        formatted_sub_expressions = []
        row = 0
        column = 0
        add = ' '
        # what we add in front of the entry
        for entry in self.array.get_formatted_sub_expressions(
                format_type, orientation, default_style, operator_or_operators, solo=False):
            #print(entry)
            if column == self.array.get_row_length() + 1:
                # we add one to compensate for the added wrapping slash
                row += 1
                column = 0

            if format_type == 'latex':
                if entry[0] == '&':
                    entry = entry[2:]
                    add = '& '
                elif column == 0:
                    add = '& '
                else:
                    add = ' '
                # if r'\Qcircuit' in entry:
                #     idx = entry.index('\n')
                #     entry = entry[idx + 3:len(entry) - 16]
                #     add = '& '
                #     # we add three  to include the n and the & and the space after then &
                #     # we subtract 16 to get rid of the ending bracket, the
                #     # \hspace, and \n
                entry_str = ''

                if entry == 'SPACE':
                    # we have to include the '& ' because it has already been formatted according to an ExprArray
                    # SPACE is formatted as an empty space in the circuit,
                    # denoted by '&' for latex and SPACE for string
                    entry_str += add + ' & '
                elif entry == ' WIRE':
                    entry_str += add + r' \cw'
                # elif wires is not None:
                #     print(wires)
                #     print(row)
                #     print(wires[row])
                elif wires is not None and wires[row] is not None and len(wires[row]) != 0 and column in wires[row]:
                    if column == 0:
                        add = '& '
                    if isinstance(wires[row][column], list):
                        # this is the first in a block multiqubit gate
                        if wires[row][column][0] == 'first':
                            entry_str += add + \
                                r'\multigate{' + str(wires[row][column][1]) + r'}{' + entry + r'}'
                        elif wires[row][column][0] == 'ghost':
                            # we assume this to be a ghost since there are only
                            # two lists: first and ghost
                            entry_str += add + \
                                r'\ghost{' + entry + r'} \qwx[' + str(wires[row][column][1]) + r']'
                        elif wires[row][column][0] == 'gate':
                            if len(wires[row][column]) == 3:
                                if r'\gate' in entry:
                                    entry_str += add + entry + r' \qwx[' + str(wires[row][column][1]) + r'] ' \
                                        r'\qwx[' + str(wires[row][column][2]) + r']'
                                elif r'\qw' in entry:
                                    entry_str += add + r'\qw' + r' \qwx[' + str(wires[row][column][1]) + r'] \
                                            qwx[' + str(wires[row][column][2]) + r']'
                                elif r'\qswap' in entry:
                                    entry_str += add + r'\qswap' + r' \qwx[' + str(wires[row][column][1]) + r'] \
                                            qwx[' + str(wires[row][column][2]) + r']'
                                elif r'\targ' in entry:
                                    entry_str += add + r'\targ' + r' \qwx[' + str(wires[row][column][1]) + r'] \
                                            qwx[' + str(wires[row][column][2]) + r']'
                                else:
                                    entry_str += add + r'\gate{' + entry + r'} \qwx[' + str(
                                        wires[row][column][1]) + r'] \qwx[' + str(wires[row][column][2]) + r']'
                            else:
                                if r'\gate' in entry:
                                    entry_str += add + entry + \
                                        r' \qwx[' + str(wires[row][column][1]) + r']'
                                elif r'\qw' in entry:
                                    entry_str += add + r'\qw' + \
                                                 r' \qwx[' + str(wires[row][column][1]) + r']'
                                elif r'\qswap' in entry:
                                    entry_str += add + r'\qswap' + \
                                                 r' \qwx[' + str(wires[row][column][1]) + r']'
                                elif r'\targ' in entry:
                                    entry_str += add + r'\targ' + \
                                                 r' \qwx[' + str(wires[row][column][1]) + r']'
                                else:
                                    entry_str += add + \
                                        r'\gate{' + entry + r'} \qwx[' + str(wires[row][column][1]) + r']'
                    elif wires[row][column] == 'ghost':
                        # this is a member of a block multiqubit gate
                        entry_str += add + r'\ghost{' + entry + '}'
                    elif wires[row][column] == 'skip':
                        # if we are skipping, we are not adding wires
                        if entry == 'X':
                            entry_str += add + r'\gate{X}'
                        elif entry == r'\control \qw':
                            # this is formatted as a solid dot using \control
                            entry_str += add + r'\control \qw'
                        elif entry == r'\control \cw':
                            # this is formatted as a solid dot, but with
                            # classical wires.
                            entry_str += add + r'\control \cw'
                        elif entry == r'\targ':
                            # this is a target X gate (representation=implicit)
                            entry_str += add + entry
                        elif entry == r'\meter':
                            entry_str += add + entry
                        else:
                            if r'\gate' in entry or r'\qw' in entry or r'\qswap' in entry:
                                entry_str += add + entry
                            else:
                                entry_str += add + r'\gate{' + entry + r'}'
                    # if we are adding wires, we add the length according to
                    # self.wires
                    elif wires[row][column] == 'gate':
                        # a gate with no wires
                        if entry == r'\targ':
                            entry_str += add + entry
                        elif entry == r'\meter':
                            entry_str += add + entry
                        elif r'\gate' in entry or r'\qw' in entry or r'\qswap' in entry:
                            entry_str += add + entry
                        else:
                            entry_str += add + r'\gate{' + entry + r'}'
                    elif isinstance(wires[row][column], int):
                        # tacks on a wire regardless of the entry
                        if entry == r'\control \qw':
                            # this is formatted as a solid dot using \control
                            entry_str += add + \
                                r'\control \qw \qwx[' + str(wires[row][column]) + r']'
                        elif entry == r'\control \cw':
                            # this is formatted as a solid dot, but with
                            # classical wires.
                            entry_str += add + \
                                r'\control \cw \cwx[' + str(wires[row][column]) + r']'
                        elif entry == r'\targ':
                            entry_str += add + \
                                r'\targ \qwx[' + str(wires[row][column]) + r']'
                        elif r'\gate' in entry or entry == r'\meter' or r'\qw' in entry or r'\qswap' in entry:
                            entry_str += add + entry + \
                                r' \qwx[' + str(wires[row][column]) + r']'
                        else:
                            entry_str += add + \
                                r'\gate{' + entry + r'} \qwx[' + str(wires[row][column]) + r']'
                    elif entry == 'X':
                        if entry != 'implicit':
                            # we want to explicitly see the type of gate as a
                            # 'letter' representation
                            entry_str += add + \
                                r'\gate{' + entry + r'} \qwx[' + str(wires[row][column]) + r']'
                        else:
                            # this is formatted as a target.
                            entry_str += add + \
                                r'\targ \qwx[' + wires[row][column] + r']'
                    elif entry == 'I':
                        entry_str += add + r'\gate{I}'
                    elif entry == r'\control \qw':
                        # this is formatted as a solid dot using \ctrl since
                        # there is a wire
                        entry_str += add + \
                            r'\ctrl{' + str(wires[row][column]) + r'}'
                    elif entry == r'\control \cw':
                        # this is formatted as a solid dot using \ctrl and \cw
                        # since there is a classical wire
                        entry_str += add + \
                            r'\control \cw \cwx[' + str(wires[row][column]) + r']'
                    elif entry == r'\meter':
                        entry_str += add + entry
                    elif r'\gate' in entry or r'\qw' in entry or r'\qswap' in entry:
                        entry_str += add + entry + \
                            r' \qwx[' + str(wires[row][column]) + r']'
                    else:
                        # gate with wire

                        entry_str += add + \
                            r'\gate{' + entry + r'} \qwx[' + str(wires[row][column]) + r']'

                    formatted_sub_expressions.append(entry_str)
                else:
                    if entry == 'I':
                        formatted_sub_expressions.append(add + r'\gate{I}')
                    else:
                        formatted_sub_expressions.append(add + entry)
            else:
                if entry == 'I':
                    formatted_sub_expressions.append(add + r'\gate{I}')
                else:
                    formatted_sub_expressions.append(add + entry)
            column += 1

        if orientation == "vertical":
            # up until now, the formatted_sub_expression is still
            # in the order of the horizontal orientation regardless of
            # orientation type
            k = 1
            vert = []
            if self.array.get_style(
                'parameterization',
                    default_style) == 'explicit':
                ex = True
            else:
                ex = False
            m = self.array.get_col_height(ex)
            while k <= self.array.get_row_length(ex):
                i = 1
                j = k
                for var in formatted_sub_expressions:
                    if i == j:
                        vert.append(var)
                        m -= 1
                        if m == 0:
                            vert.append(r' \\' + ' \n ')
                            m = self.array.get_col_height(ex)
                        j += self.array.get_row_length(ex)
                    i += 1
                k += 1
            formatted_sub_expressions = vert

        if operator_or_operators is None:
            operator_or_operators = ','
        elif isinstance(operator_or_operators, Expression) and not isinstance(operator_or_operators, ExprTuple):
            operator_or_operators = operator_or_operators.formatted(
                format_type, fence=False)
        if isinstance(operator_or_operators, str):
            # single operator
            formatted_operator = operator_or_operators
            if operator_or_operators == ',':
                # e.g.: a, b, c, d
                out_str += (' ').join(formatted_sub_expressions)
            else:
                # e.g.: a + b + c + d
                out_str += (' ' + formatted_operator +
                            ' ').join(formatted_sub_expressions)
        else:
            # assume all different operators
            formatted_operators = []
            for operator in operator_or_operators:
                if isinstance(operator, ExprRange):
                    # Handle an ExprRange entry; here the "operators"
                    # are really ExprRange "checkpoints" (first, last,
                    # as well as the ExprRange body in the middle if
                    # using an 'explicit' style for 'parameterization').
                    # For the 'ellipses', we will just use a
                    # placeholder.
                    be_explicit = self.array.get_style(
                        'parameterization', default_style)
                    formatted_operators += operator._formatted_checkpoints(
                        format_type, fence=False, sub_fence=False, ellipses='',
                        use_explicit_parameterization=be_explicit)
                else:
                    formatted_operators.append(operator.formatted(
                        format_type, fence=False, sub_fence=False))
            if len(formatted_sub_expressions) == len(formatted_operators):
                # operator preceeds each operand
                if implicit_first_operator:
                    # first operator is implicit
                    out_str = formatted_sub_expressions[0]
                else:
                    # no space after first operator
                    out_str = formatted_operators[0] + \
                        formatted_sub_expressions[0]
                out_str += ' '  # space before next operator
                out_str += ' '.join(
                    formatted_operator + ' ' + formatted_operand for formatted_operator, formatted_operand in
                    zip(formatted_operators[1:], formatted_sub_expressions[1:]))
            elif len(formatted_sub_expressions) == len(formatted_operators) + 1:
                # operator between each operand
                out_str = ' '.join(
                    formatted_operand +
                    ' ' +
                    formatted_operator for formatted_operand,
                    formatted_operator in zip(
                        formatted_sub_expressions,
                        formatted_operators))
                out_str += ' ' + formatted_sub_expressions[-1]
            elif len(formatted_sub_expressions) != len(formatted_operators):
                raise ValueError(
                    "May only perform ExprTuple formatting if the number of operators is equal to the number "
                    "of operands(precedes each operand) or one less (between each operand); "
                    "also, operator ranges must be in correspondence with operand ranges.")

        if format_type == 'latex':
            out_str += ' \n' + r'} \hspace{2em}'
        # print(out_str)
        return out_str

    def _config_latex_tool(self, lt):
        Function._config_latex_tool(self, lt)
        if 'qcircuit' not in lt.packages:
            lt.packages.append('qcircuit')


# class Circuit(Operation):
#     '''
#     Represents a quantum circuit as a 2-D ExpressionTensor.
#     '''
#     def __init__(self, tensor, shape=None):
#         '''
#         Create a Circuit either with a dense tensor (list of lists ... of lists) or
#         with a dictionary mapping pairs of indices to Expression elements or blocks,
#         composing an ExpressionTensor.
#         '''
#         from .common import PASS
#         if not isinstance(tensor, dict):
#             # remove identity gates -- these are implicit
#             tensor, _ = ExpressionTensor.TensorDictFromIterables(tensor)
#         fixed_shape = (shape is not None)
#         if not fixed_shape:
#             shape = (0, 0)
#         for idx in list(tensor.keys()):
#             if len(idx) != 2:
#                 raise ValueError('Circuit operand must be a 2-D ExpressionTensor')
#             if not fixed_shape:
#                 shape = (max(shape[0], idx[0]+1), max(shape[1], idx[1]+1))
#             if tensor[idx] == PASS:
#                 tensor.pop(idx)
#         self.tensor = ExpressionTensor(tensor, shape)
#         self.shape = self.tensor.shape
#         Operation.__init__(self, CIRCUIT, [self.tensor])
#         if len(self.shape) != 2:
#             raise ValueError('Circuit operand must be a 2-D ExpressionTensor')
#         # For each row of each nested sub-tensor (including the top level),
#         # determine which sub-tensor, if there are any, has the deepest nesting.
#         # This will impact how we iterate over nested rows to flatten the display of a nested tensors.
#         tensor = self.tensor
#         self.deepest_nested_tensor_along_row = dict()
#           # map nested tensor (including self) to a list that indicates the deepest nested tensor per row
#         def determine_deepest_nested_tensors(tensor):
#             '''
#             Determine and set the deepest nested tensor along each row of tensor,
#             applying this recursively for sub-tensors, and return the depth of this tensor.
#             '''
#             max_depth = 1
#             self.deepest_nested_tensor_along_row[tensor] = deepest_nested_tensor_along_row = []
#             for row in range(tensor.shape[0]):
#                 deepest_nested_tensor = None
#                 max_depth_along_row = 1
#                 for col in range(tensor.shape[1]):
#                     if (row, col) in tensor:
#                         cell = tensor[row, col]
#                         if isinstance(cell, ExpressionTensor):
#                             sub_depth = determine_deepest_nested_tensors(cell)
#                             max_depth_along_row = max(max_depth_along_row, sub_depth + 1)
#                             if deepest_nested_tensor is None or sub_depth > max_depth_along_row:
#                                 deepest_nested_tensor = cell
#                 max_depth = max(max_depth, max_depth_along_row + 1)
#                 deepest_nested_tensor_along_row.append(deepest_nested_tensor)
#             return max_depth
#         determine_deepest_nested_tensors(self.tensor)

#     #def substituted(self, expr_map, operation_map=None, relabel_map=None, reserved_vars=None):
#     #    return Circuit(ExpressionTensor.substituted(self, expr_map, operation_map=operation_map,
#     relabel_map=relabel_map, reserved_vars=reserved_vars))

#     def _config_latex_tool(self, lt):
#         Operation._config_latex_tool(self, lt)
#         if not 'qcircuit' in lt.packages:
#             lt.packages.append('qcircuit')

#     def generate_nested_row_indices(self):
#         '''
#         Generate nested row indices in order from top of the circuit to the bottom.
#         Each nested row index is a list with elements corresponding to each nesting level.
#         '''
#         for row_indices in self._generate_nested_row_indices(self.tensor):
#             yield row_indices

#     def _generate_nested_row_indices(self, circuit_tensor):
#         '''
#         Generate nested row indices in order from top to bottom for a particular nested sub-tensor.
#         Each nested row index is a list with elements corresponding to each nesting level.
#         '''
#         for cur_level_row, deepest_tensor_along_row in enumerate(self.deepest_nested_tensor_along_row[circuit_tensor]):
#             if deepest_tensor_along_row is None:
#                 yield [cur_level_row]
#             else:
#                 for sub_nested_row in self._generate_nested_row_indices(deepest_tensor_along_row):
#                     yield [cur_level_row] + sub_nested_row

#     def generate_circuit_elements_along_row(self, nested_row_idx):
#         '''
#         Generate the circuit elements, as (level, circuit, row, column) tuples, along a particular
#         nested row (as generated by generate_nested_row_indices).
#         '''
#         for circuit_elem in Circuit._GenerateCircuitElementsAlongRow(self.tensor, nested_row_idx, 0):
#             yield circuit_elem

#     @staticmethod
#     def _GenerateCircuitElementsAlongRow(circuit_tensor, nested_row_idx, level):
#         '''
#         Generate the circuit elements, as (level, circuit, row, column) tuples, along a particular
#         nested row (as generated by generate_nested_row_indices) at a particular nesting level.
#         '''
#         from .common import WIRE_UP, WIRE_DN
#         row = nested_row_idx[level]
#         for column in range(circuit_tensor.shape[1]):
#             if (row, column) in circuit_tensor:
#                 cell = circuit_tensor[row, column]
#                 if isinstance(cell, ExpressionTensor):
#                     # nested Tensor
#                     for circuit_elem in Circuit._GenerateCircuitElementsAlongRow(cell, nested_row_idx, level+1):
#                         yield circuit_elem
#                 if isinstance(cell, Output) or cell == WIRE_UP or cell == WIRE_DN:
#                     yield level, circuit_tensor, row, column
#                     break # nothing after the output or when the wire goes up/down (won't work if starting a new wire -- needs work)
#             yield level, circuit_tensor, row, column

#     def number_of_nested_rows(self, circuit_tensor, row):
#         '''
#         Returns the number of rows, including nested rows, spanned by a given row of a circuit_tensor
#         (which may be a nested tensor).
#         '''
#         deepest_tensor_along_row = self.deepest_nested_tensor_along_row[circuit_tensor][row]
#         if deepest_tensor_along_row is None: return 1
# return sum(self.number_of_nested_rows(deepest_tensor_along_row, sub_row)
# for sub_row in range(deepest_tensor_along_row.shape[0]))

#     @staticmethod
#     def _NearestTarget(circuit_tensor, row, column, direction):
#         '''
#         Report the vertical distance between (row, column) and
#         the nearest Target in the given direction (direction < 0 for up
#         and direction > 0 for down).  Raise an exception if there is
#         anything in between (row, column) and the Target.
#         '''
#         r = row + direction
#         while not (r, column) in circuit_tensor:
#             r += direction
#             if r < 0 or r >= circuit_tensor.shape[1]:
#                 raise QuantumCircuitException('Control with no target at (%d, %d)'%(row, column))
#         #if not isinstance(self.operands[r, column], Target):
#         #    raise QuantumCircuitException('There must be no non-identity gate between a control and target')
#         return r - row

#     def formatted(self, format_type, fence=False):
#         return ''.join(self.formatter(format_type, fence))

#     def formatter(self, format_type, fence=False):
#         from .common import CTRL_UP, CTRL_DN, CTRL_UPDN, WIRE_UP, WIRE_DN, WIRE_LINK
#         if format_type == LATEX:
#             if fence: yield r'\left[' + '\n'
#             yield r'\begin{array}{cc}' + '\n'
#             yield r'\Qcircuit @C=1em @R=.7em {' # + '\n'
#             for nested_row_idx in self.generate_nested_row_indices():
#                 if sum(nested_row_idx) > 0: yield r' \\ ' # previous row has ended
#                 for level, circuit_tensor, row, column in self.generate_circuit_elements_along_row(nested_row_idx):
#                     if not (row, column) in circuit_tensor:
#                         yield r' & \qw' # identity gate is a quantum wire
#                     else:
#                         elem = circuit_tensor[row, column]
#                         if level < len(nested_row_idx)-1:
#                             # we have a multigate
#                             if sum(nested_row_idx[level:]) == 0:
#                                 # we are at the top of the multigate
#                                 num_multi_gate_rows = self.number_of_nested_rows(circuit_tensor, row)
#                                 yield r' & \multigate{' + str(num_multi_gate_rows-1) + '}{' + elem.formatted(format_type, False) + '}'
#                             else:
#                                 # below the top of the multigate, use ghost
#                                 yield r' & \ghost{' + elem.formatted(format_type, False) + '}'
#                         elif elem == WIRE_LINK:
#                             yield r' & \qw' # junction, but the instruction here just needs to continue the horizontal wire
#                         elif elem == CTRL_UP:
#                             yield r' & \ctrl{' + str(Circuit._NearestTarget(circuit_tensor, row, column, -1)) + '}'
#                         elif elem == CTRL_DN:
#                             yield r' & \ctrl{' + str(Circuit._NearestTarget(circuit_tensor, row, column, 1)) + '}'
#                         elif elem == WIRE_UP:
#                             yield r' & \qwx[' + str(Circuit._NearestTarget(circuit_tensor, row, column, -1)) + '] \qw'
#                         elif elem == WIRE_DN:
#                             yield r' & \qwx[' + str(Circuit._NearestTarget(circuit_tensor, row, column, 1)) + '] \qw'
#                         elif elem == CTRL_UPDN:
#                             yield r' & \ctrl{' + str(Circuit._NearestTarget(circuit_tensor, row, column, -1)) + '}'
#                             yield r' \qwx[' + str(Circuit._NearestTarget(circuit_tensor, row, column, 1)) + ']'
#                         elif elem == TARGET:
#                             yield r' & ' + elem.formatted(format_type, False)
#                         else:
#                             yield r' & ' + elem.formatted(format_type, False)
#             yield '} & ~ \n'
#             yield r'\end{array}'
#             if fence: yield '\n' + r'\right]'
#         else:
#             yield Operation.formatted(self, format_type, fence)

# CIRCUIT = Literal(pkg, 'CIRCUIT', operation_maker = lambda operands : Circuit(operands[0]))

"""
class ForallWithImplicitIdentities(Forall):
    '''
    A Forall operation for expression involving quantum circuits
    may have Multi_variables that implicitly represent identity
    gates that are fully determined by the width of the circuit.
    By using this special kind of Forall, such Multi_variables are not
    explicitly shown as an instance variable when formatted in LATEX
    (and are not shown in the circuit).  Furthermore, they are
    instantiated automatically via an overridden "instantiate"
    method.
    '''

    def __init__(self, instance_vars, instance_expr, conditions=None):
        '''
        Create a special Forall expression with ImplicitIdentities as one or
        more of the instance_vars.  Adds appropriate conditions that restrict
        these to be instantiated as one or more identities.
        '''
        Forall.__init__(self, instance_vars, instance_expr, conditions=ForallWithImplicitIdentities._with_implicit_conditions(instance_vars, conditions))
        # Extract the ImplicitIdentities
        self.implicit_identities = {var for var in instance_vars if isinstance(var, ImplicitIdentities)}
        # Extract the conditions involving ImplicitIdentities
        self.implicit_conditions = {condition for condition in self.condition if not condition.free_vars().isdisjoint(self.implicit_identities)}

    @staticmethod
    def _with_implicit_conditions(instance_vars, conditions):
        conditions = [] if conditions is None else list(conditions)
        for var in instance_vars:
            if isinstance(var, ImplicitIdentities):
                conditions.append(are_identities(var))
        return conditions

    def implicit_instance_vars(self, format_type):
        '''
        ImplicitIdentities are implicit instance variables.
        '''
        if format_type == LATEX: return Forall.implicit_instance_vars(self, format_type, overridden_implicit_vars=self.implicit_identities)
        else: return Forall.implicit_instance_vars(self, format_type)

    def implicit_conditions(self, format_type):
        '''
        Conditions of ImplicitIdentities are implicit.
        '''
        if format_type == LATEX: return self.implicit_conditions
        else: return Forall.implicit_conditions(self, format_type)

    def instantiate(self, sub_map=None, condition_as_hypothesis=False):
        '''
        Automatically sets the ImplicitIdentities if the other instantiations
        cause the width of the quantum circuit to be determined.
        '''
        subbed_expr = self.instance_expr.substituted(sub_map)
        def fix_implicit_identity_widths(expr):
            if not isinstance(expr, Circuit):
                if isinstance(expr, ExpressionList):
                    for subexpr in expr:
                        fix_implicit_identity_widths(subexpr) # recurse over an ExpressionList
                if isinstance(expr, Operation):
                    fix_implicit_identity_widths(expr.etc_expr) # recursively search for Circuit subexpression
                    fix_implicit_identity_widths(expr.operator) # what the heck, try all the sub expressions
                elif isinstance(expr, Lambda):
                    fix_implicit_identity_widths(expr.expression)
                    fix_implicit_identity_widths(expr.domain_condition)
            else:
                if expr.has_fixed_width():
                    # A Circuit subexpression with a fixed width
                    # The width is determined, set the implicit identities as appriate
                    width = expr.width
                    for column in expr.columns:
                        for gate in column.gates:
                            if isinstance(gate, ImplicitIdentities):
                                sub_map[gate] = [I]*(width-column.min_nrows+1)
        fix_implicit_identity_widths(subbed_expr)
        return Forall.instantiate(self, sub_map)
"""

# class QuantumCircuitException():
#     def __init__(self, msg):
#         self.msg = msg
#     def __str__(self):
#         return self.msg

"""
class Gates(Operation):
    '''
    Represents a column of gate operations in parallel on one or more qubits.
    '''

    def __init__(self, *gates):
        Operation.__init__(self, GATE, gates)
        self.gates = gates = self.etc_expr
        self.gate_min_widths = [gate.size if hasattr(gate, 'width') else 1 for gate in gates]
        self.min_nrows = sum(self.gate_min_widths)
        self.multivar_rows = {row for row, gate in enumerate(gates) if isinstance(gate, Multi_variable)}
        num_multivars = len(self.multivar_rows)
        # a row may only be expandable if it is the only Multi_variable of the column
        self.expandable = (num_multivars == 1)
        self.expandable_row = list(self.multivar_rows)[0] if self.expandable else None
        self.gate_by_minrow = [gate for gate, min_width in zip(self.gates, self.gate_min_widths) for _ in xrange(min_width)]
        self.expandable_gate = self.gate_by_minrow[self.expandable_row] if self.expandable_row is not None else None

    def contains_type(self, gate_type):
        '''
        Return True iff these Gates contain a a gate of the given type (class).
        '''
        for gate in self.gates:
            if isinstance(gate, gate_type):
                return True
        return False

    def gate_and_type(self, circuit, row):
        multivar_width = circuit.nrows - self.min_nrows + 1 # there may not be a multi-variable, that's ok
        assert multivar_width > 0, 'Should have been prevented by making the circuit nrows be the maximum of column min_nrows'
        if multivar_width > 1 and row >= self.expandable_row:
            if row < self.multivar_row+multivar_width:
                # row is within the multi-variable
                if isinstance(self.expandable_gate, ImplicitIdentities):
                    return self.expandable_gate, 'qw'
                #r'\qw {\ar @{~} [0,-1]} {\ar @{~} [0,1]}' # special case of implicit identities: squigglies
                if row == self.multivar_row:
                    # row is at beginning of multi-variable gate
                    return self.expandable_gate, 'multigate{' + str(multivar_width-1) + '}'
                else: return self.expandable_gate, 'ghost' # row past the multi-variable gate start
            else:
                idx = row-multivar_width+1 # row is past the mult-variable
        else:
            idx = row
        gate = self.gate_by_minrow[idx]
        if isinstance(gate, ImplicitIdentities):
            return gate, 'qw'
        if gate == CTRL_DN or gate == CTRL_UP:
            direction = 1 if gate == CTRL_DN else -1
            target_idx = idx+direction
            while self.gate_by_minrow[target_idx] == I or isinstance(self.gate_by_minrow[target_idx], ImplicitIdentities):
                target_idx += direction
            target = self.get_by_minrow[target_idx]
            assert set([gate, target]) == set([CTRL_DN, CTRL_UP]) or isinstance(target, Target), "There may only be identities between a control and target"
            if gate == CTRL_DN and self.gate_by_minrow[target_idx] == CTRL_UP:
                return gate, 'control' # one end of a CPhase with control at either end (equivalent, but not represented the same as, a controlled-Z)
            else:
                return gate, 'ctrl{' + str(target_idx - idx) + '}'
        if hasattr(gate, 'width') and gate.width > 1:
            if idx > 0 and self.gate_by_minrow[idx-1] == gate:
                return gate, 'ghost'
            else: return gate, 'multigate{' + str(gate.width-1) + '}'
        elif gate == I: return gate, r'\qw' # Identity is just a quantum wire
        else: return gate, 'gate'

    def formatted(self, format_type, fence=False, circuit=None, row=None, column=None, multivar_row=False):
        if format_type == LATEX:
            if row is None:
                # present the whole -- as if it were a circuit with one column
                return Circuit([self]).formatted(format_type, fence)
            else:
                gate, gate_type = self.gate_and_type(circuit, row)
                if multivar_row:
                    if column == 0: gate_type = gate_type + 'NoIn' # No incoming wires for a first-column multi-variable
                    else: gate_type = gate_type + 's' # a multi-variable gate with a squiggly wire
                if gate_type[:4] == 'gate' or gate_type[:9] == 'multigate' or gate_type[:5] == 'ghost':
                    # for these gate types, we need that gate name included in the latex
                    return ' \\' + gate_type + '{' + gate.formatted(format_type, False) + '}'
                else:
                    return ' \\' + gate_type # e.g., \qw, \control, \ctrl{#}
        else:
            return Operation.formatted(self, format_type, fence)

Operation.register_operation(GATE, lambda operands : Gates(*operands))


class Gate(Gates):
    '''
    Represents a single gate operation as a special case of a column of gates.
    '''

    def __init__(self, gate):
        Gates.__init__(self, [gate])


class Circuit(Operation):
    '''
    Represents a quantum circuit as a sequence of parallel gate operations (Gates)
    in series -- i.e., a 2-D circuit.
    '''

    def __init__(self, *gate_sequence):
        Operation.__init__(self, CIRCUIT, gate_sequence)
        self.columns = gate_sequence
        self.depth = len(gate_sequence)
        assert self.depth > 0, 'Quantum circuit must not be empty'
        # check that all of the fixed columns have the same width
        widths = [column.min_nrows for column in self.columns if not isinstance(column, Multi_variable) and not column.contains_type(Multi_variable)]
        if len(widths) > 0:
            assert widths.count(widths[0]) == len(widths), 'All fixed-width columns must have the same width in a quantum circuit'
            self.width = widths[0] # has a fixed width
        # Multi_variables expand to fill to the maximum of the # of rows
        self.nrows = max([1 if isinstance(column, Multi_variable) else column.min_nrows for column in self.columns])
        self.multivar_rows = {row for row in xrange(self.nrows) if all(row in column.multivar_rows for column in self.columns if isinstance(column, Gates))}

    def has_fixed_width(self):
        return hasattr(self, 'width')

    def formatted(self, format_type, fence=False):
        if format_type == LATEX:
            out_str = '\n'
            if fence: out_str += r'\left['
            out_str += r'\begin{array}{c}' + '\n' + r'\Qcircuit @C=1em @R=.7em {'
            for row in xrange(self.nrows):
                if row > 0: out_str += r'\\' + '\n'
                for k, column in enumerate(self.columns):
                    if isinstance(column, Multi_variable):
                        postfix = 'NoIn' if k == 0 else ''
                        if row in self.multivar_rows and k > 0: postfix = 's'
                        if self.nrows == 1:
                            out_str += r'& \gate' + postfix # A multi-variable column on just one row
                        else:
                            out_str += '& ' + (r'\multigate' + postfix + '{' + str(self.nrows-1) + '}' if row == 0 else r'\ghost' + postfix)
                        out_str += '{' + column.formatted(format_type, fence) + '} '
                        # Draw a dotted box around Multi_variable columns to distinguish them from a Gates with a solo Multi_variable.
                        #out_str += r'\gategroup{1}{' + str(k+1) + '}{'+ str(self.nrows) + '}{' + str(k+2) + '}{.}{.5em}'
                    else:
                        out_str += '&' + column.formatted(LATEX, circuit=self, row=row, column=k, multivar_row=(row in self.multivar_rows))
            out_str += '}\n' + r'\end{array}' + '\n'
            if fence: out_str += r'\right]'
            return out_str
        else:
            return Operation.formatted(self, format_type, fence)

    def control_reversal(self, row, col):
        '''
        Given the row and column (zero-based) of a control operation of this quantum circuit,
        derive and return an equivalence with this circuit on the left and a
        circuit with an intelligently reversed control on the right.
        '''
        column = self.columns[col]
        control_type = column.gates[row]
        assert control_type == CTRL_DN or control_type == CTRL_UP
        direction = 1 if control_type == CTRL_DN else -1
        target_row = row + direction
        while column.gates[target_row] == I or isinstance(column.gates[target_row], ImplicitIdentities):
            target_row += direction
        multi_a_val = self.columns[:col]
        multi_c_val = self.columns[col+1:]
        multi_b_val = column.gates[:min(row, target_row)]
        multi_d_val = column.gates[max(row, target_row):]
        target = column.gates[target_row]
        if target == Z and control_type == CTRL_DN:
            return circuit.reverse_cz_dn.instantiate({Aetc:multi_a_val, multi_b:multi_b_val, Cetc:multi_c_val, multi_d:multi_d_val})
        elif target == Z and control_type == CTRL_UP:
            return circuit.reverse_cz_up.instantiate({Aetc:multi_a_val, multi_b:multi_b_val, Cetc:multi_c_val, multi_d:multi_d_val})
        elif target == X and control_type == CTRL_DN:
            return circuit.reverse_cnot_dn_to_up.instantiate({Aetc:multi_a_val, multi_b:multi_b_val, Cetc:multi_c_val, multi_d:multi_d_val})
        elif target == X and control_type == CTRL_UP:
            return circuit.reverse_cnot_up_to_dn.instantiate({Aetc:multi_a_val, multi_b:multi_b_val, Cetc:multi_c_val, multi_d:multi_d_val})


Operation.register_operation(CIRCUIT, lambda operands : Circuit(*operands))


class ForallWithImplicitIdentities(Forall):
    '''
    A Forall operation for expression involving quantum circuits
    may have Multi_variables that implicitly represent identity
    gates that are fully determined by the width of the circuit.
    By using this special kind of Forall, such Multi_variables are not
    explicitly shown as an instance variable when formatted in LATEX
    (and are not shown in the circuit).  Furthermore, they are
    instantiated automatically via an overridden "instantiate"
    method.
    '''

    def __init__(self, instance_vars, instance_expr, conditions=None):
        '''
        Create a special Forall expression with ImplicitIdentities as one or
        more of the instance_vars.  Adds appropriate conditions that restrict
        these to be instantiated as one or more identities.
        '''
        Forall.__init__(self, instance_vars, instance_expr, conditions=ForallWithImplicitIdentities._with_implicit_conditions(instance_vars, conditions))
        # Extract the ImplicitIdentities
        self.implicit_identities = {var for var in instance_vars if isinstance(var, ImplicitIdentities)}
        # Extract the conditions involving ImplicitIdentities
        self.implicit_conditions = {condition for condition in self.condition if not condition.free_vars().isdisjoint(self.implicit_identities)}

    @staticmethod
    def _with_implicit_conditions(instance_vars, conditions):
        conditions = [] if conditions is None else list(conditions)
        for var in instance_vars:
            if isinstance(var, ImplicitIdentities):
                conditions.append(are_identities(var))
        return conditions

    def implicit_instance_vars(self, format_type):
        '''
        ImplicitIdentities are implicit instance variables.
        '''
        if format_type == LATEX: return Forall.implicit_instance_vars(self, format_type, overridden_implicit_vars=self.implicit_identities)
        else: return Forall.implicit_instance_vars(self, format_type)

    def implicit_conditions(self, format_type):
        '''
        Conditions of ImplicitIdentities are implicit.
        '''
        if format_type == LATEX: return self.implicit_conditions
        else: return Forall.implicit_conditions(self, format_type)

    def instantiate(self, sub_map=None, condition_as_hypothesis=False):
        '''
        Automatically sets the ImplicitIdentities if the other instantiations
        cause the width of the quantum circuit to be determined.
        '''
        subbed_expr = self.instance_expr.substituted(sub_map)
        def fix_implicit_identity_widths(expr):
            if not isinstance(expr, Circuit):
                if isinstance(expr, ExpressionList):
                    for subexpr in expr:
                        fix_implicit_identity_widths(subexpr) # recurse over an ExpressionList
                if isinstance(expr, Operation):
                    fix_implicit_identity_widths(expr.etc_expr) # recursively search for Circuit subexpression
                    fix_implicit_identity_widths(expr.operator) # what the heck, try all the sub expressions
                elif isinstance(expr, Lambda):
                    fix_implicit_identity_widths(expr.expression)
                    fix_implicit_identity_widths(expr.domain_condition)
            else:
                if expr.has_fixed_width():
                    # A Circuit subexpression with a fixed width
                    # The width is determined, set the implicit identities as appriate
                    width = expr.width
                    for column in expr.columns:
                        for gate in column.gates:
                            if isinstance(gate, ImplicitIdentities):
                                sub_map[gate] = [I]*(width-column.min_nrows+1)
        fix_implicit_identity_widths(subbed_expr)
        return Forall.instantiate(self, sub_map)

"""<|MERGE_RESOLUTION|>--- conflicted
+++ resolved
@@ -566,8 +566,6 @@
                           styles=styles)
         self.number = number
 
-<<<<<<< HEAD
-=======
     def remake_with_style_calls(self):
         '''
         In order to reconstruct this Expression to have the same styles,
@@ -580,7 +578,6 @@
                              %representation)
         return call_strs
 
->>>>>>> e7ed2cc2
     def style_options(self):
         from proveit._core_.expression.style_options import StyleOptions
 
@@ -593,11 +590,7 @@
                          "objects as an IdentityOp. 'explicit' representation "
                          "displays MultiWire objects as a bundle using the "
                          "backslash notation. "),
-<<<<<<< HEAD
-            default=None,
-=======
             default='explicit',
->>>>>>> e7ed2cc2
             related_methods=('with_implicit_style'))
 
         return options
