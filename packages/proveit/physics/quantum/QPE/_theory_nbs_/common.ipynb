--- conflicted
+++ resolved
@@ -586,29 +586,7 @@
    "metadata": {},
    "outputs": [],
    "source": [
-<<<<<<< HEAD
-    "_e_domain = Interval(one, subtract(_two_pow__t_minus_one, two))"
-=======
-    "_e_domain = Interval(two, subtract(_two_pow_t_minus_one, two))"
-   ]
-  },
-  {
-   "cell_type": "code",
-   "execution_count": null,
-   "metadata": {},
-   "outputs": [],
-   "source": [
-    "_e_domain_old = Interval(one, subtract(_two_pow_t_minus_one, two))"
-   ]
-  },
-  {
-   "cell_type": "code",
-   "execution_count": null,
-   "metadata": {},
-   "outputs": [],
-   "source": [
-    "_e_domain_alt = Interval(two, subtract(_two_pow_t_minus_one, two))"
->>>>>>> a3c8be9a
+    "_e_domain = Interval(two, subtract(_two_pow__t_minus_one, two))"
    ]
   },
   {
