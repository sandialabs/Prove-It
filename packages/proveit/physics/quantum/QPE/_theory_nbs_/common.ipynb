--- conflicted
+++ resolved
@@ -194,20 +194,7 @@
    "metadata": {},
    "outputs": [],
    "source": [
-<<<<<<< HEAD
-    "p_t = SubIndexed(p_, t)"
-   ]
-  },
-  {
-   "cell_type": "code",
-   "execution_count": null,
-   "metadata": {},
-   "outputs": [],
-   "source": [
-    "p_prime = Literal('p_prime', latex_format = r\"p'\")"
-=======
     "#p_prime = Literal('p_prime', latex_format = r\"p'\")"
->>>>>>> 813d481e
    ]
   },
   {
@@ -299,20 +286,16 @@
    "metadata": {},
    "outputs": [],
    "source": [
-    "psi_t = SubIndexed(psi_, t)"
-   ]
-  },
-  {
-   "cell_type": "code",
-   "execution_count": null,
-   "metadata": {},
-   "outputs": [],
-   "source": [
-<<<<<<< HEAD
-    "psi_t_lit = SubIndexed(psi_, t_)"
-=======
+    "# psi_t = SubIndexed(psi_, t_)"
+   ]
+  },
+  {
+   "cell_type": "code",
+   "execution_count": null,
+   "metadata": {},
+   "outputs": [],
+   "source": [
     "#_psi_t = SubIndexed(_psi, t)"
->>>>>>> 813d481e
    ]
   },
   {
