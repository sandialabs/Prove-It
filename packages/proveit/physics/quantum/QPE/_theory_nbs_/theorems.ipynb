{
 "cells": [
  {
   "cell_type": "markdown",
   "metadata": {},
   "source": [
    "Theorems (or conjectures) for the theory of <a class=\"ProveItLink\" href=\"theory.ipynb\">proveit.physics.quantum.QPE</a>\n",
    "========"
   ]
  },
  {
   "cell_type": "code",
   "execution_count": null,
   "metadata": {},
   "outputs": [],
   "source": [
    "import proveit\n",
    "# 72 cols ==============================================================\n",
    "# Prepare this notebook for defining the theorems of a theory:\n",
    "%theorems_notebook # Keep this at the top following 'import proveit'.\n",
    "from proveit import a, b, k, l, r, t, eps, IndexedVar, ExprRange\n",
    "from proveit._core_.expression import Lambda\n",
    "from proveit.linear_algebra import TensorProd, MatrixMult, VecSum\n",
    "from proveit.logic import And, Equals, Forall, InSet, NotEquals, NotInSet, SubsetEq, Difference\n",
    "from proveit.numbers import Abs, Add, Neg, subtract, Exp, frac, Mult, Div, sqrt, sqrd, Sum\n",
    "from proveit.numbers import greater, greater_eq, Less, LessEq, Mod\n",
    "from proveit.statistics import Prob\n",
    "from proveit.numbers import zero, one, two, three, four\n",
    "from proveit.numbers import Interval, IntervalCC, IntervalCO, IntervalOO, IntervalOC\n",
    "from proveit.numbers import Integer, IntegerNonZero, IntegerNeg, Natural, NaturalPos, Complex, Real, RealNonNeg\n",
    "from proveit.numbers import i, e, pi\n",
    "from proveit.physics.quantum import Bra, Ket, RegisterKet, Qmult\n",
    "from proveit.physics.quantum import ket0, ket1, inv_root2\n",
    "from proveit.physics.quantum.QPE import (u_, n_, t_, phase_, m_,\n",
    "        b_, delta_, two_pow_t, two_pow_t_minus_one, alpha_l, alpha_l_sqrd,\n",
    "        diff_l_scaled_delta, full_domain, full_domain_sans_zero, neg_domain,\n",
<<<<<<< HEAD
    "        pos_domain, eps_domain, U_pow_two_pow_k, p_prime_t, p_t, psi_,\n",
    "        psi_t, psi_prime, psi_prime_t_star, t_star)\n",
    "from proveit.physics.quantum.QPE.phase_est_ops import Psuccess, Pfail, ModAdd\n",
    "from proveit.physics.quantum.QPE.phase_est_ops import SubIndexed\n",
    "from proveit.trigonometry import Sin\n",
=======
    "        pos_domain, eps_domain, U_pow_two_pow_k, Psi_,\n",
    "        p_prime_t, psi_, psi_t, psi_prime, psi_prime_t_star, t_star)\n",
    "from proveit.physics.quantum.QPE.phase_est_ops import Psuccess, Pfail, ModAdd\n",
    "from proveit.physics.quantum.QPE.phase_est_ops import SubIndexed\n",
    "from proveit.physics.quantum.QFT import InverseFourierTransform\n",
>>>>>>> c21bd6c5
    "from IPython.display import display"
   ]
  },
  {
   "cell_type": "code",
   "execution_count": null,
   "metadata": {},
   "outputs": [],
   "source": [
    "%begin theorems"
   ]
  },
  {
   "cell_type": "markdown",
   "metadata": {},
   "source": [
    "#### Some convenience methods for building expressions:"
   ]
  },
  {
   "cell_type": "code",
   "execution_count": null,
   "metadata": {},
   "outputs": [],
   "source": [
    "def exp2pi_i(*exp_factors):\n",
    "    return Exp(e, Mult(*((two, pi, i) + exp_factors)))\n",
    "\n",
    "def exp2pi_i_on_two_pow_t(*exp_factors):\n",
    "    return Exp(e, frac(Mult(*((two, pi, i) + exp_factors)), two_pow_t))\n",
    "\n",
    "def exp_neg2pi_i_on_two_pow_t(*exp_factors):\n",
    "    return Exp(e, frac(Neg(Mult(*((two, pi, i) + exp_factors))), two_pow_t))\n",
    "\n",
    "display(exp2pi_i(a, b))\n",
    "display(exp2pi_i_on_two_pow_t(a, b))\n",
    "display(exp_neg2pi_i_on_two_pow_t(a, b))"
   ]
  },
  {
   "cell_type": "markdown",
   "metadata": {},
   "source": [
    "#### Take care of number domain issues:"
   ]
  },
  {
   "cell_type": "code",
   "execution_count": null,
   "metadata": {},
   "outputs": [],
   "source": [
    "# t (represented by the Literal t_) denotes\n",
    "# the number of Qbits in the input register\n",
    "# Thus, 2^t is a positive natural number\n",
    "two_pow_t_is_nat_pos = InSet(two_pow_t, NaturalPos)"
   ]
  },
  {
   "cell_type": "code",
   "execution_count": null,
   "metadata": {},
   "outputs": [],
   "source": [
    "# t (represented by the Literal t_) denotes\n",
    "# the number of Qbits in the input register\n",
    "two_pow_t_minus_one_is_nat_pos = InSet(Exp(two, subtract(t_, one)), NaturalPos)"
   ]
  },
  {
   "cell_type": "code",
   "execution_count": null,
   "metadata": {},
   "outputs": [],
   "source": [
    "# t (represented by the Literal t_) denotes\n",
    "# the number of Qbits in the input register\n",
    "two_pow_t_less_one_is_nat_pos = InSet(subtract(two_pow_t, one), NaturalPos)"
   ]
  },
  {
   "cell_type": "code",
   "execution_count": null,
   "metadata": {},
   "outputs": [],
   "source": [
    "# t (represented by the Literal t_) denotes\n",
    "# the number of Qbits in the input register\n",
    "two_pow_t_not_zero = NotEquals(two_pow_t, zero)"
   ]
  },
  {
   "cell_type": "code",
   "execution_count": null,
   "metadata": {},
   "outputs": [],
   "source": [
    "# The o-plus addition denotes addition modulo 2^t, resulting in an integer\n",
    "mod_add_closure = Forall((a, b), InSet(ModAdd(a, b), \n",
    "                                       Interval(zero, subtract(Exp(two, t_), one))), \n",
    "                         domain=Integer)"
   ]
  },
  {
   "cell_type": "code",
   "execution_count": null,
   "metadata": {},
   "outputs": [],
   "source": [
    "# The phase phi is in the real interval [0, 1)\n",
    "phase_is_real = InSet(phase_, Real)"
   ]
  },
  {
   "cell_type": "code",
   "execution_count": null,
   "metadata": {},
   "outputs": [],
   "source": [
    "psi_prime_expansion = Forall(\n",
    "    t,\n",
    "    Equals(RegisterKet(psi_prime, Add(t, one)),\n",
    "           TensorProd(Ket(p_prime_t), RegisterKet(psi_prime, t))),\n",
    "    domain=NaturalPos)"
   ]
  },
  {
   "cell_type": "code",
   "execution_count": null,
   "metadata": {},
   "outputs": [],
   "source": [
    "psi_expansion = Forall(\n",
    "    t,\n",
    "    Equals(RegisterKet(psi_, Add(t, one)),\n",
    "           TensorProd(Ket(p_t), RegisterKet(psi_, t))),\n",
    "    domain=NaturalPos)"
   ]
  },
  {
   "cell_type": "code",
   "execution_count": null,
   "metadata": {},
   "outputs": [],
   "source": [
    "psi_prime_t_formula = (\n",
    "    Forall(\n",
    "    t,\n",
    "    Equals(RegisterKet(psi_prime, t),\n",
    "           Sum(k, Mult(Exp(e, Mult(two, pi, i, phase_, k)), RegisterKet(k, t)),\n",
    "               domain=Interval(zero, subtract(Exp(two, t), one)))),\n",
    "    domain=NaturalPos))"
   ]
  },
  {
   "cell_type": "code",
   "execution_count": null,
   "metadata": {},
   "outputs": [],
   "source": [
    "# psi_t_lit_formula with t_ (literal t_) instead of variable t\n",
    "# WORKING ON THIS WITH BOB Mon 9/20/2021\n",
    "psi_t_lit_formula_alt = (\n",
    "        Equals(RegisterKet(psi_, t_),\n",
    "               Mult(frac(one, Exp(two, frac(t_, two))),\n",
    "                    Sum(k, Mult(Exp(e, Mult(two, pi, i, phase_, k)), RegisterKet(k, t_)),\n",
    "                        domain=Interval(zero, subtract(Exp(two, t_), one))))))"
   ]
  },
  {
   "cell_type": "code",
   "execution_count": null,
   "metadata": {},
   "outputs": [],
   "source": [
    "# psi_prime_t_formula with t_ (literal t_) instead of variable t\n",
    "psi_prime_t_lit_formula = (\n",
    "    Equals(RegisterKet(psi_prime, t_),\n",
    "           Sum(k, Mult(Exp(e, Mult(two, pi, i, phase_, k)), RegisterKet(k, t_)),\n",
    "               domain=Interval(zero, subtract(Exp(two, t_), one)))))"
   ]
  },
  {
   "cell_type": "code",
   "execution_count": null,
   "metadata": {},
   "outputs": [],
   "source": [
    "# # we should be able to eliminate this entirely\n",
    "# # then prove the literal t_ version below another way (see comments below)\n",
    "# psi_t_formula = Forall(\n",
    "#         t,\n",
    "#         Equals(RegisterKet(psi_, t),\n",
    "#                Mult(frac(one, Exp(two, frac(t, two))),\n",
    "#                     Sum(k, Mult(Exp(e, Mult(two, pi, i, phase_, k)), RegisterKet(k, t)),\n",
    "#                         domain=Interval(zero, subtract(Exp(two, t), one))))),\n",
    "#         domain = NaturalPos)"
   ]
  },
  {
   "cell_type": "code",
   "execution_count": null,
   "metadata": {},
   "outputs": [],
   "source": [
    "psi_as_tensor_prod = Equals(\n",
    "    Ket(psi_),\n",
    "    Mult(\n",
    "        frac(one, Exp(two, frac(t_, two))),\n",
    "        TensorProd(ExprRange(r, Add(ket0, Mult( Exp(e, Mult(two, pi, i, phase_, Exp(two, Neg(r)))), ket1)), Neg(subtract(t_, one)), zero))))"
   ]
  },
  {
   "cell_type": "code",
   "execution_count": null,
   "metadata": {},
   "outputs": [],
   "source": [
    "# psi_t_lit_formula with t_ (literal t_) instead of variable t\n",
    "psi_formula = (\n",
    "        Equals(Ket(psi_),\n",
    "               Qmult(frac(one, Exp(two, frac(t_, two))),\n",
    "                     VecSum(k, Qmult(Exp(e, Mult(two, pi, i, phase_, k)), RegisterKet(k, t_)),\n",
    "                            domain=Interval(zero, subtract(Exp(two, t_), one))))))"
   ]
  },
  {
   "cell_type": "code",
   "execution_count": null,
   "metadata": {},
   "outputs": [],
   "source": [
    "Psi_via_psi = Equals(Ket(Psi_), Qmult(InverseFourierTransform(t_),\n",
    "                                      Ket(psi_)))"
   ]
  },
  {
   "cell_type": "code",
   "execution_count": null,
   "metadata": {},
   "outputs": [],
   "source": [
    "best_is_int = InSet(b_, Integer)"
   ]
  },
  {
   "cell_type": "code",
   "execution_count": null,
   "metadata": {},
   "outputs": [],
   "source": [
    "pos_domain_in_full_domain = Forall(\n",
    "        eps, Forall(l, InSet(l, full_domain), domain=pos_domain),\n",
    "        domain=NaturalPos)"
   ]
  },
  {
   "cell_type": "code",
   "execution_count": null,
   "metadata": {},
   "outputs": [],
   "source": [
    "pos_domain_in_full_domain_sans_zero = Forall(\n",
    "        eps, SubsetEq(pos_domain, full_domain_sans_zero),\n",
    "        domain=eps_domain)"
   ]
  },
  {
   "cell_type": "code",
   "execution_count": null,
   "metadata": {},
   "outputs": [],
   "source": [
    "neg_domain_in_full_domain = Forall(\n",
    "        eps, Forall(l, InSet(l, full_domain), domain=neg_domain),\n",
    "        domain=NaturalPos)"
   ]
  },
  {
   "cell_type": "code",
   "execution_count": null,
   "metadata": {},
   "outputs": [],
   "source": [
    "neg_domain_in_full_domain_alt = Forall(\n",
    "        eps, SubsetEq(neg_domain, full_domain),\n",
    "        domain=NaturalPos)"
   ]
  },
  {
   "cell_type": "code",
   "execution_count": null,
   "metadata": {},
   "outputs": [],
   "source": [
    "neg_domain_in_full_domain_sans_zero = Forall(\n",
    "        eps, SubsetEq(neg_domain, full_domain_sans_zero),\n",
    "        domain=eps_domain)"
   ]
  },
  {
   "cell_type": "code",
   "execution_count": null,
   "metadata": {},
   "outputs": [],
   "source": [
    "pos_domain_within_integer = Forall(\n",
    "        eps, SubsetEq(pos_domain, Integer),\n",
    "        domain=eps_domain)"
   ]
  },
  {
   "cell_type": "code",
   "execution_count": null,
   "metadata": {},
   "outputs": [],
   "source": [
    "neg_domain_within_integer = Forall(\n",
    "        eps, SubsetEq(neg_domain, Integer),\n",
    "        domain=eps_domain)"
   ]
  },
  {
   "cell_type": "code",
   "execution_count": null,
   "metadata": {},
   "outputs": [],
   "source": [
    "delta_is_real = InSet(delta_, Real)"
   ]
  },
  {
   "cell_type": "markdown",
   "metadata": {},
   "source": [
    "#### This derives from $\\delta$ being the difference between $\\delta$ and its best $t$-bit estimate (without going over):"
   ]
  },
  {
   "cell_type": "code",
   "execution_count": null,
   "metadata": {},
   "outputs": [],
   "source": [
    "scaled_delta_in_interval = InSet(Mult(two_pow_t, delta_), IntervalCO(zero, one))"
   ]
  },
  {
   "cell_type": "code",
   "execution_count": null,
   "metadata": {},
   "outputs": [],
   "source": [
    "success_prob_is_real = Forall(eps, InSet(Psuccess(eps), Real), domain=NaturalPos)"
   ]
  },
  {
   "cell_type": "code",
   "execution_count": null,
   "metadata": {},
   "outputs": [],
   "source": [
    "all_alpha_l_is_complex = Forall(l, InSet(alpha_l, Complex), domain=Integer)"
   ]
  },
  {
   "cell_type": "code",
   "execution_count": null,
   "metadata": {},
   "outputs": [],
   "source": [
    "all_abs_alpha_l_are_nonneg = Forall(\n",
    "    l, InSet(Abs(alpha_l), RealNonNeg),\n",
    "    domain=Integer)"
   ]
  },
  {
   "cell_type": "code",
   "execution_count": null,
   "metadata": {},
   "outputs": [],
   "source": [
    "all_abs_alpha_l_sqrd_are_real = Forall(\n",
    "    l, InSet(Exp(Abs(alpha_l), two), Real),\n",
    "    domain=Integer)"
   ]
  },
  {
   "cell_type": "markdown",
   "metadata": {},
   "source": [
    "#### Follows from scaled_delta_in_interval:"
   ]
  },
  {
   "cell_type": "code",
   "execution_count": null,
   "metadata": {},
   "outputs": [],
   "source": [
    "scaled_delta_not_eq_nonzeroInt = Forall(\n",
    "        l, NotEquals(Mult(two_pow_t, delta_), l),\n",
    "        domain=Integer, conditions = [NotEquals(l, zero)])"
   ]
  },
  {
   "cell_type": "code",
   "execution_count": null,
   "metadata": {},
   "outputs": [],
   "source": [
    "delta_not_eq_scaledNonzeroInt = Forall(\n",
    "        l, NotEquals(delta_, frac(l, two_pow_t)),\n",
    "        domain=Integer, conditions = [NotEquals(l, zero)])"
   ]
  },
  {
   "cell_type": "code",
   "execution_count": null,
   "metadata": {},
   "outputs": [],
   "source": [
    "delta_diff_in_interval = Forall(\n",
    "        l,\n",
    "        InSet(subtract(delta_, frac(l, two_pow_t)),\n",
    "              IntervalCO(Neg(frac(one, two)), frac(one, two))),\n",
    "        domain=full_domain)"
   ]
  },
  {
   "cell_type": "code",
   "execution_count": null,
   "metadata": {},
   "outputs": [],
   "source": [
    "scaled_delta_diff_in_interval = Forall(\n",
    "        l,\n",
    "        InSet(Mult(two, pi, subtract(delta_, frac(l, two_pow_t))),\n",
    "              IntervalCC(Neg(pi), pi)),\n",
    "        domain=full_domain)"
   ]
  },
  {
   "cell_type": "code",
   "execution_count": null,
   "metadata": {},
   "outputs": [],
   "source": [
    "non_int_delta_diff = Forall(\n",
    "        l,\n",
    "        NotInSet(subtract(delta_, frac(l, two_pow_t)),\n",
    "                Integer), \n",
    "        domain=full_domain,\n",
    "        conditions = [NotEquals(l, zero)])"
   ]
  },
  {
   "cell_type": "code",
   "execution_count": null,
   "metadata": {},
   "outputs": [],
   "source": [
    "scaled_abs_delta_diff_interval = Forall(\n",
    "        l,\n",
    "        InSet(Mult(pi, Abs(subtract(delta_, frac(l, two_pow_t)))),\n",
    "              IntervalOC(zero, Div(pi, two))),\n",
    "        domain=full_domain,\n",
    "        conditions = [NotEquals(l, zero)])"
   ]
  },
  {
   "cell_type": "markdown",
   "metadata": {},
   "source": [
    "#### *Success probability as sum of individual success event probabilities:*"
   ]
  },
  {
   "cell_type": "code",
   "execution_count": null,
   "metadata": {},
   "outputs": [],
   "source": [
    "success_sum = Forall(\n",
    "        eps,\n",
    "        greater_eq(Psuccess(eps),\n",
    "                  Sum(l, Prob(Equals(m_, ModAdd(b_, l)), m_), \n",
    "                      domain=Interval(Neg(eps), eps))),\n",
    "        domain=NaturalPos)"
   ]
  },
  {
   "cell_type": "markdown",
   "metadata": {},
   "source": [
    "#### *Failure probability as sum of individual failure event probabilities in terms of $\\alpha_l$, amplitude of $\\lvert \\Psi \\rangle$ for a state specified relative to $b$ (the best outcome state):*"
   ]
  },
  {
   "cell_type": "code",
   "execution_count": null,
   "metadata": {},
   "outputs": [],
   "source": [
    "fail_sum = Forall(\n",
    "        eps,\n",
    "        LessEq(Pfail(eps),\n",
    "               Add(Sum(l, alpha_l_sqrd, domain=neg_domain),\n",
    "                   Sum(l, alpha_l_sqrd, domain=pos_domain))),\n",
    "        domain=eps_domain)"
   ]
  },
  {
   "cell_type": "markdown",
   "metadata": {},
   "source": [
    "#### *Modulo addition may be converted to regular addition within $2 \\pi i$ exponentiation:*"
   ]
  },
  {
   "cell_type": "code",
   "execution_count": null,
   "metadata": {},
   "outputs": [],
   "source": [
    "exp2pi_i_modadd = Forall(\n",
    "        (a, b),\n",
    "        Equals(exp2pi_i_on_two_pow_t(ModAdd(a, b)), \n",
    "               exp2pi_i_on_two_pow_t(Add(a, b))),\n",
    "        domain=Integer)"
   ]
  },
  {
   "cell_type": "markdown",
   "metadata": {},
   "source": [
    "#### *Direct evaluation of $\\alpha_l$ (via an intermediate step first):*"
   ]
  },
  {
   "cell_type": "code",
   "execution_count": null,
   "metadata": {},
   "outputs": [],
   "source": [
    "# REQUIRES a Gate class — still needing updated\n",
    "# from proveit.expression import LATEX\n",
    "# intermediate_q_p_e = Forall(\n",
    "#     k, \n",
    "#     Circuit([[Input(ket0), Hgate, CTRL_DN, \n",
    "#               Output(Add(ScalarProd(inv_root2, ket0), \n",
    "#                          ScalarProd(frac(exp2pi_i(phase_, Exponentiate(two, k)), \n",
    "#                                          sqrt(two)), \n",
    "#                                     ket1)))],\n",
    "#              [Input(Ket(u_)), MultiWire(n_), Gate(U_pow_two_pow_k), Output(Ket(u_))]]),\n",
    "#     domain=Natural)\n",
    "# print(intermediate_q_p_e.formatted(LATEX))"
   ]
  },
  {
   "cell_type": "code",
   "execution_count": null,
   "metadata": {},
   "outputs": [],
   "source": [
    "alpha_l_eval = Forall(\n",
    "        l,\n",
    "        Equals(alpha_l,\n",
    "               Mult(frac(one, two_pow_t),\n",
    "                   Sum(k, Mult(exp_neg2pi_i_on_two_pow_t(k, ModAdd(b_, l)),\n",
    "                               exp2pi_i(phase_, k)),\n",
    "                       domain=Interval(zero, subtract(two_pow_t, one))))),\n",
    "        domain=Integer)"
   ]
  },
  {
   "cell_type": "markdown",
   "metadata": {},
   "source": [
    "#### *Evaluation of $\\alpha_l$ after performing the geometric series summation in terms of $\\delta$:*"
   ]
  },
  {
   "cell_type": "code",
   "execution_count": null,
   "metadata": {},
   "outputs": [],
   "source": [
    "phase_from_best = Equals(phase_, Add(frac(b_, two_pow_t), delta_))"
   ]
  },
  {
   "cell_type": "code",
   "execution_count": null,
   "metadata": {},
   "outputs": [],
   "source": [
    "scaled_delta_minus_l__in__real = Forall(l, InSet(subtract(Mult(two_pow_t, delta_), l), Real),\n",
    "                                        domain = Integer)"
   ]
  },
  {
   "cell_type": "code",
   "execution_count": null,
   "metadata": {},
   "outputs": [],
   "source": [
    "delta_diff_exp_not_1 = Forall(\n",
    "    l,\n",
    "    NotEquals(exp2pi_i(subtract(delta_, frac(l, two_pow_t))),\n",
    "          one),\n",
    "    domain=full_domain,\n",
    "    conditions = [NotEquals(l, zero)])"
   ]
  },
  {
   "cell_type": "code",
   "execution_count": null,
   "metadata": {},
   "outputs": [],
   "source": [
    "alpha_l_summed = Forall(\n",
    "    l,\n",
    "    Equals(alpha_l,\n",
    "           Mult(frac(one, two_pow_t),\n",
    "                    frac(subtract(one, exp2pi_i(subtract(Mult(two_pow_t, delta_), l))),\n",
    "                         subtract(one, exp2pi_i(subtract(delta_, frac(l, two_pow_t))))))),\n",
    "    domain=full_domain,\n",
    "    conditions = [NotEquals(l, zero)])"
   ]
  },
  {
   "cell_type": "code",
   "execution_count": null,
   "metadata": {},
   "outputs": [],
   "source": [
    "alpha_l_summed_abs = Forall(\n",
    "    l,\n",
    "    Equals(Abs(alpha_l),\n",
    "           frac(Abs(subtract(one,\n",
    "                             Exp(e, Mult(two,pi,i,\n",
    "                                         subtract(Mult(Exp(two,t_),delta_),l)))\n",
    "                            )),\n",
    "                Mult(Exp(two,t_),\n",
    "                     two,\n",
    "                     Sin(Mult(pi, Abs(subtract(delta_,frac(l,Exp(two,t_))))))\n",
    "                     \n",
    "                    )\n",
    "               )\n",
    "          ),\n",
    "    domain=full_domain,\n",
    "    conditions=[NotEquals(l, zero)])"
   ]
  },
  {
   "cell_type": "markdown",
   "metadata": {},
   "source": [
    "#### *$| \\alpha_l |^2$ inequality to bound the failure probability:*"
   ]
  },
  {
   "cell_type": "code",
   "execution_count": null,
   "metadata": {},
   "outputs": [],
   "source": [
    "l_non_zero = Forall(l, InSet(l, IntegerNonZero), domain=full_domain_sans_zero)"
   ]
  },
  {
   "cell_type": "code",
   "execution_count": null,
   "metadata": {},
   "outputs": [],
   "source": [
    "alpha_l_sqrd_ineq = Forall(\n",
    "    l,\n",
    "    LessEq(alpha_l_sqrd,\n",
    "           frac(one,\n",
    "                Mult(four, Exp(diff_l_scaled_delta, two)))),\n",
    "    domain=full_domain,\n",
    "    conditions=[NotEquals(l, zero)])"
   ]
  },
  {
   "cell_type": "markdown",
   "metadata": {},
   "source": [
    "#### *A bound on the failure probability:*"
   ]
  },
  {
   "cell_type": "code",
   "execution_count": null,
   "metadata": {},
   "outputs": [],
   "source": [
    "pos_domain_within_natpos = Forall(eps, SubsetEq(pos_domain, NaturalPos), domain=eps_domain)"
   ]
  },
  {
   "cell_type": "code",
   "execution_count": null,
   "metadata": {},
   "outputs": [],
   "source": [
    "neg_domain_within_negint = Forall(eps, SubsetEq(neg_domain, IntegerNeg), domain=eps_domain)"
   ]
  },
  {
   "cell_type": "code",
   "execution_count": null,
   "metadata": {},
   "outputs": [],
   "source": [
    "fail_ineq_lemma = Forall(\n",
    "    eps,\n",
    "    LessEq(Pfail(eps), \n",
    "           Mult(frac(one, four), \n",
    "                Add(Sum(l, frac(one, sqrd(diff_l_scaled_delta)), domain=neg_domain),\n",
    "                    Sum(l, frac(one, sqrd(diff_l_scaled_delta)), domain=pos_domain)))), \n",
    "    domain=eps_domain)"
   ]
  },
  {
   "cell_type": "code",
   "execution_count": null,
   "metadata": {},
   "outputs": [],
   "source": [
    "fail_ineq = Forall(\n",
    "    eps,\n",
    "    LessEq(Pfail(eps), Mult(frac(one,two), Add(frac(one,eps),\n",
    "                                               frac(one, Exp(eps, two))))), \n",
    "    domain=eps_domain)"
   ]
  },
  {
   "cell_type": "code",
   "execution_count": null,
   "metadata": {},
   "outputs": [],
   "source": [
    "%end theorems"
   ]
  }
 ],
 "metadata": {
  "kernelspec": {
   "display_name": "Python 3",
   "language": "python",
   "name": "python3"
  }
 },
 "nbformat": 4,
 "nbformat_minor": 0
}<|MERGE_RESOLUTION|>--- conflicted
+++ resolved
@@ -34,19 +34,11 @@
     "from proveit.physics.quantum.QPE import (u_, n_, t_, phase_, m_,\n",
     "        b_, delta_, two_pow_t, two_pow_t_minus_one, alpha_l, alpha_l_sqrd,\n",
     "        diff_l_scaled_delta, full_domain, full_domain_sans_zero, neg_domain,\n",
-<<<<<<< HEAD
-    "        pos_domain, eps_domain, U_pow_two_pow_k, p_prime_t, p_t, psi_,\n",
-    "        psi_t, psi_prime, psi_prime_t_star, t_star)\n",
-    "from proveit.physics.quantum.QPE.phase_est_ops import Psuccess, Pfail, ModAdd\n",
-    "from proveit.physics.quantum.QPE.phase_est_ops import SubIndexed\n",
-    "from proveit.trigonometry import Sin\n",
-=======
     "        pos_domain, eps_domain, U_pow_two_pow_k, Psi_,\n",
     "        p_prime_t, psi_, psi_t, psi_prime, psi_prime_t_star, t_star)\n",
     "from proveit.physics.quantum.QPE.phase_est_ops import Psuccess, Pfail, ModAdd\n",
     "from proveit.physics.quantum.QPE.phase_est_ops import SubIndexed\n",
     "from proveit.physics.quantum.QFT import InverseFourierTransform\n",
->>>>>>> c21bd6c5
     "from IPython.display import display"
    ]
   },
