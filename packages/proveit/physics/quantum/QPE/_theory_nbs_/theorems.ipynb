--- conflicted
+++ resolved
@@ -34,13 +34,8 @@
     "from proveit.physics.quantum import Bra, Ket, Meas, NumBra, NumKet, Qmult, QubitRegisterSpace\n",
     "from proveit.physics.quantum import ket0, ket1, var_ket_u, inv_root2, normalized_var_ket_u\n",
     "from proveit.physics.quantum.QPE import (\n",
-<<<<<<< HEAD
-    "    _U, _n, _t, phase, _phase, _phase_est, phase_est, _eps, _s, _b, _delta,     \n",
+    "    _U, _n, _t, phase, _phase, _phase_est, phase_est, _eps, _s, _b, _delta,    \n",
     "    two_pow_t, _two_pow_t, _t_bit_interval, _alpha, _alpha_l, _alpha_l_sqrd,\n",
-=======
-    "    _U, _n, _t, phase, _phase, _phase_est, phase_est, _eps, _s, _b, _delta, _e_value,    \n",
-    "    two_pow_t, _two_pow_t, _alpha_l, _alpha_l_sqrd,\n",
->>>>>>> 0f2c199d
     "    _s_in_nat_pos, _t_in_natural_pos, \n",
     "    _diff_l_scaled_delta, _full_domain, _full_domain_sans_zero, _neg_domain,\n",
     "    _pos_domain, _e_domain, _U_pow_two_pow_k,\n",
@@ -335,7 +330,7 @@
    "metadata": {},
    "outputs": [],
    "source": [
-    "_e_value_in_e_domain = InSet(_e_value, _e_domain)"
+    "_e_value_in_e_domain = InSet(subtract(Exp(two, subtract(_t, _n)), one), _e_domain)"
    ]
   },
   {
@@ -670,8 +665,6 @@
    ]
   },
   {
-<<<<<<< HEAD
-=======
    "cell_type": "code",
    "execution_count": null,
    "metadata": {},
@@ -808,7 +801,6 @@
    ]
   },
   {
->>>>>>> 0f2c199d
    "cell_type": "markdown",
    "metadata": {},
    "source": [
