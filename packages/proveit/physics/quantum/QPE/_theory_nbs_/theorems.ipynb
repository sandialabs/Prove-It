{
 "cells": [
  {
   "cell_type": "markdown",
   "metadata": {},
   "source": [
    "Theorems (or conjectures) for the theory of <a class=\"ProveItLink\" href=\"theory.ipynb\">proveit.physics.quantum.QPE</a>\n",
    "========"
   ]
  },
  {
   "cell_type": "code",
   "execution_count": null,
   "metadata": {},
   "outputs": [],
   "source": [
    "import proveit\n",
    "# 72 cols ==============================================================\n",
    "# Prepare this notebook for defining the theorems of a theory:\n",
    "%theorems_notebook # Keep this at the top following 'import proveit'.\n",
    "from proveit import a, b, e, k, l, m, n, r, s, t, u, U, eps\n",
    "from proveit import IndexedVar, ExprRange,  Lambda\n",
    "from proveit.linear_algebra import MatrixMult, ScalarMult, SU, TensorProd, VecAdd, VecSum\n",
    "from proveit.logic import (Implies, And, Equals, Forall, Exists, InSet, InClass, \n",
    "                           NotEquals, NotInSet, SubsetEq, Difference, SetOfAll, Disjoint)\n",
    "from proveit.numbers import Abs, Add, Neg, subtract, Exp, exp, frac, Mult, Div, sqrt, sqrd, Sum\n",
    "from proveit.numbers import greater, greater_eq, Less, LessEq, Mod\n",
    "from proveit.statistics import Prob, ProbOfAll, SampleSpaces\n",
    "from proveit.numbers import zero, one, two, three, four\n",
    "from proveit.numbers import Interval, IntervalCC, IntervalCO, IntervalOO, IntervalOC\n",
    "from proveit.numbers import Integer, IntegerNonZero, IntegerNeg, Natural, NaturalPos, Complex, Real, RealNonNeg\n",
    "from proveit.numbers import i, pi, exp2pi_i\n",
    "from proveit.physics.quantum import Bra, Ket, Meas, NumKet, Qmult\n",
    "from proveit.physics.quantum import ket0, ket1, var_ket_u, inv_root2\n",
    "from proveit.physics.quantum.QPE import (\n",
    "    _U, _n, _t, phase, _phase, _phase_est, phase_est, _eps, _s, _b, _delta,     \n",
    "    two_pow_t, _two_pow_t, _alpha_l, _alpha_l_sqrd,\n",
    "    _m_in_nat_pos, _t_in_natural_pos, \n",
    "    _diff_l_scaled_delta, _full_domain, _full_domain_sans_zero, _neg_domain,\n",
<<<<<<< HEAD
    "    _pos_domain, _e_domain, _U_pow_two_pow_k,\n",
    "    _Psi, _psi, _psi_t, _psi__t, s_ket_domain, two_pow_s,\n",
    "    _psi_t_circuit, _Psi_circuit, _phase_circuit, _phase_est_circuit, _t_req,\n",
    "    m_domain, _Omega, _success_cond)\n",
    "#    _success_prob_guarantee, _t_req)\n",
=======
    "    _pos_domain, _e_domain, _e_domain_alt, _e_domain_old, _U_pow_two_pow_k,\n",
    "    _Psi, _psi, _psi_t, _psi__t, m_ket_domain, two_pow_m,\n",
    "    phase_est_circuit, success_prob_guarantee, t_req)\n",
>>>>>>> a3c8be9a
    "from proveit.physics.quantum.QPE.phase_est_ops import Psuccess, Pfail, ModAdd\n",
    "from proveit.physics.quantum.QPE.phase_est_ops import SubIndexed\n",
    "from proveit.physics.quantum.QFT import InverseFourierTransform\n",
    "from proveit.trigonometry import Sin\n",
    "from IPython.display import display"
   ]
  },
  {
   "cell_type": "code",
   "execution_count": null,
   "metadata": {},
   "outputs": [],
   "source": [
    "%begin theorems"
   ]
  },
  {
   "cell_type": "markdown",
   "metadata": {},
   "source": [
    "#### Some convenience methods for building expressions:"
   ]
  },
  {
   "cell_type": "code",
   "execution_count": null,
   "metadata": {},
   "outputs": [],
   "source": [
    "def exp2pi_i_on_two_pow_t(*exp_factors):\n",
    "    return exp(frac(Mult(*((two, pi, i) + exp_factors)), _two_pow_t))\n",
    "\n",
    "def exp_neg_2pi_i_on_two_pow_t(*exp_factors):\n",
    "    return exp(Neg(frac(Mult(*((two, pi, i) + exp_factors)), _two_pow_t)))\n",
    "\n",
    "display(exp2pi_i(a, b))\n",
    "display(exp2pi_i_on_two_pow_t(a, b))\n",
    "display(exp_neg_2pi_i_on_two_pow_t(a, b))"
   ]
  },
  {
   "cell_type": "markdown",
   "metadata": {},
   "source": [
    "## The main theorems: QPE circuit output"
   ]
  },
  {
   "cell_type": "code",
   "execution_count": null,
   "metadata": {},
   "outputs": [],
   "source": [
    "qpe_exact = Forall(\n",
    "    (s, t), Forall(\n",
    "        U, Forall(\n",
    "            var_ket_u, Forall(\n",
    "                phase,\n",
    "                Equals(Prob(_phase_circuit.literals_as_variables(_U, _s, _t)), one),\n",
    "                domain=Real,\n",
    "                conditions=[InSet(Mult(two_pow_t, phase), Interval(zero, subtract(two_pow_t, one))), \n",
    "                            Equals(Qmult(U, var_ket_u),\n",
    "                                   Qmult(exp2pi_i(phase), var_ket_u))]).with_wrapping(),\n",
    "            domain=s_ket_domain),\n",
    "        domain=SU(two_pow_s)),\n",
    "    domain=NaturalPos)"
   ]
  },
  {
   "cell_type": "code",
   "execution_count": null,
   "metadata": {},
   "outputs": [],
   "source": [
    "qpe_quarantee = Forall(\n",
    "    eps, Forall(\n",
    "        (s, n), Forall(\n",
    "            (U, var_ket_u, phase), \n",
    "            Exists(\n",
    "                t, greater_eq(\n",
    "                    ProbOfAll(m, _phase_est_circuit.literals_as_variables(_U, _s, _t),\n",
    "                              domain=m_domain, \n",
    "                              condition=_success_cond.literals_as_variables(_t, _n))\n",
    "                    .with_wrapping(), \n",
    "                    subtract(one, _eps)),\n",
    "                domain=NaturalPos,\n",
    "                condition=_t_req.literals_as_variables(_n, _eps)).with_wrapping(),\n",
    "            domains=(SU(two_pow_s), s_ket_domain, Real),\n",
    "            condition=Equals(Qmult(U, var_ket_u),\n",
    "                             Qmult(exp2pi_i(phase), var_ket_u))).with_wrapping(),\n",
    "        domain=NaturalPos),\n",
    "    domain=IntervalOO(zero, one))"
   ]
  },
  {
   "cell_type": "markdown",
   "metadata": {},
   "source": [
    "## Local theorems (for convenience - used only internally)"
   ]
  },
  {
   "cell_type": "markdown",
   "metadata": {},
   "source": [
    "#### Let's match quantum circuit outputs with our definitions for $|\\psi_t \\rangle$,  $|\\Psi\\rangle$, and $\\tilde{\\varphi}$"
   ]
  },
  {
   "cell_type": "code",
   "execution_count": null,
   "metadata": {},
   "outputs": [],
   "source": [
    "_psi_t_output = Forall(t, Equals(Prob(_psi_t_circuit.literals_as_variables(_t)), one), \n",
    "                       domain=NaturalPos)"
   ]
  },
  {
   "cell_type": "code",
   "execution_count": null,
   "metadata": {},
   "outputs": [],
   "source": [
    "_Psi_output = Equals(Prob(_Psi_circuit), one)"
   ]
  },
  {
   "cell_type": "code",
   "execution_count": null,
   "metadata": {},
   "outputs": [],
   "source": [
    "_Omega_is_sample_space = InClass(_Omega, SampleSpaces)"
   ]
  },
  {
   "cell_type": "code",
   "execution_count": null,
   "metadata": {},
   "outputs": [],
   "source": [
    "_outcome_prob = Forall(\n",
    "    l, Equals(Prob(_phase_est_circuit.basic_replaced({m:ModAdd(_b, l)})), _alpha_l_sqrd),\n",
    "    domain=_full_domain)"
   ]
  },
  {
   "cell_type": "code",
   "execution_count": null,
   "metadata": {},
   "outputs": [],
   "source": [
    "# _phase_est_output = InSet(_phase_est_circuit, QC)"
   ]
  },
  {
   "cell_type": "markdown",
   "metadata": {},
   "source": [
    "#### Take care of number domain issues:"
   ]
  },
  {
   "cell_type": "code",
   "execution_count": null,
   "metadata": {},
   "outputs": [],
   "source": [
    "# t (represented by the Literal _t) denotes\n",
    "# the number of Qbits in the input register\n",
    "# Thus, 2^t is a positive natural number\n",
    "_two_pow_t_is_nat_pos = InSet(_two_pow_t, NaturalPos)"
   ]
  },
  {
   "cell_type": "code",
   "execution_count": null,
   "metadata": {},
   "outputs": [],
   "source": [
<<<<<<< HEAD
    "# t (represented by the Literal _t) denotes\n",
    "# the number of Qbits in the input register\n",
    "_two_pow_t_minus_one_is_nat_pos = InSet(Exp(two, subtract(_t, one)), NaturalPos)"
   ]
  },
  {
   "cell_type": "code",
   "execution_count": null,
   "metadata": {},
   "outputs": [],
   "source": [
    "# t (represented by the Literal _t) denotes\n",
    "# the number of Qbits in the input register\n",
    "_two_pow_t_less_one_is_nat_pos = InSet(subtract(_two_pow_t, one), NaturalPos)"
   ]
  },
  {
   "cell_type": "code",
   "execution_count": null,
   "metadata": {},
   "outputs": [],
   "source": [
    "# t (represented by the Literal _t) denotes\n",
    "# the number of Qbits in the input register\n",
    "_two_pow_t_not_zero = NotEquals(_two_pow_t, zero)"
   ]
  },
  {
   "cell_type": "code",
   "execution_count": null,
   "metadata": {},
   "outputs": [],
   "source": [
    "# The o-plus addition denotes addition modulo 2^t, resulting in an integer\n",
    "_mod_add_closure = Forall((a, b), InSet(ModAdd(a, b), \n",
    "                                        Interval(zero, subtract(Exp(two, _t), one))), \n",
    "                         domain=Integer)"
   ]
  },
  {
   "cell_type": "code",
   "execution_count": null,
   "metadata": {},
   "outputs": [],
   "source": [
    "# The phase phi is in the real interval [0, 1)\n",
    "_phase_is_real = InSet(_phase, Real)"
   ]
  },
  {
   "cell_type": "code",
   "execution_count": null,
   "metadata": {},
   "outputs": [],
   "source": [
    "# the subscripts here should be inside the Kets!\n",
    "# _psi_t_expansion = Forall(\n",
    "#     t,\n",
    "#     Equals(NumKet(_psi, Add(t, one)),\n",
    "#            TensorProd(Add(Ket(zero), ScalarMult(Exp(e, Mult(two, pi, _phase, i, Exp(two, t) )) ,Ket(one) )), NumKet(_psi, t))),\n",
    "#     domain=NaturalPos)"
   ]
  },
  {
   "cell_type": "code",
   "execution_count": null,
   "metadata": {},
   "outputs": [],
   "source": [
    "# psi_prime_expansion = Forall(\n",
    "#     t,\n",
    "#     Equals(NumKet(_psi, Add(t, one)),\n",
    "#            TensorProd(Ket(p_prime_t), NumKet(psi_prime, t))),\n",
    "#     domain=NaturalPos)"
=======
    "_psi_t_var_as_tensor_prod = Forall(\n",
    "    t, Equals(\n",
    "        Ket(_psi_t),\n",
    "        ScalarMult(\n",
    "            frac(one, Exp(two, frac(t, two))),\n",
    "            TensorProd(ExprRange(r, VecAdd(ket0, ScalarMult(exp(Mult(two, pi, i, _phase, Exp(two, Neg(r)))), ket1)), \n",
    "                                 Neg(subtract(t, one)), zero)))),\n",
    "    domain=NaturalPos)"
>>>>>>> a3c8be9a
   ]
  },
  {
   "cell_type": "code",
   "execution_count": null,
   "metadata": {},
   "outputs": [],
   "source": [
    "# Need variable t instead of literal t\n",
    "# also need linear algebra terms ScalarMult and VecAdd in several places\n",
    "# _psi_t_as_tensor_prod = Forall(\n",
    "#     t, Equals(\n",
    "#         Ket(_psi_t),\n",
    "#         Mult(\n",
    "#             frac(one, Exp(two, frac(_t, two))),\n",
    "#             TensorProd(ExprRange(r, Add(ket0, Mult(exp(Mult(two, pi, i, _phase, Exp(two, Neg(r)))), ket1)), \n",
    "#                                  Neg(subtract(_t, one)), zero)))),\n",
    "#     domain=NaturalPos)"
   ]
  },
  {
   "cell_type": "code",
   "execution_count": null,
   "metadata": {},
   "outputs": [],
   "source": [
    "# Notice we're using a ScalarMults instead of QMults on the rhs\n",
    "# at least until QMults are automatically simplified to do that instead\n",
    "# -------------------------------------------------------------------------- #\n",
    "# This theorem is meant to capture Nielsen & Chuang's formula 5.20 (pg 222). #\n",
    "# -------------------------------------------------------------------------- #\n",
    "_psi_t_var_formula = Forall(\n",
    "    t, Equals(Ket(_psi_t),\n",
    "              ScalarMult(frac(one, Exp(two, frac(t, two))),\n",
    "                    VecSum(k, ScalarMult(exp(Mult(two, pi, i, _phase, k)), NumKet(k, t)),\n",
    "                           domain=Interval(zero, subtract(Exp(two, t), one))))),\n",
    "    domain=NaturalPos)"
   ]
  },
  {
   "cell_type": "code",
   "execution_count": null,
   "metadata": {},
   "outputs": [],
   "source": [
    "# psi_t_lit_formula with _t (literal _t) instead of variable t\n",
    "# _psi_t_formula = Forall(\n",
    "#     t, Equals(Ket(_psi_t),\n",
    "#               Qmult(frac(one, Exp(two, frac(_t, two))),\n",
    "#                     VecSum(k, Qmult(exp(Mult(two, pi, i, _phase, k)), NumKet(k, _t)),\n",
    "#                            domain=Interval(zero, subtract(Exp(two, _t), one))))),\n",
    "#     domain=NaturalPos)"
   ]
  },
  {
   "cell_type": "code",
   "execution_count": null,
   "metadata": {},
   "outputs": [],
   "source": [
    "_best_is_int = InSet(_b, Integer)"
   ]
  },
  {
   "cell_type": "code",
   "execution_count": null,
   "metadata": {},
   "outputs": [],
   "source": [
    "_pos_domain_in_full_domain = Forall(\n",
    "        e, Forall(l, InSet(l, _full_domain), domain=_pos_domain),\n",
    "        domain=NaturalPos)"
   ]
  },
  {
   "cell_type": "code",
   "execution_count": null,
   "metadata": {},
   "outputs": [],
   "source": [
    "_pos_domain_in_full_domain_sans_zero_old = Forall(\n",
    "        e, SubsetEq(_pos_domain, _full_domain_sans_zero),\n",
    "        domain=_e_domain_old)"
   ]
  },
  {
   "cell_type": "code",
   "execution_count": null,
   "metadata": {},
   "outputs": [],
   "source": [
    "_pos_domain_in_full_domain_sans_zero = Forall(\n",
    "        e, SubsetEq(_pos_domain, _full_domain_sans_zero),\n",
    "        domain=_e_domain)"
   ]
  },
  {
   "cell_type": "code",
   "execution_count": null,
   "metadata": {},
   "outputs": [],
   "source": [
    "_neg_domain_in_full_domain = Forall(\n",
    "        e, Forall(l, InSet(l, _full_domain), domain=_neg_domain),\n",
    "        domain=NaturalPos)"
   ]
  },
  {
   "cell_type": "code",
   "execution_count": null,
   "metadata": {},
   "outputs": [],
   "source": [
    "_neg_domain_in_full_domain_alt = Forall(\n",
    "        e, SubsetEq(_neg_domain, _full_domain),\n",
    "        domain=NaturalPos)"
   ]
  },
  {
   "cell_type": "code",
   "execution_count": null,
   "metadata": {},
   "outputs": [],
   "source": [
    "_neg_domain_in_full_domain_sans_zero_old = Forall(\n",
    "        e, SubsetEq(_neg_domain, _full_domain_sans_zero),\n",
    "        domain=_e_domain_old)"
   ]
  },
  {
   "cell_type": "code",
   "execution_count": null,
   "metadata": {},
   "outputs": [],
   "source": [
    "_neg_domain_in_full_domain_sans_zero = Forall(\n",
    "        e, SubsetEq(_neg_domain, _full_domain_sans_zero),\n",
    "        domain=_e_domain)"
   ]
  },
  {
   "cell_type": "code",
   "execution_count": null,
   "metadata": {},
   "outputs": [],
   "source": [
    "_pos_domain_within_integer = Forall(\n",
    "        e, SubsetEq(_pos_domain, Integer),\n",
    "        domain=_e_domain)"
   ]
  },
  {
   "cell_type": "code",
   "execution_count": null,
   "metadata": {},
   "outputs": [],
   "source": [
    "_neg_domain_within_integer = Forall(\n",
    "        e, SubsetEq(_neg_domain, Integer),\n",
    "        domain=_e_domain)"
   ]
  },
  {
   "cell_type": "code",
   "execution_count": null,
   "metadata": {},
   "outputs": [],
   "source": [
    "_delta_is_real = InSet(_delta, Real)"
   ]
  },
  {
   "cell_type": "markdown",
   "metadata": {},
   "source": [
    "#### This derives from $\\delta$ being the difference between $\\delta$ and its best $t$-bit estimate (without going over):"
   ]
  },
  {
   "cell_type": "code",
   "execution_count": null,
   "metadata": {},
   "outputs": [],
   "source": [
    "_scaled_delta_in_interval = InSet(Mult(_two_pow_t, _delta), IntervalCO(zero, one))"
   ]
  },
  {
   "cell_type": "code",
   "execution_count": null,
   "metadata": {},
   "outputs": [],
   "source": [
    "_success_prob_is_real = Forall(e, InSet(Psuccess(e), Real), domain=NaturalPos)"
   ]
  },
  {
   "cell_type": "code",
   "execution_count": null,
   "metadata": {},
   "outputs": [],
   "source": [
    "_all_alpha_l_is_complex = Forall(l, InSet(_alpha_l, Complex), domain=Integer)"
   ]
  },
  {
   "cell_type": "code",
   "execution_count": null,
   "metadata": {},
   "outputs": [],
   "source": [
    "_all_abs_alpha_l_are_nonneg = Forall(\n",
    "    l, InSet(Abs(_alpha_l), RealNonNeg),\n",
    "    domain=Integer)"
   ]
  },
  {
   "cell_type": "code",
   "execution_count": null,
   "metadata": {},
   "outputs": [],
   "source": [
    "_all_abs_alpha_l_sqrd_are_real = Forall(\n",
    "    l, InSet(_alpha_l_sqrd, Real),\n",
    "    domain=Integer)"
   ]
  },
  {
   "cell_type": "markdown",
   "metadata": {},
   "source": [
    "#### Follows from scaled_delta_in_interval:"
   ]
  },
  {
   "cell_type": "code",
   "execution_count": null,
   "metadata": {},
   "outputs": [],
   "source": [
    "_scaled_delta_not_eq_nonzeroInt = Forall(\n",
    "        l, NotEquals(Mult(_two_pow_t, _delta), l),\n",
    "        domain=Integer, conditions = [NotEquals(l, zero)])"
   ]
  },
  {
   "cell_type": "code",
   "execution_count": null,
   "metadata": {},
   "outputs": [],
   "source": [
    "_delta_not_eq_scaledNonzeroInt = Forall(\n",
    "        l, NotEquals(_delta, frac(l, _two_pow_t)),\n",
    "        domain=Integer, conditions = [NotEquals(l, zero)])"
   ]
  },
  {
   "cell_type": "code",
   "execution_count": null,
   "metadata": {},
   "outputs": [],
   "source": [
    "_delta_diff_in_interval = Forall(\n",
    "        l,\n",
    "        InSet(subtract(_delta, frac(l, _two_pow_t)),\n",
    "              IntervalCO(Neg(frac(one, two)), frac(one, two))),\n",
    "        domain=_full_domain)"
   ]
  },
  {
   "cell_type": "code",
   "execution_count": null,
   "metadata": {},
   "outputs": [],
   "source": [
    "_scaled_delta_diff_in_interval = Forall(\n",
    "        l,\n",
    "        InSet(Mult(two, pi, subtract(_delta, frac(l, _two_pow_t))),\n",
    "              IntervalCC(Neg(pi), pi)),\n",
    "        domain=_full_domain)"
   ]
  },
  {
   "cell_type": "code",
   "execution_count": null,
   "metadata": {},
   "outputs": [],
   "source": [
    "_non_int_delta_diff = Forall(\n",
    "        l,\n",
    "        NotInSet(subtract(_delta, frac(l, _two_pow_t)),\n",
    "                Integer), \n",
    "        domain=_full_domain,\n",
    "        conditions = [NotEquals(l, zero)])"
   ]
  },
  {
   "cell_type": "code",
   "execution_count": null,
   "metadata": {},
   "outputs": [],
   "source": [
    "# use alternative below instead of this one?\n",
    "# Notice the condition in the alternate that l ≠ 0\n",
    "_scaled_abs_delta_diff_interval = Forall(\n",
    "        l,\n",
    "        InSet(Mult(pi, Abs(subtract(_delta, frac(l, _two_pow_t)))),\n",
    "              IntervalOC(zero, Div(pi, two))),\n",
    "        domain=_full_domain)"
   ]
  },
  {
   "cell_type": "code",
   "execution_count": null,
   "metadata": {},
   "outputs": [],
   "source": [
    "_scaled_abs_delta_diff_interval_alt = Forall(\n",
    "        l,\n",
    "        InSet(Mult(pi, Abs(subtract(_delta, frac(l, _two_pow_t)))),\n",
    "              IntervalOC(zero, Div(pi, two))),\n",
    "        domain=_full_domain,\n",
    "        conditions = [NotEquals(l, zero)])"
   ]
  },
  {
   "cell_type": "markdown",
   "metadata": {},
   "source": [
    "#### *Success probability as sum of individual success event probabilities:*"
   ]
  },
  {
   "cell_type": "code",
   "execution_count": null,
   "metadata": {},
   "outputs": [],
   "source": [
    "# _m_from_meas = Equals(_m, Meas(Ket(_Psi)))"
   ]
  },
  {
   "cell_type": "code",
   "execution_count": null,
   "metadata": {},
   "outputs": [],
   "source": [
    "# _phase_est_from_meas = Equals(Mult(_two_pow_t, _phase_est), \n",
    "#                               Meas(Ket(_Psi)))"
   ]
  },
  {
   "cell_type": "code",
   "execution_count": null,
   "metadata": {},
   "outputs": [],
   "source": [
    "# don't yet know what's happening here — steps are all working but something still missing\n",
    "# What is now missing? Appears to be an issue with m vs. 2^t phi — HC\n",
    "# _success_sum = Forall(\n",
    "#         e,\n",
    "#         greater_eq(Psuccess(e),\n",
    "#                   Sum(l, Prob(Equals(Mult(_two_pow_t, _phase_est), ModAdd(_b, l)), \n",
    "#                               _phase_est), \n",
    "#                       domain=Interval(Neg(e), e))),\n",
    "#         domain=NaturalPos)"
   ]
  },
  {
   "cell_type": "code",
   "execution_count": null,
   "metadata": {},
   "outputs": [],
   "source": [
    "_success_sum_from_fail_sum = Forall(\n",
    "    e, Equals(Psuccess(e), subtract(one, Pfail(e))),\n",
    "    domain=NaturalPos)"
   ]
  },
  {
   "cell_type": "code",
   "execution_count": null,
   "metadata": {},
   "outputs": [],
   "source": []
  },
  {
   "cell_type": "code",
   "execution_count": null,
   "metadata": {},
   "outputs": [],
   "source": []
  },
  {
   "cell_type": "code",
   "execution_count": null,
   "metadata": {},
   "outputs": [],
   "source": [
    "# # REWRITING: Now modifying to put back the m instead of 2^t phi\n",
    "# _success_sum = Forall(\n",
    "#         e,\n",
    "#         greater_eq(Psuccess(e),\n",
    "#                   Sum(l, Prob(Equals(_m, ModAdd(_b, l)), \n",
    "#                               _m), \n",
    "#                       domain=Interval(Neg(e), e))),\n",
    "#         domain=NaturalPos)"
   ]
  },
  {
   "cell_type": "markdown",
   "metadata": {},
   "source": [
    "#### *Failure probability as sum of individual failure event probabilities in terms of $\\alpha_l$, amplitude of $\\lvert \\Psi \\rangle$ for a state specified relative to $b$ (the best outcome state):*"
   ]
  },
  {
   "cell_type": "code",
   "execution_count": null,
   "metadata": {},
   "outputs": [],
   "source": [
<<<<<<< HEAD
    "_full_domain_image_is_m_domain = Equals(SetOfAll(l, ModAdd(_b, l), domain=_full_domain),\n",
    "                                        m_domain)"
   ]
  },
  {
   "cell_type": "code",
   "execution_count": null,
   "metadata": {},
   "outputs": [],
   "source": [
    "_neg_and_pos_domain_are_disjoint = Forall(e, Disjoint(_neg_domain, _pos_domain), domain=_e_domain)"
   ]
  },
  {
   "cell_type": "code",
   "execution_count": null,
   "metadata": {},
   "outputs": [],
   "source": [
    "%%latex\n",
    "$\\sum_{m \\in S1 \\bigcup S2} = \\sum_{m \\in S1} f(m) + \\sum_{m \\in S2} f(m)$ if disjoint$(S1, S2)$"
=======
    "_fail_sum_old = Forall(\n",
    "        e,\n",
    "        LessEq(Pfail(e),\n",
    "               Add(Sum(l, _alpha_l_sqrd, domain=_neg_domain),\n",
    "                   Sum(l, _alpha_l_sqrd, domain=_pos_domain))),\n",
    "        domain=_e_domain_old)"
>>>>>>> a3c8be9a
   ]
  },
  {
   "cell_type": "code",
   "execution_count": null,
   "metadata": {},
   "outputs": [],
   "source": [
    "_fail_sum = Forall(\n",
    "        e,\n",
    "        Equals(Pfail(e),#LessEq(Pfail(e),\n",
    "               Add(Sum(l, _alpha_l_sqrd, domain=_neg_domain),\n",
    "                   Sum(l, _alpha_l_sqrd, domain=_pos_domain))),\n",
    "        domain=_e_domain)"
   ]
  },
  {
   "cell_type": "markdown",
   "metadata": {},
   "source": [
    "#### *Modulo addition may be converted to regular addition within $2 \\pi i$ exponentiation:*"
   ]
  },
  {
   "cell_type": "code",
   "execution_count": null,
   "metadata": {},
   "outputs": [],
   "source": [
    "_exp2pi_i_modadd = Forall(\n",
    "        (a, b),\n",
    "        Equals(exp2pi_i_on_two_pow_t(ModAdd(a, b)), \n",
    "               exp2pi_i_on_two_pow_t(Add(a, b))),\n",
    "        domain=Integer)"
   ]
  },
  {
   "cell_type": "markdown",
   "metadata": {},
   "source": [
    "#### *Direct evaluation of $\\alpha_l$ (via an intermediate step first):*"
   ]
  },
  {
   "cell_type": "code",
   "execution_count": null,
   "metadata": {},
   "outputs": [],
   "source": [
    "_alpha_l_eval = Forall(\n",
    "        l,\n",
    "        Equals(_alpha_l,\n",
    "               Mult(frac(one, _two_pow_t),\n",
    "                   Sum(k, Mult(exp_neg_2pi_i_on_two_pow_t(k, ModAdd(_b, l)),\n",
    "                               exp2pi_i(_phase, k)),\n",
    "                       domain=Interval(zero, subtract(_two_pow_t, one))))),\n",
    "        domain=Integer)"
   ]
  },
  {
   "cell_type": "markdown",
   "metadata": {},
   "source": [
    "#### *Evaluation of $\\alpha_l$ after performing the geometric series summation in terms of $\\delta$:*"
   ]
  },
  {
   "cell_type": "code",
   "execution_count": null,
   "metadata": {},
   "outputs": [],
   "source": [
    "_phase_from_best = Equals(_phase, Add(frac(_b, _two_pow_t), _delta))"
   ]
  },
  {
   "cell_type": "code",
   "execution_count": null,
   "metadata": {},
   "outputs": [],
   "source": [
    "_scaled_delta_minus_l__in__real = Forall(l, InSet(subtract(Mult(_two_pow_t, _delta), l), Real),\n",
    "                                         domain = Integer)"
   ]
  },
  {
   "cell_type": "code",
   "execution_count": null,
   "metadata": {},
   "outputs": [],
   "source": [
    "_delta_diff_exp_not_one = Forall(\n",
    "    l,\n",
    "    NotEquals(exp2pi_i(subtract(_delta, frac(l, _two_pow_t))),\n",
    "          one),\n",
    "    domain=_full_domain,\n",
    "    conditions = [NotEquals(l, zero)])"
   ]
  },
  {
   "cell_type": "code",
   "execution_count": null,
   "metadata": {},
   "outputs": [],
   "source": [
    "_alpha_l_summed = Forall(\n",
    "    l,\n",
    "    Equals(_alpha_l,\n",
    "           Mult(frac(one, _two_pow_t),\n",
    "                    frac(subtract(one, exp2pi_i(subtract(Mult(_two_pow_t, _delta), l))),\n",
    "                         subtract(one, exp2pi_i(subtract(_delta, frac(l, _two_pow_t))))))),\n",
    "    domain=_full_domain,\n",
    "    conditions = [NotEquals(l, zero)])"
   ]
  },
  {
   "cell_type": "code",
   "execution_count": null,
   "metadata": {},
   "outputs": [],
   "source": [
    "_alpha_l_summed_abs = Forall(\n",
    "    l,\n",
    "    Equals(Abs(_alpha_l),\n",
    "           frac(Abs(subtract(one,\n",
    "                             exp(Mult(two,pi,i,\n",
    "                                      subtract(Mult(_two_pow_t,_delta),l))))),\n",
    "                Mult(_two_pow_t,\n",
    "                     two,\n",
    "                     Sin(Mult(pi, Abs(subtract(_delta, frac(l, _two_pow_t)))))))),\n",
    "    domain=_full_domain,\n",
    "    conditions = [NotEquals(l, zero)])"
   ]
  },
  {
   "cell_type": "markdown",
   "metadata": {},
   "source": [
    "#### *$| \\alpha_l |^2$ inequality to bound the failure probability:*"
   ]
  },
  {
   "cell_type": "code",
   "execution_count": null,
   "metadata": {},
   "outputs": [],
   "source": [
    "_l_non_zero = Forall(l, InSet(l, IntegerNonZero), domain=_full_domain_sans_zero)"
   ]
  },
  {
   "cell_type": "code",
   "execution_count": null,
   "metadata": {},
   "outputs": [],
   "source": [
    "_alpha_l_sqrd_ineq = Forall(\n",
    "    l,\n",
    "    LessEq(_alpha_l_sqrd,\n",
    "           frac(one,\n",
    "                Mult(four, Exp(_diff_l_scaled_delta, two)))),\n",
    "    domain=_full_domain_sans_zero)"
   ]
  },
  {
   "cell_type": "markdown",
   "metadata": {},
   "source": [
    "#### *A bound on the failure probability:*"
   ]
  },
  {
   "cell_type": "code",
   "execution_count": null,
   "metadata": {},
   "outputs": [],
   "source": [
    "_pos_domain_within_natpos_old = Forall(e, SubsetEq(_pos_domain, NaturalPos), domain=_e_domain_old)"
   ]
  },
  {
   "cell_type": "code",
   "execution_count": null,
   "metadata": {},
   "outputs": [],
   "source": [
    "_pos_domain_within_natpos = Forall(e, SubsetEq(_pos_domain, NaturalPos), domain=_e_domain)"
   ]
  },
  {
   "cell_type": "code",
   "execution_count": null,
   "metadata": {},
   "outputs": [],
   "source": [
    "_neg_domain_within_negint_old = Forall(e, SubsetEq(_neg_domain, IntegerNeg), domain=_e_domain_old)"
   ]
  },
  {
   "cell_type": "code",
   "execution_count": null,
   "metadata": {},
   "outputs": [],
   "source": [
    "_neg_domain_within_negint = Forall(e, SubsetEq(_neg_domain, IntegerNeg), domain=_e_domain)"
   ]
  },
  {
   "cell_type": "code",
   "execution_count": null,
   "metadata": {},
   "outputs": [],
   "source": [
    "_fail_ineq_lemma_old = Forall(\n",
    "    e,\n",
    "    LessEq(Pfail(e), \n",
    "           Mult(frac(one, four), \n",
    "                Add(Sum(l, frac(one, sqrd(_diff_l_scaled_delta)), domain=_neg_domain),\n",
    "                    Sum(l, frac(one, sqrd(_diff_l_scaled_delta)), domain=_pos_domain)))), \n",
    "    domain=_e_domain_old)"
   ]
  },
  {
   "cell_type": "code",
   "execution_count": null,
   "metadata": {},
   "outputs": [],
   "source": [
    "_fail_ineq_lemma = Forall(\n",
    "    e,\n",
    "    LessEq(Pfail(e), \n",
    "           Mult(frac(one, four), \n",
    "                Add(Sum(l, frac(one, sqrd(_diff_l_scaled_delta)), domain=_neg_domain),\n",
    "                    Sum(l, frac(one, sqrd(_diff_l_scaled_delta)), domain=_pos_domain)))), \n",
    "    domain=_e_domain)"
   ]
  },
  {
   "cell_type": "code",
   "execution_count": null,
   "metadata": {},
   "outputs": [],
   "source": [
    "_fail_ineq_old = Forall(\n",
    "    e,\n",
    "    LessEq(Pfail(e), Mult(frac(one,two), Add(frac(one,e),\n",
    "                                             frac(one, Exp(e, two))))), \n",
    "    domain=_e_domain_old)"
   ]
  },
  {
   "cell_type": "code",
   "execution_count": null,
   "metadata": {},
   "outputs": [],
   "source": [
    "_fail_ineq = Forall(\n",
    "    e,\n",
    "    LessEq(Pfail(e), frac(one, Mult(two, subtract(e, one)))),\n",
    "    domain=_e_domain)"
   ]
  },
  {
   "cell_type": "code",
   "execution_count": null,
   "metadata": {},
   "outputs": [],
   "source": [
    "_success_prob_guarantee = greater_eq(\n",
    "    ProbOfAll(m, _phase_est_circuit,\n",
    "              domain=m_domain, condition=_success_cond).with_wrapping(), \n",
    "    subtract(one, _eps))"
   ]
  },
  {
   "cell_type": "code",
   "execution_count": null,
   "metadata": {},
   "outputs": [],
   "source": [
    "%end theorems"
   ]
  },
  {
   "cell_type": "code",
   "execution_count": null,
   "metadata": {},
   "outputs": [],
   "source": []
  }
 ],
 "metadata": {
  "kernelspec": {
   "display_name": "Python 3",
   "language": "python",
   "name": "python3"
  }
 },
 "nbformat": 4,
 "nbformat_minor": 0
}<|MERGE_RESOLUTION|>--- conflicted
+++ resolved
@@ -37,17 +37,11 @@
     "    two_pow_t, _two_pow_t, _alpha_l, _alpha_l_sqrd,\n",
     "    _m_in_nat_pos, _t_in_natural_pos, \n",
     "    _diff_l_scaled_delta, _full_domain, _full_domain_sans_zero, _neg_domain,\n",
-<<<<<<< HEAD
     "    _pos_domain, _e_domain, _U_pow_two_pow_k,\n",
     "    _Psi, _psi, _psi_t, _psi__t, s_ket_domain, two_pow_s,\n",
     "    _psi_t_circuit, _Psi_circuit, _phase_circuit, _phase_est_circuit, _t_req,\n",
     "    m_domain, _Omega, _success_cond)\n",
     "#    _success_prob_guarantee, _t_req)\n",
-=======
-    "    _pos_domain, _e_domain, _e_domain_alt, _e_domain_old, _U_pow_two_pow_k,\n",
-    "    _Psi, _psi, _psi_t, _psi__t, m_ket_domain, two_pow_m,\n",
-    "    phase_est_circuit, success_prob_guarantee, t_req)\n",
->>>>>>> a3c8be9a
     "from proveit.physics.quantum.QPE.phase_est_ops import Psuccess, Pfail, ModAdd\n",
     "from proveit.physics.quantum.QPE.phase_est_ops import SubIndexed\n",
     "from proveit.physics.quantum.QFT import InverseFourierTransform\n",
@@ -229,7 +223,6 @@
    "metadata": {},
    "outputs": [],
    "source": [
-<<<<<<< HEAD
     "# t (represented by the Literal _t) denotes\n",
     "# the number of Qbits in the input register\n",
     "_two_pow_t_minus_one_is_nat_pos = InSet(Exp(two, subtract(_t, one)), NaturalPos)"
@@ -304,16 +297,6 @@
     "#     Equals(NumKet(_psi, Add(t, one)),\n",
     "#            TensorProd(Ket(p_prime_t), NumKet(psi_prime, t))),\n",
     "#     domain=NaturalPos)"
-=======
-    "_psi_t_var_as_tensor_prod = Forall(\n",
-    "    t, Equals(\n",
-    "        Ket(_psi_t),\n",
-    "        ScalarMult(\n",
-    "            frac(one, Exp(two, frac(t, two))),\n",
-    "            TensorProd(ExprRange(r, VecAdd(ket0, ScalarMult(exp(Mult(two, pi, i, _phase, Exp(two, Neg(r)))), ket1)), \n",
-    "                                 Neg(subtract(t, one)), zero)))),\n",
-    "    domain=NaturalPos)"
->>>>>>> a3c8be9a
    ]
   },
   {
@@ -394,9 +377,9 @@
    "metadata": {},
    "outputs": [],
    "source": [
-    "_pos_domain_in_full_domain_sans_zero_old = Forall(\n",
-    "        e, SubsetEq(_pos_domain, _full_domain_sans_zero),\n",
-    "        domain=_e_domain_old)"
+    "#_pos_domain_in_full_domain_sans_zero_old = Forall(\n",
+    "#        e, SubsetEq(_pos_domain, _full_domain_sans_zero),\n",
+    "#        domain=_e_domain_old)"
    ]
   },
   {
@@ -427,20 +410,20 @@
    "metadata": {},
    "outputs": [],
    "source": [
-    "_neg_domain_in_full_domain_alt = Forall(\n",
-    "        e, SubsetEq(_neg_domain, _full_domain),\n",
-    "        domain=NaturalPos)"
-   ]
-  },
-  {
-   "cell_type": "code",
-   "execution_count": null,
-   "metadata": {},
-   "outputs": [],
-   "source": [
-    "_neg_domain_in_full_domain_sans_zero_old = Forall(\n",
-    "        e, SubsetEq(_neg_domain, _full_domain_sans_zero),\n",
-    "        domain=_e_domain_old)"
+    "#_neg_domain_in_full_domain_alt = Forall(\n",
+    "#        e, SubsetEq(_neg_domain, _full_domain),\n",
+    "#        domain=NaturalPos)"
+   ]
+  },
+  {
+   "cell_type": "code",
+   "execution_count": null,
+   "metadata": {},
+   "outputs": [],
+   "source": [
+    "#_neg_domain_in_full_domain_sans_zero_old = Forall(\n",
+    "#        e, SubsetEq(_neg_domain, _full_domain_sans_zero),\n",
+    "#        domain=_e_domain_old)"
    ]
   },
   {
@@ -631,12 +614,12 @@
    "metadata": {},
    "outputs": [],
    "source": [
-    "_scaled_abs_delta_diff_interval_alt = Forall(\n",
-    "        l,\n",
-    "        InSet(Mult(pi, Abs(subtract(_delta, frac(l, _two_pow_t)))),\n",
-    "              IntervalOC(zero, Div(pi, two))),\n",
-    "        domain=_full_domain,\n",
-    "        conditions = [NotEquals(l, zero)])"
+    "#_scaled_abs_delta_diff_interval_alt = Forall(\n",
+    "#        l,\n",
+    "#        InSet(Mult(pi, Abs(subtract(_delta, frac(l, _two_pow_t)))),\n",
+    "#              IntervalOC(zero, Div(pi, two))),\n",
+    "#        domain=_full_domain,\n",
+    "#        conditions = [NotEquals(l, zero)])"
    ]
   },
   {
@@ -736,7 +719,6 @@
    "metadata": {},
    "outputs": [],
    "source": [
-<<<<<<< HEAD
     "_full_domain_image_is_m_domain = Equals(SetOfAll(l, ModAdd(_b, l), domain=_full_domain),\n",
     "                                        m_domain)"
    ]
@@ -758,14 +740,6 @@
    "source": [
     "%%latex\n",
     "$\\sum_{m \\in S1 \\bigcup S2} = \\sum_{m \\in S1} f(m) + \\sum_{m \\in S2} f(m)$ if disjoint$(S1, S2)$"
-=======
-    "_fail_sum_old = Forall(\n",
-    "        e,\n",
-    "        LessEq(Pfail(e),\n",
-    "               Add(Sum(l, _alpha_l_sqrd, domain=_neg_domain),\n",
-    "                   Sum(l, _alpha_l_sqrd, domain=_pos_domain))),\n",
-    "        domain=_e_domain_old)"
->>>>>>> a3c8be9a
    ]
   },
   {
@@ -943,7 +917,7 @@
    "metadata": {},
    "outputs": [],
    "source": [
-    "_pos_domain_within_natpos_old = Forall(e, SubsetEq(_pos_domain, NaturalPos), domain=_e_domain_old)"
+    "#_pos_domain_within_natpos_old = Forall(e, SubsetEq(_pos_domain, NaturalPos), domain=_e_domain_old)"
    ]
   },
   {
@@ -961,7 +935,7 @@
    "metadata": {},
    "outputs": [],
    "source": [
-    "_neg_domain_within_negint_old = Forall(e, SubsetEq(_neg_domain, IntegerNeg), domain=_e_domain_old)"
+    "#_neg_domain_within_negint_old = Forall(e, SubsetEq(_neg_domain, IntegerNeg), domain=_e_domain_old)"
    ]
   },
   {
@@ -979,13 +953,13 @@
    "metadata": {},
    "outputs": [],
    "source": [
-    "_fail_ineq_lemma_old = Forall(\n",
-    "    e,\n",
-    "    LessEq(Pfail(e), \n",
-    "           Mult(frac(one, four), \n",
-    "                Add(Sum(l, frac(one, sqrd(_diff_l_scaled_delta)), domain=_neg_domain),\n",
-    "                    Sum(l, frac(one, sqrd(_diff_l_scaled_delta)), domain=_pos_domain)))), \n",
-    "    domain=_e_domain_old)"
+    "#_fail_ineq_lemma_old = Forall(\n",
+    "#    e,\n",
+    "#    LessEq(Pfail(e), \n",
+    "#           Mult(frac(one, four), \n",
+    "#                Add(Sum(l, frac(one, sqrd(_diff_l_scaled_delta)), domain=_neg_domain),\n",
+    "#                    Sum(l, frac(one, sqrd(_diff_l_scaled_delta)), domain=_pos_domain)))), \n",
+    "#    domain=_e_domain_old)"
    ]
   },
   {
@@ -1009,11 +983,11 @@
    "metadata": {},
    "outputs": [],
    "source": [
-    "_fail_ineq_old = Forall(\n",
-    "    e,\n",
-    "    LessEq(Pfail(e), Mult(frac(one,two), Add(frac(one,e),\n",
-    "                                             frac(one, Exp(e, two))))), \n",
-    "    domain=_e_domain_old)"
+    "#_fail_ineq_old = Forall(\n",
+    "#    e,\n",
+    "#    LessEq(Pfail(e), Mult(frac(one,two), Add(frac(one,e),\n",
+    "#                                             frac(one, Exp(e, two))))), \n",
+    "#    domain=_e_domain_old)"
    ]
   },
   {
