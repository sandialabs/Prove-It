--- conflicted
+++ resolved
@@ -29,15 +29,9 @@
     "    Ket, Meas, NumBra, NumKet, RegisterSU, Qmult,\n",
     "    QubitRegisterSpace, ket0, ket1, Hgate, CONTROL, SPACE)\n",
     "from proveit.physics.quantum.circuit import (Circuit, Input, Output, Gate, MultiQubitGate, \n",
-<<<<<<< HEAD
-    "                                             IdentityOp, MultiWire)\n",
+    "                                             IdentityOp, MultiWire, CircuitEquiv)\n",
     "from proveit.physics.quantum.QPE import (\n",
     "    _alpha_l, _b, _delta, _m, _n, _t, _phase, _phase_est, _phase_m, _psi_t, _Psi,\n",
-=======
-    "                                             IdentityOp, MultiWire, CircuitEquiv)\n",
-    "from proveit.physics.quantum.QPE import (\n",
-    "    _alpha_l, _b, _delta, _m, _n, _t, _phase, _phase_est, _psi_t, _Psi,\n",
->>>>>>> ac0979ed
     "    _two_pow_t, two_pow_t, _u, _u_tilde, _U, _U_pow_two_pow_k,\n",
     "    #p_0, p_k, p_r, p_prime, p_prime_0, p_prime_k, p_prime_r, psi_prime, psi_prime_1, psi_prime_t,\n",
     "    QPE_U_t, QPE1_U_t, QPE_U_t_circuit, QPE1_U_t_circuit, \n",
@@ -352,24 +346,16 @@
    "metadata": {},
    "outputs": [],
    "source": [
-<<<<<<< HEAD
     "_m_def = Equals(_m, Mult(_two_pow_t, _phase_est))"
-=======
-    "#m_def = Equals(m_, Meas(Ket(Psi_)))"
->>>>>>> ac0979ed
-   ]
-  },
-  {
-   "cell_type": "code",
-   "execution_count": null,
-   "metadata": {},
-   "outputs": [],
-   "source": [
-<<<<<<< HEAD
+   ]
+  },
+  {
+   "cell_type": "code",
+   "execution_count": null,
+   "metadata": {},
+   "outputs": [],
+   "source": [
     "# _phase_m_def = Equals(_phase_m, frac(_m, _two_pow_t))"
-=======
-    "# phase_m_def = Equals(phase_m_, frac(m_, two_pow_t_))"
->>>>>>> ac0979ed
    ]
   },
   {
@@ -497,11 +483,7 @@
    "source": [
     "QPE_def = Forall(\n",
     "    (m, t), Forall(\n",
-<<<<<<< HEAD
-    "        U, Equals(QPE_U_t, QPE_U_t_circuit),\n",
-=======
     "        U, CircuitEquiv(QPE_U_t, QPE_U_t_circuit),\n",
->>>>>>> ac0979ed
     "        domain=RegisterSU(m)),\n",
     "    domain=NaturalPos)"
    ]
