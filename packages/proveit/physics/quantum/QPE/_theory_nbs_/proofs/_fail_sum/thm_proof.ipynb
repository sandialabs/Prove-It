{
 "cells": [
  {
   "cell_type": "markdown",
   "metadata": {},
   "source": [
    "Proof of <a class=\"ProveItLink\" href=\"../../../../../../_theory_nbs_/theory.ipynb\">proveit</a>.<a class=\"ProveItLink\" href=\"../../../../../_theory_nbs_/theory.ipynb\">physics</a>.<a class=\"ProveItLink\" href=\"../../../../_theory_nbs_/theory.ipynb\">quantum</a>.<a class=\"ProveItLink\" href=\"../../theory.ipynb\">QPE</a>.<a class=\"ProveItLink\" href=\"../../theorems.ipynb#_fail_sum\">_fail_sum</a> theorem\n",
    "========"
   ]
  },
  {
   "cell_type": "code",
   "execution_count": null,
   "metadata": {},
   "outputs": [],
   "source": [
    "import proveit\n",
    "theory = proveit.Theory() # the theorem's theory\n",
    "from proveit import a, b, c, e, k, l, m, n, x, y, N, R, S, X, Psi, defaults, fx, gy\n",
    "from proveit.logic import Equals, Forall, InSet, superset_eq\n",
    "from proveit.numbers import (\n",
    "    zero, one, two, Add, Complex, Integer, Less, LessEq, NaturalPos, Neg, Real, subtract)\n",
    "from proveit.numbers.negation import negated_weak_bound\n",
    "from proveit.numbers.modular import complete_interval_left_shift_image\n",
<<<<<<< HEAD
    "#from proveit.numbers.modular import full_modular_range_equiv_left_shift\n",
=======
    "# from proveit.numbers.modular import full_modular_range_equiv_left_shift\n",
>>>>>>> a3c8be9a
    "from proveit.numbers.summation import equiv_sums\n",
    "from proveit.physics.quantum import register_qubit_all_probs, register_qubit_born_rule\n",
    "from proveit.physics.quantum.QPE import (\n",
    "    _alpha_def, _b, _best_is_int, _fail_def, _full_domain, _m, ModAdd, _mod_add_def, _neg_domain,\n",
    "    _phase_est, _pos_domain, _Psi, _Psi_ket_in_qreg_space,\n",
    "    _success_prob_is_real, _success_sum, _t, _t_in_natural_pos, _two_pow_t, _two_pow_t_is_nat_pos,\n",
    "    _two_pow_t_minus_one, _two_pow_t_minus_one_is_nat_pos, _two_pow_t_less_one_is_nat_pos)\n",
    "from proveit.statistics import Prob, prob_in_real"
   ]
  },
  {
   "cell_type": "code",
   "execution_count": null,
   "metadata": {},
   "outputs": [],
   "source": [
    "%proving _fail_sum"
   ]
  },
  {
   "cell_type": "code",
   "execution_count": null,
   "metadata": {},
   "outputs": [],
   "source": [
    "e_in_domain = _fail_sum.all_conditions()[0]"
   ]
  },
  {
   "cell_type": "code",
   "execution_count": null,
   "metadata": {},
   "outputs": [],
   "source": [
    "defaults.assumptions = _fail_sum.all_conditions()"
   ]
  },
  {
   "cell_type": "code",
   "execution_count": null,
   "metadata": {},
   "outputs": [],
   "source": [
    "_two_pow_t_is_nat_pos"
   ]
  },
  {
   "cell_type": "code",
   "execution_count": null,
   "metadata": {},
   "outputs": [],
   "source": [
    "_two_pow_t_minus_one_is_nat_pos"
   ]
  },
  {
   "cell_type": "code",
   "execution_count": null,
   "metadata": {},
   "outputs": [],
   "source": [
    "_two_pow_t_less_one_is_nat_pos"
   ]
  },
  {
   "cell_type": "code",
   "execution_count": null,
   "metadata": {},
   "outputs": [],
   "source": [
    "e_in_domain.derive_element_in_integer()"
   ]
  },
  {
   "cell_type": "code",
   "execution_count": null,
   "metadata": {},
   "outputs": [],
   "source": [
    "e_in_domain.derive_element_lower_bound()"
   ]
  },
  {
   "cell_type": "code",
   "execution_count": null,
   "metadata": {},
   "outputs": [],
   "source": [
    "InSet(e, NaturalPos).prove()"
   ]
  },
  {
   "cell_type": "code",
   "execution_count": null,
   "metadata": {},
   "outputs": [],
   "source": [
    "_fail_def"
   ]
  },
  {
   "cell_type": "code",
   "execution_count": null,
   "metadata": {},
   "outputs": [],
   "source": [
    "fail_def_inst = _fail_def.instantiate()"
   ]
  },
  {
   "cell_type": "code",
   "execution_count": null,
   "metadata": {},
   "outputs": [],
   "source": [
    "_success_prob_is_real"
   ]
  },
  {
   "cell_type": "code",
   "execution_count": null,
   "metadata": {},
   "outputs": [],
   "source": [
    "success_prob_is_real_inst = _success_prob_is_real.instantiate()"
   ]
  },
  {
   "cell_type": "code",
   "execution_count": null,
   "metadata": {},
   "outputs": [],
   "source": [
    "_success_sum"
   ]
  },
  {
   "cell_type": "code",
   "execution_count": null,
   "metadata": {},
   "outputs": [],
   "source": [
    "success_sum_1 = _success_sum.instantiate()"
   ]
  },
  {
   "cell_type": "code",
   "execution_count": null,
   "metadata": {},
   "outputs": [],
   "source": [
    "# probabilities are Real\n",
    "prob_in_real"
   ]
  },
  {
   "cell_type": "code",
   "execution_count": null,
   "metadata": {},
   "outputs": [],
   "source": [
    "# instantiate that for our specific type of probabilities being summed;\n",
    "# then in the next cell we can conclude the summation itself is real\n",
    "prob_in_real_inst = prob_in_real.instantiate(\n",
    "        {x: _m, X: success_sum_1.rhs.summand.operands[0]})"
   ]
  },
  {
   "cell_type": "code",
   "execution_count": null,
   "metadata": {},
   "outputs": [],
   "source": [
    "success_sum_1.rhs.deduce_in_number_set(Real)"
   ]
  },
  {
   "cell_type": "code",
   "execution_count": null,
   "metadata": {},
   "outputs": [],
   "source": [
    "fail_def_inst.rhs"
   ]
  },
  {
   "cell_type": "code",
   "execution_count": null,
   "metadata": {},
   "outputs": [],
   "source": [
    "success_sum_2 = success_sum_1.derive_negated().with_direction_reversed()"
   ]
  },
  {
   "cell_type": "code",
   "execution_count": null,
   "metadata": {},
   "outputs": [],
   "source": [
    "success_sum_3 = success_sum_2.derive_shifted(one, addend_side='left')"
   ]
  },
  {
   "cell_type": "code",
   "execution_count": null,
   "metadata": {},
   "outputs": [],
   "source": [
    "fail_sum_1 = fail_def_inst.sub_left_side_into(success_sum_3)"
   ]
  },
  {
   "cell_type": "code",
   "execution_count": null,
   "metadata": {},
   "outputs": [],
   "source": [
    "register_qubit_all_probs"
   ]
  },
  {
   "cell_type": "code",
   "execution_count": null,
   "metadata": {},
   "outputs": [],
   "source": [
    "# we need to know that t_ is in NaturalPos for the instantiation to work:\n",
    "_t_in_natural_pos"
   ]
  },
  {
   "cell_type": "code",
   "execution_count": null,
   "metadata": {},
   "outputs": [],
   "source": [
    "# and we need to know that |Psi> is in the right domain:\n",
    "_Psi_ket_in_qreg_space"
   ]
  },
  {
   "cell_type": "code",
   "execution_count": null,
   "metadata": {},
   "outputs": [],
   "source": [
    "from proveit.physics.quantum.QPE import _m_from_meas\n",
    "_m_from_meas"
   ]
  },
  {
   "cell_type": "code",
   "execution_count": null,
   "metadata": {},
   "outputs": [],
   "source": [
    "prob_sum_eq_1 = register_qubit_all_probs.instantiate({n: _t, Psi: _Psi, m: _m})"
   ]
  },
  {
   "cell_type": "code",
   "execution_count": null,
   "metadata": {},
   "outputs": [],
   "source": [
<<<<<<< HEAD
=======
    "# before a theorem name change? See below for a possible replacement.\n",
    "# full_modular_range_equiv_left_shift"
   ]
  },
  {
   "cell_type": "code",
   "execution_count": null,
   "metadata": {},
   "outputs": [],
   "source": [
    "from proveit.numbers.modular import complete_interval_left_shift_image\n",
    "complete_interval_left_shift_image"
   ]
  },
  {
   "cell_type": "code",
   "execution_count": null,
   "metadata": {},
   "outputs": [],
   "source": [
>>>>>>> a3c8be9a
    "lower_bound = Add(Neg(_two_pow_t_minus_one), one)"
   ]
  },
  {
   "cell_type": "code",
   "execution_count": null,
   "metadata": {},
   "outputs": [],
   "source": [
    "upper_bound = _two_pow_t_minus_one"
   ]
  },
  {
   "cell_type": "markdown",
   "metadata": {},
   "source": [
    "For an instantiation further below, we will need to know that\n",
    "\n",
    "(2^{t - 1} - (-2^{t - 1} + 1)) = (2^{t} - 1)"
   ]
  },
  {
   "cell_type": "code",
   "execution_count": null,
   "metadata": {},
   "outputs": [],
   "source": [
    "bound_diff_eq_1 = subtract(upper_bound, lower_bound).simplification()"
   ]
  },
  {
   "cell_type": "code",
   "execution_count": null,
   "metadata": {},
   "outputs": [],
   "source": [
    "# Need to include a preserve_expr option to rein in over-active auto_simplify\n",
    "bound_diff_eq_2 = bound_diff_eq_1.inner_expr().rhs.operands[0].combine_exponents(preserve_expr=bound_diff_eq_1.lhs)"
   ]
  },
  {
   "cell_type": "code",
   "execution_count": null,
   "metadata": {},
   "outputs": [],
   "source": [
    "# for the instantiation below, need to know that _b is an Integer\n",
    "_best_is_int"
   ]
  },
  {
   "cell_type": "code",
   "execution_count": null,
   "metadata": {},
   "outputs": [],
<<<<<<< HEAD
=======
   "source": [
    "# Old, before WW updated some modular pkg theorems?\n",
    "# See complete_interval_left_shift_image several cells below.\n",
    "# range_equiv_1 = full_modular_range_equiv_left_shift.instantiate(\n",
    "#         {N: _two_pow_t, a: lower_bound, b: upper_bound, c: _b, x: l})"
   ]
  },
  {
   "cell_type": "code",
   "execution_count": null,
   "metadata": {},
   "outputs": [],
   "source": [
    "_two_pow_t_minus_one_is_nat_pos"
   ]
  },
  {
   "cell_type": "code",
   "execution_count": null,
   "metadata": {},
   "outputs": [],
   "source": [
    "from proveit.numbers import greater_eq\n",
    "_two_pow_t_minus_one_greater_eq_one = greater_eq(_two_pow_t_minus_one_is_nat_pos.element, one).prove()"
   ]
  },
  {
   "cell_type": "code",
   "execution_count": null,
   "metadata": {},
   "outputs": [],
   "source": [
    "_full_domain.lower_bound.deduce_bound(_two_pow_t_minus_one_greater_eq_one)"
   ]
  },
  {
   "cell_type": "code",
   "execution_count": null,
   "metadata": {},
   "outputs": [],
   "source": [
    "# Unsatisfied condition: (-2^{t - 1} + 1) <= 2^{t - 1} for cell below\n",
    "LessEq(_full_domain.lower_bound, _full_domain.upper_bound).prove()"
   ]
  },
  {
   "cell_type": "code",
   "execution_count": null,
   "metadata": {},
   "outputs": [],
   "source": [
    "# Unsatisfied condition: |{-2^{t - 1} + 1 .. 2^{t - 1}}| >= 2^{t} for cell below\n",
    "_full_domain_cardinality = _full_domain.deduce_cardinality().inner_expr().rhs.simplify()"
   ]
  },
  {
   "cell_type": "code",
   "execution_count": null,
   "metadata": {},
   "outputs": [],
   "source": [
    "_full_domain_cardinality.inner_expr().rhs.combine_exponents()"
   ]
  },
  {
   "cell_type": "code",
   "execution_count": null,
   "metadata": {},
   "outputs": [],
   "source": [
    "range_equiv_1 = complete_interval_left_shift_image.instantiate(\n",
    "        {N: _two_pow_t, a: lower_bound, b: upper_bound, c: _b, x: l})"
   ]
  },
  {
   "cell_type": "code",
   "execution_count": null,
   "metadata": {},
   "outputs": [],
   "source": [
    "# recall our definition of modular addition\n",
    "# (the t here is _t, the size of the first register)\n",
    "_mod_add_def"
   ]
  },
  {
   "cell_type": "code",
   "execution_count": null,
   "metadata": {},
   "outputs": [],
   "source": [
    "# for the instantiation, we need to know that ell is an Integer:\n",
    "l_in_domain = range_equiv_1.lhs.all_conditions()[0]\n",
    "l_in_domain.derive_element_in_integer(assumptions=[l_in_domain])"
   ]
  },
  {
   "cell_type": "code",
   "execution_count": null,
   "metadata": {},
   "outputs": [],
   "source": [
    "b_mod_add_l_def = _mod_add_def.instantiate({a:_b, b:l}, assumptions=[l_in_domain])"
   ]
  },
  {
   "cell_type": "code",
   "execution_count": null,
   "metadata": {},
   "outputs": [],
   "source": [
    "set_of_all_mod_add_equiv = range_equiv_1.lhs.inner_expr().instance_expr.substitution(\n",
    "        b_mod_add_l_def.derive_reversed())"
   ]
  },
  {
   "cell_type": "code",
   "execution_count": null,
   "metadata": {},
   "outputs": [],
   "source": [
    "range_equiv = set_of_all_mod_add_equiv.sub_right_side_into(range_equiv_1)"
   ]
  },
  {
   "cell_type": "code",
   "execution_count": null,
   "metadata": {},
   "outputs": [],
   "source": [
    "# from the numbers.summation pkg\n",
    "equiv_sums"
   ]
  },
  {
   "cell_type": "markdown",
   "metadata": {},
   "source": [
    "To instantiate the `equiv_sums` theorem, we need to establish that the cardinality of the sets $R = \\{0, \\ldots, 2^t - 1\\}$ and $S = \\{-2^{t-1}+1,\\ldots, 2^{t-1}\\}$ are the same. Dealing with $|R|$ is straightforward; $|S|$ requires a bit more work."
   ]
  },
  {
   "cell_type": "code",
   "execution_count": null,
   "metadata": {},
   "outputs": [],
   "source": [
    "# This will correspond to set R\n",
    "range_equiv.rhs"
   ]
  },
  {
   "cell_type": "code",
   "execution_count": null,
   "metadata": {},
   "outputs": [],
   "source": [
    "range_equiv.rhs.deduce_cardinality()"
   ]
  },
  {
   "cell_type": "code",
   "execution_count": null,
   "metadata": {},
   "outputs": [],
   "source": [
    "# This will correspond to set S\n",
    "range_equiv.lhs.domain"
   ]
  },
  {
   "cell_type": "code",
   "execution_count": null,
   "metadata": {},
   "outputs": [],
   "source": [
    "# We can deduce_cardinality (then simplify the result further below)\n",
    "# This also uses the fact established earlier that 2^{t-1} ≥ -2^{t-1}+1.\n",
    "range_equiv_cardinality = range_equiv.lhs.domain.deduce_cardinality()"
   ]
  },
  {
   "cell_type": "code",
   "execution_count": null,
   "metadata": {},
   "outputs": [],
   "source": [
    "range_equiv_cardinality.inner_expr().rhs.combine_exponents()"
   ]
  },
  {
   "cell_type": "code",
   "execution_count": null,
   "metadata": {},
   "outputs": [],
   "source": [
    "# A reminder of our theorem to be instantiated:\n",
    "equiv_sums"
   ]
  },
  {
   "cell_type": "code",
   "execution_count": null,
   "metadata": {},
   "outputs": [],
   "source": [
    "# auto_simplify_with_known_evaluations defaults to False\n",
    "# so we augment with a 'replacements' option to simplify the lhs of the\n",
    "# consequent to 1 using the prob_sum_eq_1 equality established earlier\n",
    "equiv_sums_inst = equiv_sums.instantiate(\n",
    "        {n: _two_pow_t,\n",
    "         fx: Prob(Equals(_m, x), _m),\n",
    "         gy: ModAdd(_b, y),\n",
    "         R: range_equiv.rhs,\n",
    "         S: range_equiv.lhs.domain,\n",
    "         x: k,\n",
    "         y: l},\n",
    "         replacements = [prob_sum_eq_1])"
   ]
  },
  {
   "cell_type": "code",
   "execution_count": null,
   "metadata": {},
   "outputs": [],
   "source": [
    "# this helps the next step where we want to show Pr_m[m=a] is Complex\n",
    "equiv_sums_inst.antecedent.instance_expr.element.deduce_in_real()"
   ]
  },
  {
   "cell_type": "code",
   "execution_count": null,
   "metadata": {},
   "outputs": [],
   "source": [
    "from proveit import ExprTuple\n",
    "InSet(equiv_sums_inst.antecedent.instance_expr.element, Complex).prove().generalize([[a]], [[equiv_sums_inst.antecedent.domain]])"
   ]
  },
  {
   "cell_type": "code",
   "execution_count": null,
   "metadata": {},
   "outputs": [],
   "source": [
    "# now we can derive the consequent from equiv_sums_inst:\n",
    "shifted_all_prob_equals_one = equiv_sums_inst.derive_consequent().derive_reversed()"
   ]
  },
  {
   "cell_type": "code",
   "execution_count": null,
   "metadata": {},
   "outputs": [],
   "source": [
    "# Recall fail_sum_1 from earlier\n",
    "fail_sum_1"
   ]
  },
  {
   "cell_type": "code",
   "execution_count": null,
   "metadata": {},
   "outputs": [],
   "source": [
    "fail_sum_2 = shifted_all_prob_equals_one.sub_left_side_into(fail_sum_1)"
   ]
  },
  {
   "cell_type": "markdown",
   "metadata": {},
   "source": [
    "Now some work to establish that $-2^{t-1} + 1 \\le e \\le 2^{t-1}$, so that we can eventually partition that first summation at index = $e$."
   ]
  },
  {
   "cell_type": "code",
   "execution_count": null,
   "metadata": {},
   "outputs": [],
   "source": [
    "e_upper_bound = e_in_domain.derive_element_upper_bound()"
   ]
  },
  {
   "cell_type": "code",
   "execution_count": null,
   "metadata": {},
   "outputs": [],
   "source": [
    "Less(e_upper_bound.rhs, Add(e_upper_bound.rhs, two)).prove()"
   ]
  },
  {
   "cell_type": "code",
   "execution_count": null,
   "metadata": {},
   "outputs": [],
   "source": [
    "Less(e_upper_bound.lhs, Add(e_upper_bound.rhs, two)).prove().simplify()"
   ]
  },
  {
   "cell_type": "code",
   "execution_count": null,
   "metadata": {},
   "outputs": [],
   "source": [
    "Less(Neg(_two_pow_t_minus_one), zero).prove()"
   ]
  },
  {
   "cell_type": "code",
   "execution_count": null,
   "metadata": {},
   "outputs": [],
   "source": [
    "Less(Neg(_two_pow_t_minus_one), zero).derive_shifted(one)"
   ]
  },
  {
   "cell_type": "code",
   "execution_count": null,
   "metadata": {},
   "outputs": [],
   "source": [
    "e_in_domain.derive_element_lower_bound()"
   ]
  },
  {
   "cell_type": "code",
   "execution_count": null,
   "metadata": {},
   "outputs": [],
   "source": [
    "Less(Add(Neg(_two_pow_t_minus_one), one), e_upper_bound.lhs).prove()"
   ]
  },
  {
   "cell_type": "markdown",
   "metadata": {},
   "source": [
    "Now, we're ready to partition our summation at the index value $e$."
   ]
  },
  {
   "cell_type": "code",
   "execution_count": null,
   "metadata": {},
   "outputs": [],
   "source": [
    "shifted_all_prob_split_1 = shifted_all_prob_equals_one.lhs.partition(e, side='after')"
   ]
  },
  {
   "cell_type": "markdown",
   "metadata": {},
   "source": [
    "And now we do some more work before being able to split again …"
   ]
  },
  {
   "cell_type": "code",
   "execution_count": null,
   "metadata": {},
   "outputs": [],
   "source": [
    "Less(Neg(e), zero).prove()"
   ]
  },
  {
   "cell_type": "code",
   "execution_count": null,
   "metadata": {},
   "outputs": [],
   "source": [
    "Less(Neg(e), e).prove()"
   ]
  },
  {
   "cell_type": "code",
   "execution_count": null,
   "metadata": {},
   "outputs": [],
   "source": [
    "upper_bound_add_one = Add(e_upper_bound.rhs, one)"
   ]
  },
  {
   "cell_type": "code",
   "execution_count": null,
   "metadata": {},
   "outputs": [],
   "source": [
    "Less(e_upper_bound.rhs, upper_bound_add_one).prove()"
   ]
  },
  {
   "cell_type": "code",
   "execution_count": null,
   "metadata": {},
   "outputs": [],
   "source": [
    "Less(e, upper_bound_add_one).prove()"
   ]
  },
  {
   "cell_type": "code",
   "execution_count": null,
   "metadata": {},
   "outputs": [],
   "source": [
    "Less(Neg(one), zero).prove()\n",
    "Less(e, upper_bound_add_one).left_mult_both_sides(Neg(one)).inner_expr().rhs.distribute()"
   ]
  },
  {
   "cell_type": "code",
   "execution_count": null,
   "metadata": {},
   "outputs": [],
   "source": [
    "shifted_all_prob_split_1_lhs_sum_split = shifted_all_prob_split_1.rhs.operands[0].partition(Neg(e), side='before')"
   ]
  },
  {
   "cell_type": "code",
   "execution_count": null,
   "metadata": {},
   "outputs": [],
   "source": [
    "# recall:\n",
    "shifted_all_prob_split_1"
   ]
  },
  {
   "cell_type": "code",
   "execution_count": null,
   "metadata": {},
   "outputs": [],
   "source": [
    "shifted_all_prob_split_2 = shifted_all_prob_split_1_lhs_sum_split.sub_right_side_into(\n",
    "    shifted_all_prob_split_1, auto_simplify=False)"
   ]
  },
  {
   "cell_type": "code",
   "execution_count": null,
   "metadata": {},
   "outputs": [],
   "source": [
    "shifted_all_prob_split_3 = shifted_all_prob_split_2.inner_expr().rhs.disassociate(0, auto_simplify=False)"
   ]
  },
  {
   "cell_type": "code",
   "execution_count": null,
   "metadata": {},
   "outputs": [],
   "source": [
    "# recall:\n",
    "fail_sum_2"
   ]
  },
  {
   "cell_type": "code",
   "execution_count": null,
   "metadata": {},
   "outputs": [],
   "source": [
    "fail_sum_3 = shifted_all_prob_split_3.sub_right_side_into(fail_sum_2)"
   ]
  },
  {
   "cell_type": "code",
   "execution_count": null,
   "metadata": {},
   "outputs": [],
   "source": [
    "register_qubit_born_rule"
   ]
  },
  {
   "cell_type": "code",
   "execution_count": null,
   "metadata": {},
   "outputs": [],
   "source": [
    "# recall (and recall we have already proven that l is an Integer)\n",
    "l_in_domain"
   ]
  },
  {
   "cell_type": "code",
   "execution_count": null,
   "metadata": {},
   "outputs": [],
   "source": [
    "# recall:\n",
    "b_mod_add_l_def"
   ]
  },
  {
   "cell_type": "code",
   "execution_count": null,
   "metadata": {},
   "outputs": [],
   "source": [
    "InSet(Add(_b, l), Integer).prove(assumptions=[l_in_domain])"
   ]
  },
  {
   "cell_type": "code",
   "execution_count": null,
   "metadata": {},
   "outputs": [],
   "source": [
    "_two_pow_t_is_nat_pos"
   ]
  },
  {
   "cell_type": "code",
   "execution_count": null,
   "metadata": {},
   "outputs": [],
   "source": [
    "b_add_l_mod_2t_in_non_neg_domain = b_mod_add_l_def.rhs.deduce_in_interval(assumptions=[l_in_domain])"
   ]
  },
  {
   "cell_type": "code",
   "execution_count": null,
   "metadata": {},
   "outputs": [],
   "source": [
    "b_mod_add_l_def.sub_left_side_into(b_add_l_mod_2t_in_non_neg_domain)"
   ]
  },
  {
   "cell_type": "code",
   "execution_count": null,
   "metadata": {},
   "outputs": [],
   "source": [
    "prob_b_mod_add_l_eq_1 = register_qubit_born_rule.instantiate(\n",
    "        {n: _t,\n",
    "         k: ModAdd(_b, l),\n",
    "         Psi: _Psi,\n",
    "         m: _m},\n",
    "         assumptions=[l_in_domain])"
   ]
  },
  {
   "cell_type": "code",
   "execution_count": null,
   "metadata": {},
   "outputs": [],
   "source": [
    "# recall:\n",
    "_alpha_def"
   ]
  },
  {
   "cell_type": "code",
   "execution_count": null,
   "metadata": {},
   "outputs": [],
   "source": [
    "alpha_def_inst = _alpha_def.instantiate(assumptions=[l_in_domain])"
   ]
  },
  {
   "cell_type": "code",
   "execution_count": null,
   "metadata": {},
   "outputs": [],
   "source": [
    "prob_as_alpha_sqrd = alpha_def_inst.sub_left_side_into(prob_b_mod_add_l_eq_1)"
   ]
  },
  {
   "cell_type": "markdown",
   "metadata": {},
   "source": [
    "Would like to prove that full_domain $\\supseteq$ neg_domain and full_domain $\\supseteq$ pos_domain, which allows us to later use inclusive_universal_quantification (see about 10 steps below)."
   ]
  },
  {
   "cell_type": "code",
   "execution_count": null,
   "metadata": {},
   "outputs": [],
   "source": [
    "# trivial, but verifying\n",
    "LessEq(Add(Neg(_two_pow_t_minus_one), one), Add(Neg(_two_pow_t_minus_one), one)).prove()"
   ]
  },
  {
   "cell_type": "code",
   "execution_count": null,
   "metadata": {},
   "outputs": [],
   "source": [
    "e_upper_bound"
   ]
  },
  {
   "cell_type": "code",
   "execution_count": null,
   "metadata": {},
   "outputs": [],
   "source": [
    "e_upper_bound_trans_01 = e_upper_bound.derive_shifted(one)"
   ]
  },
  {
   "cell_type": "code",
   "execution_count": null,
   "metadata": {},
   "outputs": [],
   "source": [
    "e_upper_bound_trans_02 = e_upper_bound_trans_01.derive_negated().inner_expr().lhs.distribute()"
   ]
  },
  {
   "cell_type": "code",
   "execution_count": null,
   "metadata": {},
   "outputs": [],
   "source": [
    "Less(Neg(Add(e, one)), zero).prove(assumptions=[e_in_domain])"
   ]
  },
  {
   "cell_type": "code",
   "execution_count": null,
   "metadata": {},
   "outputs": [],
   "source": [
    "LessEq(Neg(Add(e, one)), _two_pow_t_minus_one).prove()"
   ]
  },
  {
   "cell_type": "code",
   "execution_count": null,
   "metadata": {},
   "outputs": [],
   "source": [
    "superset_eq(_full_domain, _neg_domain).prove(assumptions=[e_in_domain])"
   ]
  },
  {
   "cell_type": "code",
   "execution_count": null,
   "metadata": {},
   "outputs": [],
   "source": [
    "_pos_domain"
   ]
  },
  {
   "cell_type": "code",
   "execution_count": null,
   "metadata": {},
   "outputs": [],
   "source": [
    "LessEq(Add(Neg(_two_pow_t_minus_one), one), Add(e, one)).prove(assumptions=[e_in_domain])"
   ]
  },
  {
   "cell_type": "code",
   "execution_count": null,
   "metadata": {},
   "outputs": [],
   "source": [
    "e_upper_bound.derive_shifted(one).add_right(one)"
   ]
  },
  {
   "cell_type": "code",
   "execution_count": null,
   "metadata": {},
   "outputs": [],
   "source": [
    "superset_eq(_full_domain, _pos_domain).prove(assumptions=[e_in_domain])"
   ]
  },
  {
   "cell_type": "markdown",
   "metadata": {},
   "source": [
    "Having established that \\_full_domain $\\supseteq$ \\_neg_domain and that \\_full_domain $\\supseteq$ \\_pos_domain, we can proceed to use inclusive_universal_quantification to create some equalities to then be used for instance_substitution:"
   ]
  },
  {
   "cell_type": "code",
   "execution_count": null,
   "metadata": {},
   "outputs": [],
   "source": [
    "forall_over_neg_domain = Forall(l, prob_as_alpha_sqrd.expr, domain=_neg_domain)"
   ]
  },
  {
   "cell_type": "code",
   "execution_count": null,
   "metadata": {},
   "outputs": [],
   "source": [
    "# having trouble using the Forall.conclude_via_domain_inclusion because it doesn't instantiate the\n",
    "# theorem variable y to the desired instance_param, so building from scratch using the bare\n",
    "# inclusive_universal_quantification theorem in logic.sets.inclusion\n",
    "from proveit.logic.sets.inclusion import inclusive_universal_quantification\n",
    "from proveit import Function, A, B, P\n",
    "_x_sub = forall_over_neg_domain.instance_param\n",
    "_P_op = Function(P, _x_sub)\n",
    "_P_op_sub = forall_over_neg_domain.instance_expr\n",
    "_A_sub = _full_domain\n",
    "_B_sub = _neg_domain\n",
    "_y_sub = forall_over_neg_domain.instance_param\n",
    "prob_as_alpha_sqrd_over_neg_domain = inclusive_universal_quantification.instantiate(\n",
    "        {x: _x_sub,\n",
    "         _P_op: _P_op_sub,\n",
    "         A: _A_sub,\n",
    "         B: _B_sub,\n",
    "         y: _y_sub},\n",
    "         assumptions=[e_in_domain],\n",
    "         auto_simplify=False).derive_consequent()"
   ]
  },
  {
   "cell_type": "code",
   "execution_count": null,
   "metadata": {},
   "outputs": [],
   "source": [
    "forall_over_pos_domain = Forall(l, prob_as_alpha_sqrd.expr, domain=_pos_domain)"
   ]
  },
  {
   "cell_type": "code",
   "execution_count": null,
   "metadata": {},
   "outputs": [],
   "source": [
    "# having trouble using the Forall.conclude_via_domain_inclusion because it doesn't instantiate the\n",
    "# theorem variable y to the desired instance_param, so building from scratch using the bare\n",
    "# inclusive_universal_quantification theorem in logic.sets.inclusion\n",
    "from proveit.logic.sets.inclusion import inclusive_universal_quantification\n",
    "from proveit import Function, A, B, P\n",
    "_x_sub = forall_over_pos_domain.instance_param\n",
    "_P_op = Function(P, _x_sub)\n",
    "_P_op_sub = forall_over_pos_domain.instance_expr\n",
    "_A_sub = _full_domain\n",
    "_B_sub = _pos_domain\n",
    "_y_sub = forall_over_pos_domain.instance_param\n",
    "prob_as_alpha_sqrd_over_pos_domain = inclusive_universal_quantification.instantiate(\n",
    "        {x: _x_sub,\n",
    "         _P_op: _P_op_sub,\n",
    "         A: _A_sub,\n",
    "         B: _B_sub,\n",
    "         y: _y_sub},\n",
    "         assumptions=[e_in_domain],\n",
    "         auto_simplify=False).derive_consequent()"
   ]
  },
  {
   "cell_type": "code",
   "execution_count": null,
   "metadata": {},
   "outputs": [],
   "source": [
    "# recall\n",
    "fail_sum_3"
   ]
  },
  {
   "cell_type": "code",
   "execution_count": null,
   "metadata": {},
   "outputs": [],
   "source": [
    "neg_domain_sum_eq = fail_sum_3.rhs.operands[0].instance_substitution(\n",
    "        prob_as_alpha_sqrd_over_neg_domain, assumptions=[e_in_domain])"
   ]
  },
  {
   "cell_type": "code",
   "execution_count": null,
   "metadata": {},
   "outputs": [],
   "source": [
    "pos_domain_sum_eq = fail_sum_3.rhs.operands[1].instance_substitution(\n",
    "        prob_as_alpha_sqrd_over_pos_domain, assumptions=[e_in_domain])"
   ]
  },
  {
   "cell_type": "code",
   "execution_count": null,
   "metadata": {},
   "outputs": [],
   "source": [
    "fail_sum_4 = neg_domain_sum_eq.sub_right_side_into(fail_sum_3)"
   ]
  },
  {
   "cell_type": "code",
   "execution_count": null,
   "metadata": {},
   "outputs": [],
   "source": [
    "fail_sum_5 = pos_domain_sum_eq.sub_right_side_into(fail_sum_4)"
   ]
  },
  {
   "cell_type": "code",
   "execution_count": null,
   "metadata": {},
   "outputs": [],
   "source": [
    "%qed"
   ]
  },
  {
   "cell_type": "code",
   "execution_count": null,
   "metadata": {},
   "outputs": [],
>>>>>>> a3c8be9a
   "source": []
  }
 ],
 "metadata": {
  "kernelspec": {
   "display_name": "Python 3",
   "language": "python",
   "name": "python3"
  }
 },
 "nbformat": 4,
 "nbformat_minor": 0
}<|MERGE_RESOLUTION|>--- conflicted
+++ resolved
@@ -22,11 +22,7 @@
     "    zero, one, two, Add, Complex, Integer, Less, LessEq, NaturalPos, Neg, Real, subtract)\n",
     "from proveit.numbers.negation import negated_weak_bound\n",
     "from proveit.numbers.modular import complete_interval_left_shift_image\n",
-<<<<<<< HEAD
     "#from proveit.numbers.modular import full_modular_range_equiv_left_shift\n",
-=======
-    "# from proveit.numbers.modular import full_modular_range_equiv_left_shift\n",
->>>>>>> a3c8be9a
     "from proveit.numbers.summation import equiv_sums\n",
     "from proveit.physics.quantum import register_qubit_all_probs, register_qubit_born_rule\n",
     "from proveit.physics.quantum.QPE import (\n",
@@ -293,8 +289,6 @@
    "metadata": {},
    "outputs": [],
    "source": [
-<<<<<<< HEAD
-=======
     "# before a theorem name change? See below for a possible replacement.\n",
     "# full_modular_range_equiv_left_shift"
    ]
@@ -315,7 +309,6 @@
    "metadata": {},
    "outputs": [],
    "source": [
->>>>>>> a3c8be9a
     "lower_bound = Add(Neg(_two_pow_t_minus_one), one)"
    ]
   },
@@ -371,8 +364,6 @@
    "execution_count": null,
    "metadata": {},
    "outputs": [],
-<<<<<<< HEAD
-=======
    "source": [
     "# Old, before WW updated some modular pkg theorems?\n",
     "# See complete_interval_left_shift_image several cells below.\n",
@@ -1202,7 +1193,6 @@
    "execution_count": null,
    "metadata": {},
    "outputs": [],
->>>>>>> a3c8be9a
    "source": []
   }
  ],
