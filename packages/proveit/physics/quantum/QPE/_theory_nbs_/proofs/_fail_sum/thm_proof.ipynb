{
 "cells": [
  {
   "cell_type": "markdown",
   "metadata": {},
   "source": [
    "Proof of <a class=\"ProveItLink\" href=\"../../../../../../_theory_nbs_/theory.ipynb\">proveit</a>.<a class=\"ProveItLink\" href=\"../../../../../_theory_nbs_/theory.ipynb\">physics</a>.<a class=\"ProveItLink\" href=\"../../../../_theory_nbs_/theory.ipynb\">quantum</a>.<a class=\"ProveItLink\" href=\"../../theory.ipynb\">QPE</a>.<a class=\"ProveItLink\" href=\"../../theorems.ipynb#_fail_sum\">_fail_sum</a> theorem\n",
    "========"
   ]
  },
  {
   "cell_type": "code",
   "execution_count": null,
   "metadata": {},
   "outputs": [],
   "source": [
    "import proveit\n",
    "theory = proveit.Theory() # the theorem's theory\n",
    "from proveit import a, b, c, e, k, l, m, n, x, y, N, R, S, X, Psi, defaults, fx, gy\n",
    "from proveit.logic import Equals, Forall, InSet, superset_eq\n",
    "from proveit.numbers import (\n",
    "    zero, one, two, Add, Complex, Integer, Less, LessEq, NaturalPos, Neg, Real, subtract)\n",
<<<<<<< HEAD
    "from proveit.numbers.negation import negated_weak_bound\n",
    "from proveit.numbers.modular import complete_interval_left_shift_image\n",
=======
    "from proveit.numbers.modular import full_modular_range_equiv_left_shift\n",
>>>>>>> ba26a1f4
    "from proveit.numbers.summation import equiv_sums\n",
    "from proveit.physics.quantum import register_qubit_all_probs, register_qubit_born_rule\n",
    "from proveit.physics.quantum.QPE import (\n",
    "    _alpha_def, _b, _best_is_int, _fail_def, _full_domain, _m, ModAdd, _mod_add_def, _neg_domain,\n",
    "    _phase_est, _pos_domain, _Psi, _Psi_ket_in_qreg_space,\n",
    "    _success_prob_is_real, _success_sum, _t, _t_in_natural_pos, _two_pow_t, _two_pow_t_is_nat_pos,\n",
    "    _two_pow_t_minus_one, _two_pow_t_minus_one_is_nat_pos, _two_pow_t_less_one_is_nat_pos)\n",
    "from proveit.statistics import Prob, prob_in_real"
   ]
  },
  {
   "cell_type": "code",
   "execution_count": null,
   "metadata": {},
   "outputs": [],
   "source": [
    "%proving _fail_sum"
   ]
  },
  {
   "cell_type": "code",
   "execution_count": null,
   "metadata": {},
   "outputs": [],
   "source": [
    "e_in_domain = _fail_sum.all_conditions()[0]"
   ]
  },
  {
   "cell_type": "code",
   "execution_count": null,
   "metadata": {},
   "outputs": [],
   "source": [
    "defaults.assumptions = _fail_sum.all_conditions()"
   ]
  },
  {
   "cell_type": "code",
   "execution_count": null,
   "metadata": {},
   "outputs": [],
   "source": [
    "_two_pow_t_is_nat_pos"
   ]
  },
  {
   "cell_type": "code",
   "execution_count": null,
   "metadata": {},
   "outputs": [],
   "source": [
    "_two_pow_t_minus_one_is_nat_pos"
   ]
  },
  {
   "cell_type": "code",
   "execution_count": null,
   "metadata": {},
   "outputs": [],
   "source": [
    "_two_pow_t_less_one_is_nat_pos"
   ]
  },
  {
   "cell_type": "code",
   "execution_count": null,
   "metadata": {},
   "outputs": [],
   "source": [
    "e_in_domain.derive_element_in_integer()"
   ]
  },
  {
   "cell_type": "code",
   "execution_count": null,
   "metadata": {},
   "outputs": [],
   "source": [
    "e_in_domain.derive_element_lower_bound()"
   ]
  },
  {
   "cell_type": "code",
   "execution_count": null,
   "metadata": {},
   "outputs": [],
   "source": [
    "InSet(e, NaturalPos).prove()"
   ]
  },
  {
   "cell_type": "code",
   "execution_count": null,
   "metadata": {},
   "outputs": [],
   "source": [
    "_fail_def"
   ]
  },
  {
   "cell_type": "code",
   "execution_count": null,
   "metadata": {},
   "outputs": [],
   "source": [
    "fail_def_inst = _fail_def.instantiate()"
   ]
  },
  {
   "cell_type": "code",
   "execution_count": null,
   "metadata": {},
   "outputs": [],
   "source": [
    "_success_prob_is_real"
   ]
  },
  {
   "cell_type": "code",
   "execution_count": null,
   "metadata": {},
   "outputs": [],
   "source": [
    "success_prob_is_real_inst = _success_prob_is_real.instantiate()"
   ]
  },
  {
   "cell_type": "code",
   "execution_count": null,
   "metadata": {},
   "outputs": [],
   "source": [
    "_success_sum"
   ]
  },
  {
   "cell_type": "code",
   "execution_count": null,
   "metadata": {},
   "outputs": [],
   "source": [
    "success_sum_1 = _success_sum.instantiate()"
   ]
  },
  {
   "cell_type": "code",
   "execution_count": null,
   "metadata": {},
   "outputs": [],
   "source": [
    "# probabilities are Real\n",
    "prob_in_real"
   ]
  },
  {
   "cell_type": "code",
   "execution_count": null,
   "metadata": {},
   "outputs": [],
   "source": [
    "# instantiate that for our specific type of probabilities being summed;\n",
    "# then in the next cell we can conclude the summation itself is real\n",
    "prob_in_real_inst = prob_in_real.instantiate(\n",
    "        {x: _m, X: success_sum_1.rhs.summand.operands[0]})"
   ]
  },
  {
   "cell_type": "code",
   "execution_count": null,
   "metadata": {},
   "outputs": [],
   "source": [
    "success_sum_1.rhs.deduce_in_number_set(Real)"
   ]
  },
  {
   "cell_type": "code",
   "execution_count": null,
   "metadata": {},
   "outputs": [],
   "source": [
    "fail_def_inst.rhs"
   ]
  },
  {
   "cell_type": "code",
   "execution_count": null,
   "metadata": {},
   "outputs": [],
   "source": [
    "success_sum_2 = success_sum_1.derive_negated().with_direction_reversed()"
   ]
  },
  {
   "cell_type": "code",
   "execution_count": null,
   "metadata": {},
   "outputs": [],
   "source": [
    "success_sum_3 = success_sum_2.derive_shifted(one, addend_side='left')"
   ]
  },
  {
   "cell_type": "code",
   "execution_count": null,
   "metadata": {},
   "outputs": [],
   "source": [
    "fail_sum_1 = fail_def_inst.sub_left_side_into(success_sum_3)"
   ]
  },
  {
   "cell_type": "code",
   "execution_count": null,
   "metadata": {},
   "outputs": [],
   "source": [
    "register_qubit_all_probs"
   ]
  },
  {
   "cell_type": "code",
   "execution_count": null,
   "metadata": {},
   "outputs": [],
   "source": [
    "# we need to know that t_ is in NaturalPos for the instantiation to work:\n",
    "_t_in_natural_pos"
   ]
  },
  {
   "cell_type": "code",
   "execution_count": null,
   "metadata": {},
   "outputs": [],
   "source": [
    "# and we need to know that |Psi> is in the right domain:\n",
    "_Psi_ket_in_qreg_space"
   ]
  },
  {
   "cell_type": "code",
   "execution_count": null,
   "metadata": {},
   "outputs": [],
   "source": [
    "from proveit.physics.quantum.QPE import _m_from_meas\n",
    "_m_from_meas"
   ]
  },
  {
   "cell_type": "code",
   "execution_count": null,
   "metadata": {},
   "outputs": [],
   "source": [
    "prob_sum_eq_1 = register_qubit_all_probs.instantiate({n: _t, Psi: _Psi, m: _m})"
   ]
  },
  {
   "cell_type": "code",
   "execution_count": null,
   "metadata": {},
   "outputs": [],
   "source": [
    "full_modular_range_equiv_left_shift"
   ]
  },
  {
   "cell_type": "code",
   "execution_count": null,
   "metadata": {},
   "outputs": [],
   "source": [
    "lower_bound = Add(Neg(_two_pow_t_minus_one), one)"
   ]
  },
  {
   "cell_type": "code",
   "execution_count": null,
   "metadata": {},
   "outputs": [],
   "source": [
    "upper_bound = _two_pow_t_minus_one"
   ]
  },
  {
   "cell_type": "markdown",
   "metadata": {},
   "source": [
    "For an instantiation further below, we will need to know that\n",
    "\n",
    "(2^{t - 1} - (-2^{t - 1} + 1)) = (2^{t} - 1)"
   ]
  },
  {
   "cell_type": "code",
   "execution_count": null,
   "metadata": {},
   "outputs": [],
   "source": [
    "bound_diff_eq_1 = subtract(upper_bound, lower_bound).simplification()"
   ]
  },
  {
   "cell_type": "code",
   "execution_count": null,
   "metadata": {},
   "outputs": [],
   "source": [
    "# Need to include a preserve_expr option to rein in over-active auto_simplify\n",
    "bound_diff_eq_2 = bound_diff_eq_1.inner_expr().rhs.operands[0].combine_exponents(preserve_expr=bound_diff_eq_1.lhs)"
   ]
  },
  {
   "cell_type": "code",
   "execution_count": null,
   "metadata": {},
   "outputs": [],
   "source": [
    "# for the instantiation below, need to know that _b is an Integer\n",
    "_best_is_int"
   ]
  },
  {
   "cell_type": "code",
   "execution_count": null,
   "metadata": {},
   "outputs": [],
   "source": [
    "range_equiv_1 = full_modular_range_equiv_left_shift.instantiate(\n",
    "        {N: _two_pow_t, a: lower_bound, b: upper_bound, c: _b, x: l})"
   ]
  },
  {
   "cell_type": "code",
   "execution_count": null,
   "metadata": {},
   "outputs": [],
   "source": [
    "# recall our definition of modular addition\n",
    "# (the t here is _t, the size of the first register)\n",
    "_mod_add_def"
   ]
  },
  {
   "cell_type": "code",
   "execution_count": null,
   "metadata": {},
   "outputs": [],
   "source": [
    "# for the instantiation, we need to know that ell is an Integer:\n",
    "l_in_domain = range_equiv_1.lhs.all_conditions()[0]\n",
    "l_in_domain.derive_element_in_integer(assumptions=[l_in_domain])"
   ]
  },
  {
   "cell_type": "code",
   "execution_count": null,
   "metadata": {},
   "outputs": [],
   "source": [
    "b_mod_add_l_def = _mod_add_def.instantiate({a:_b, b:l}, assumptions=[l_in_domain])"
   ]
  },
  {
   "cell_type": "code",
   "execution_count": null,
   "metadata": {},
   "outputs": [],
   "source": [
    "set_of_all_mod_add_equiv = range_equiv_1.lhs.inner_expr().instance_expr.substitution(\n",
    "        b_mod_add_l_def.derive_reversed())"
   ]
  },
  {
   "cell_type": "code",
   "execution_count": null,
   "metadata": {},
   "outputs": [],
   "source": [
    "range_equiv = set_of_all_mod_add_equiv.sub_right_side_into(range_equiv_1)"
   ]
  },
  {
   "cell_type": "code",
   "execution_count": null,
   "metadata": {},
   "outputs": [],
   "source": [
    "# from the numbers.summation pkg\n",
    "equiv_sums"
   ]
  },
  {
   "cell_type": "markdown",
   "metadata": {},
   "source": [
    "To instantiate the `equiv_sums` theorem, we need to establish that the cardinality of the sets $R = \\{0, \\ldots, 2^t - 1\\}$ and $S = \\{-2^{t-1}+1,\\ldots, 2^{t-1}\\}$ are the same. Dealing with $|R|$ is straightforward; $|S|$ requires a bit more work."
   ]
  },
  {
   "cell_type": "code",
   "execution_count": null,
   "metadata": {},
   "outputs": [],
   "source": [
<<<<<<< HEAD
    "range_equiv_1 = complete_interval_left_shift_image.instantiate(\n",
    "        {N: two_pow_t, a: lower_bound, b: upper_bound, c: b_, x: l})"
=======
    "# This will correspond to set R\n",
    "range_equiv.rhs"
>>>>>>> ba26a1f4
   ]
  },
  {
   "cell_type": "code",
   "execution_count": null,
   "metadata": {},
   "outputs": [],
   "source": [
    "range_equiv.rhs.deduce_cardinality()"
   ]
  },
  {
   "cell_type": "code",
   "execution_count": null,
   "metadata": {},
   "outputs": [],
   "source": [
    "# This will correspond to set S\n",
    "range_equiv.lhs.domain"
   ]
  },
  {
   "cell_type": "markdown",
   "metadata": {},
   "source": [
    "Need to establish explicitly that $2^{t-1} \\ge -2^{t-1}+1$."
   ]
  },
  {
   "cell_type": "code",
   "execution_count": null,
   "metadata": {},
   "outputs": [],
   "source": [
    "# Recall that we already know 2^{t-1} is a positive Nat\n",
    "_two_pow_t_minus_one_is_nat_pos"
   ]
  },
  {
   "cell_type": "code",
   "execution_count": null,
   "metadata": {},
   "outputs": [],
   "source": [
    "from proveit.numbers import greater_eq\n",
    "_two_pow_t_minus_one_greater_eq_one = greater_eq(_two_pow_t_minus_one, one).prove()"
   ]
  },
  {
   "cell_type": "code",
   "execution_count": null,
   "metadata": {},
   "outputs": [],
   "source": [
    "LessEq(Neg(_two_pow_t_minus_one), zero).prove()"
   ]
  },
  {
   "cell_type": "code",
   "execution_count": null,
   "metadata": {},
   "outputs": [],
   "source": [
    "_two_pow_t_minus_one_greater_eq_one_add_right = (\n",
    "    _two_pow_t_minus_one_greater_eq_one.add_right(Neg(_two_pow_t_minus_one)))"
   ]
  },
  {
   "cell_type": "code",
   "execution_count": null,
   "metadata": {},
   "outputs": [],
   "source": [
    "_two_pow_t_minus_one_greater_eq_one_add_right.inner_expr().rhs.commute(0, 1)"
   ]
  },
  {
   "cell_type": "code",
   "execution_count": null,
   "metadata": {},
   "outputs": [],
   "source": [
    "# Now we can deduce_cardinality (then simplify the result further below)\n",
    "range_equiv_cardinality = range_equiv.lhs.domain.deduce_cardinality()"
   ]
  },
  {
   "cell_type": "code",
   "execution_count": null,
   "metadata": {},
   "outputs": [],
   "source": [
    "range_equiv_cardinality.inner_expr().rhs.combine_exponents()"
   ]
  },
  {
   "cell_type": "code",
   "execution_count": null,
   "metadata": {},
   "outputs": [],
   "source": [
    "# A reminder of our theorem to be instantiated:\n",
    "equiv_sums"
   ]
  },
  {
   "cell_type": "code",
   "execution_count": null,
   "metadata": {},
   "outputs": [],
   "source": [
    "# auto_simplify_with_known_evaluations defaults to False\n",
    "# so we augment with a 'replacements' option to simplify the lhs of the\n",
    "# consequent to 1 using the prob_sum_eq_1 equality established earlier\n",
    "equiv_sums_inst = equiv_sums.instantiate(\n",
    "        {n: _two_pow_t,\n",
    "         fx: Prob(Equals(_m, x), _m),\n",
    "         gy: ModAdd(_b, y),\n",
    "         R: range_equiv.rhs,\n",
    "         S: range_equiv.lhs.domain,\n",
    "         x: k,\n",
    "         y: l},\n",
    "         replacements = [prob_sum_eq_1])"
   ]
  },
  {
   "cell_type": "code",
   "execution_count": null,
   "metadata": {},
   "outputs": [],
   "source": [
    "# this helps the next step where we want to show Pr_m[m=a] is Complex\n",
    "equiv_sums_inst.antecedent.instance_expr.element.deduce_in_real()"
   ]
  },
  {
   "cell_type": "code",
   "execution_count": null,
   "metadata": {},
   "outputs": [],
   "source": [
    "from proveit import ExprTuple\n",
    "InSet(equiv_sums_inst.antecedent.instance_expr.element, Complex).prove().generalize([[a]], [[equiv_sums_inst.antecedent.domain]])"
   ]
  },
  {
   "cell_type": "code",
   "execution_count": null,
   "metadata": {},
   "outputs": [],
   "source": [
    "# now we can derive the consequent from equiv_sums_inst:\n",
    "shifted_all_prob_equals_one = equiv_sums_inst.derive_consequent().derive_reversed()"
   ]
  },
  {
   "cell_type": "code",
   "execution_count": null,
   "metadata": {},
   "outputs": [],
   "source": [
    "# Recall fail_sum_1 from earlier\n",
    "fail_sum_1"
   ]
  },
  {
   "cell_type": "code",
   "execution_count": null,
   "metadata": {},
   "outputs": [],
   "source": [
    "fail_sum_2 = shifted_all_prob_equals_one.sub_left_side_into(fail_sum_1)"
   ]
  },
  {
   "cell_type": "markdown",
   "metadata": {},
   "source": [
    "Now some work to establish that $-2^{t-1} + 1 \\le e \\le 2^{t-1}$, so that we can eventually partition that first summation at index = $e$."
   ]
  },
  {
   "cell_type": "code",
   "execution_count": null,
   "metadata": {},
   "outputs": [],
   "source": [
    "e_upper_bound = e_in_domain.derive_element_upper_bound()"
   ]
  },
  {
   "cell_type": "code",
   "execution_count": null,
   "metadata": {},
   "outputs": [],
   "source": [
    "Less(e_upper_bound.rhs, Add(e_upper_bound.rhs, two)).prove()"
   ]
  },
  {
   "cell_type": "code",
   "execution_count": null,
   "metadata": {},
   "outputs": [],
   "source": [
    "Less(e_upper_bound.lhs, Add(e_upper_bound.rhs, two)).prove().simplify()"
   ]
  },
  {
   "cell_type": "code",
   "execution_count": null,
   "metadata": {},
   "outputs": [],
   "source": [
    "Less(Neg(_two_pow_t_minus_one), zero).prove()"
   ]
  },
  {
   "cell_type": "code",
   "execution_count": null,
   "metadata": {},
   "outputs": [],
   "source": [
    "Less(Neg(_two_pow_t_minus_one), zero).derive_shifted(one)"
   ]
  },
  {
   "cell_type": "code",
   "execution_count": null,
   "metadata": {},
   "outputs": [],
   "source": [
    "e_in_domain.derive_element_lower_bound()"
   ]
  },
  {
   "cell_type": "code",
   "execution_count": null,
   "metadata": {},
   "outputs": [],
   "source": [
    "Less(Add(Neg(_two_pow_t_minus_one), one), e_upper_bound.lhs).prove()"
   ]
  },
  {
   "cell_type": "markdown",
   "metadata": {},
   "source": [
    "Now, we're ready to partition our summation at the index value $e$."
   ]
  },
  {
   "cell_type": "code",
   "execution_count": null,
   "metadata": {},
   "outputs": [],
   "source": [
    "shifted_all_prob_split_1 = shifted_all_prob_equals_one.lhs.partition(e, side='after')"
   ]
  },
  {
   "cell_type": "markdown",
   "metadata": {},
   "source": [
    "And now we do some more work before being able to split again …"
   ]
  },
  {
   "cell_type": "code",
   "execution_count": null,
   "metadata": {},
   "outputs": [],
   "source": [
    "Less(Neg(e), zero).prove()"
   ]
  },
  {
   "cell_type": "code",
   "execution_count": null,
   "metadata": {},
   "outputs": [],
   "source": [
    "Less(Neg(e), e).prove()"
   ]
  },
  {
   "cell_type": "code",
   "execution_count": null,
   "metadata": {},
   "outputs": [],
   "source": [
    "upper_bound_add_one = Add(e_upper_bound.rhs, one)"
   ]
  },
  {
   "cell_type": "code",
   "execution_count": null,
   "metadata": {},
   "outputs": [],
   "source": [
    "Less(e_upper_bound.rhs, upper_bound_add_one).prove()"
   ]
  },
  {
   "cell_type": "code",
   "execution_count": null,
   "metadata": {},
   "outputs": [],
   "source": [
    "Less(e, upper_bound_add_one).prove()"
   ]
  },
  {
   "cell_type": "code",
   "execution_count": null,
   "metadata": {},
   "outputs": [],
   "source": [
    "Less(Neg(one), zero).prove()\n",
    "Less(e, upper_bound_add_one).left_mult_both_sides(Neg(one)).inner_expr().rhs.distribute()"
   ]
  },
  {
   "cell_type": "code",
   "execution_count": null,
   "metadata": {},
   "outputs": [],
   "source": [
    "shifted_all_prob_split_1_lhs_sum_split = shifted_all_prob_split_1.rhs.operands[0].partition(Neg(e), side='before')"
   ]
  },
  {
   "cell_type": "code",
   "execution_count": null,
   "metadata": {},
   "outputs": [],
   "source": [
    "# recall:\n",
    "shifted_all_prob_split_1"
   ]
  },
  {
   "cell_type": "code",
   "execution_count": null,
   "metadata": {},
   "outputs": [],
   "source": [
    "shifted_all_prob_split_2 = shifted_all_prob_split_1_lhs_sum_split.sub_right_side_into(\n",
    "    shifted_all_prob_split_1, auto_simplify=False)"
   ]
  },
  {
   "cell_type": "code",
   "execution_count": null,
   "metadata": {},
   "outputs": [],
   "source": [
    "shifted_all_prob_split_3 = shifted_all_prob_split_2.inner_expr().rhs.disassociate(0, auto_simplify=False)"
   ]
  },
  {
   "cell_type": "code",
   "execution_count": null,
   "metadata": {},
   "outputs": [],
   "source": [
    "# recall:\n",
    "fail_sum_2"
   ]
  },
  {
   "cell_type": "code",
   "execution_count": null,
   "metadata": {},
   "outputs": [],
   "source": [
    "fail_sum_3 = shifted_all_prob_split_3.sub_right_side_into(fail_sum_2)"
   ]
  },
  {
   "cell_type": "code",
   "execution_count": null,
   "metadata": {},
   "outputs": [],
   "source": [
    "register_qubit_born_rule"
   ]
  },
  {
   "cell_type": "code",
   "execution_count": null,
   "metadata": {},
   "outputs": [],
   "source": [
    "# recall (and recall we have already proven that l is an Integer)\n",
    "l_in_domain"
   ]
  },
  {
   "cell_type": "code",
   "execution_count": null,
   "metadata": {},
   "outputs": [],
   "source": [
    "# recall:\n",
    "b_mod_add_l_def"
   ]
  },
  {
   "cell_type": "code",
   "execution_count": null,
   "metadata": {},
   "outputs": [],
   "source": [
    "InSet(Add(_b, l), Integer).prove(assumptions=[l_in_domain])"
   ]
  },
  {
   "cell_type": "code",
   "execution_count": null,
   "metadata": {},
   "outputs": [],
   "source": [
    "_two_pow_t_is_nat_pos"
   ]
  },
  {
   "cell_type": "code",
   "execution_count": null,
   "metadata": {},
   "outputs": [],
   "source": [
    "b_add_l_mod_2t_in_non_neg_domain = b_mod_add_l_def.rhs.deduce_in_interval(assumptions=[l_in_domain])"
   ]
  },
  {
   "cell_type": "code",
   "execution_count": null,
   "metadata": {},
   "outputs": [],
   "source": [
    "b_mod_add_l_def.sub_left_side_into(b_add_l_mod_2t_in_non_neg_domain)"
   ]
  },
  {
   "cell_type": "code",
   "execution_count": null,
   "metadata": {},
   "outputs": [],
   "source": [
    "prob_b_mod_add_l_eq_1 = register_qubit_born_rule.instantiate(\n",
    "        {n: _t,\n",
    "         k: ModAdd(_b, l),\n",
    "         Psi: _Psi,\n",
    "         m: _m},\n",
    "         assumptions=[l_in_domain])"
   ]
  },
  {
   "cell_type": "code",
   "execution_count": null,
   "metadata": {},
   "outputs": [],
   "source": [
    "# recall:\n",
    "_alpha_def"
   ]
  },
  {
   "cell_type": "code",
   "execution_count": null,
   "metadata": {},
   "outputs": [],
   "source": [
    "alpha_def_inst = _alpha_def.instantiate(assumptions=[l_in_domain])"
   ]
  },
  {
   "cell_type": "code",
   "execution_count": null,
   "metadata": {},
   "outputs": [],
   "source": [
    "prob_as_alpha_sqrd = alpha_def_inst.sub_left_side_into(prob_b_mod_add_l_eq_1)"
   ]
  },
  {
   "cell_type": "markdown",
   "metadata": {},
   "source": [
    "Would like to prove that full_domain $\\supseteq$ neg_domain and full_domain $\\supseteq$ pos_domain, which allows us to later use inclusive_universal_quantification (see about 10 steps below)."
   ]
  },
  {
   "cell_type": "code",
   "execution_count": null,
   "metadata": {},
   "outputs": [],
   "source": [
    "# trivial, but verifying\n",
    "LessEq(Add(Neg(_two_pow_t_minus_one), one), Add(Neg(_two_pow_t_minus_one), one)).prove()"
   ]
  },
  {
   "cell_type": "code",
   "execution_count": null,
   "metadata": {},
   "outputs": [],
   "source": [
    "e_upper_bound"
   ]
  },
  {
   "cell_type": "code",
   "execution_count": null,
   "metadata": {},
   "outputs": [],
   "source": [
    "e_upper_bound_trans_01 = e_upper_bound.derive_shifted(one)"
   ]
  },
  {
   "cell_type": "code",
   "execution_count": null,
   "metadata": {},
   "outputs": [],
   "source": [
    "e_upper_bound_trans_02 = e_upper_bound_trans_01.derive_negated().inner_expr().lhs.distribute()"
   ]
  },
  {
   "cell_type": "code",
   "execution_count": null,
   "metadata": {},
   "outputs": [],
   "source": [
    "Less(Neg(Add(e, one)), zero).prove(assumptions=[e_in_domain])"
   ]
  },
  {
   "cell_type": "code",
   "execution_count": null,
   "metadata": {},
   "outputs": [],
   "source": [
    "LessEq(Neg(Add(e, one)), _two_pow_t_minus_one).prove()"
   ]
  },
  {
   "cell_type": "code",
   "execution_count": null,
   "metadata": {},
   "outputs": [],
   "source": [
    "superset_eq(_full_domain, _neg_domain).prove(assumptions=[e_in_domain])"
   ]
  },
  {
   "cell_type": "code",
   "execution_count": null,
   "metadata": {},
   "outputs": [],
   "source": [
    "_pos_domain"
   ]
  },
  {
   "cell_type": "code",
   "execution_count": null,
   "metadata": {},
   "outputs": [],
   "source": [
    "LessEq(Add(Neg(_two_pow_t_minus_one), one), Add(e, one)).prove(assumptions=[e_in_domain])"
   ]
  },
  {
   "cell_type": "code",
   "execution_count": null,
   "metadata": {},
   "outputs": [],
   "source": [
    "e_upper_bound.derive_shifted(one).add_right(one)"
   ]
  },
  {
   "cell_type": "code",
   "execution_count": null,
   "metadata": {},
   "outputs": [],
   "source": [
    "superset_eq(_full_domain, _pos_domain).prove(assumptions=[e_in_domain])"
   ]
  },
  {
   "cell_type": "markdown",
   "metadata": {},
   "source": [
    "Having established that \\_full_domain $\\supseteq$ \\_neg_domain and that \\_full_domain $\\supseteq$ \\_pos_domain, we can proceed to use inclusive_universal_quantification to create some equalities to then be used for instance_substitution:"
   ]
  },
  {
   "cell_type": "code",
   "execution_count": null,
   "metadata": {},
   "outputs": [],
   "source": [
    "forall_over_neg_domain = Forall(l, prob_as_alpha_sqrd.expr, domain=_neg_domain)"
   ]
  },
  {
   "cell_type": "code",
   "execution_count": null,
   "metadata": {},
   "outputs": [],
   "source": [
    "# having trouble using the Forall.conclude_via_domain_inclusion because it doesn't instantiate the\n",
    "# theorem variable y to the desired instance_param, so building from scratch using the bare\n",
    "# inclusive_universal_quantification theorem in logic.sets.inclusion\n",
    "from proveit.logic.sets.inclusion import inclusive_universal_quantification\n",
    "from proveit import Function, A, B, P\n",
    "_x_sub = forall_over_neg_domain.instance_param\n",
    "_P_op = Function(P, _x_sub)\n",
    "_P_op_sub = forall_over_neg_domain.instance_expr\n",
    "_A_sub = _full_domain\n",
    "_B_sub = _neg_domain\n",
    "_y_sub = forall_over_neg_domain.instance_param\n",
    "prob_as_alpha_sqrd_over_neg_domain = inclusive_universal_quantification.instantiate(\n",
    "        {x: _x_sub,\n",
    "         _P_op: _P_op_sub,\n",
    "         A: _A_sub,\n",
    "         B: _B_sub,\n",
    "         y: _y_sub},\n",
    "         assumptions=[e_in_domain],\n",
    "         auto_simplify=False).derive_consequent()"
   ]
  },
  {
   "cell_type": "code",
   "execution_count": null,
   "metadata": {},
   "outputs": [],
   "source": [
    "forall_over_pos_domain = Forall(l, prob_as_alpha_sqrd.expr, domain=_pos_domain)"
   ]
  },
  {
   "cell_type": "code",
   "execution_count": null,
   "metadata": {},
   "outputs": [],
   "source": [
    "# having trouble using the Forall.conclude_via_domain_inclusion because it doesn't instantiate the\n",
    "# theorem variable y to the desired instance_param, so building from scratch using the bare\n",
    "# inclusive_universal_quantification theorem in logic.sets.inclusion\n",
    "from proveit.logic.sets.inclusion import inclusive_universal_quantification\n",
    "from proveit import Function, A, B, P\n",
    "_x_sub = forall_over_pos_domain.instance_param\n",
    "_P_op = Function(P, _x_sub)\n",
    "_P_op_sub = forall_over_pos_domain.instance_expr\n",
    "_A_sub = _full_domain\n",
    "_B_sub = _pos_domain\n",
    "_y_sub = forall_over_pos_domain.instance_param\n",
    "prob_as_alpha_sqrd_over_pos_domain = inclusive_universal_quantification.instantiate(\n",
    "        {x: _x_sub,\n",
    "         _P_op: _P_op_sub,\n",
    "         A: _A_sub,\n",
    "         B: _B_sub,\n",
    "         y: _y_sub},\n",
    "         assumptions=[e_in_domain],\n",
    "         auto_simplify=False).derive_consequent()"
   ]
  },
  {
   "cell_type": "code",
   "execution_count": null,
   "metadata": {},
   "outputs": [],
   "source": [
    "# recall\n",
    "fail_sum_3"
   ]
  },
  {
   "cell_type": "code",
   "execution_count": null,
   "metadata": {},
   "outputs": [],
   "source": [
    "neg_domain_sum_eq = fail_sum_3.rhs.operands[0].instance_substitution(\n",
    "        prob_as_alpha_sqrd_over_neg_domain, assumptions=[e_in_domain])"
   ]
  },
  {
   "cell_type": "code",
   "execution_count": null,
   "metadata": {},
   "outputs": [],
   "source": [
    "pos_domain_sum_eq = fail_sum_3.rhs.operands[1].instance_substitution(\n",
    "        prob_as_alpha_sqrd_over_pos_domain, assumptions=[e_in_domain])"
   ]
  },
  {
   "cell_type": "code",
   "execution_count": null,
   "metadata": {},
   "outputs": [],
   "source": [
    "fail_sum_4 = neg_domain_sum_eq.sub_right_side_into(fail_sum_3)"
   ]
  },
  {
   "cell_type": "code",
   "execution_count": null,
   "metadata": {},
   "outputs": [],
   "source": [
    "fail_sum_5 = pos_domain_sum_eq.sub_right_side_into(fail_sum_4)"
   ]
  },
  {
   "cell_type": "code",
   "execution_count": null,
   "metadata": {},
   "outputs": [],
   "source": [
    "%qed"
   ]
  },
  {
   "cell_type": "code",
   "execution_count": null,
   "metadata": {},
   "outputs": [],
   "source": []
  }
 ],
 "metadata": {
  "kernelspec": {
   "display_name": "Python 3",
   "language": "python",
   "name": "python3"
  }
 },
 "nbformat": 4,
 "nbformat_minor": 0
}<|MERGE_RESOLUTION|>--- conflicted
+++ resolved
@@ -20,12 +20,9 @@
     "from proveit.logic import Equals, Forall, InSet, superset_eq\n",
     "from proveit.numbers import (\n",
     "    zero, one, two, Add, Complex, Integer, Less, LessEq, NaturalPos, Neg, Real, subtract)\n",
-<<<<<<< HEAD
     "from proveit.numbers.negation import negated_weak_bound\n",
     "from proveit.numbers.modular import complete_interval_left_shift_image\n",
-=======
     "from proveit.numbers.modular import full_modular_range_equiv_left_shift\n",
->>>>>>> ba26a1f4
     "from proveit.numbers.summation import equiv_sums\n",
     "from proveit.physics.quantum import register_qubit_all_probs, register_qubit_born_rule\n",
     "from proveit.physics.quantum.QPE import (\n",
@@ -358,7 +355,7 @@
    "outputs": [],
    "source": [
     "range_equiv_1 = full_modular_range_equiv_left_shift.instantiate(\n",
-    "        {N: _two_pow_t, a: lower_bound, b: upper_bound, c: _b, x: l})"
+    "        {N: _two_pow_t, a: lower_bound, b: upper_bound, c: _b, x: l})\n",
    ]
   },
   {
@@ -434,13 +431,8 @@
    "metadata": {},
    "outputs": [],
    "source": [
-<<<<<<< HEAD
-    "range_equiv_1 = complete_interval_left_shift_image.instantiate(\n",
-    "        {N: two_pow_t, a: lower_bound, b: upper_bound, c: b_, x: l})"
-=======
     "# This will correspond to set R\n",
     "range_equiv.rhs"
->>>>>>> ba26a1f4
    ]
   },
   {
