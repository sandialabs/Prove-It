{
 "cells": [
  {
   "cell_type": "markdown",
   "metadata": {},
   "source": [
    "Proof of <a class=\"ProveItLink\" href=\"../../../../../../_theory_nbs_/theory.ipynb\">proveit</a>.<a class=\"ProveItLink\" href=\"../../../../../_theory_nbs_/theory.ipynb\">physics</a>.<a class=\"ProveItLink\" href=\"../../../../_theory_nbs_/theory.ipynb\">quantum</a>.<a class=\"ProveItLink\" href=\"../../theory.ipynb\">QPE</a>.<a class=\"ProveItLink\" href=\"../../theorems.ipynb#_delta_b_floor_diff_in_interval\">_delta_b_floor_diff_in_interval</a> theorem\n",
    "========"
   ]
  },
  {
   "cell_type": "code",
   "execution_count": null,
   "metadata": {},
   "outputs": [],
   "source": [
    "import proveit\n",
    "theory = proveit.Theory() # the theorem's theory\n",
    "from proveit import l, defaults\n",
    "from proveit.numbers import subtract\n",
    "from proveit.physics.quantum.QPE import _full_domain, _t, _two_pow_t, _two_pow__t_minus_one\n",
    "from proveit.physics.quantum.QPE import (\n",
    "    _delta_b_is_real, _scaled_delta_b_floor_in_interval,\n",
    "    _t_in_natural_pos, _two_pow_t_is_nat_pos, _two_pow_t_minus_one_is_nat_pos)"
   ]
  },
  {
   "cell_type": "code",
   "execution_count": null,
   "metadata": {},
   "outputs": [],
   "source": [
    "%proving _delta_b_floor_diff_in_interval"
   ]
  },
  {
   "cell_type": "code",
   "execution_count": null,
   "metadata": {},
   "outputs": [],
   "source": [
    "defaults.assumptions = _delta_b_floor_diff_in_interval.all_conditions()"
   ]
  },
  {
   "cell_type": "code",
   "execution_count": null,
   "metadata": {},
   "outputs": [],
   "source": [
    "_scaled_delta_b_floor_in_interval"
   ]
  },
  {
   "cell_type": "code",
   "execution_count": null,
   "metadata": {},
   "outputs": [],
   "source": [
    "scaled_delta_less_than_one = (\n",
    "    _scaled_delta_b_floor_in_interval.derive_element_upper_bound())"
   ]
  },
  {
   "cell_type": "code",
   "execution_count": null,
   "metadata": {},
   "outputs": [],
   "source": [
    "scaled_delta_greatereq_than_zero = (\n",
    "    _scaled_delta_b_floor_in_interval.derive_element_lower_bound())"
   ]
  },
  {
   "cell_type": "code",
   "execution_count": null,
   "metadata": {},
   "outputs": [],
   "source": [
    "# for convenience, name the product 2^t * delta\n",
    "scaled_delta = _scaled_delta_b_floor_in_interval.element"
   ]
  },
  {
   "cell_type": "code",
   "execution_count": null,
   "metadata": {},
   "outputs": [],
   "source": [
    "# for convenience, name the difference 2^t * delta - ell\n",
    "scaled_delta_minus_ell = subtract(scaled_delta, l)"
   ]
  },
  {
   "cell_type": "code",
   "execution_count": null,
   "metadata": {},
   "outputs": [],
   "source": [
    "_delta_b_is_real"
   ]
  },
  {
   "cell_type": "code",
   "execution_count": null,
   "metadata": {},
   "outputs": [],
   "source": [
    "# This allows a distribution() method to proceed further below\n",
    "from proveit import b\n",
    "from proveit.physics.quantum.QPE import _b_floor, _best_floor_is_int\n",
    "_delta_b_floor_is_real = _delta_b_is_real.instantiate({b: _b_floor})"
   ]
  },
  {
   "cell_type": "code",
   "execution_count": null,
   "metadata": {},
   "outputs": [],
   "source": [
    "# for convenience, name the ell membership obj\n",
    "ell_in_full_domain = defaults.assumptions[0]"
   ]
  },
  {
   "cell_type": "code",
   "execution_count": null,
   "metadata": {},
   "outputs": [],
   "source": [
    "ell_upper_bound = ell_in_full_domain.derive_element_upper_bound()"
   ]
  },
  {
   "cell_type": "code",
   "execution_count": null,
   "metadata": {},
   "outputs": [],
   "source": [
    "ell_lower_bound = ell_in_full_domain.derive_element_lower_bound()"
   ]
  },
  {
   "cell_type": "markdown",
   "metadata": {},
   "source": [
    "#### Upper Bound\n",
    "Develop upper bound, using information about the bounds on the individual pieces …"
   ]
  },
  {
   "cell_type": "code",
   "execution_count": null,
   "metadata": {},
   "outputs": [],
   "source": [
    "from proveit.numbers import one, Neg\n",
    "negative_ell_upper_bound = ell_lower_bound.left_mult_both_sides(Neg(one)).simplify()"
   ]
  },
  {
   "cell_type": "code",
   "execution_count": null,
   "metadata": {},
   "outputs": [],
   "source": [
    "# rewrite the bounding inequality so -ell is on the left\n",
    "negative_ell_upper_bound = negative_ell_upper_bound.with_styles(direction='normal')"
   ]
  },
  {
   "cell_type": "code",
   "execution_count": null,
   "metadata": {},
   "outputs": [],
   "source": [
    "scaled_delta_minus_ell_upper_bound = (\n",
    "    scaled_delta_minus_ell.deduce_bound(\n",
    "        [scaled_delta_less_than_one, negative_ell_upper_bound]))"
   ]
  },
  {
   "cell_type": "markdown",
   "metadata": {},
   "source": [
    "Divide through by $2^t$ and Simplify"
   ]
  },
  {
   "cell_type": "code",
   "execution_count": null,
   "metadata": {},
   "outputs": [],
   "source": [
    "upper_bound_judgment = scaled_delta_minus_ell_upper_bound.divide_both_sides(_two_pow_t)"
   ]
  },
  {
   "cell_type": "code",
   "execution_count": null,
   "metadata": {},
   "outputs": [],
   "source": [
<<<<<<< HEAD
    "upper_bound_one_half = upper_bound_judgment.inner_expr().lhs.distribute()"
=======
    "upper_bound_one_half_02 = upper_bound_judgment.inner_expr().lhs.distribute()"
>>>>>>> 4534835f
   ]
  },
  {
   "cell_type": "markdown",
   "metadata": {},
   "source": [
    "#### Lower Bound\n",
    "Develop lower bound using information about the bounds on the individual pieces …"
   ]
  },
  {
   "cell_type": "code",
   "execution_count": null,
   "metadata": {},
   "outputs": [],
   "source": [
    "# recall from earlier:\n",
    "ell_upper_bound"
   ]
  },
  {
   "cell_type": "code",
   "execution_count": null,
   "metadata": {},
   "outputs": [],
   "source": [
    "negative_ell_lower_bound = ell_upper_bound.left_mult_both_sides(Neg(one))"
   ]
  },
  {
   "cell_type": "code",
   "execution_count": null,
   "metadata": {},
   "outputs": [],
   "source": [
    "# recall from earlier:\n",
    "scaled_delta_minus_ell"
   ]
  },
  {
   "cell_type": "code",
   "execution_count": null,
   "metadata": {},
   "outputs": [],
   "source": [
    "scaled_delta_minus_ell_lower_bound = (\n",
    "    scaled_delta_minus_ell.deduce_bound(\n",
    "        [scaled_delta_greatereq_than_zero.with_styles(direction='reversed'),\n",
    "         negative_ell_lower_bound]))"
   ]
  },
  {
   "cell_type": "markdown",
   "metadata": {},
   "source": [
    "Divide through by $2^t$ and Simplify"
   ]
  },
  {
   "cell_type": "code",
   "execution_count": null,
   "metadata": {},
   "outputs": [],
   "source": [
    "lower_bound_judgment = scaled_delta_minus_ell_lower_bound.divide_both_sides(_two_pow_t)"
   ]
  },
  {
   "cell_type": "code",
   "execution_count": null,
   "metadata": {},
   "outputs": [],
   "source": [
<<<<<<< HEAD
    "lower_bound_judgment.inner_expr().lhs.distribute()"
   ]
  },
  {
   "cell_type": "code",
   "execution_count": null,
   "metadata": {},
   "outputs": [],
   "source": [
=======
>>>>>>> 4534835f
    "%qed"
   ]
  },
  {
   "cell_type": "code",
   "execution_count": null,
   "metadata": {},
   "outputs": [],
   "source": []
  }
 ],
 "metadata": {
  "kernelspec": {
   "display_name": "Python 3",
   "language": "python",
   "name": "python3"
  }
 },
 "nbformat": 4,
 "nbformat_minor": 0
}<|MERGE_RESOLUTION|>--- conflicted
+++ resolved
@@ -39,6 +39,9 @@
    "metadata": {},
    "outputs": [],
    "source": [
+    "# interesting issue here: cascading \"side effect failures\" leading to\n",
+    "# max recursion error if we haven't already imported at least one of the\n",
+    "# following: _full_domain, _t, _two_pow_t, _two_pow__t_minus_one\n",
     "defaults.assumptions = _delta_b_floor_diff_in_interval.all_conditions()"
    ]
   },
@@ -48,6 +51,7 @@
    "metadata": {},
    "outputs": [],
    "source": [
+    "# previously proven\n",
     "_scaled_delta_b_floor_in_interval"
    ]
   },
@@ -201,11 +205,7 @@
    "metadata": {},
    "outputs": [],
    "source": [
-<<<<<<< HEAD
-    "upper_bound_one_half = upper_bound_judgment.inner_expr().lhs.distribute()"
-=======
     "upper_bound_one_half_02 = upper_bound_judgment.inner_expr().lhs.distribute()"
->>>>>>> 4534835f
    ]
   },
   {
@@ -279,18 +279,6 @@
    "metadata": {},
    "outputs": [],
    "source": [
-<<<<<<< HEAD
-    "lower_bound_judgment.inner_expr().lhs.distribute()"
-   ]
-  },
-  {
-   "cell_type": "code",
-   "execution_count": null,
-   "metadata": {},
-   "outputs": [],
-   "source": [
-=======
->>>>>>> 4534835f
     "%qed"
    ]
   },
