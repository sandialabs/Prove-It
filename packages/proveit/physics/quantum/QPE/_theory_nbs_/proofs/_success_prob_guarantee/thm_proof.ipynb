{
 "cells": [
  {
   "cell_type": "markdown",
   "metadata": {},
   "source": [
    "Proof of <a class=\"ProveItLink\" href=\"../../../../../../_theory_nbs_/theory.ipynb\">proveit</a>.<a class=\"ProveItLink\" href=\"../../../../../_theory_nbs_/theory.ipynb\">physics</a>.<a class=\"ProveItLink\" href=\"../../../../_theory_nbs_/theory.ipynb\">quantum</a>.<a class=\"ProveItLink\" href=\"../../theory.ipynb\">QPE</a>.<a class=\"ProveItLink\" href=\"../../theorems.ipynb#_success_prob_guarantee\">_success_prob_guarantee</a> theorem\n",
    "========"
   ]
  },
  {
   "cell_type": "code",
   "execution_count": null,
   "metadata": {},
   "outputs": [],
   "source": [
    "import proveit\n",
    "theory = proveit.Theory() # the theorem's theory\n",
    "from proveit import e, m, X, defaults\n",
    "from proveit.logic import Equals, InSet, NotEquals\n",
<<<<<<< HEAD
    "from proveit.numbers import zero, one, greater, NaturalPos, Real\n",
    "#from proveit.statistics import prob_between_zero_and_one\n",
=======
    "from proveit.numbers import zero, one, greater, NaturalPos, Neg, Real, subtract\n",
    "from proveit.statistics import prob_between_zero_and_one\n",
>>>>>>> 50fc0dfc
    "# import common expressions\n",
    "from proveit.physics.quantum.QPE import _e_domain, _e_value\n",
    "# import axioms, definitions\n",
    "from proveit.physics.quantum.QPE import _n_ge_two, _success_def, _t_in_natural_pos, _t_req\n",
    "# import theorems\n",
    "from proveit.physics.quantum.QPE import (\n",
    "        _e_value_in_e_domain, _fail_ineq, _pfail_in_real, _phase_is_real, _success_sum_from_fail_sum)"
   ]
  },
  {
   "cell_type": "code",
   "execution_count": null,
   "metadata": {},
   "outputs": [],
   "source": [
    "%proving _success_prob_guarantee"
   ]
  },
  {
   "cell_type": "code",
   "execution_count": null,
   "metadata": {},
   "outputs": [],
   "source": [
    "_success_def"
   ]
  },
  {
   "cell_type": "code",
   "execution_count": null,
   "metadata": {},
   "outputs": [],
   "source": [
    "# for convenience\n",
    "thm_condition = _success_prob_guarantee.lhs.condition.operands[1]"
   ]
  },
  {
   "cell_type": "code",
   "execution_count": null,
   "metadata": {},
   "outputs": [],
   "source": [
    "# for convenience, and recall that m is our measurement\n",
    "# implemented across the t-qubit first register\n",
    "m_membership = _success_prob_guarantee.lhs.condition.operands[0]"
   ]
  },
  {
   "cell_type": "markdown",
   "metadata": {},
   "source": [
    "We eventually need to show: $|\\frac{m}{2^t}-\\varphi|_{\\text{mod}\\,1} = |m - b|_{\\text{mod}\\,2^{t}}$"
   ]
  },
  {
   "cell_type": "code",
   "execution_count": null,
   "metadata": {},
   "outputs": [],
   "source": [
    "from proveit.numbers.modular import mod_abs_scaled\n",
    "mod_abs_scaled"
   ]
  },
  {
   "cell_type": "code",
   "execution_count": null,
   "metadata": {},
   "outputs": [],
   "source": [
    "# recall\n",
    "_phase_is_real"
   ]
  },
  {
   "cell_type": "code",
   "execution_count": null,
   "metadata": {},
   "outputs": [],
   "source": [
    "thm_condition.lhs.operands[0].deduce_in_number_set(Real, assumptions=[m_membership])"
   ]
  },
  {
   "cell_type": "code",
   "execution_count": null,
   "metadata": {},
   "outputs": [],
   "source": [
    "from proveit import a, b, c\n",
    "from proveit.physics.quantum.QPE import _two_pow_t\n",
    "_a_sub, _b_sub, _c_sub = _two_pow_t, thm_condition.lhs.operands[0], one\n",
    "condition_equality_01 = mod_abs_scaled.instantiate({a: _a_sub, b: _b_sub, c: _c_sub}, assumptions=[m_membership])"
   ]
  },
  {
   "cell_type": "code",
   "execution_count": null,
   "metadata": {},
   "outputs": [],
   "source": [
    "condition_equality_02 = condition_equality_01.inner_expr().rhs.operands[0].distribute(1)"
   ]
  },
  {
   "cell_type": "code",
   "execution_count": null,
   "metadata": {},
   "outputs": [],
   "source": [
    "from proveit.numbers.rounding import floor_x_le_x\n",
    "floor_x_le_x"
   ]
  },
  {
   "cell_type": "code",
   "execution_count": null,
   "metadata": {},
   "outputs": [],
   "source": [
    "from proveit import x\n",
    "from proveit.numbers import Mult\n",
    "from proveit.physics.quantum.QPE import _phase\n",
    "_x_sub = Mult(_two_pow_t, _phase)\n",
    "floor_int_phase_bound = floor_x_le_x.instantiate({x: _x_sub}).reversed()"
   ]
  },
  {
   "cell_type": "code",
   "execution_count": null,
   "metadata": {},
   "outputs": [],
   "source": [
    "# condition_equality_02.rhs.deduce_bound(floor_int_phase_bound, assumptions=[m_membership])"
   ]
  },
  {
   "cell_type": "markdown",
   "metadata": {},
   "source": [
    "$m - 2^t \\varphi \\ge m - Floor(2^t \\varphi) = m - b$"
   ]
  },
  {
   "cell_type": "markdown",
   "metadata": {},
   "source": [
    "Exploring Ideas with an Example: Tues 3/01/2022"
   ]
  },
  {
   "cell_type": "markdown",
   "metadata": {},
   "source": [
    "Consider a case in which $t = 9$ and $n = 5$."
   ]
  },
  {
   "cell_type": "markdown",
   "metadata": {},
   "source": [
    "$|\\frac{m}{512} - \\varphi|_{\\text{mod}1} \\le \\frac{1}{32}$"
   ]
  },
  {
   "cell_type": "markdown",
   "metadata": {},
   "source": [
    "Case 1. Now, suppose $512\\varphi$ is an integer! Then $b = \\lfloor 512 \\varphi\\rfloor = 512 \\varphi$. Then we obtain:"
   ]
  },
  {
   "cell_type": "markdown",
   "metadata": {},
   "source": [
    "$\\begin{align}\n",
    "512 |\\frac{m}{512} - \\varphi|_{\\text{mod}1}\n",
    "&\\le 512 (\\frac{1}{32})\\\\\n",
    "|m - 512\\varphi|_{\\text{mod}512}\n",
    "&\\le 16)\\\\\n",
    "|m - b|_{\\text{mod}512}\n",
    "&\\le 16\n",
    "\\\\\n",
    "|m - b|_{\\text{mod}2^t}\n",
    "&\\le 2^{t-n}\n",
    "\\end{align}$"
   ]
  },
  {
   "cell_type": "markdown",
   "metadata": {},
   "source": [
    "Estimate $\\varphi$ to an accuracy {of} $2^{-n} = 2^{-5} = \\frac{1}{32}$.\n",
    "\n",
    "Meaning that\n",
    "\n",
    "$\\begin{align}\n",
    "|\\tilde{\\varphi} - \\varphi| &\\le \\frac{1}{32}\\\\\n",
    "|\\frac{m}{512} - \\varphi| &\\le \\frac{1}{32}\\\\\n",
    "|m - 512\\varphi| &\\le 512(\\frac{1}{32}) = 16\n",
    "\\end{align}$"
   ]
  },
  {
   "cell_type": "markdown",
   "metadata": {},
   "source": [
    "Assume $|m - 512\\varphi| = 16$.\n",
    "\n",
    "Then $b = 267 \\lor b = 235$."
   ]
  },
  {
   "cell_type": "markdown",
   "metadata": {},
   "source": [
    "$P_{succ} = \\text{prob}(|m - 512\\varphi| \\le 512(\\frac{1}{32})) = 2^{t-n}$"
   ]
  },
  {
   "cell_type": "markdown",
   "metadata": {},
   "source": [
    "$P_{fail} = \\text{prob}(|m - 512\\varphi| > 512(\\frac{1}{32})) = 2^{t-n}$"
   ]
  },
  {
   "cell_type": "markdown",
   "metadata": {},
   "source": [
    "What we need to get: $|m - b|_{\\text{mod}2^t} \\le 2^{t-n}-1$"
   ]
  },
  {
   "cell_type": "markdown",
   "metadata": {},
   "source": [
    "$b = \\lfloor 512 \\varphi\\rfloor$"
   ]
  },
  {
   "cell_type": "markdown",
   "metadata": {},
   "source": [
    "$P(A) \\le P(B)$ if $A \\subseteq B$"
   ]
  },
  {
   "cell_type": "markdown",
   "metadata": {},
   "source": [
    "$|m - b|_{2^t} \\le 2^{t-n} - 1$"
   ]
  },
  {
   "cell_type": "markdown",
   "metadata": {},
   "source": [
    "$|m - \\lfloor 2^t \\varphi \\rfloor|_{2^t} \\le 2^{t-n} - 1$"
   ]
  },
  {
   "cell_type": "markdown",
   "metadata": {},
   "source": [
    "$|m - \\lfloor 2^t \\varphi \\rfloor|_{2^t} + 1 \\le 2^{t-n}$"
   ]
  },
  {
   "cell_type": "markdown",
   "metadata": {},
   "source": [
    "$|m - 2^t \\varphi|_{2^t} \\le |m - \\lfloor 2^t \\varphi \\rfloor|_{2^t} + 1$"
   ]
  },
  {
   "cell_type": "markdown",
   "metadata": {},
   "source": [
    "$|m - 2^t \\varphi|_{2^t} - |m - \\lfloor 2^t \\varphi \\rfloor|_{2^t} \\le  + 1$"
   ]
  },
  {
   "cell_type": "markdown",
   "metadata": {},
   "source": [
    "$|m - 2^t \\varphi|_{2^t} - |m - \\lfloor 2^t \\varphi \\rfloor|_{2^t} \\le  |- 2^t \\varphi + \\lfloor 2^t \\varphi \\rfloor|_{2^t} < 1 \\le 1$"
   ]
  },
  {
   "cell_type": "markdown",
   "metadata": {},
   "source": [
    "$|a - b| \\ge |a| - |b|$"
   ]
  },
  {
   "cell_type": "markdown",
   "metadata": {},
   "source": [
    "$|a - b|_{N} \\ge |a|_{N} - |b|_{N}$"
   ]
  },
  {
   "cell_type": "markdown",
   "metadata": {},
   "source": [
    "$|x|_{N} = x$ if $0 \\le x \\le N/2$.\n",
    "\n",
    "$|x|_{N} = |x|$ if $|x| \\le N/2$."
   ]
  },
  {
   "cell_type": "markdown",
   "metadata": {},
   "source": [
    "If $|x - y| \\le a$ and $a < N $ (?)\n",
    "\n",
    "Then $AbsMod(x, N) \\le AbsMod(y, N) + a$"
   ]
  },
  {
   "cell_type": "markdown",
   "metadata": {},
   "source": [
    "$0 \\le |a + b - (a + \\lfloor b \\rfloor)| < 1$\n",
    "\n",
    "$0 \\le |b - \\lfloor b \\rfloor| < 1$"
   ]
  },
  {
   "cell_type": "markdown",
   "metadata": {},
   "source": [
    "$2^t |\\frac{m}{2^t} - \\varphi|_{\\text{mod}1} = |m - 2^t \\varphi|_{\\text{mod}2^t}$"
   ]
  },
  {
   "cell_type": "code",
   "execution_count": null,
   "metadata": {},
   "outputs": [],
   "source": [
    "# assert False"
   ]
  },
  {
   "cell_type": "code",
   "execution_count": null,
   "metadata": {},
   "outputs": [],
   "source": [
    "from proveit.physics.quantum.QPE import (\n",
    "    _e_value_ge_two, _t_in_natural_pos, _n_less_eq_t, _n_ge_two, _n_in_natural_pos)\n",
    "display(_e_value_ge_two)\n",
    "display(_t_in_natural_pos)\n",
    "display(_n_less_eq_t)\n",
    "display(_n_ge_two)\n",
    "display(_n_in_natural_pos)"
   ]
  },
  {
   "cell_type": "code",
   "execution_count": null,
   "metadata": {},
   "outputs": [],
   "source": [
    "_success_def_inst = _success_def.instantiate({e: _e_value})"
   ]
  },
  {
   "cell_type": "code",
   "execution_count": null,
   "metadata": {},
   "outputs": [],
   "source": [
    "_success_sum_from_fail_sum"
   ]
  },
  {
   "cell_type": "code",
   "execution_count": null,
   "metadata": {},
   "outputs": [],
   "source": [
    "_success_sum_from_fail_sum_inst = _success_sum_from_fail_sum.instantiate({e: _e_value})"
   ]
  },
  {
   "cell_type": "code",
   "execution_count": null,
   "metadata": {},
   "outputs": [],
   "source": [
    "_success_def_equality = Equals(_success_def_inst.rhs, _success_sum_from_fail_sum_inst.rhs).prove(assumptions=[InSet(e, _e_domain)])"
   ]
  },
  {
   "cell_type": "code",
   "execution_count": null,
   "metadata": {},
   "outputs": [],
   "source": [
    "_fail_ineq"
   ]
  },
  {
   "cell_type": "code",
   "execution_count": null,
   "metadata": {},
   "outputs": [],
   "source": [
    "_fail_ineq_inst = _fail_ineq.instantiate({e: _e_value})"
   ]
  },
  {
   "cell_type": "code",
   "execution_count": null,
   "metadata": {},
   "outputs": [],
   "source": [
    "p_fail_upper_bound = _fail_ineq_inst.rhs"
   ]
  },
  {
   "cell_type": "code",
   "execution_count": null,
   "metadata": {},
   "outputs": [],
   "source": [
    "p_fail_e = _fail_ineq_inst.lhs"
   ]
  },
  {
   "cell_type": "code",
   "execution_count": null,
   "metadata": {},
   "outputs": [],
   "source": [
    "# Need to explicitly deduce that e != 1 so we can assure that p_fail_upper_bound is Real?\n",
    "InSet(e, _e_domain).derive_element_lower_bound(assumptions=[InSet(e, _e_domain)])"
   ]
  },
  {
   "cell_type": "code",
   "execution_count": null,
   "metadata": {},
   "outputs": [],
   "source": [
    "greater(e, one).prove(assumptions=[InSet(e, _e_domain)])"
   ]
  },
  {
   "cell_type": "code",
   "execution_count": null,
   "metadata": {},
   "outputs": [],
   "source": [
    "_e_value_minus_1_ge_one = _e_value_ge_two.right_add_both_sides(Neg(one))"
   ]
  },
  {
   "cell_type": "code",
   "execution_count": null,
   "metadata": {},
   "outputs": [],
   "source": [
    "from proveit.numbers import RealPos\n",
    "InSet(_e_value_minus_1_ge_one.lhs, RealPos).prove()"
   ]
  },
  {
   "cell_type": "code",
   "execution_count": null,
   "metadata": {},
   "outputs": [],
   "source": [
    "p_fail_upper_bound.deduce_in_number_set(Real, assumptions=[InSet(e, _e_domain)])"
   ]
  },
  {
   "cell_type": "code",
   "execution_count": null,
   "metadata": {},
   "outputs": [],
   "source": [
    "# need this for deduce_bound effort further below\n",
    "_pfail_in_real"
   ]
  },
  {
   "cell_type": "code",
   "execution_count": null,
   "metadata": {},
   "outputs": [],
   "source": [
    "_pfail_in_real.instantiate({e: _e_value})"
   ]
  },
  {
   "cell_type": "code",
   "execution_count": null,
   "metadata": {},
   "outputs": [],
   "source": [
    "_success_sum_from_fail_sum_inst.rhs"
   ]
  },
  {
   "cell_type": "code",
   "execution_count": null,
   "metadata": {},
   "outputs": [],
   "source": [
    "bound_01 = _success_sum_from_fail_sum_inst.rhs.deduce_bound(_fail_ineq_inst, assumptions=[InSet(e, _e_domain)])"
   ]
  },
  {
   "cell_type": "code",
   "execution_count": null,
   "metadata": {},
   "outputs": [],
   "source": [
    "bound_02 = _success_def_equality.apply_transitivity(bound_01)"
   ]
  },
  {
   "cell_type": "code",
   "execution_count": null,
   "metadata": {},
   "outputs": [],
   "source": [
    "bound_01.rhs.deduce_bound(_n_ge_two)"
   ]
  },
  {
   "cell_type": "code",
   "execution_count": null,
   "metadata": {},
   "outputs": [],
   "source": []
  },
  {
   "cell_type": "code",
   "execution_count": null,
   "metadata": {},
   "outputs": [],
   "source": [
    "_t_req"
   ]
  },
  {
   "cell_type": "code",
   "execution_count": null,
   "metadata": {},
   "outputs": [],
   "source": [
    "from proveit.physics.quantum.QPE import _eps_in_interval\n",
    "_eps_in_interval"
   ]
  },
  {
   "cell_type": "code",
   "execution_count": null,
   "metadata": {},
   "outputs": [],
   "source": [
    "from proveit.physics.quantum.QPE import _n\n",
    "bound_03 = t_minus_n_ge_log = _t_req.right_add_both_sides(Neg(_n))"
   ]
  },
  {
   "cell_type": "code",
   "execution_count": null,
   "metadata": {},
   "outputs": [],
   "source": [
    "_t_req.rhs.operands[1].operand.deduce_in_number_set(Real)"
   ]
  },
  {
   "cell_type": "code",
   "execution_count": null,
   "metadata": {},
   "outputs": [],
   "source": [
    "from proveit.numbers import Integer\n",
    "_t_req.rhs.operands[1].deduce_in_number_set(Integer)"
   ]
  },
  {
   "cell_type": "code",
   "execution_count": null,
   "metadata": {},
   "outputs": [],
   "source": [
    "_t_req.rhs.deduce_in_number_set(Real)"
   ]
  },
  {
   "cell_type": "code",
   "execution_count": null,
   "metadata": {},
   "outputs": [],
   "source": [
    "# Unsatisfied condition: (2 * (2^{ceil(log_2(2 + (1 / (2 * eps))))} - 2)) in RealPos\n",
    "# so we need the ceil(log_2(2 + (1 / (2 * eps)))) > 1\n",
    "_eps_le_one = _eps_in_interval.derive_element_upper_bound()"
   ]
  },
  {
   "cell_type": "code",
   "execution_count": null,
   "metadata": {},
   "outputs": [],
   "source": [
    "from proveit.numbers import two, Add, frac\n",
    "bound_04 = greater(Add(two, frac(one, two)), zero).prove()"
   ]
  },
  {
   "cell_type": "code",
   "execution_count": null,
   "metadata": {},
   "outputs": [],
   "source": [
    "bound_05 = bound_03.rhs.deduce_bound(_eps_le_one)"
   ]
  },
  {
   "cell_type": "code",
   "execution_count": null,
   "metadata": {},
   "outputs": [],
   "source": [
    "from proveit.numbers.logarithms import log_base_large_a_greater_one\n",
    "log_base_large_a_greater_one"
   ]
  },
  {
   "cell_type": "code",
   "execution_count": null,
   "metadata": {},
   "outputs": [],
   "source": [
    "from proveit import a, b\n",
    "_a_sub, _b_sub = (\n",
    "    bound_05.rhs.operand.base,\n",
    "    bound_05.rhs.operand.antilog)\n",
    "log_base_2_of_stuff_greater_than_one = log_base_large_a_greater_one.instantiate({a: _a_sub, b: _b_sub})"
   ]
  },
  {
   "cell_type": "code",
   "execution_count": null,
   "metadata": {},
   "outputs": [],
   "source": [
    "bound_06 = bound_05.rhs.deduce_bound(log_base_2_of_stuff_greater_than_one)"
   ]
  },
  {
   "cell_type": "code",
   "execution_count": null,
   "metadata": {},
   "outputs": [],
   "source": [
    "bound_07 = bound_05.apply_transitivity(bound_06)"
   ]
  },
  {
   "cell_type": "code",
   "execution_count": null,
   "metadata": {},
   "outputs": [],
   "source": [
    "from proveit.numbers import Exp\n",
    "bound_08 = Exp(two, bound_07.lhs).deduce_bound(bound_07)"
   ]
  },
  {
   "cell_type": "code",
   "execution_count": null,
   "metadata": {},
   "outputs": [],
   "source": [
    "# # this is still asking too much at once\n",
    "# from proveit.numbers import Mult\n",
    "# Mult(two, subtract(bound_08.lhs, two)).deduce_bound(bound_08)"
   ]
  },
  {
   "cell_type": "code",
   "execution_count": null,
   "metadata": {},
   "outputs": [],
   "source": [
    "bound_09 = bound_08.right_add_both_sides(Neg(two))"
   ]
  },
  {
   "cell_type": "code",
   "execution_count": null,
   "metadata": {},
   "outputs": [],
   "source": [
    "bound_10 = bound_09.left_mult_both_sides(two)"
   ]
  },
  {
   "cell_type": "code",
   "execution_count": null,
   "metadata": {},
   "outputs": [],
   "source": [
    "bound_10.lhs.deduce_in_number_set(RealPos)"
   ]
  },
  {
   "cell_type": "code",
   "execution_count": null,
   "metadata": {},
   "outputs": [],
   "source": [
    "Exp(two, bound_07.lhs.operand).simplification()"
   ]
  },
  {
   "cell_type": "code",
   "execution_count": null,
   "metadata": {},
   "outputs": [],
   "source": [
    "# also need a version of bound_10 without the Ceil function\n",
    "from proveit.numbers import Mult\n",
    "subtract(Exp(two, bound_07.lhs.operand), two).deduce_in_number_set(RealPos)"
   ]
  },
  {
   "cell_type": "code",
   "execution_count": null,
   "metadata": {},
   "outputs": [],
   "source": [
    "# subtract(_e_value, one).deduce_bound(_e_value_ge_two)"
   ]
  },
  {
   "cell_type": "code",
   "execution_count": null,
   "metadata": {},
   "outputs": [],
   "source": [
    "bound_11 = bound_02.rhs.deduce_bound(t_minus_n_ge_log)"
   ]
  },
  {
   "cell_type": "code",
   "execution_count": null,
   "metadata": {},
   "outputs": [],
   "source": [
    "bound_12 = bound_02.apply_transitivity(bound_11)"
   ]
  },
  {
   "cell_type": "code",
   "execution_count": null,
   "metadata": {},
   "outputs": [],
   "source": [
    "from proveit.numbers.rounding import ceil_x_ge_x\n",
    "ceil_x_ge_x"
   ]
  },
  {
   "cell_type": "code",
   "execution_count": null,
   "metadata": {},
   "outputs": [],
   "source": [
    "from proveit import x\n",
    "_x_sub = bound_07.lhs.operand\n",
    "bound_13 = ceil_x_ge_x.instantiate({x: _x_sub})"
   ]
  },
  {
   "cell_type": "code",
   "execution_count": null,
   "metadata": {},
   "outputs": [],
   "source": [
    "bound_14 = bound_11.rhs.deduce_bound(bound_13)"
   ]
  },
  {
   "cell_type": "code",
   "execution_count": null,
   "metadata": {},
   "outputs": [],
   "source": [
    "bound_15 = bound_14.inner_expr().rhs.operands[1].operand.denominator.cancel(two)"
   ]
  },
  {
   "cell_type": "code",
   "execution_count": null,
   "metadata": {},
   "outputs": [],
   "source": [
    "bound_16 = bound_12.apply_transitivity(bound_15)"
   ]
  },
  {
   "cell_type": "code",
   "execution_count": null,
   "metadata": {},
   "outputs": [],
   "source": [
    "thm_condition_01 = bound_16.lhs.condition.operands[1]"
   ]
  },
  {
   "cell_type": "markdown",
   "metadata": {},
   "source": [
    "$|m-b|_{2^{t}} \\le 2^{t-n} - 1$\n",
    "\n",
    "$|m-b|_{2^{t}} + 1 \\le 2^{t-n}$"
   ]
  },
  {
   "cell_type": "code",
   "execution_count": null,
   "metadata": {},
   "outputs": [],
   "source": [
    "# recall our def of the 'best' estimate b\n",
    "from proveit.physics.quantum.QPE import _best_def\n",
    "_best_def"
   ]
  },
  {
   "cell_type": "code",
   "execution_count": null,
   "metadata": {},
   "outputs": [],
   "source": [
    "thm_condition_02 = thm_condition_01.inner_expr().lhs.value.operands[1].operand.substitute(\n",
    "        _best_def, assumptions=defaults.assumptions+(thm_condition_01,))"
   ]
  },
  {
   "cell_type": "code",
   "execution_count": null,
   "metadata": {},
   "outputs": [],
   "source": [
    "# and perform a quick commutation of the phi and 2^t to avoid problems later\n",
    "thm_condition_02 = thm_condition_02.inner_expr().lhs.value.operands[1].operand.operand.commute(0, 1)"
   ]
  },
  {
   "cell_type": "code",
   "execution_count": null,
   "metadata": {},
   "outputs": [],
   "source": [
    "from proveit.numbers.modular import mod_abs_of_difference_bound\n",
    "mod_abs_of_difference_bound"
   ]
  },
  {
   "cell_type": "code",
   "execution_count": null,
   "metadata": {},
   "outputs": [],
   "source": [
    "from proveit import N\n",
    "from proveit.numbers import Floor, ModAbs\n",
    "_a_sub, _b_sub, _N_sub = (\n",
    "    subtract(m, Mult(_two_pow_t, _phase)),\n",
    "    subtract(m, Floor(Mult(_two_pow_t, _phase))),\n",
    "    _two_pow_t)\n",
    "thm_condition_03 = mod_abs_of_difference_bound.instantiate(\n",
    "        {a: _a_sub, b: _b_sub, N: _N_sub}, assumptions=defaults.assumptions + (m_membership,))"
   ]
  },
  {
   "cell_type": "code",
   "execution_count": null,
   "metadata": {},
   "outputs": [],
   "source": [
    "from proveit.numbers.rounding import real_minus_floor_upper_bound\n",
    "real_minus_floor_upper_bound"
   ]
  },
  {
   "cell_type": "code",
   "execution_count": null,
   "metadata": {},
   "outputs": [],
   "source": [
    "thm_condition_04 = thm_condition_03.inner_expr().lhs.value.commute(0, 1)"
   ]
  },
  {
   "cell_type": "code",
   "execution_count": null,
   "metadata": {},
   "outputs": [],
   "source": [
    "_x_sub = thm_condition_04.lhs.value.operands[0].operand\n",
    "thm_condition_05 = real_minus_floor_upper_bound.instantiate({x: _x_sub})"
   ]
  },
  {
   "cell_type": "code",
   "execution_count": null,
   "metadata": {},
   "outputs": [],
   "source": [
    "# and 1 < (2^t)/2\n",
    "from proveit.numbers import Div, Less\n",
    "from proveit.physics.quantum.QPE import _two_pow__t_minus_one\n",
    "substitition_01 = Mult(two, _two_pow__t_minus_one).exponent_combination()"
   ]
  },
  {
   "cell_type": "code",
   "execution_count": null,
   "metadata": {},
   "outputs": [],
   "source": [
    "Div(Mult(two, _two_pow__t_minus_one), two).cancelation(two).inner_expr().lhs.numerator.substitute(substitition_01)"
   ]
  },
  {
   "cell_type": "code",
   "execution_count": null,
   "metadata": {},
   "outputs": [],
   "source": [
    "from proveit.physics.quantum.QPE import _t_ge_4\n",
    "_t_ge_4"
   ]
  },
  {
   "cell_type": "code",
   "execution_count": null,
   "metadata": {},
   "outputs": [],
   "source": [
    "_two_pow__t_minus_one.deduce_bound(_t_ge_4)"
   ]
  },
  {
   "cell_type": "code",
   "execution_count": null,
   "metadata": {},
   "outputs": [],
   "source": [
    "from proveit.numbers.modular import mod_abs_x_reduce_to_abs_x\n",
    "mod_abs_x_reduce_to_abs_x"
   ]
  },
  {
   "cell_type": "code",
   "execution_count": null,
   "metadata": {},
   "outputs": [],
   "source": [
    "thm_condition_05"
   ]
  },
  {
   "cell_type": "code",
   "execution_count": null,
   "metadata": {},
   "outputs": [],
   "source": [
    "_x_sub, _N_sub = (thm_condition_05.lhs, _two_pow_t)\n",
    "floor_diff_equality = mod_abs_x_reduce_to_abs_x.instantiate({x: _x_sub, N: _N_sub})"
   ]
  },
  {
   "cell_type": "code",
   "execution_count": null,
   "metadata": {},
   "outputs": [],
   "source": [
    "floor_diff_equality_abs_reversal = floor_diff_equality.inner_expr().lhs.reverse_difference()"
   ]
  },
  {
   "cell_type": "code",
   "execution_count": null,
   "metadata": {},
   "outputs": [],
   "source": [
    "thm_condition_04 = thm_condition_04.with_styles(direction='normal')"
   ]
  },
  {
   "cell_type": "code",
   "execution_count": null,
   "metadata": {},
   "outputs": [],
   "source": [
    "thm_condition_06 = thm_condition_04.inner_expr().rhs.substitute(floor_diff_equality_abs_reversal)"
   ]
  },
  {
   "cell_type": "code",
   "execution_count": null,
   "metadata": {},
   "outputs": [],
   "source": [
    "thm_condition_07 = thm_condition_06.apply_transitivity(thm_condition_05)"
   ]
  },
  {
   "cell_type": "code",
   "execution_count": null,
   "metadata": {},
   "outputs": [],
   "source": [
    "thm_condition_08 = thm_condition_07.derive_relaxed()"
   ]
  },
  {
   "cell_type": "code",
   "execution_count": null,
   "metadata": {},
   "outputs": [],
   "source": [
    "thm_condition_09 = thm_condition_08.left_add_both_sides(thm_condition_08.lhs.operands[1].operand)"
   ]
  },
  {
   "cell_type": "code",
   "execution_count": null,
   "metadata": {},
   "outputs": [],
   "source": [
    "# recall from earlier\n",
    "thm_condition_02"
   ]
  },
  {
   "cell_type": "code",
   "execution_count": null,
   "metadata": {},
   "outputs": [],
   "source": [
    "thm_condition_10 = thm_condition_02.right_add_both_sides(\n",
    "        one, assumptions=defaults.assumptions+(m_membership,))"
   ]
  },
  {
   "cell_type": "code",
   "execution_count": null,
   "metadata": {},
   "outputs": [],
   "source": [
    "thm_condition_01"
   ]
  },
  {
   "cell_type": "code",
   "execution_count": null,
   "metadata": {},
   "outputs": [],
   "source": [
    "thm_condition_11 = thm_condition_09.apply_transitivity(thm_condition_10,\n",
    "        assumptions=defaults.assumptions+(m_membership,thm_condition_01))"
   ]
  },
  {
   "cell_type": "code",
   "execution_count": null,
   "metadata": {},
   "outputs": [],
   "source": [
    "from proveit.numbers.modular import mod_abs_scaled\n",
    "mod_abs_scaled"
   ]
  },
  {
   "cell_type": "code",
   "execution_count": null,
   "metadata": {},
   "outputs": [],
   "source": [
    "# recall\n",
    "_phase_is_real"
   ]
  },
  {
   "cell_type": "code",
   "execution_count": null,
   "metadata": {},
   "outputs": [],
   "source": [
    "thm_condition.lhs.operands[0].deduce_in_number_set(Real, assumptions=[m_membership])"
   ]
  },
  {
   "cell_type": "code",
   "execution_count": null,
   "metadata": {},
   "outputs": [],
   "source": [
    "from proveit import a, b, c\n",
    "from proveit.physics.quantum.QPE import _two_pow_t\n",
    "_a_sub, _b_sub, _c_sub = _two_pow_t, thm_condition.lhs.operands[0], one\n",
    "condition_equality_01 = mod_abs_scaled.instantiate({a: _a_sub, b: _b_sub, c: _c_sub}, assumptions=[m_membership])"
   ]
  },
  {
   "cell_type": "code",
   "execution_count": null,
   "metadata": {},
   "outputs": [],
   "source": [
    "condition_equality_02 = condition_equality_01.inner_expr().rhs.operands[0].distribute(1)"
   ]
  },
  {
   "cell_type": "code",
   "execution_count": null,
   "metadata": {},
   "outputs": [],
   "source": [
    "thm_condition_11"
   ]
  },
  {
   "cell_type": "code",
   "execution_count": null,
   "metadata": {},
   "outputs": [],
   "source": [
    "thm_condition_12 = condition_equality_02.sub_left_side_into(thm_condition_11,\n",
    "        assumptions=defaults.assumptions+(m_membership,thm_condition_01))"
   ]
  },
  {
   "cell_type": "code",
   "execution_count": null,
   "metadata": {},
   "outputs": [],
   "source": [
    "# thm_condition_12.lhs.operands[1].value.deduce_number_set(\n",
    "#         assumptions=defaults.assumptions+(m_membership,thm_condition_01))"
   ]
  },
  {
   "cell_type": "code",
   "execution_count": null,
   "metadata": {},
   "outputs": [],
   "source": [
    "thm_condition_12.lhs.operands[1].deduce_in_number_set(Real, assumptions=defaults.assumptions+(m_membership,thm_condition_01))"
   ]
  },
  {
   "cell_type": "code",
   "execution_count": null,
   "metadata": {},
   "outputs": [],
   "source": [
    "thm_condition_13 = thm_condition_12.divide_both_sides(_two_pow_t).inner_expr().lhs.simplify()"
   ]
  },
  {
   "cell_type": "code",
   "execution_count": null,
   "metadata": {},
   "outputs": [],
   "source": [
    "two_pow_t_minus_n_factored = Mult(_two_pow_t, Exp(two, Neg(_n))).exponent_combination()"
   ]
  },
  {
   "cell_type": "code",
   "execution_count": null,
   "metadata": {},
   "outputs": [],
   "source": [
    "two_pow_t_minus_n_factored_div = Div(Mult(_two_pow_t, Exp(two, Neg(_n))), _two_pow_t).cancelation(_two_pow_t)"
   ]
  },
  {
   "cell_type": "code",
   "execution_count": null,
   "metadata": {},
   "outputs": [],
   "source": [
    "two_pow_neg_n_sub = two_pow_t_minus_n_factored_div.inner_expr().lhs.numerator.substitute(two_pow_t_minus_n_factored)"
   ]
  },
  {
   "cell_type": "code",
   "execution_count": null,
   "metadata": {},
   "outputs": [],
   "source": [
    "thm_condition_13.inner_expr().rhs.substitute(two_pow_neg_n_sub)"
   ]
  },
  {
   "cell_type": "code",
   "execution_count": null,
   "metadata": {},
   "outputs": [],
   "source": [
    "from proveit.statistics import constrained_event_prob_bound\n",
    "constrained_event_prob_bound"
   ]
  },
  {
   "cell_type": "code",
   "execution_count": null,
   "metadata": {},
   "outputs": [],
   "source": []
  }
 ],
 "metadata": {
  "kernelspec": {
   "display_name": "Python 3",
   "language": "python",
   "name": "python3"
  }
 },
 "nbformat": 4,
 "nbformat_minor": 0
}<|MERGE_RESOLUTION|>--- conflicted
+++ resolved
@@ -18,13 +18,8 @@
     "theory = proveit.Theory() # the theorem's theory\n",
     "from proveit import e, m, X, defaults\n",
     "from proveit.logic import Equals, InSet, NotEquals\n",
-<<<<<<< HEAD
-    "from proveit.numbers import zero, one, greater, NaturalPos, Real\n",
-    "#from proveit.statistics import prob_between_zero_and_one\n",
-=======
     "from proveit.numbers import zero, one, greater, NaturalPos, Neg, Real, subtract\n",
     "from proveit.statistics import prob_between_zero_and_one\n",
->>>>>>> 50fc0dfc
     "# import common expressions\n",
     "from proveit.physics.quantum.QPE import _e_domain, _e_value\n",
     "# import axioms, definitions\n",
