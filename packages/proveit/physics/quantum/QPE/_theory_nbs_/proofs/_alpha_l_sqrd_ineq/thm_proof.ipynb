{
 "cells": [
  {
   "cell_type": "markdown",
   "metadata": {},
   "source": [
    "Proof of <a class=\"ProveItLink\" href=\"../../../../../../_theory_nbs_/theory.ipynb\">proveit</a>.<a class=\"ProveItLink\" href=\"../../../../../_theory_nbs_/theory.ipynb\">physics</a>.<a class=\"ProveItLink\" href=\"../../../../_theory_nbs_/theory.ipynb\">quantum</a>.<a class=\"ProveItLink\" href=\"../../theory.ipynb\">QPE</a>.<a class=\"ProveItLink\" href=\"../../theorems.ipynb#_alpha_l_sqrd_ineq\">_alpha_l_sqrd_ineq</a> theorem\n",
    "========"
   ]
  },
  {
   "cell_type": "code",
   "execution_count": null,
   "metadata": {},
   "outputs": [],
   "source": [
    "import proveit\n",
    "theory = proveit.Theory() # the theorem's theory\n",
    "from proveit import l, defaults\n",
    "from proveit.logic import InSet\n",
    "from proveit.numbers import zero, greater, Integer\n",
    "from proveit.physics.quantum.QPE import (\n",
    "    _alpha_l_summed_abs, _delta_is_real, _t_in_natural_pos, _two_pow_t_is_nat_pos, \n",
    "    _scaled_delta_minus_l__in__real, _scaled_abs_delta_diff_interval,\n",
<<<<<<< HEAD
    "    _scaled_delta_not_eq_nonzeroInt,\n",
    "    _delta_not_eq_scaledNonzeroInt, _delta_is_real,\n",
=======
    "    _delta_not_eq_scaledNonzeroInt, _delta_is_real, _delta_diff_in_interval,\n",
    "    _scaled_abs_delta_diff_interval_alt, _scaled_delta_not_eq_nonzeroInt,\n",
>>>>>>> b553e17a
    "    _l_non_zero, _all_abs_alpha_l_sqrd_are_real,\n",
    "    _all_abs_alpha_l_are_nonneg, _full_domain)"
   ]
  },
  {
   "cell_type": "code",
   "execution_count": null,
   "metadata": {},
   "outputs": [],
   "source": [
    "%proving _alpha_l_sqrd_ineq"
   ]
  },
  {
   "cell_type": "code",
   "execution_count": null,
   "metadata": {},
   "outputs": [],
   "source": [
    "defaults.assumptions = _alpha_l_sqrd_ineq.conditions"
   ]
  },
  {
   "cell_type": "markdown",
   "metadata": {},
   "source": [
    "## Instantiate some needed theorems of this package"
   ]
  },
  {
   "cell_type": "code",
   "execution_count": null,
   "metadata": {},
   "outputs": [],
   "source": [
    "from proveit.physics.quantum.QPE import _two_pow_t_minus_one_is_nat_pos\n",
    "_two_pow_t_minus_one_is_nat_pos"
   ]
  },
  {
   "cell_type": "code",
   "execution_count": null,
   "metadata": {},
   "outputs": [],
   "source": [
    "# to replace the l_non_zero.instantiate() approach\n",
    "InSet(l, Integer).prove(assumptions=[InSet(l, _full_domain)])"
   ]
  },
  {
   "cell_type": "code",
   "execution_count": null,
   "metadata": {},
   "outputs": [],
   "source": [
    "_scaled_delta_minus_l__in__real.instantiate()"
   ]
  },
  {
   "cell_type": "code",
   "execution_count": null,
   "metadata": {},
   "outputs": [],
   "source": [
    "_scaled_abs_delta_diff_interval_inst = _scaled_abs_delta_diff_interval.instantiate()"
   ]
  },
  {
   "cell_type": "markdown",
   "metadata": {},
   "source": [
    "Need something explicit about the set membership for $|\\delta - \\frac{\\ell}{2^t}|$."
   ]
  },
  {
   "cell_type": "code",
   "execution_count": null,
   "metadata": {},
   "outputs": [],
   "source": [
    "# for convenience, label the delta diff component for convenience\n",
    "abs_delta_diff = _scaled_abs_delta_diff_interval_inst.element.operands[1]"
   ]
  },
  {
   "cell_type": "code",
   "execution_count": null,
   "metadata": {},
   "outputs": [],
   "source": [
    "# Needed for the sin_factor.deduce_linear_bound() later below\n",
    "from proveit.numbers import Real\n",
    "abs_delta_diff.deduce_in_number_set(Real)"
   ]
  },
  {
   "cell_type": "code",
   "execution_count": null,
   "metadata": {},
   "outputs": [],
   "source": [
    "# Also seem to need this (and its instantiation in the next cell),\n",
    "# otherwise the square_both_sides() later fails:\n",
    "_scaled_delta_not_eq_nonzeroInt"
   ]
  },
  {
   "cell_type": "code",
   "execution_count": null,
   "metadata": {},
   "outputs": [],
   "source": [
    "_scaled_delta_not_eq_nonzeroInt_inst = _scaled_delta_not_eq_nonzeroInt.instantiate()"
   ]
  },
  {
   "cell_type": "code",
   "execution_count": null,
   "metadata": {},
   "outputs": [],
   "source": [
    "_delta_not_eq_scaledNonzeroInt.instantiate()"
   ]
  },
  {
   "cell_type": "code",
   "execution_count": null,
   "metadata": {},
   "outputs": [],
   "source": [
    "_scaled_delta_not_eq_nonzeroInt.instantiate()"
   ]
  },
  {
   "cell_type": "code",
   "execution_count": null,
   "metadata": {},
   "outputs": [],
   "source": [
    "_all_abs_alpha_l_are_nonneg.instantiate()"
   ]
  },
  {
   "cell_type": "code",
   "execution_count": null,
   "metadata": {},
   "outputs": [],
   "source": [
    "_all_abs_alpha_l_sqrd_are_real.instantiate()"
   ]
  },
  {
   "cell_type": "code",
   "execution_count": null,
   "metadata": {},
   "outputs": [],
   "source": [
    "_alpha_l_summed_abs_inst = _alpha_l_summed_abs.instantiate(auto_simplify=False)"
   ]
  },
  {
   "cell_type": "markdown",
   "metadata": {},
   "source": [
    "## Bound the numerator and the denominator of the above right hand side"
   ]
  },
  {
   "cell_type": "markdown",
   "metadata": {},
   "source": [
    "### Use a triangle inequality for the numerator"
   ]
  },
  {
   "cell_type": "code",
   "execution_count": null,
   "metadata": {},
   "outputs": [],
   "source": [
    "numerator = _alpha_l_summed_abs_inst.rhs.numerator"
   ]
  },
  {
   "cell_type": "code",
   "execution_count": null,
   "metadata": {},
   "outputs": [],
   "source": [
    "_t_in_natural_pos"
   ]
  },
  {
   "cell_type": "code",
   "execution_count": null,
   "metadata": {},
   "outputs": [],
   "source": [
    "numer_bound = numerator.deduce_triangle_bound()"
   ]
  },
  {
   "cell_type": "markdown",
   "metadata": {},
   "source": [
    "### Bound the sine in the denominator by a line"
   ]
  },
  {
   "cell_type": "code",
   "execution_count": null,
   "metadata": {},
   "outputs": [],
   "source": [
    "sin_factor = _alpha_l_summed_abs_inst.rhs.denominator.operands[2]"
   ]
  },
  {
   "cell_type": "code",
   "execution_count": null,
   "metadata": {},
   "outputs": [],
   "source": [
    "sin_factor_bound = sin_factor.deduce_linear_bound()"
   ]
  },
  {
   "cell_type": "code",
   "execution_count": null,
   "metadata": {},
   "outputs": [],
   "source": [
    "bound_is_positive = sin_factor_bound.rhs.deduce_positive()"
   ]
  },
  {
   "cell_type": "code",
   "execution_count": null,
   "metadata": {},
   "outputs": [],
   "source": [
    "sin_factor_is_positive = sin_factor_bound.apply_transitivity(bound_is_positive)"
   ]
  },
  {
   "cell_type": "code",
   "execution_count": null,
   "metadata": {},
   "outputs": [],
   "source": [
    "denominator = _alpha_l_summed_abs_inst.rhs.denominator"
   ]
  },
  {
   "cell_type": "code",
   "execution_count": null,
   "metadata": {},
   "outputs": [],
   "source": [
    "denom_bound = denominator.deduce_bound(sin_factor_bound)"
   ]
  },
  {
   "cell_type": "code",
   "execution_count": null,
   "metadata": {},
   "outputs": [],
   "source": [
    "# We should try to eliminate having to do this step manually.  It should be manageable, sorting w.r.t. zero.\n",
    "denom_is_positive = denominator.deduce_bound(sin_factor_is_positive)"
   ]
  },
  {
   "cell_type": "markdown",
   "metadata": {},
   "source": [
    "### Now we use the numerator and denominator bounds to bound $|\\alpha_l|$"
   ]
  },
  {
   "cell_type": "code",
   "execution_count": null,
   "metadata": {},
   "outputs": [],
   "source": [
    "# recall from earlier:\n",
    "_alpha_l_summed_abs_inst"
   ]
  },
  {
   "cell_type": "code",
   "execution_count": null,
   "metadata": {},
   "outputs": [],
   "source": [
    "rhs_bound = _alpha_l_summed_abs_inst.rhs.deduce_bound([numer_bound, denom_bound])"
   ]
  },
  {
   "cell_type": "code",
   "execution_count": null,
   "metadata": {},
   "outputs": [],
   "source": [
    "alpha_l_bound = _alpha_l_summed_abs_inst.apply_transitivity(rhs_bound)"
   ]
  },
  {
   "cell_type": "markdown",
   "metadata": {},
   "source": [
    "## Simplify (rearrange) and square both sides"
   ]
  },
  {
   "cell_type": "code",
   "execution_count": null,
   "metadata": {},
   "outputs": [],
   "source": [
    "alpha_l_bound_v2 = alpha_l_bound.inner_expr().rhs.denominator.commute(0, 1)"
   ]
  },
  {
   "cell_type": "code",
   "execution_count": null,
   "metadata": {},
   "outputs": [],
   "source": [
    "alpha_l_bound_v3 = alpha_l_bound_v2.inner_expr().rhs.denominator.associate(1, 2)"
   ]
  },
  {
   "cell_type": "code",
   "execution_count": null,
   "metadata": {},
   "outputs": [],
   "source": [
    "alpha_l_bound_v4 = alpha_l_bound_v3.inner_expr().rhs.denominator.operands[1].distribute(1)"
   ]
  },
  {
   "cell_type": "code",
   "execution_count": null,
   "metadata": {},
   "outputs": [],
   "source": [
    "alpha_l_bound_v5 = alpha_l_bound_v4.inner_expr().rhs.denominator.operands[1].reverse_difference()"
   ]
  },
  {
   "cell_type": "code",
   "execution_count": null,
   "metadata": {},
   "outputs": [],
   "source": [
    "# alpha_l_bound_v5.rhs.denominator.deduce_positive()"
   ]
  },
  {
   "cell_type": "code",
   "execution_count": null,
   "metadata": {},
   "outputs": [],
   "source": [
    "# from proveit.numbers import deduce_number_set, RealPos, greater, zero\n",
    "# from proveit.logic import Equals\n",
    "# from IPython.display import display"
   ]
  },
  {
   "cell_type": "code",
   "execution_count": null,
   "metadata": {},
   "outputs": [],
   "source": [
    "# for eq_expr in Equals.yield_known_equal_expressions(alpha_l_bound_v5.rhs.denominator.operands[1]):\n",
    "#     display(eq_expr)\n",
    "#     print(greater(eq_expr, zero).proven())"
   ]
  },
  {
   "cell_type": "code",
   "execution_count": null,
   "metadata": {},
   "outputs": [],
   "source": [
    "alpha_l_sqrd_bound_v1 = alpha_l_bound_v5.square_both_sides()"
   ]
  },
  {
   "cell_type": "code",
   "execution_count": null,
   "metadata": {},
   "outputs": [],
   "source": [
    "alpha_l_sqrd_bound_v2 = alpha_l_sqrd_bound_v1.inner_expr().rhs.distribute()"
   ]
  },
  {
   "cell_type": "code",
   "execution_count": null,
   "metadata": {},
   "outputs": [],
   "source": [
    "alpha_l_sqrd_bound_v3 = alpha_l_sqrd_bound_v2.inner_expr().rhs.denominator.distribute()"
   ]
  },
  {
   "cell_type": "code",
   "execution_count": null,
   "metadata": {},
   "outputs": [],
   "source": [
    "%qed"
   ]
  },
  {
   "cell_type": "code",
   "execution_count": null,
   "metadata": {},
   "outputs": [],
   "source": []
  }
 ],
 "metadata": {
  "kernelspec": {
   "display_name": "Python 3",
   "language": "python",
   "name": "python3"
  }
 },
 "nbformat": 4,
 "nbformat_minor": 0
}<|MERGE_RESOLUTION|>--- conflicted
+++ resolved
@@ -22,13 +22,8 @@
     "from proveit.physics.quantum.QPE import (\n",
     "    _alpha_l_summed_abs, _delta_is_real, _t_in_natural_pos, _two_pow_t_is_nat_pos, \n",
     "    _scaled_delta_minus_l__in__real, _scaled_abs_delta_diff_interval,\n",
-<<<<<<< HEAD
     "    _scaled_delta_not_eq_nonzeroInt,\n",
     "    _delta_not_eq_scaledNonzeroInt, _delta_is_real,\n",
-=======
-    "    _delta_not_eq_scaledNonzeroInt, _delta_is_real, _delta_diff_in_interval,\n",
-    "    _scaled_abs_delta_diff_interval_alt, _scaled_delta_not_eq_nonzeroInt,\n",
->>>>>>> b553e17a
     "    _l_non_zero, _all_abs_alpha_l_sqrd_are_real,\n",
     "    _all_abs_alpha_l_are_nonneg, _full_domain)"
    ]
