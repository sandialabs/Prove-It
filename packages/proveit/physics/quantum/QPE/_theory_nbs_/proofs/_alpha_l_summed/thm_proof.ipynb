{
 "cells": [
  {
   "cell_type": "markdown",
   "metadata": {},
   "source": [
    "Proof of <a class=\"ProveItLink\" href=\"../../../../../../_theory_nbs_/theory.ipynb\">proveit</a>.<a class=\"ProveItLink\" href=\"../../../../../_theory_nbs_/theory.ipynb\">physics</a>.<a class=\"ProveItLink\" href=\"../../../../_theory_nbs_/theory.ipynb\">quantum</a>.<a class=\"ProveItLink\" href=\"../../theory.ipynb\">QPE</a>.<a class=\"ProveItLink\" href=\"../../theorems.ipynb#_alpha_l_summed\">_alpha_l_summed</a> theorem\n",
    "========"
   ]
  },
  {
   "cell_type": "code",
   "execution_count": null,
   "metadata": {},
   "outputs": [],
   "source": [
    "import proveit\n",
    "theory = proveit.Theory() # the theorem's theory\n",
    "from proveit import a, b, c, k, l, n, q, r, x, defaults\n",
    "from proveit.logic import Equals, InSet, NotEquals\n",
    "from proveit.numbers import (\n",
    "        zero, one, two, e, i, pi, Add, Complex, deduce_in_number_set,\n",
    "        Exp, frac, Integer, Mult, Div, Neg, Real, subtract)\n",
    "from proveit.numbers.number_sets.complex_numbers import exp_neg2pi_i_x\n",
    "from proveit.physics.quantum.QPE import (\n",
    "        ModAdd, _alpha_l_eval, _best_is_int, _b, _delta, _delta_diff_exp_not_one, _delta_is_real,\n",
    "        _delta_not_eq_scaledNonzeroInt, _full_domain, _mod_add_closure,\n",
    "        _phase_from_best, _phase_is_real, _t_in_natural_pos,\n",
    "        _two_pow_t, _two_pow_t_is_nat_pos, _two_pow_t_minus_one_is_nat_pos,\n",
    "        _two_pow_t_less_one_is_nat_pos)"
   ]
  },
  {
   "cell_type": "code",
   "execution_count": null,
   "metadata": {},
   "outputs": [],
   "source": [
    "%proving _alpha_l_summed"
   ]
  },
  {
   "cell_type": "code",
   "execution_count": null,
   "metadata": {},
   "outputs": [],
   "source": [
    "defaults.assumptions = _alpha_l_summed.all_conditions()"
   ]
  },
  {
   "cell_type": "code",
   "execution_count": null,
   "metadata": {},
   "outputs": [],
   "source": [
    "_alpha_l_eval"
   ]
  },
  {
   "cell_type": "code",
   "execution_count": null,
   "metadata": {},
   "outputs": [],
   "source": [
    "# Don't combine exponents during auto-simplification for the following steps.\n",
    "Mult.change_simplification_directives(combine_exponents = False)\n",
    "alpha_l_eq1 = _alpha_l_eval.instantiate()"
   ]
  },
  {
   "cell_type": "code",
   "execution_count": null,
   "metadata": {},
   "outputs": [],
   "source": [
    "alpha_l_summation = alpha_l_eq1.rhs.operands[1]"
   ]
  },
  {
   "cell_type": "code",
   "execution_count": null,
   "metadata": {},
   "outputs": [],
   "source": [
    "k_domain = alpha_l_summation.domain"
   ]
  },
  {
   "cell_type": "code",
   "execution_count": null,
   "metadata": {},
   "outputs": [],
   "source": [
    "k_in_k_domain = InSet(k, k_domain)"
   ]
  },
  {
   "cell_type": "code",
   "execution_count": null,
   "metadata": {},
   "outputs": [],
   "source": [
    "defaults.assumptions = defaults.assumptions + (k_in_k_domain,)"
   ]
  },
  {
   "cell_type": "markdown",
   "metadata": {},
   "source": [
    "Rewriting the summand, step by step, to get\n",
    "\n",
    "$e^{\\frac{-(2 \\pi i k (b\\oplus\\ell)}{2^t}}e^{2\\pi i \\varphi k} = (e^{\\frac{-(2 \\pi i (b+\\ell)}{2^t}}e^{2\\pi i \\varphi})^k = (e^{2\\pi i (\\varphi - \\frac{b+\\ell}{2^t})})^k$\n",
    "\n",
    "so we can eventually evaluate as a geometric sum"
   ]
  },
  {
   "cell_type": "code",
   "execution_count": null,
   "metadata": {},
   "outputs": [],
   "source": [
    "the_expr_01 = alpha_l_summation.instance_expr"
   ]
  },
  {
   "cell_type": "markdown",
   "metadata": {},
   "source": [
    "Now we can begin to rewrite, first extracting the common exponent $k$:"
   ]
  },
  {
   "cell_type": "code",
   "execution_count": null,
   "metadata": {},
   "outputs": [],
   "source": [
    "the_expr_02 = the_expr_01.inner_expr().common_power_extraction(exp_factor=k)"
   ]
  },
  {
   "cell_type": "markdown",
   "metadata": {},
   "source": [
    "Now we simplify that modular addition piece:"
   ]
  },
  {
   "cell_type": "code",
   "execution_count": null,
   "metadata": {},
   "outputs": [],
   "source": [
    "b_mod_add_l_def = ModAdd(_b, l).definition()"
   ]
  },
  {
   "cell_type": "code",
   "execution_count": null,
   "metadata": {},
   "outputs": [],
   "source": [
    "the_expr_03 = (the_expr_02.inner_expr().rhs.base.factors[0].exponent.operand\n",
    "               .numerator.factors[3].substitute(b_mod_add_l_def))"
   ]
  },
  {
   "cell_type": "code",
   "execution_count": null,
   "metadata": {},
   "outputs": [],
   "source": [
    "exp_neg2pi_i_x"
   ]
  },
  {
   "cell_type": "code",
   "execution_count": null,
   "metadata": {},
   "outputs": [],
   "source": [
    "exp_neg2pi_i_x_inst = exp_neg2pi_i_x.instantiate({x: Add(_b, l), r: _two_pow_t})"
   ]
  },
  {
   "cell_type": "code",
   "execution_count": null,
   "metadata": {},
   "outputs": [],
   "source": [
    "# Now we can combine exponents.\n",
    "Mult.change_simplification_directives(combine_exponents = True)\n",
    "the_expr_04 = the_expr_03.inner_expr().rhs.base.factors[0].substitute(exp_neg2pi_i_x_inst)"
   ]
  },
  {
   "cell_type": "markdown",
   "metadata": {},
   "source": [
    "Substitute in the following relation:"
   ]
  },
  {
   "cell_type": "code",
   "execution_count": null,
   "metadata": {},
   "outputs": [],
   "source": [
    "_phase_from_best"
   ]
  },
  {
   "cell_type": "code",
   "execution_count": null,
   "metadata": {},
   "outputs": [],
   "source": [
    "the_expr_05 = the_expr_04.inner_expr().rhs.base.exponent.terms[1].factors[3].substitute(_phase_from_best)"
   ]
  },
  {
   "cell_type": "markdown",
   "metadata": {},
   "source": [
    "Factor $2 \\pi i$. While we're at it, distribute over $(b+l)/2^t$, cancel $b/2^t$ terms, and move $\\delta$ to the front."
   ]
  },
  {
   "cell_type": "code",
   "execution_count": null,
   "metadata": {},
   "outputs": [],
   "source": [
    "with Div.temporary_simplification_directives() as div_tmp_directives:\n",
    "    div_tmp_directives.distribute=True\n",
    "    with Add.temporary_simplification_directives() as add_tmp_directives:\n",
    "        add_tmp_directives.order_key_fn = lambda term : 0 if term==_delta else 1\n",
    "        the_expr_06 = the_expr_05.inner_expr().rhs.base.exponent.factor(Mult(two, pi, i))"
   ]
  },
  {
   "cell_type": "markdown",
   "metadata": {},
   "source": [
    "Now we can substitute this into our $\\alpha_l$ equation."
   ]
  },
  {
   "cell_type": "code",
   "execution_count": null,
   "metadata": {},
   "outputs": [],
   "source": [
    "alpha_l_eq1"
   ]
  },
  {
   "cell_type": "code",
   "execution_count": null,
   "metadata": {},
   "outputs": [],
   "source": [
    "alpha_l_eq2 = alpha_l_eq1.inner_expr().rhs.factors[1].summand.substitute(the_expr_06)"
   ]
  },
  {
   "cell_type": "markdown",
   "metadata": {},
   "source": [
    "We want to evaluate the summation as a finite geometric sum, but we need to establish that our exponential base $e^{2\\pi i (\\delta - 1/{2^t})}$ is not equal to 1, which is proven elsewhere as a theorem called `_delta_diff_exp_not_one`:"
   ]
  },
  {
   "cell_type": "code",
   "execution_count": null,
   "metadata": {},
   "outputs": [],
   "source": [
    "_delta_diff_exp_not_one"
   ]
  },
  {
   "cell_type": "code",
   "execution_count": null,
   "metadata": {},
   "outputs": [],
   "source": [
    "_delta_diff_exp_not_one.instantiate(assumptions=_delta_diff_exp_not_one.all_conditions())"
   ]
  },
  {
   "cell_type": "markdown",
   "metadata": {},
   "source": [
    "Now we're ready to evaluate the summation as a finite geometric sum:"
   ]
  },
  {
   "cell_type": "code",
   "execution_count": null,
   "metadata": {},
   "outputs": [],
   "source": [
<<<<<<< HEAD
    "with Mult.temporary_simplification_directives() as tmp_directives:\n",
    "    tmp_directives.combine_exponents = False # Keep the 2 and 2^t from combining \n",
    "    alpha_l_eq3 = alpha_l_eq2.inner_expr().rhs.factors[1].geom_sum_reduce(\n",
    "        assumptions=_delta_diff_exp_not_one.all_conditions())"
=======
    "# we want to avoid combining the factors 2 and 2^t into 2^{t+1}\n",
    "Mult.change_simplification_directives(combine_exponents=False)\n",
    "alpha_l_eq4.rhs.factors[1].geom_sum_reduction(assumptions=_delta_diff_exp_not_one.all_conditions())"
   ]
  },
  {
   "cell_type": "code",
   "execution_count": null,
   "metadata": {},
   "outputs": [],
   "source": [
    "alpha_l_eq5 = alpha_l_eq4.inner_expr().rhs.factors[1].geom_sum_reduce(assumptions=_delta_diff_exp_not_one.all_conditions())"
   ]
  },
  {
   "cell_type": "code",
   "execution_count": null,
   "metadata": {},
   "outputs": [],
   "source": [
    "exp_to_process = alpha_l_eq5.rhs.factors[1].numerator.operands[1].operand"
   ]
  },
  {
   "cell_type": "code",
   "execution_count": null,
   "metadata": {},
   "outputs": [],
   "source": [
    "exp_to_process_02 = exp_to_process.distribution()"
   ]
  },
  {
   "cell_type": "code",
   "execution_count": null,
   "metadata": {},
   "outputs": [],
   "source": [
    "exp_to_process_03 = exp_to_process_02.inner_expr().rhs.exponent.associate(3, 2)"
   ]
  },
  {
   "cell_type": "code",
   "execution_count": null,
   "metadata": {},
   "outputs": [],
   "source": [
    "exp_to_process_04 = exp_to_process_03.inner_expr().rhs.exponent.factors[3].distribute(idx=0)"
   ]
  },
  {
   "cell_type": "code",
   "execution_count": null,
   "metadata": {},
   "outputs": [],
   "source": [
    "alpha_l_eq6 = alpha_l_eq5.inner_expr().rhs.factors[1].numerator.operands[1].operand.substitute(exp_to_process_04)"
   ]
  },
  {
   "cell_type": "markdown",
   "metadata": {},
   "source": [
    "One final tweak, commuting the factors in the $(\\delta \\cdot 2^t)$ expression in the exponential in the numerator:"
>>>>>>> e2907096
   ]
  },
  {
   "cell_type": "code",
   "execution_count": null,
   "metadata": {},
   "outputs": [],
   "source": [
    "alpha_l_eq3.inner_expr().rhs.factors[1].numerator.terms[1].operand.exponent.distribute(\n",
    "    3, left_factors=[4]) # distribute the 2^t factor into (δ - 𝓁/2^t) on the right."
   ]
  },
  {
   "cell_type": "code",
   "execution_count": null,
   "metadata": {},
   "outputs": [],
   "source": [
    "%qed"
   ]
  },
  {
   "cell_type": "code",
   "execution_count": null,
   "metadata": {},
   "outputs": [],
   "source": []
  }
 ],
 "metadata": {
  "kernelspec": {
   "display_name": "Python 3",
   "language": "python",
   "name": "python3"
  }
 },
 "nbformat": 4,
 "nbformat_minor": 0
}<|MERGE_RESOLUTION|>--- conflicted
+++ resolved
@@ -20,12 +20,12 @@
     "from proveit.logic import Equals, InSet, NotEquals\n",
     "from proveit.numbers import (\n",
     "        zero, one, two, e, i, pi, Add, Complex, deduce_in_number_set,\n",
-    "        Exp, frac, Integer, Mult, Div, Neg, Real, subtract)\n",
+    "        Exp, frac, Integer, Mult, Neg, Real, subtract)\n",
     "from proveit.numbers.number_sets.complex_numbers import exp_neg2pi_i_x\n",
     "from proveit.physics.quantum.QPE import (\n",
-    "        ModAdd, _alpha_l_eval, _best_is_int, _b, _delta, _delta_diff_exp_not_one, _delta_is_real,\n",
+    "        _alpha_l_eval, _best_is_int, _b, _delta_diff_exp_not_one, _delta_is_real,\n",
     "        _delta_not_eq_scaledNonzeroInt, _full_domain, _mod_add_closure,\n",
-    "        _phase_from_best, _phase_is_real, _t_in_natural_pos,\n",
+    "        _mod_add_def, _phase_from_best, _phase_is_real, _t_in_natural_pos,\n",
     "        _two_pow_t, _two_pow_t_is_nat_pos, _two_pow_t_minus_one_is_nat_pos,\n",
     "        _two_pow_t_less_one_is_nat_pos)"
    ]
@@ -54,6 +54,42 @@
    "metadata": {},
    "outputs": [],
    "source": [
+    "_t_in_natural_pos"
+   ]
+  },
+  {
+   "cell_type": "code",
+   "execution_count": null,
+   "metadata": {},
+   "outputs": [],
+   "source": [
+    "_two_pow_t_is_nat_pos"
+   ]
+  },
+  {
+   "cell_type": "code",
+   "execution_count": null,
+   "metadata": {},
+   "outputs": [],
+   "source": [
+    "_two_pow_t_minus_one_is_nat_pos"
+   ]
+  },
+  {
+   "cell_type": "code",
+   "execution_count": null,
+   "metadata": {},
+   "outputs": [],
+   "source": [
+    "InSet(l, Integer).prove(assumptions=[InSet(l, _full_domain)])"
+   ]
+  },
+  {
+   "cell_type": "code",
+   "execution_count": null,
+   "metadata": {},
+   "outputs": [],
+   "source": [
     "_alpha_l_eval"
    ]
   },
@@ -64,7 +100,15 @@
    "outputs": [],
    "source": [
     "# Don't combine exponents during auto-simplification for the following steps.\n",
-    "Mult.change_simplification_directives(combine_exponents = False)\n",
+    "Mult.change_simplification_directives(combine_exponents = False)"
+   ]
+  },
+  {
+   "cell_type": "code",
+   "execution_count": null,
+   "metadata": {},
+   "outputs": [],
+   "source": [
     "alpha_l_eq1 = _alpha_l_eval.instantiate()"
    ]
   },
@@ -125,6 +169,50 @@
    ]
   },
   {
+   "cell_type": "code",
+   "execution_count": null,
+   "metadata": {},
+   "outputs": [],
+   "source": [
+    "_mod_add_closure.instantiate({a: _b, b: l})"
+   ]
+  },
+  {
+   "cell_type": "markdown",
+   "metadata": {},
+   "source": [
+    "Explicitly acknowledge some conditions proven or previously established\n",
+    "that we need to rewrite the exponent as desired:"
+   ]
+  },
+  {
+   "cell_type": "code",
+   "execution_count": null,
+   "metadata": {},
+   "outputs": [],
+   "source": [
+    "_best_is_int"
+   ]
+  },
+  {
+   "cell_type": "code",
+   "execution_count": null,
+   "metadata": {},
+   "outputs": [],
+   "source": [
+    "_two_pow_t_is_nat_pos"
+   ]
+  },
+  {
+   "cell_type": "code",
+   "execution_count": null,
+   "metadata": {},
+   "outputs": [],
+   "source": [
+    "_phase_is_real"
+   ]
+  },
+  {
    "cell_type": "markdown",
    "metadata": {},
    "source": [
@@ -153,17 +241,25 @@
    "metadata": {},
    "outputs": [],
    "source": [
-    "b_mod_add_l_def = ModAdd(_b, l).definition()"
-   ]
-  },
-  {
-   "cell_type": "code",
-   "execution_count": null,
-   "metadata": {},
-   "outputs": [],
-   "source": [
-    "the_expr_03 = (the_expr_02.inner_expr().rhs.base.factors[0].exponent.operand\n",
-    "               .numerator.factors[3].substitute(b_mod_add_l_def))"
+    "_mod_add_def"
+   ]
+  },
+  {
+   "cell_type": "code",
+   "execution_count": null,
+   "metadata": {},
+   "outputs": [],
+   "source": [
+    "mod_add_def_inst = _mod_add_def.instantiate({a: _b, b: l})"
+   ]
+  },
+  {
+   "cell_type": "code",
+   "execution_count": null,
+   "metadata": {},
+   "outputs": [],
+   "source": [
+    "the_expr_03 = the_expr_02.inner_expr().rhs.base.factors[0].exponent.operand.numerator.factors[3].substitute(mod_add_def_inst)"
    ]
   },
   {
@@ -190,24 +286,75 @@
    "metadata": {},
    "outputs": [],
    "source": [
-    "# Now we can combine exponents.\n",
+    "# Now we can combine exponents, but let's preserve the left side as an exception.\n",
     "Mult.change_simplification_directives(combine_exponents = True)\n",
+    "defaults.preserved_exprs = set([the_expr_03.lhs])"
+   ]
+  },
+  {
+   "cell_type": "code",
+   "execution_count": null,
+   "metadata": {},
+   "outputs": [],
+   "source": [
     "the_expr_04 = the_expr_03.inner_expr().rhs.base.factors[0].substitute(exp_neg2pi_i_x_inst)"
    ]
   },
   {
-   "cell_type": "markdown",
-   "metadata": {},
-   "source": [
-    "Substitute in the following relation:"
-   ]
-  },
-  {
-   "cell_type": "code",
-   "execution_count": null,
-   "metadata": {},
-   "outputs": [],
-   "source": [
+   "cell_type": "code",
+   "execution_count": null,
+   "metadata": {},
+   "outputs": [],
+   "source": [
+    "the_expr_05 = the_expr_04.inner_expr().rhs.base.exponent.commute()"
+   ]
+  },
+  {
+   "cell_type": "code",
+   "execution_count": null,
+   "metadata": {},
+   "outputs": [],
+   "source": [
+    "the_expr_06 = the_expr_05.inner_expr().rhs.base.exponent.factor(Mult(two, pi, i),\n",
+    "                                                                auto_simplify=False)"
+   ]
+  },
+  {
+   "cell_type": "code",
+   "execution_count": null,
+   "metadata": {},
+   "outputs": [],
+   "source": [
+    "summation_equivalence = alpha_l_summation.inner_expr().summand.substitution(\n",
+    "    the_expr_06)"
+   ]
+  },
+  {
+   "cell_type": "code",
+   "execution_count": null,
+   "metadata": {},
+   "outputs": [],
+   "source": [
+    "# Recall our \"starting place\" then perform the substitution:\n",
+    "alpha_l_eq1"
+   ]
+  },
+  {
+   "cell_type": "code",
+   "execution_count": null,
+   "metadata": {},
+   "outputs": [],
+   "source": [
+    "alpha_l_eq2 = summation_equivalence.sub_right_side_into(alpha_l_eq1)"
+   ]
+  },
+  {
+   "cell_type": "code",
+   "execution_count": null,
+   "metadata": {},
+   "outputs": [],
+   "source": [
+    "# Recall:\n",
     "_phase_from_best"
    ]
   },
@@ -217,52 +364,34 @@
    "metadata": {},
    "outputs": [],
    "source": [
-    "the_expr_05 = the_expr_04.inner_expr().rhs.base.exponent.terms[1].factors[3].substitute(_phase_from_best)"
-   ]
-  },
-  {
-   "cell_type": "markdown",
-   "metadata": {},
-   "source": [
-    "Factor $2 \\pi i$. While we're at it, distribute over $(b+l)/2^t$, cancel $b/2^t$ terms, and move $\\delta$ to the front."
-   ]
-  },
-  {
-   "cell_type": "code",
-   "execution_count": null,
-   "metadata": {},
-   "outputs": [],
-   "source": [
-    "with Div.temporary_simplification_directives() as div_tmp_directives:\n",
-    "    div_tmp_directives.distribute=True\n",
-    "    with Add.temporary_simplification_directives() as add_tmp_directives:\n",
-    "        add_tmp_directives.order_key_fn = lambda term : 0 if term==_delta else 1\n",
-    "        the_expr_06 = the_expr_05.inner_expr().rhs.base.exponent.factor(Mult(two, pi, i))"
-   ]
-  },
-  {
-   "cell_type": "markdown",
-   "metadata": {},
-   "source": [
-    "Now we can substitute this into our $\\alpha_l$ equation."
-   ]
-  },
-  {
-   "cell_type": "code",
-   "execution_count": null,
-   "metadata": {},
-   "outputs": [],
-   "source": [
-    "alpha_l_eq1"
-   ]
-  },
-  {
-   "cell_type": "code",
-   "execution_count": null,
-   "metadata": {},
-   "outputs": [],
-   "source": [
-    "alpha_l_eq2 = alpha_l_eq1.inner_expr().rhs.factors[1].summand.substitute(the_expr_06)"
+    "alpha_l_eq3 = _phase_from_best.sub_right_side_into(alpha_l_eq2)"
+   ]
+  },
+  {
+   "cell_type": "code",
+   "execution_count": null,
+   "metadata": {},
+   "outputs": [],
+   "source": [
+    "phase_01 = alpha_l_eq3.rhs.operands[1].summand.base.exponent.operands[3]"
+   ]
+  },
+  {
+   "cell_type": "code",
+   "execution_count": null,
+   "metadata": {},
+   "outputs": [],
+   "source": [
+    "phase_02 = phase_01.inner_expr().operands[2].operand.distribution()"
+   ]
+  },
+  {
+   "cell_type": "code",
+   "execution_count": null,
+   "metadata": {},
+   "outputs": [],
+   "source": [
+    "alpha_l_eq4 = phase_02.sub_right_side_into(alpha_l_eq3)"
    ]
   },
   {
@@ -303,12 +432,6 @@
    "metadata": {},
    "outputs": [],
    "source": [
-<<<<<<< HEAD
-    "with Mult.temporary_simplification_directives() as tmp_directives:\n",
-    "    tmp_directives.combine_exponents = False # Keep the 2 and 2^t from combining \n",
-    "    alpha_l_eq3 = alpha_l_eq2.inner_expr().rhs.factors[1].geom_sum_reduce(\n",
-    "        assumptions=_delta_diff_exp_not_one.all_conditions())"
-=======
     "# we want to avoid combining the factors 2 and 2^t into 2^{t+1}\n",
     "Mult.change_simplification_directives(combine_exponents=False)\n",
     "alpha_l_eq4.rhs.factors[1].geom_sum_reduction(assumptions=_delta_diff_exp_not_one.all_conditions())"
@@ -373,17 +496,15 @@
    "metadata": {},
    "source": [
     "One final tweak, commuting the factors in the $(\\delta \\cdot 2^t)$ expression in the exponential in the numerator:"
->>>>>>> e2907096
-   ]
-  },
-  {
-   "cell_type": "code",
-   "execution_count": null,
-   "metadata": {},
-   "outputs": [],
-   "source": [
-    "alpha_l_eq3.inner_expr().rhs.factors[1].numerator.terms[1].operand.exponent.distribute(\n",
-    "    3, left_factors=[4]) # distribute the 2^t factor into (δ - 𝓁/2^t) on the right."
+   ]
+  },
+  {
+   "cell_type": "code",
+   "execution_count": null,
+   "metadata": {},
+   "outputs": [],
+   "source": [
+    "alpha_l_eq6.inner_expr().rhs.factors[1].numerator.operands[1].operand.exponent.operands[3].operands[0].commute(0, 1)"
    ]
   },
   {
