{
 "cells": [
  {
   "cell_type": "markdown",
   "metadata": {},
   "source": [
    "Proof of <a class=\"ProveItLink\" href=\"../../../../../../_theory_nbs_/theory.ipynb\">proveit</a>.<a class=\"ProveItLink\" href=\"../../../../../_theory_nbs_/theory.ipynb\">physics</a>.<a class=\"ProveItLink\" href=\"../../../../_theory_nbs_/theory.ipynb\">quantum</a>.<a class=\"ProveItLink\" href=\"../../theory.ipynb\">QPE</a>.<a class=\"ProveItLink\" href=\"../../theorems.ipynb#_modabs_in_full_domain_simp\">_modabs_in_full_domain_simp</a> theorem\n",
    "========"
   ]
  },
  {
   "cell_type": "code",
   "execution_count": null,
   "metadata": {},
   "outputs": [],
   "source": [
    "import proveit\n",
    "theory = proveit.Theory() # the theorem's theory\n",
    "from proveit import l, x, N, defaults\n",
    "from proveit.numbers import (\n",
    "        zero, one, two, Div, greater_eq, Less, Mult, Neg, subtract)\n",
    "from proveit.numbers.modular import mod_abs_x_reduce_to_abs_x\n",
    "from proveit.physics.quantum.QPE import (\n",
    "        _t_in_natural_pos, _two_pow_t, _two_pow__t_minus_one,\n",
    "        _two_pow_t_is_nat_pos)"
   ]
  },
  {
   "cell_type": "code",
   "execution_count": null,
   "metadata": {},
   "outputs": [],
   "source": [
    "%proving _modabs_in_full_domain_simp"
   ]
  },
  {
   "cell_type": "code",
   "execution_count": null,
   "metadata": {},
   "outputs": [],
   "source": [
    "defaults.assumptions = _modabs_in_full_domain_simp.all_conditions()"
   ]
  },
  {
   "cell_type": "code",
   "execution_count": null,
   "metadata": {},
   "outputs": [],
   "source": [
    "# for convenience\n",
    "l_membership = _modabs_in_full_domain_simp.condition"
   ]
  },
  {
   "cell_type": "markdown",
   "metadata": {},
   "source": [
    "We plan to instantiate the following `mod_abs_x_reduce_to_abs_x` theorem with $x: \\ell$ and $N = 2^t$, the challenging piece of which is to establish that $|\\ell|\\le\\frac{2^t}{2}=2^{t-1}$:"
   ]
  },
  {
   "cell_type": "code",
   "execution_count": null,
   "metadata": {},
   "outputs": [],
   "source": [
    "mod_abs_x_reduce_to_abs_x"
   ]
  },
  {
   "cell_type": "markdown",
   "metadata": {},
   "source": [
<<<<<<< HEAD
    "#### (1) Some klunky algebraic steps to establish that $\\frac{2^t}{2} = 2^{t-1}$."
   ]
  },
  {
   "cell_type": "code",
   "execution_count": null,
   "metadata": {},
   "outputs": [],
   "source": [
    "_t_in_natural_pos"
   ]
  },
  {
   "cell_type": "code",
   "execution_count": null,
   "metadata": {},
   "outputs": [],
   "source": [
    "_two_pow_t_is_nat_pos"
   ]
  },
  {
   "cell_type": "code",
   "execution_count": null,
   "metadata": {},
   "outputs": [],
   "source": [
    "two_pow_t_factored = Mult(two, _two_pow__t_minus_one).simplification()"
   ]
  },
  {
   "cell_type": "code",
   "execution_count": null,
   "metadata": {},
   "outputs": [],
   "source": [
    "cancelation_equality = Div(Mult(two, _two_pow__t_minus_one), two).cancelation(two)"
   ]
  },
  {
   "cell_type": "code",
   "execution_count": null,
   "metadata": {},
   "outputs": [],
   "source": [
    "cancelation_equality.inner_expr().lhs.numerator.substitute(two_pow_t_factored)"
   ]
  },
  {
   "cell_type": "markdown",
   "metadata": {},
   "source": [
    "#### (2) Explicitly establish the bounds on $\\ell$."
   ]
  },
  {
   "cell_type": "code",
   "execution_count": null,
   "metadata": {},
   "outputs": [],
   "source": [
    "l_membership.derive_element_in_integer()"
   ]
  },
  {
   "cell_type": "code",
   "execution_count": null,
   "metadata": {},
   "outputs": [],
   "source": [
    "l_membership.derive_element_upper_bound()"
   ]
  },
  {
   "cell_type": "code",
   "execution_count": null,
   "metadata": {},
   "outputs": [],
   "source": [
    "l_membership.derive_element_lower_bound()"
   ]
  },
  {
   "cell_type": "markdown",
   "metadata": {},
   "source": [
    "#### (3) Establish an upper bound on $|\\ell|$, and along the way establish some properties of the $\\ell$ bounds $2^{t-1}$ and $-2^{t-1}+1$ so their absolute values will eventually be (automatically) simplified and so we can also evaluate a Max() on the values."
=======
    "Establish an upper bound on $|\\ell|$, and along the way establish some properties of the $\\ell$ bounds $2^{t-1}$ and $-2^{t-1}+1$ so their absolute values will eventually be (automatically) simplified and so we can also evaluate a Max() on the values."
>>>>>>> 4534835f
   ]
  },
  {
   "cell_type": "code",
   "execution_count": null,
   "metadata": {},
   "outputs": [],
   "source": [
    "from proveit.numbers.absolute_value import weak_upper_bound_asym_interval\n",
    "weak_upper_bound_asym_interval"
   ]
  },
  {
   "cell_type": "code",
   "execution_count": null,
   "metadata": {},
   "outputs": [],
   "source": [
<<<<<<< HEAD
    "from proveit.physics.quantum.QPE import _t\n",
    "temp_bound_01 = _two_pow__t_minus_one.deduce_bound(greater_eq(_t, one))"
=======
    "temp_bound_01 = _two_pow__t_minus_one.deduce_bound(_t_in_natural_pos.derive_element_lower_bound())"
>>>>>>> 4534835f
   ]
  },
  {
   "cell_type": "code",
   "execution_count": null,
   "metadata": {},
   "outputs": [],
   "source": [
    "temp_bound_02 = temp_bound_01.left_mult_both_sides(Neg(one))"
   ]
  },
  {
   "cell_type": "code",
   "execution_count": null,
   "metadata": {},
   "outputs": [],
   "source": [
    "temp_bound_03 = temp_bound_02.right_add_both_sides(one)"
   ]
  },
  {
   "cell_type": "code",
   "execution_count": null,
   "metadata": {},
   "outputs": [],
   "source": [
    "# Want to explicitly establish this, so the eventual Max() evaluation\n",
    "# will go through in the instantiation of abs_l_max_bound further below\n",
    "Less(subtract(temp_bound_01.lhs, one), temp_bound_01.lhs).prove()"
   ]
  },
  {
   "cell_type": "markdown",
   "metadata": {},
   "source": [
    "Since we know $-2^{t-1}+1 \\le 0$ and $2^{t-1} > 0$, when we instantiate the `weak_upper_bound_asym_interval` theorem, the absolute values are simplified, and since we have pre-established the relative size of $2^{t-1}-1$ and $2^{t-1}$, the Max() operation can be simplified:"
   ]
  },
  {
   "cell_type": "code",
   "execution_count": null,
   "metadata": {},
   "outputs": [],
   "source": [
    "from proveit import a, b, c\n",
    "_a_sub, _b_sub, _c_sub = (\n",
    "    l,\n",
    "    l_membership.domain.lower_bound,\n",
    "    l_membership.domain.upper_bound)\n",
    "abs_l_max_bound = weak_upper_bound_asym_interval.instantiate({a: _a_sub, b: _b_sub, c: _c_sub})"
   ]
  },
  {
   "cell_type": "markdown",
   "metadata": {},
   "source": [
    "Now we're ready to instantiate the mod_abs_x_reduce_to_abs_x theorem"
   ]
  },
  {
   "cell_type": "code",
   "execution_count": null,
   "metadata": {},
   "outputs": [],
   "source": [
    "mod_abs_x_reduce_to_abs_x.instantiate({x: l, N: _two_pow_t})"
   ]
  },
  {
   "cell_type": "code",
   "execution_count": null,
   "metadata": {},
   "outputs": [],
   "source": [
    "%qed"
   ]
  },
  {
   "cell_type": "code",
   "execution_count": null,
   "metadata": {},
   "outputs": [],
   "source": []
  }
 ],
 "metadata": {
  "kernelspec": {
   "display_name": "Python 3",
   "language": "python",
   "name": "python3"
  }
 },
 "nbformat": 4,
 "nbformat_minor": 0
}<|MERGE_RESOLUTION|>--- conflicted
+++ resolved
@@ -73,97 +73,7 @@
    "cell_type": "markdown",
    "metadata": {},
    "source": [
-<<<<<<< HEAD
-    "#### (1) Some klunky algebraic steps to establish that $\\frac{2^t}{2} = 2^{t-1}$."
-   ]
-  },
-  {
-   "cell_type": "code",
-   "execution_count": null,
-   "metadata": {},
-   "outputs": [],
-   "source": [
-    "_t_in_natural_pos"
-   ]
-  },
-  {
-   "cell_type": "code",
-   "execution_count": null,
-   "metadata": {},
-   "outputs": [],
-   "source": [
-    "_two_pow_t_is_nat_pos"
-   ]
-  },
-  {
-   "cell_type": "code",
-   "execution_count": null,
-   "metadata": {},
-   "outputs": [],
-   "source": [
-    "two_pow_t_factored = Mult(two, _two_pow__t_minus_one).simplification()"
-   ]
-  },
-  {
-   "cell_type": "code",
-   "execution_count": null,
-   "metadata": {},
-   "outputs": [],
-   "source": [
-    "cancelation_equality = Div(Mult(two, _two_pow__t_minus_one), two).cancelation(two)"
-   ]
-  },
-  {
-   "cell_type": "code",
-   "execution_count": null,
-   "metadata": {},
-   "outputs": [],
-   "source": [
-    "cancelation_equality.inner_expr().lhs.numerator.substitute(two_pow_t_factored)"
-   ]
-  },
-  {
-   "cell_type": "markdown",
-   "metadata": {},
-   "source": [
-    "#### (2) Explicitly establish the bounds on $\\ell$."
-   ]
-  },
-  {
-   "cell_type": "code",
-   "execution_count": null,
-   "metadata": {},
-   "outputs": [],
-   "source": [
-    "l_membership.derive_element_in_integer()"
-   ]
-  },
-  {
-   "cell_type": "code",
-   "execution_count": null,
-   "metadata": {},
-   "outputs": [],
-   "source": [
-    "l_membership.derive_element_upper_bound()"
-   ]
-  },
-  {
-   "cell_type": "code",
-   "execution_count": null,
-   "metadata": {},
-   "outputs": [],
-   "source": [
-    "l_membership.derive_element_lower_bound()"
-   ]
-  },
-  {
-   "cell_type": "markdown",
-   "metadata": {},
-   "source": [
-    "#### (3) Establish an upper bound on $|\\ell|$, and along the way establish some properties of the $\\ell$ bounds $2^{t-1}$ and $-2^{t-1}+1$ so their absolute values will eventually be (automatically) simplified and so we can also evaluate a Max() on the values."
-=======
     "Establish an upper bound on $|\\ell|$, and along the way establish some properties of the $\\ell$ bounds $2^{t-1}$ and $-2^{t-1}+1$ so their absolute values will eventually be (automatically) simplified and so we can also evaluate a Max() on the values."
->>>>>>> 4534835f
    ]
   },
   {
@@ -182,12 +92,7 @@
    "metadata": {},
    "outputs": [],
    "source": [
-<<<<<<< HEAD
-    "from proveit.physics.quantum.QPE import _t\n",
-    "temp_bound_01 = _two_pow__t_minus_one.deduce_bound(greater_eq(_t, one))"
-=======
     "temp_bound_01 = _two_pow__t_minus_one.deduce_bound(_t_in_natural_pos.derive_element_lower_bound())"
->>>>>>> 4534835f
    ]
   },
   {
