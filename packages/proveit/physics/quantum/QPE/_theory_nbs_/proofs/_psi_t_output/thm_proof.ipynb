{
 "cells": [
  {
   "cell_type": "markdown",
   "metadata": {},
   "source": [
    "Proof of <a class=\"ProveItLink\" href=\"../../../../../../_theory_nbs_/theory.ipynb\">proveit</a>.<a class=\"ProveItLink\" href=\"../../../../../_theory_nbs_/theory.ipynb\">physics</a>.<a class=\"ProveItLink\" href=\"../../../../_theory_nbs_/theory.ipynb\">quantum</a>.<a class=\"ProveItLink\" href=\"../../theory.ipynb\">QPE</a>.<a class=\"ProveItLink\" href=\"../../theorems.ipynb#_psi_t_output\">_psi_t_output</a> theorem\n",
    "========"
   ]
  },
  {
   "cell_type": "code",
   "execution_count": null,
   "metadata": {},
   "outputs": [],
   "source": [
    "import proveit\n",
    "from proveit import defaults, ExprTuple, ExprRange\n",
    "from proveit import k, m, s, t, U\n",
    "from proveit.numbers import (\n",
    "    Mult, Exp, zero, one, two, subtract, exp2pi_i)\n",
    "from proveit.linear_algebra import MatrixExp, TensorProd\n",
    "from proveit.physics.quantum import var_ket_u, varphi\n",
    "from proveit.physics.quantum.circuits import (\n",
    "    QcircuitEquiv, phase_kickbacks_on_register)\n",
    "from proveit.physics.quantum.QPE import (\n",
    "    _s, _t, _ket_u, _U, _phase, _s_in_nat_pos, _u_ket_register, \n",
    "    _normalized_ket_u, _unitary_U, _phase_in_interval, _eigen_uu,\n",
    "    QPE1_def, _psi_t_def, _psi_t_ket_is_normalized_vec)\n",
    "theory = proveit.Theory() # the theorem's theory"
   ]
  },
  {
   "cell_type": "code",
   "execution_count": null,
   "metadata": {},
   "outputs": [],
   "source": [
    "%proving _psi_t_output"
   ]
  },
  {
   "cell_type": "code",
   "execution_count": null,
   "metadata": {},
   "outputs": [],
   "source": [
    "_psi_t_output"
   ]
  },
  {
   "cell_type": "code",
   "execution_count": null,
   "metadata": {},
   "outputs": [],
   "source": [
    "defaults.assumptions = _psi_t_output.conditions"
   ]
  },
  {
   "cell_type": "code",
   "execution_count": null,
   "metadata": {},
   "outputs": [],
   "source": [
    "_psi_t_def"
   ]
  },
  {
   "cell_type": "code",
   "execution_count": null,
   "metadata": {},
   "outputs": [],
   "source": [
    "_psi_t = _psi_t_def.instantiate()"
   ]
  },
  {
   "cell_type": "code",
   "execution_count": null,
   "metadata": {},
   "outputs": [],
   "source": [
    "_psi_t_ket_is_normalized_vec"
   ]
  },
  {
   "cell_type": "code",
   "execution_count": null,
   "metadata": {},
   "outputs": [],
   "source": [
    "_psi_t_ket_is_normalized_vec.instantiate()"
   ]
  },
  {
   "cell_type": "code",
   "execution_count": null,
   "metadata": {},
   "outputs": [],
   "source": [
    "target_circuit = _psi_t_output.instance_expr.lhs.operand"
   ]
  },
  {
   "cell_type": "code",
   "execution_count": null,
   "metadata": {},
   "outputs": [],
   "source": [
    "QPE1_def"
   ]
  },
  {
   "cell_type": "code",
   "execution_count": null,
   "metadata": {},
   "outputs": [],
   "source": [
    "QPE1_inst = QPE1_def.instantiate({s:_s, U:_U})"
   ]
  },
  {
   "cell_type": "code",
   "execution_count": null,
   "metadata": {},
   "outputs": [],
   "source": [
    "phase_kickbacks_on_register"
   ]
  },
  {
   "cell_type": "code",
   "execution_count": null,
   "metadata": {},
   "outputs": [],
   "source": [
    "Uexponentials = ExprTuple(ExprRange(k, MatrixExp(_U, Exp(two, k)), \n",
    "                                    subtract(t, one), zero, order='decreasing'))"
   ]
  },
  {
   "cell_type": "code",
   "execution_count": null,
   "metadata": {},
   "outputs": [],
<<<<<<< HEAD
   "source": []
  },
  {
   "cell_type": "markdown",
   "metadata": {},
   "source": [
    "### We should automate the following so it isn't necessary."
   ]
  },
  {
   "cell_type": "code",
   "execution_count": null,
   "metadata": {},
   "outputs": [],
   "source": [
    "Neg(subtract(t, one)).simplification()"
   ]
  },
  {
   "cell_type": "code",
   "execution_count": null,
   "metadata": {},
   "outputs": [],
   "source": [
    "t_gt_0 = greater(t, zero).prove()"
   ]
  },
  {
   "cell_type": "code",
   "execution_count": null,
   "metadata": {},
   "outputs": [],
   "source": [
    "from proveit.numbers import Less\n",
    "Less(Neg(one), zero).prove()"
   ]
  },
  {
   "cell_type": "code",
   "execution_count": null,
   "metadata": {},
   "outputs": [],
   "source": [
    "nt_lt_0 = t_gt_0.left_mult_both_sides(Neg(one))"
   ]
  },
  {
   "cell_type": "code",
   "execution_count": null,
   "metadata": {},
   "outputs": [],
   "source": [
    "nt_lt_0.derive_shifted(one)"
   ]
  },
  {
   "cell_type": "code",
   "execution_count": null,
   "metadata": {},
   "outputs": [],
   "source": [
    "t_geq_1 = greater_eq(t, one).prove()"
   ]
  },
  {
   "cell_type": "code",
   "execution_count": null,
   "metadata": {},
   "outputs": [],
   "source": [
    "nt_leq_1 = t_geq_1.left_mult_both_sides(Neg(one))"
   ]
  },
  {
   "cell_type": "code",
   "execution_count": null,
   "metadata": {},
   "outputs": [],
   "source": [
    "nt_leq_1.derive_shifted(two)"
   ]
  },
  {
   "cell_type": "code",
   "execution_count": null,
   "metadata": {},
   "outputs": [],
   "source": [
    "nt_lt_0.derive_shifted(one)"
   ]
  },
  {
   "cell_type": "code",
   "execution_count": null,
   "metadata": {},
   "outputs": [],
   "source": [
    "from proveit.numbers import Add\n",
    "Add(t, one).commutation()"
   ]
  },
  {
   "cell_type": "code",
   "execution_count": null,
   "metadata": {},
   "outputs": [],
   "source": [
    "Add(t, two).commutation()"
   ]
  },
  {
   "cell_type": "code",
   "execution_count": null,
   "metadata": {},
   "outputs": [],
   "source": [
    "from proveit.numbers import Interval\n",
    "tmp_assumptions = defaults.assumptions+(InSet(k, Interval(Add(Neg(t), one), zero)),)\n",
    "k_gt_ntp1 = greater_eq(k, Add(Neg(t), one)).prove(\n",
    "    assumptions=tmp_assumptions)"
   ]
  },
  {
   "cell_type": "code",
   "execution_count": null,
   "metadata": {},
   "outputs": [],
   "source": [
    "from proveit.numbers import Integer\n",
    "Add(k, t).deduce_bound(k_gt_ntp1, assumptions=tmp_assumptions)"
   ]
  },
  {
   "cell_type": "code",
   "execution_count": null,
   "metadata": {},
   "outputs": [],
   "source": [
    "greater(Add(k, t), zero).prove(assumptions=tmp_assumptions)"
   ]
  },
  {
   "cell_type": "code",
   "execution_count": null,
   "metadata": {},
   "outputs": [],
   "source": [
    "InSet(Add(k, t), Integer).prove(assumptions=tmp_assumptions)"
   ]
  },
  {
   "cell_type": "code",
   "execution_count": null,
   "metadata": {},
   "outputs": [],
   "source": [
    "InSet(Add(k, t), Natural).prove(assumptions=tmp_assumptions).generalize(\n",
    "    k, conditions=[InSet(k, Interval(Add(Neg(t), one), zero))])"
   ]
  },
  {
   "cell_type": "code",
   "execution_count": null,
   "metadata": {},
   "outputs": [],
   "source": [
    "subtract(one, Add(Neg(t), two)).simplification()"
   ]
  },
  {
   "cell_type": "code",
   "execution_count": null,
   "metadata": {},
   "outputs": [],
   "source": []
  },
  {
   "cell_type": "code",
   "execution_count": null,
   "metadata": {},
   "outputs": [],
   "source": [
    "InSet(MatrixExp(_U, Exp(two, k)), _unitary_U.domain)"
   ]
  },
  {
   "cell_type": "code",
   "execution_count": null,
   "metadata": {},
   "outputs": [],
   "source": [
    "from proveit.logic import And, InSet\n",
    "And(ExprRange(k, InSet(MatrixExp(_U, Exp(two, k)), _unitary_U.domain), \n",
    "                                    subtract(t, one), zero, order='decreasing')).conclude_over_expr_range()"
   ]
  },
  {
   "cell_type": "code",
   "execution_count": null,
   "metadata": {},
   "outputs": [],
=======
>>>>>>> e2907096
   "source": [
    "phases = ExprTuple(ExprRange(k, Mult(Exp(two, k), _phase), \n",
    "                             subtract(t, one), zero, order='decreasing'))"
   ]
  },
  {
   "cell_type": "code",
   "execution_count": null,
   "metadata": {},
   "outputs": [],
   "source": [
    "kickbacks = phase_kickbacks_on_register.instantiate(\n",
    "    {m:_s, U:Uexponentials, var_ket_u:_ket_u, varphi:phases})"
   ]
  },
  {
   "cell_type": "code",
   "execution_count": null,
   "metadata": {},
   "outputs": [],
   "source": [
    "kickbacks_with_QPE1 = QPE1_inst.sub_left_side_into(\n",
    "    kickbacks.inner_expr().lhs.operand)"
   ]
  },
  {
   "cell_type": "markdown",
   "metadata": {},
   "source": [
    "For `psi_t_tensor_u_expansion` to simplify properly, we need to specify this default vector-space field, but we should be able to automate this in the future:"
   ]
  },
  {
   "cell_type": "code",
   "execution_count": null,
   "metadata": {},
   "outputs": [],
   "source": [
    "from proveit.numbers import Complex\n",
    "from proveit.linear_algebra import VecSpaces\n",
    "VecSpaces.default_field = Complex"
   ]
  },
  {
   "cell_type": "code",
   "execution_count": null,
   "metadata": {},
   "outputs": [],
   "source": [
    "psi_t_tensor_u__expansion = _psi_t.substitution(TensorProd(_psi_t.lhs, _ket_u))"
   ]
  },
  {
   "cell_type": "code",
   "execution_count": null,
   "metadata": {},
   "outputs": [],
   "source": [
    "output_consolidation = kickbacks_with_QPE1.lhs.operand.output_consolidation(\n",
    "    replacements=[psi_t_tensor_u__expansion.derive_reversed()])"
   ]
  },
  {
   "cell_type": "code",
   "execution_count": null,
   "metadata": {},
   "outputs": [],
   "source": [
    "output_consolidation_from_desired = _psi_t_output.instance_expr.lhs.operand.output_consolidation()"
   ]
  },
  {
   "cell_type": "code",
   "execution_count": null,
   "metadata": {},
   "outputs": [],
   "source": [
    "equiv = output_consolidation.apply_transitivity(output_consolidation_from_desired)"
   ]
  },
  {
   "cell_type": "code",
   "execution_count": null,
   "metadata": {},
   "outputs": [],
   "source": [
    "equiv.sub_right_side_into(kickbacks_with_QPE1)"
   ]
  },
  {
   "cell_type": "code",
   "execution_count": null,
   "metadata": {},
   "outputs": [],
   "source": [
    "%qed"
   ]
  },
  {
   "cell_type": "code",
   "execution_count": null,
   "metadata": {},
   "outputs": [],
   "source": []
  }
 ],
 "metadata": {
  "kernelspec": {
   "display_name": "Python 3",
   "language": "python",
   "name": "python3"
  }
 },
 "nbformat": 4,
 "nbformat_minor": 0
}<|MERGE_RESOLUTION|>--- conflicted
+++ resolved
@@ -144,210 +144,6 @@
    "execution_count": null,
    "metadata": {},
    "outputs": [],
-<<<<<<< HEAD
-   "source": []
-  },
-  {
-   "cell_type": "markdown",
-   "metadata": {},
-   "source": [
-    "### We should automate the following so it isn't necessary."
-   ]
-  },
-  {
-   "cell_type": "code",
-   "execution_count": null,
-   "metadata": {},
-   "outputs": [],
-   "source": [
-    "Neg(subtract(t, one)).simplification()"
-   ]
-  },
-  {
-   "cell_type": "code",
-   "execution_count": null,
-   "metadata": {},
-   "outputs": [],
-   "source": [
-    "t_gt_0 = greater(t, zero).prove()"
-   ]
-  },
-  {
-   "cell_type": "code",
-   "execution_count": null,
-   "metadata": {},
-   "outputs": [],
-   "source": [
-    "from proveit.numbers import Less\n",
-    "Less(Neg(one), zero).prove()"
-   ]
-  },
-  {
-   "cell_type": "code",
-   "execution_count": null,
-   "metadata": {},
-   "outputs": [],
-   "source": [
-    "nt_lt_0 = t_gt_0.left_mult_both_sides(Neg(one))"
-   ]
-  },
-  {
-   "cell_type": "code",
-   "execution_count": null,
-   "metadata": {},
-   "outputs": [],
-   "source": [
-    "nt_lt_0.derive_shifted(one)"
-   ]
-  },
-  {
-   "cell_type": "code",
-   "execution_count": null,
-   "metadata": {},
-   "outputs": [],
-   "source": [
-    "t_geq_1 = greater_eq(t, one).prove()"
-   ]
-  },
-  {
-   "cell_type": "code",
-   "execution_count": null,
-   "metadata": {},
-   "outputs": [],
-   "source": [
-    "nt_leq_1 = t_geq_1.left_mult_both_sides(Neg(one))"
-   ]
-  },
-  {
-   "cell_type": "code",
-   "execution_count": null,
-   "metadata": {},
-   "outputs": [],
-   "source": [
-    "nt_leq_1.derive_shifted(two)"
-   ]
-  },
-  {
-   "cell_type": "code",
-   "execution_count": null,
-   "metadata": {},
-   "outputs": [],
-   "source": [
-    "nt_lt_0.derive_shifted(one)"
-   ]
-  },
-  {
-   "cell_type": "code",
-   "execution_count": null,
-   "metadata": {},
-   "outputs": [],
-   "source": [
-    "from proveit.numbers import Add\n",
-    "Add(t, one).commutation()"
-   ]
-  },
-  {
-   "cell_type": "code",
-   "execution_count": null,
-   "metadata": {},
-   "outputs": [],
-   "source": [
-    "Add(t, two).commutation()"
-   ]
-  },
-  {
-   "cell_type": "code",
-   "execution_count": null,
-   "metadata": {},
-   "outputs": [],
-   "source": [
-    "from proveit.numbers import Interval\n",
-    "tmp_assumptions = defaults.assumptions+(InSet(k, Interval(Add(Neg(t), one), zero)),)\n",
-    "k_gt_ntp1 = greater_eq(k, Add(Neg(t), one)).prove(\n",
-    "    assumptions=tmp_assumptions)"
-   ]
-  },
-  {
-   "cell_type": "code",
-   "execution_count": null,
-   "metadata": {},
-   "outputs": [],
-   "source": [
-    "from proveit.numbers import Integer\n",
-    "Add(k, t).deduce_bound(k_gt_ntp1, assumptions=tmp_assumptions)"
-   ]
-  },
-  {
-   "cell_type": "code",
-   "execution_count": null,
-   "metadata": {},
-   "outputs": [],
-   "source": [
-    "greater(Add(k, t), zero).prove(assumptions=tmp_assumptions)"
-   ]
-  },
-  {
-   "cell_type": "code",
-   "execution_count": null,
-   "metadata": {},
-   "outputs": [],
-   "source": [
-    "InSet(Add(k, t), Integer).prove(assumptions=tmp_assumptions)"
-   ]
-  },
-  {
-   "cell_type": "code",
-   "execution_count": null,
-   "metadata": {},
-   "outputs": [],
-   "source": [
-    "InSet(Add(k, t), Natural).prove(assumptions=tmp_assumptions).generalize(\n",
-    "    k, conditions=[InSet(k, Interval(Add(Neg(t), one), zero))])"
-   ]
-  },
-  {
-   "cell_type": "code",
-   "execution_count": null,
-   "metadata": {},
-   "outputs": [],
-   "source": [
-    "subtract(one, Add(Neg(t), two)).simplification()"
-   ]
-  },
-  {
-   "cell_type": "code",
-   "execution_count": null,
-   "metadata": {},
-   "outputs": [],
-   "source": []
-  },
-  {
-   "cell_type": "code",
-   "execution_count": null,
-   "metadata": {},
-   "outputs": [],
-   "source": [
-    "InSet(MatrixExp(_U, Exp(two, k)), _unitary_U.domain)"
-   ]
-  },
-  {
-   "cell_type": "code",
-   "execution_count": null,
-   "metadata": {},
-   "outputs": [],
-   "source": [
-    "from proveit.logic import And, InSet\n",
-    "And(ExprRange(k, InSet(MatrixExp(_U, Exp(two, k)), _unitary_U.domain), \n",
-    "                                    subtract(t, one), zero, order='decreasing')).conclude_over_expr_range()"
-   ]
-  },
-  {
-   "cell_type": "code",
-   "execution_count": null,
-   "metadata": {},
-   "outputs": [],
-=======
->>>>>>> e2907096
    "source": [
     "phases = ExprTuple(ExprRange(k, Mult(Exp(two, k), _phase), \n",
     "                             subtract(t, one), zero, order='decreasing'))"
