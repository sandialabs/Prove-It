--- conflicted
+++ resolved
@@ -622,36 +622,6 @@
                 
                 for _attempt in (0, 1):               
                     # Handle unary Qmult on a matrix.
-<<<<<<< HEAD
-<<<<<<< HEAD
-                    if op in MatrixSpace.known_memberships:
-                        mspace_memberships = MatrixSpace.known_memberships[op]
-                        print(op)
-                        thm = None
-                        matrix_dimensions = set()
-                        for mspace_membership in mspace_memberships:
-                            mspace = mspace_membership.domain
-                            _m, _n = (mspace.operands['rows'], 
-                                      mspace.operands['columns'])
-                            matrix_dimensions.add((_m, _n))
-                        for _m, _n in matrix_dimensions:
-                            # Prove linear map membership while we are
-                            # at it.
-                    
-                            qmult_matrix_is_linmap.instantiate(
-                                    {m:_m, n:_n, M:op}, preserve_all=True)
-                            used_mspace = mspace
-                            thm = qmult_matrix_in_QmultCodomain
-                        if thm is not None:
-                            # Choose any valid matrix space (the last 
-                            # used ones will do) for the QmultCodomain
-                            # membership proof.
-                            _m, _n = (used_mspace.operands['rows'], 
-                                      used_mspace.operands['columns'])
-                            return thm.instantiate({m:_m, n:_n, M:op})
-=======
-=======
->>>>>>> d8d317ce
                     for mspace_membership in InClass.yield_known_memberships(
                             op, domain_type=MatrixSpace._operator_):
                         mspace = mspace_membership.domain
@@ -666,10 +636,6 @@
                         # membership proof.
                         return qmult_matrix_in_QmultCodomain.instantiate(
                             {m:_m, n:_n, M:op})
-<<<<<<< HEAD
->>>>>>> d8d317cee73114b80c071759ecf5d4f707aee5f6
-=======
->>>>>>> d8d317ce
     
                     # Handle unary Qmult on a ket.
                     for _Hspace in yield_known_hilbert_spaces(op):
