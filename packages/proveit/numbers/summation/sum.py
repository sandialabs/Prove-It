--- conflicted
+++ resolved
@@ -110,7 +110,7 @@
             formatted_inner += self.summand.formatted(format_type, fence=True)
             return maybe_fenced(format_type, formatted_inner, fence=fence)
         else:
-            return OperationOverInstances._formatted(self, format_type, 
+            return OperationOverInstances._formatted(self, format_type,
                                                      fence=fence)
 
     @equality_prover('shallow_simplified', 'shallow_simplify')
@@ -606,11 +606,7 @@
         _f = Lambda(expr.instance_params, summand_remainder)
         _Q = Lambda(expr.instance_params, expr.condition)
         _impl = distribute_through_summation.instantiate(
-<<<<<<< HEAD
-                {i: _i, j: _j, k: _k, f:_f, Q:_Q, b_1_to_j:_b},
-=======
                 {i: _i, j: _j, k: _k, P:_P, Q:_Q, b:_b},
->>>>>>> 33e4c2d4
                 preserve_all=True)
         quantified_eq = _impl.derive_consequent()
         eq.update(quantified_eq.instantiate(
