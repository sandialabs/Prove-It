{
 "cells": [
  {
   "cell_type": "markdown",
   "metadata": {},
   "source": [
    "Theorems (or conjectures) for the theory of <a class=\"ProveItLink\" href=\"theory.ipynb\">proveit.numbers.summation</a>\n",
    "========"
   ]
  },
  {
   "cell_type": "code",
   "execution_count": null,
   "metadata": {},
   "outputs": [],
   "source": [
    "import proveit\n",
    "# Prepare this notebook for defining the theorems of a theory:\n",
    "%theorems_notebook # Keep this at the top following 'import proveit'.\n",
    "from proveit import (a, b, c, d, f, g, i, j, k, l, m, n, x, y, fa, fx,\n",
    "                     gx, gy, P, Px, R, S, Q, Qx)\n",
<<<<<<< HEAD
    "from proveit import Function\n",
    "from proveit.logic import Implies, Forall, Equals, InSet, Card, SetOfAll\n",
=======
    "from proveit import Operation\n",
    "from proveit.core_expr_types import x_1_to_m, y_1_to_n, fi, fj, gi, gj\n",
    "from proveit.logic import Card, Equals, Forall, Implies, InSet, NotEquals, SetOfAll\n",
>>>>>>> 5e12168a
    "from proveit.numbers import (Add, Abs, Exp, frac, greater, Less, LessEq,\n",
    "                             Mult, number_ordering, subtract, Sum)\n",
    "from proveit.numbers import Natural, NaturalPos, Integer, Real\n",
    "from proveit.numbers import Complex, Interval, zero, one, two, infinity\n",
    "from proveit.numbers.summation import al, ak, bl, bk"
   ]
  },
  {
   "cell_type": "code",
   "execution_count": null,
   "metadata": {},
   "outputs": [],
   "source": [
    "%begin theorems"
   ]
  },
  {
   "cell_type": "code",
   "execution_count": null,
   "metadata": {},
   "outputs": [],
   "source": [
    "distributive_summation = (\n",
    "    Forall(\n",
    "        f,\n",
    "    Forall(\n",
    "        x,\n",
    "    Forall(\n",
    "    (j, k),\n",
    "    Equals(Sum(i, Mult(x, fi), domain=Interval(j, k)),\n",
    "           Mult(x, Sum(i, fi, domain=Interval(j, k)))),\n",
    "    domain=Integer),\n",
    "    domain=Complex)))"
   ]
  },
  {
   "cell_type": "code",
   "execution_count": null,
   "metadata": {},
   "outputs": [],
   "source": [
    "distributive_summation_spec = (\n",
    "    Forall(\n",
    "        (f, g),\n",
    "    Forall(\n",
    "        (x),\n",
    "    Forall(\n",
    "    (c, d),\n",
    "    Equals(Sum(j, Mult(Mult(x, gj), fj), domain=Interval(c, d)),\n",
    "           Mult(x, Sum(j, Mult(gj, fj), domain=Interval(c, d)))),\n",
    "    domain=Integer),\n",
    "    domain=Complex)))"
   ]
  },
  {
   "cell_type": "markdown",
   "metadata": {},
   "source": [
    "#### Several basic closure theorems: if we sum up terms each of which belongs to set S, we generally end up with a sum in set S as well."
   ]
  },
  {
   "cell_type": "code",
   "execution_count": null,
   "metadata": {},
   "outputs": [],
   "source": [
    "summation_nat_closure = Forall(\n",
    "    [P, Q], Implies(Forall(x, InSet(Px, Natural), condition=Qx), \n",
    "                    InSet(Sum(x, Px, condition=Qx), domain=Natural)))"
   ]
  },
  {
   "cell_type": "code",
   "execution_count": null,
   "metadata": {},
   "outputs": [],
   "source": [
    "summation_nat_pos_closure = Forall(\n",
    "    [P, Q], Implies(Forall(x, InSet(Px, NaturalPos), condition=Qx), \n",
    "                    InSet(Sum(x, Px, condition=Qx), domain=NaturalPos)))"
   ]
  },
  {
   "cell_type": "code",
   "execution_count": null,
   "metadata": {},
   "outputs": [],
   "source": [
    "summation_int_closure = Forall(\n",
    "    [P, Q], Implies(Forall(x, InSet(Px, Integer), condition=Qx), \n",
    "                    InSet(Sum(x, Px, condition=Qx), domain=Integer)))"
   ]
  },
  {
   "cell_type": "code",
   "execution_count": null,
   "metadata": {},
   "outputs": [],
   "source": [
    "summation_real_closure = Forall(\n",
    "    [P, Q], Implies(Forall(x, InSet(Px, Real), condition=Qx), \n",
    "                       InSet(Sum(x, Px, condition=Qx), domain=Real)))"
   ]
  },
  {
   "cell_type": "code",
   "execution_count": null,
   "metadata": {},
   "outputs": [],
   "source": [
    "summation_complex_closure = Forall(\n",
    "    [P, Q], Implies(Forall(x, InSet(Px, Complex), condition=Qx), \n",
    "                       InSet(Sum(x, Px, condition=Qx), domain=Complex)))"
   ]
  },
  {
   "cell_type": "markdown",
   "metadata": {},
   "source": [
    "##### Splitting up summations"
   ]
  },
  {
   "cell_type": "code",
   "execution_count": null,
   "metadata": {},
   "outputs": [],
   "source": [
    "sum_split_general = (\n",
    "    Forall(f,\n",
    "           Forall([a, b, c],\n",
    "                  Equals(Sum(x, fx, domain=Interval(a, c)),\n",
    "                         Add(Sum(x, fx, domain=Interval(a, b)),\n",
    "                             Sum(x, fx, domain=Interval(Add(b, one), c)))),\n",
    "                   domain=Integer, conditions=[number_ordering(LessEq(a, b), LessEq(b, c))])\n",
    "    ))"
   ]
  },
  {
   "cell_type": "code",
   "execution_count": null,
   "metadata": {},
   "outputs": [],
   "source": [
    "sum_split_after = (\n",
    "    Forall(f,\n",
    "           Forall([a, b, c],\n",
    "                  Equals(Sum(x, fx, domain=Interval(a, c)),\n",
    "                         Add(Sum(x, fx, domain=Interval(a, b)),\n",
    "                             Sum(x, fx, domain=Interval(Add(b, one), c)))),\n",
    "                   domain=Integer, conditions=[LessEq(a, b), Less(b, c)])\n",
    "    ))"
   ]
  },
  {
   "cell_type": "code",
   "execution_count": null,
   "metadata": {},
   "outputs": [],
   "source": [
    "sum_split_before = (\n",
    "    Forall(f,\n",
    "           Forall([a, b, c],\n",
    "                  Equals(Sum(x, fx, domain=Interval(a, c)),\n",
    "                         Add(Sum(x, fx, domain=Interval(a, subtract(b, one))),\n",
    "                             Sum(x, fx, domain=Interval(b, c)))),\n",
    "                  domain=Integer,\n",
    "                  conditions=[Less(a, b), LessEq(b, c)])\n",
    "    ))"
   ]
  },
  {
   "cell_type": "code",
   "execution_count": null,
   "metadata": {},
   "outputs": [],
   "source": [
    "sum_split_first = (\n",
    "    Forall(f,\n",
    "        Forall((a, b),\n",
    "               Equals(Sum(x, fx, domain=Interval(a, b)),\n",
    "                      Add(fa, Sum(x, fx, domain=Interval(Add(a, one), b)))),\n",
    "        domain=Integer,\n",
    "        conditions=[Less(a, b)])\n",
    "      ))"
   ]
  },
  {
   "cell_type": "markdown",
   "metadata": {},
   "source": [
    "#### Index shifting"
   ]
  },
  {
   "cell_type": "code",
   "execution_count": null,
   "metadata": {},
   "outputs": [],
   "source": [
    "index_shift = (\n",
    "    Forall(f,\n",
    "           Forall((a, b, c),\n",
    "                  Equals(Sum(x, Function(f, x), domain=Interval(a, b)),\n",
    "                         Sum(x, Function(f, subtract(x, c)),\n",
    "                             domain=Interval(Add(a, c), Add(b, c)))),\n",
    "                  domain=Integer)\n",
    "    ))"
   ]
  },
  {
   "cell_type": "code",
   "execution_count": null,
   "metadata": {},
   "outputs": [],
   "source": [
    "sum_zero_and_one = (\n",
    "    Forall(f,\n",
    "           Equals(Sum(n, Function(f, n), domain=Interval(zero, one)),\n",
    "                  Add(Function(f, zero), Function(f, one)))\n",
    "    ))"
   ]
  },
  {
   "cell_type": "markdown",
   "metadata": {},
   "source": [
    "#### Some specific summation formulas"
   ]
  },
  {
   "cell_type": "code",
   "execution_count": null,
   "metadata": {},
   "outputs": [],
   "source": [
    "# finite_geom_sum = (\n",
    "#     Forall([x, n],\n",
    "#            Equals(Sum(m, Exp(x, m), domain=Interval(zero, n)),\n",
    "#                   frac(subtract(one, Exp(x, Add(n, one))),\n",
    "#                        subtract(one, x))),\n",
    "#            domains=[Complex, NaturalPos]))"
   ]
  },
  {
   "cell_type": "code",
   "execution_count": null,
   "metadata": {},
   "outputs": [],
   "source": [
    "finite_geom_sum = (\n",
    "    Forall([x, n],\n",
    "           Equals(Sum(i, Exp(x, i), domain=Interval(zero, n)),\n",
    "                  frac(subtract(one, Exp(x, Add(n, one))),\n",
    "                       subtract(one, x))),\n",
    "           domains=[Complex, Natural],\n",
    "           conditions=[NotEquals(x, one)]))"
   ]
  },
  {
   "cell_type": "code",
   "execution_count": null,
   "metadata": {},
   "outputs": [],
   "source": [
    "gen_finite_geom_sum = (\n",
    "        Forall(x,\n",
    "        Forall((j, k),\n",
    "               Equals(Sum(i, Exp(x, i), domain=Interval(j, k)),\n",
    "                      frac(subtract(Exp(x, j), Exp(x, Add(k, one))), subtract(one, x))),\n",
    "        domain=Integer, condition=LessEq(j, k)),\n",
    "        domain=Complex, condition=NotEquals(x, one)))"
   ]
  },
  {
   "cell_type": "code",
   "execution_count": null,
   "metadata": {},
   "outputs": [],
   "source": [
    "inf_geom_sum = Forall(x, Equals(Sum(m,Exp(x,m),\n",
    "                                  domain=Interval(zero, infinity)), \n",
    "                              frac(one,subtract(one,x))),\n",
    "                    domain=Complex, condition=Less(Abs(x), one))"
   ]
  },
  {
   "cell_type": "code",
   "execution_count": null,
   "metadata": {},
   "outputs": [],
   "source": [
    "sum_first_n_int = Forall(n,\n",
    "                       Equals( Sum(k, k, domain=Interval(one, n)),\n",
    "                               frac(Mult(n, Add(n, one)), two) ),\n",
    "                       domain=NaturalPos)"
   ]
  },
  {
   "cell_type": "code",
   "execution_count": null,
   "metadata": {},
   "outputs": [],
   "source": [
    "same_sums = (\n",
    "    Forall((f, g),\n",
    "           Forall((m, n),\n",
    "                  Implies(Forall(k,\n",
    "                                 Equals(Function(f, k), Function(g, k)),\n",
    "                                 domain=Interval(m, n)),\n",
    "                          Equals(Sum(l, Function(f, l), domain=Interval(m, n)),\n",
    "                                 Sum(l, Function(g, l), domain=Interval(m, n)))),\n",
    "                  domain=Integer)))"
   ]
  },
  {
   "cell_type": "code",
   "execution_count": null,
   "metadata": {},
   "outputs": [],
   "source": [
    "# Could also make such a theorem to apply whenever addition is\n",
    "# commutative, not just for the Complex numbers.\n",
    "equiv_sums = (\n",
    "    Forall((f, g, R, S),\n",
    "           Implies(Forall(a, InSet(fa, Complex), domain=R),\n",
    "                   Equals(Sum(x, fx, domain=R),\n",
    "                          Sum(y, Function(f, gy), domain=S))),\n",
    "           conditions=[Equals(SetOfAll(y, gy, domain=S), R)]))"
   ]
  },
  {
   "cell_type": "code",
   "execution_count": null,
   "metadata": {},
   "outputs": [],
   "source": [
    "bounded_sum = Forall((S, f, g), Implies(Forall(x, LessEq(\n",
    "    fx, gx), domain=S), LessEq(Sum(x, fx, domain=S), Sum(x, gx, domain=S))))"
   ]
  },
  {
   "cell_type": "code",
   "execution_count": null,
   "metadata": {},
   "outputs": [],
   "source": [
    "weak_summation_from_summands_bound = Forall(\n",
    "    (a, b, S), Implies(Forall(k, LessEq(ak, bk), domain=S),\n",
    "                       LessEq(Sum(l, al, domain=S),\n",
    "                              Sum(l, bl, domain=S))))"
   ]
  },
  {
   "cell_type": "code",
   "execution_count": null,
   "metadata": {},
   "outputs": [],
   "source": [
    "strong_summation_from_summands_bound = Forall(\n",
    "    (a, b, S), Implies(Forall(k, Less(ak, bk), domain=S),\n",
    "                       Less(Sum(l, al, domain=S),\n",
    "                            Sum(l, bl, domain=S))),\n",
    "                      condition=greater(Card(S), zero))"
   ]
  },
  {
   "cell_type": "code",
   "execution_count": null,
   "metadata": {},
   "outputs": [],
   "source": [
    "%end theorems"
   ]
  },
  {
   "cell_type": "code",
   "execution_count": null,
   "metadata": {},
   "outputs": [],
   "source": []
  }
 ],
 "metadata": {
  "kernelspec": {
   "display_name": "Python 3",
   "language": "python",
   "name": "python3"
  }
 },
 "nbformat": 4,
 "nbformat_minor": 0
}<|MERGE_RESOLUTION|>--- conflicted
+++ resolved
@@ -19,14 +19,11 @@
     "%theorems_notebook # Keep this at the top following 'import proveit'.\n",
     "from proveit import (a, b, c, d, f, g, i, j, k, l, m, n, x, y, fa, fx,\n",
     "                     gx, gy, P, Px, R, S, Q, Qx)\n",
-<<<<<<< HEAD
     "from proveit import Function\n",
     "from proveit.logic import Implies, Forall, Equals, InSet, Card, SetOfAll\n",
-=======
     "from proveit import Operation\n",
     "from proveit.core_expr_types import x_1_to_m, y_1_to_n, fi, fj, gi, gj\n",
     "from proveit.logic import Card, Equals, Forall, Implies, InSet, NotEquals, SetOfAll\n",
->>>>>>> 5e12168a
     "from proveit.numbers import (Add, Abs, Exp, frac, greater, Less, LessEq,\n",
     "                             Mult, number_ordering, subtract, Sum)\n",
     "from proveit.numbers import Natural, NaturalPos, Integer, Real\n",
