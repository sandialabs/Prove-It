--- conflicted
+++ resolved
@@ -601,15 +601,12 @@
     Special function for square root version of an exponential.
     '''
     return Exp(base, frac(one, two))
-<<<<<<< HEAD
-=======
 
 def sqrd(base):
     '''
     Special function for squaring root version of an exponential.
     '''
     return Exp(base, two)
->>>>>>> 1ab683fb
 
 
 # Register these expression equivalence methods:
