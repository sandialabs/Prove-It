from proveit import (Literal, Function, ExprTuple, InnerExpr, ProofFailure,
                     maybe_fenced_string, USE_DEFAULTS, defaults,
                     StyleOptions, prover, equality_prover, relation_prover)
from proveit.logic import InSet, Membership
import proveit
from proveit import a, b, c, k, m, n, x, S
from proveit import (defaults, Literal, Function, ExprTuple, InnerExpr,
                     ProofFailure, maybe_fenced_string, USE_DEFAULTS,
                     StyleOptions)
from proveit.logic import InSet, Membership
from proveit.numbers import one, two, Div, frac, num, Real
from proveit.numbers import NumberOperation


class Exp(NumberOperation):
    '''
    An Expression class to represent an exponentiation.  Derive from
    Function since infix notation should not be a style option.
    '''
    # operator of the Exp operation.
    _operator_ = Literal(string_format='Exp', theory=__file__)

    def __init__(self, base, exponent, *, styles=None):
        r'''
        Raise base to exponent power.
        '''
        self.base = base
        self.exponent = exponent
        NumberOperation.__init__(self, Exp._operator_, (base, exponent),
                                 styles=styles)

    def remake_constructor(self):
        if self.get_style('exponent') == 'radical':
            # Use a different constructor if using the 'radical' style.
            if self.exponent == frac(one, two):
                return 'sqrt'
            else:
                raise ValueError(
                    "Unkown radical type, exponentiating to the power "
                    "of %s" % str(
                        self.exponent))
        return Function.remake_constructor(self)

    def remake_arguments(self):
        '''
        Yield the argument values or (name, value) pairs
        that could be used to recreate the Operation.
        '''
        if self.get_style('exponent') == 'radical':
            yield self.base
        else:
            yield self.base
            yield self.exponent

    def string(self, **kwargs):
        return self.formatted('string', **kwargs)

    def latex(self, **kwargs):
        return self.formatted('latex', **kwargs)

    def formatted(self, format_type, **kwargs):
        # begin building the inner_str
        inner_str = self.base.formatted(
            format_type, fence=True, force_fence=True)
        if self.get_style('exponent') == 'raised':
            inner_str = (
                inner_str
                + r'^{' + self.exponent.formatted(format_type, fence=False)
                + '}')
        elif self.get_style('exponent') == 'radical':
            if self.exponent == frac(one, two):
                if format_type == 'string':
                    inner_str = (
                        r'sqrt('
                        + self.base.formatted(format_type, fence=True,
                                              force_fence=True)
                        + ')')
                elif format_type == 'latex':
                    inner_str = (
                        r'\sqrt{'
                        + self.base.formatted(format_type, fence=True,
                                              force_fence=True)
                        + '}')
            else:
                raise ValueError(
                    "Unkown radical type, exponentiating to the power "
                    "of %s" % str(
                        self.exponent))

        # only fence if force_fence=True (nested exponents is an
        # example of when fencing must be forced)
        kwargs['fence'] = (
            kwargs['force_fence'] if 'force_fence' in kwargs else False)
        return maybe_fenced_string(inner_str, **kwargs)

    def membership_object(self, element):
        return ExpSetMembership(element, self)

    def style_options(self):
        '''
        Returns the StyleOptions object for this Exp.
        '''
        options = StyleOptions(self)
        default_exp_style = ('radical' if self.exponent==frac(one, two)
                             else 'raised')
        options.add_option(
                name = 'exponent',
                description = ("'raised': exponent as a superscript; "
                               "'radical': using a radical sign"),
                default = default_exp_style,
                related_methods = ('with_radical', 'without_radical'))
        return options

    def with_radical(self):
        return self.with_styles(exponent='radical')

    def without_radical(self):
        return self.with_styles(exponent='raised')

    @equality_prover('shallow_simplified', 'shallow_simplify')
    def shallow_simplification(self, *, must_evaluate=False,
                               **defaults_config):
        '''
<<<<<<< HEAD
        Returns a proven evaluation equation for this Exp
        expression assuming the operands have been simplified or
        raises an EvaluationError or ProofFailure (e.g., if appropriate
        number set membership has not been proven).
=======
        Returns a proven simplification equation for this Exp
        expression assuming the operands have been simplified.
>>>>>>> 31d823fa

        Handles the following evaluations:
            a^0 = 1 for any complex a
            0^x = 0 for any positive x
            1^x = 1 for any complex x
            x^n = x*x*...*x = ? for a natural n and irreducible x.
        
        Handles a zero or one exponent or zero or one base as
        simplifications.
        '''
        from proveit.relation import TransRelUpdater
        from proveit.logic import EvaluationError, is_irreducible_value
<<<<<<< HEAD
        from proveit.numbers import (zero, one, is_literal_int)
        from . import (exp_zero_eq_one, exponentiated_zero,
=======
        from proveit.logic import InSet
        from proveit.numbers import (zero, one, two, is_literal_int,
                                     Rational, Abs)
        from . import (exp_zero_eq_one, exponentiated_zero, 
>>>>>>> 31d823fa
                       exponentiated_one, exp_nat_pos_expansion)
        from . import complex_x_to_first_power_is_x

        if self.exponent == zero:
            return exp_zero_eq_one.instantiate({a: self.base})  # =1
        elif self.base == zero:
            # Will fail if the exponent is not positive, but this
            # is the only sensible thing to try.
            return exponentiated_zero.instantiate({x: self.exponent})  # =0
        elif self.base == one:
            return exponentiated_one.instantiate({x: self.exponent})  # =1
        elif (is_irreducible_value(self.base) and
                  is_literal_int(self.exponent) and
                  self.exponent.as_int() > 1):
            expr = self
            eq = TransRelUpdater(expr)
            expr = eq.update(exp_nat_pos_expansion.instantiate(
                    {x:self.base, n:self.exponent}))
            # We should come up with a better way of reducing
            # ExprRanges representing repetitions:
            _n = self.exponent.as_int()
            if _n <= 0 or _n > 9:
                raise NotImplementedError("Currently only implemented for 1-9")
            repetition_thm = proveit.numbers.numerals.decimals \
                .__getattr__('reduce_%s_repeats' % _n)
            rep_reduction = repetition_thm.instantiate({x: self.base})
            expr = eq.update(expr.inner_expr().operands.substitution(
                    rep_reduction.rhs))
            expr = eq.update(expr.evaluation())
            return eq.relation
        elif must_evaluate:
            if not all(is_irreducible_value(operand) for
                       operand in self.operands):
                for operand in self.operands:
                    if not is_irreducible_value(operand):
                        # The simplification of the operands may not have
                        # worked hard enough.  Let's work harder if we
                        # must evaluate.            
                        operand.evalution()
                return self.evaluation()            
            raise EvaluationError(self)
            
        if self.exponent == one:
            return complex_x_to_first_power_is_x.instantiate({x: self.base})
        if (isinstance(self.base, Exp) and
            isinstance(self.base.exponent, Div) and
            self.base.exponent.numerator == one and
                self.base.exponent.denominator == self.exponent):
            from . import nth_power_of_nth_root
            _n, _x = nth_power_of_nth_root.instance_params
            return nth_power_of_nth_root.instantiate(
                {_n: self.exponent, _x: self.base.base})
        elif (isinstance(self.base, Exp) and
            isinstance(self.exponent, Div) and
            self.exponent.numerator == one and
                self.exponent.denominator == self.base.exponent):
            from . import nth_root_of_nth_power, sqrt_of_square
            _n = self.base.exponent
            _x =  self.base.base
            if _n == two:
                return sqrt_of_square.instantiate({x: _x})
            return nth_root_of_nth_power.instantiate({n: _n, x: _x})
        expr = self
        # for convenience updating our equation:
        eq = TransRelUpdater(expr)
        if self.exponent == two and isinstance(self.base, Abs):
            from . import (square_abs_rational_simp,
                                     square_abs_real_simp)
            # |a|^2 = a if a is real
            rational_base = InSet(self.base, Rational).proven()
            real_base = InSet(self.base, Real).proven()
            thm = None
            if rational_base:
                thm = square_abs_rational_simp
            elif real_base:
                thm = square_abs_real_simp
            if thm is not None:
                simp = thm.instantiate({a: self.base.operand})
                expr = eq.update(simp)
                # A further simplification may be possible after
                # eliminating the absolute value.
                expr = eq.update(expr.simplification())

        return eq.relation

    @relation_prover
    def not_equal(self, other, **defaults_config):
        '''
        Attempt to prove that self is not equal to other.
        '''
        from proveit.logic import NotEquals
        from proveit.numbers import zero
        if other == zero:
            return self.deduce_not_zero()
        # If it isn't a special case treated here, just use
        # conclude-as-folded.
        return NotEquals(self, other).conclude_as_folded()

    @relation_prover
    def deduce_not_zero(self, **defaults_config):
        '''
        Prove that this exponential is not zero given that
        the base is not zero.
        '''
        from proveit.logic import InSet
        from proveit.numbers import RationalPos
        from . import exp_rational_non_zero__not_zero, exp_not_eq_zero
        if (not exp_not_eq_zero.is_usable() or (
                InSet(self.base, RationalPos).proven() and
                InSet(self.exponent, RationalPos).proven())):
            # Special case where the base and exponent are RationalPos.
            return exp_rational_non_zero__not_zero.instantiate(
                {a: self.base, b: self.exponent})
        return exp_not_eq_zero.instantiate(
            {a: self.base, b: self.exponent})

    @equality_prover('expanded', 'expand')
    def expansion(self, **defaults_config):
        '''
        From self of the form x^n return x^n = x(x)...(x).
        For example, Exp(x, two).expansion(assumptions)
        should return: assumptions |- (x^2) =  (x)(x). Currently only
        implemented explicitly for powers of n=2 and n=3.
        '''
        exponent = self.exponent
        if exponent == num(2):
            from . import square_expansion
            _x = square_expansion.instance_param
            return square_expansion.instantiate({_x: self.base})

        if exponent == 3:
            from . import cube_expansion
            _x = cube_expansion.instance_param
            return cube_expansion.instantiate({_x: self.base})

        raise ValueError("Exp.expansion() implemented only for exponential "
                         "powers n=2 or n=3, but received an exponential "
                         "power of {0}.".format(exponent))

    @equality_prover('distributed', 'distribute')
    def distribution(self, **defaults_config):
        '''
        Equate this exponential to a form in which the exponent
        is distributed over factors, or a power of a power reduces to
        a power of multiplied exponents.
        Examples:
            (a*b*c)^f = a^f * b^f * c^f
            (a/b)^f = (a^f / b^f)
            (a^b)^c = a^(b*c)
        '''
        from proveit.numbers import Mult, Div, NaturalPos, RealPos, Real
        from . import (
            posnat_power_of_product, posnat_power_of_products,
            posnat_power_of_quotient, posnat_power_of_posnat_power,
            pos_power_of_product, pos_power_of_products,
            pos_power_of_quotient, pos_power_of_pos_power,
            real_power_of_product, real_power_of_products,
            real_power_of_quotient, real_power_of_real_power,
            complex_power_of_product, complex_power_of_products,
            complex_power_of_quotient, complex_power_of_complex_power)
        base = self.base
        exponent = self.exponent
        if isinstance(base, Mult):
            if self.base.operands.is_double():
                _a, _b = self.base.operands
            else:
                _m = self.base.operands.num_elements()
                _a = self.base.operands
            if InSet(exponent, NaturalPos).proven():
                if self.base.operands.is_double():
                    return posnat_power_of_product.instantiate(
                        {a: _a, b: _b, n: exponent})
                else:
                    return posnat_power_of_products.instantiate(
                        {m: _m, a: _a, n: exponent})
            elif InSet(exponent, RealPos).proven():
                if self.base.operands.is_double():
                    return pos_power_of_product.instantiate(
                        {a: _a, b: _b, c: exponent})
                else:
                    return pos_power_of_products.instantiate(
                        {m: _m, a: _a, b: exponent})
            elif InSet(exponent, Real).proven():
                if self.base.operands.is_double():
                    return real_power_of_product.instantiate(
                        {a: _a, b: _b, c: exponent})
                else:
                    return real_power_of_products.instantiate(
                        {m: _m, a: _a, b: exponent})
            else:  # Complex is the default
                if self.base.operands.is_double():
                    return complex_power_of_product.instantiate(
                        {a: _a, b: _b, c: exponent})
                else:
                    return complex_power_of_products.instantiate(
                        {m: _m, a: _a, b: exponent})
        elif isinstance(base, Div):
            assert self.base.operands.is_double()
            _a, _b = self.base.operands
            if InSet(exponent, NaturalPos).proven():
                return posnat_power_of_quotient.instantiate(
                    {a: _a, b: _b, n: exponent})
            else:
                if InSet(exponent, RealPos).proven():
                    thm = pos_power_of_quotient
                elif InSet(exponent, Real).proven():
                    thm = real_power_of_quotient
                else:  # Complex is the default
                    thm = complex_power_of_quotient
                return thm.instantiate(
                    {a: _a, b: _b, c: exponent})
        elif isinstance(base, Exp):
            _a = base.base
            if InSet(exponent, NaturalPos).proven():
                _m, _n = base.exponent, exponent
                return posnat_power_of_posnat_power.instantiate(
                    {a: _a, m: _m, n: _n})
            else:
                _b, _c = base.exponent, exponent
                if InSet(exponent, RealPos).proven():
                    thm = pos_power_of_pos_power
                elif InSet(exponent, Real).proven():
                    thm = real_power_of_real_power
                else:  # Complex is the default
                    thm = complex_power_of_complex_power
                return thm.instantiate(
                    {a: _a, b: _b, c: _c})
        else:
            raise ValueError("May only distribute an exponent over a "
                             "product or fraction.")

    """
    def distribute_exponent(self, assumptions=frozenset()):
        from proveit.numbers import Div
        from proveit.numbers.division.theorems import (
                frac_int_exp_rev, frac_nat_pos_exp_rev)
        if isinstance(self.base, Div):
            exponent = self.exponent
            try:
                deduce_in_natural_pos(exponent, assumptions)
                deduce_in_complex([self.base.numerator, self.base.denominator],
                                  assumptions)
                deduce_not_zero(self.base.denominator, assumptions)
                return frac_nat_pos_exp_rev.instantiate(
                        {n:exponent}).instantiate(
                            {a:self.numerator.base, b:self.denominator.base})
            except:
                deduce_in_integer(exponent, assumptions)
                deduce_in_complex([self.base.numerator, self.base.denominator],
                                  assumptions)
                deduce_not_zero(self.base.numerator, assumptions)
                deduce_not_zero(self.base.denominator, assumptions)
                return frac_int_exp_rev.instantiate(
                        {n:exponent}).instantiate(
                            {a:self.base.numerator, b:self.base.denominator})
        raise Exception('distribute_exponent currently only implemented for a '
                        'fraction base')
    """

    def raise_exp_factor(self, exp_factor, assumptions=USE_DEFAULTS):
        # Note: this is out-of-date.  Distribution handles this now,
        # except it doesn't deal with the negation part
        # (do we need it to?)
        from proveit.numbers import Neg
        from .theorems import int_exp_of_exp, int_exp_of_neg_exp
        if isinstance(self.exponent, Neg):
            b_times_c = self.exponent.operand
            thm = int_exp_of_neg_exp
        else:
            b_times_c = self.exponent
            thm = int_exp_of_exp
        if not hasattr(b_times_c, 'factor'):
            raise ValueError('Exponent not factorable, may not raise the '
                             'exponent factor.')
        factor_eq = b_times_c.factor(exp_factor, pull='right',
                                     group_remainder=True,
                                     assumptions=assumptions)
        if factor_eq.lhs != factor_eq.rhs:
            # factor the exponent first, then raise this exponent factor
            factored_exp_eq = factor_eq.substitution(self)
            return factored_exp_eq.apply_transitivity(
                factored_exp_eq.rhs.raise_exp_factor(exp_factor,
                                                     assumptions=assumptions))
        n_sub = b_times_c.operands[1]
        a_sub = self.base
        b_sub = b_times_c.operands[0]
        deduce_not_zero(a_sub, assumptions)
        deduce_in_integer(n_sub, assumptions)
        deduce_in_complex([a_sub, b_sub], assumptions)
        return thm.instantiate({n: n_sub}).instantiate(
            {a: a_sub, b: b_sub}).derive_reversed()

    def exponent_separation(self, assumptions=USE_DEFAULTS):
        '''
        From self of the form x^{a+b} deduce and return the equality
        x^{a+b} = x^a x^b. For example,
            Exp(x, Add(two, c)).split_exponent_sum()
        (with the apprpriate assumptions) should return:
            |- (x^{2+c}) =  x^2 x^c.
        '''
        # among other things, convert any assumptions=None
        # to assumptions=()
        # assumptions = defaults.checkedAssumptions(assumptions)

        from proveit.numbers import Add, Mult

        # implement only for the case in which exponent is an Add
        if not isinstance(self.exponent, Add):
            raise NotImplementedError(
            "'Exp.exponent_separation()' implemented only for cases in which "
            "the exponent appears as a sum (i.e. in the Add class). The "
            "exponent in this case is {0}.".format(self.exponent))

        # list the addends in the exponent, which become exponents
        the_exponents = self.exponent.operands

        # list the new exponential factors
        the_new_factors = [Exp(self.base, new_exp) for new_exp in the_exponents]

        # create the new equivalent product (Mult)
        mult_equiv = Mult(*the_new_factors)

        # use the Mult.exponent_combination() to deduce equality to self
        exp_separated = mult_equiv.exponent_combination(
                assumptions=assumptions)

        # reverse the equality relationship and return
        return exp_separated.derive_reversed(assumptions=assumptions)


    def lower_outer_exp(self, assumptions=frozenset()):
        #
        from proveit.numbers import Neg
        from .theorems import (
            int_exp_of_exp,
            int_exp_of_neg_exp,
            neg_int_exp_of_exp,
            neg_int_exp_of_neg_exp)
        if not isinstance(self.base, Exp):
            raise Exception('May only apply lower_outer_exp to nested '
                            'Exp operations')
        if isinstance(
                self.base.exponent,
                Neg) and isinstance(
                self.exponent,
                Neg):
            b_, n_ = self.base.exponent.operand, self.exponent.operand
            thm = neg_int_exp_of_neg_exp
        elif isinstance(self.base.exponent, Neg):
            b_, n_ = self.base.exponent.operand, self.exponent
            thm = int_exp_of_neg_exp
        elif isinstance(self.exponent, Neg):
            b_, n_ = self.base.exponent, self.exponent.operand
            thm = neg_int_exp_of_exp
        else:
            b_, n_ = self.base.exponent, self.exponent
            thm = int_exp_of_exp
        a_ = self.base.base
        deduce_not_zero(self.base.base, assumptions)
        deduce_in_integer(n_, assumptions)
        deduce_in_complex([a_, b_], assumptions)
        return thm.instantiate({n: n_}).instantiate({a: a_, b: b_})

    @relation_prover
    def deduce_in_number_set(self, number_set, **defaults_config):
        '''
        Attempt to prove that this exponentiation expression is in the
        given number set.
        '''
        from proveit.logic import InSet, NotEquals
        from proveit.numbers.exponentiation import (
            exp_complex_closure, exp_natpos_closure, exp_int_closure,
            exp_rational_closure_nat_power, exp_rational_nonzero_closure,
            exp_rational_pos_closure, exp_real_closure_nat_power,
            exp_real_pos_closure, exp_real_non_neg_closure,
            exp_complex_closure, exp_complex_nonzero_closure,
            sqrt_complex_closure, sqrt_real_closure,
            sqrt_real_pos_closure, sqrt_real_non_neg_closure)
        from proveit.numbers import (
            Natural, NaturalPos, Integer,
            Rational, RationalPos, RationalNonZero,
            Real, RealNonNeg, RealPos, Complex, ComplexNonZero)
        from proveit.numbers import zero

        if number_set == NaturalPos:
            return exp_natpos_closure.instantiate(
                {a: self.base, b: self.exponent})
        elif number_set == Natural:
            # Use the NaturalPos closure which applies for
            # any Natural base and exponent.
            self.deduce_in_number_set(NaturalPos)
            return InSet(self, Natural).prove()
        elif number_set == Integer:
            return exp_int_closure.instantiate(
                {a: self.base, b: self.exponent})
        elif number_set == Rational:
            power_is_nat = InSet(self.exponent, Natural)
            if not power_is_nat.proven():
                # Use the RationalNonZero closure which works
                # for negative exponents as well.
                self.deduce_in_number_set(RationalNonZero)
                return InSet(self, Rational).prove()
            return exp_rational_closure_nat_power.instantiate(
                    {a: self.base, b: self.exponent})
        elif number_set == RationalNonZero:
            return exp_rational_nonzero_closure.instantiate(
                    {a: self.base, b: self.exponent})
        elif number_set == RationalPos:
            return exp_rational_pos_closure.instantiate(
                    {a: self.base, b: self.exponent})
        elif number_set == Real:
            if self.exponent == frac(one, two):
                return sqrt_real_closure.instantiate(
                    {a: self.base, b: self.exponent})
            else:
                power_is_nat = InSet(self.exponent, Natural)
                if not power_is_nat.proven():
                    # Use the RealPos closure which allows
                    # any real exponent but requires a
                    # non-negative base.
                    self.deduce_in_number_set(RealPos)
                    return InSet(self, Real).prove()
                return exp_real_closure_nat_power.instantiate(
                        {a: self.base, b: self.exponent})
        elif number_set == RealPos:
            if self.exponent == frac(one, two):
                return sqrt_real_pos_closure.instantiate({a: self.base})
            else:
                return exp_real_pos_closure.instantiate(
                    {a: self.base, b: self.exponent})
        elif number_set == RealNonNeg:
            if self.exponent == frac(one, two):
                return sqrt_real_non_neg_closure.instantiate({a: self.base})
            else:
                return exp_real_non_neg_closure.instantiate(
                    {a: self.base, b: self.exponent})
        elif number_set == Complex:
            if self.exponent == frac(one, two):
                return sqrt_complex_closure.instantiate(
                    {a: self.base})
            else:
                return exp_complex_closure.instantiate(
                    {a: self.base, b: self.exponent})
        elif number_set == ComplexNonZero:
            return exp_complex_nonzero_closure.instantiate(
                    {a: self.base, b: self.exponent})

        raise NotImplementedError(
            "'Exp.deduce_in_number_set' not implemented for the %s set"
            % str(number_set))


class ExpSetMembership(Membership):
    '''
    Defines methods that apply to membership in an exponentiated set.
    '''

    def __init__(self, element, domain):
        Membership.__init__(self, element, domain)
        self.domain = domain

    @prover
    def conclude(self, **defaults_config):
        '''
        Attempt to conclude that the element is in the exponentiated set.
        '''
        from proveit.logic import InSet
        from proveit.logic.sets.membership import (
            exp_set_0, exp_set_1, exp_set_2, exp_set_3, exp_set_4, exp_set_5,
            exp_set_6, exp_set_7, exp_set_8, exp_set_9)
        from proveit.numbers import zero, is_literal_int, DIGITS
        element = self.element
        domain = self.domain
        elem_in_set = InSet(element, domain)
        if not isinstance(element, ExprTuple):
            raise ProofFailure(
                elem_in_set, defaults.assumptions,
                "Can only automatically deduce membership in exponentiated "
                "sets for an element that is a list")
        exponent_eval = domain.exponent.evaluation()
        exponent = exponent_eval.rhs
        base = domain.base
        if is_literal_int(exponent):
            if exponent == zero:
                return exp_set_0.instantiate({S: base})
            if element.num_entries() != exponent.as_int():
                raise ProofFailure(
                    elem_in_set, defaults.assumptions,
                    "Element not a member of the exponentiated set; "
                    "incorrect list length")
            elif exponent in DIGITS:
                # thm = forall_S forall_{a, b... in S} (a, b, ...) in S^n
                thm = locals()['exp_set_%d' % exponent.as_int()]
                expr_map = {S: base}  # S is the base
                # map a, b, ... to the elements of element.
                expr_map.update({proveit.__getattr__(
                    chr(ord('a') + _k)): elem_k for _k, elem_k
                    in enumerate(element)})
                elem_in_set = thm.instantiate(expr_map)
            else:
                raise ProofFailure(
                    elem_in_set, defaults.assumptions,
                    "Automatic deduction of membership in exponentiated sets "
                    "is not supported beyond an exponent of 9")
        else:
            raise ProofFailure(
                elem_in_set, defaults.assumptions,
                "Automatic deduction of membership in exponentiated sets is "
                "only supported for an exponent that is a literal integer")
        if exponent_eval.lhs != exponent_eval.rhs:
            # after proving that the element is in the set taken to
            # the evaluation of the exponent, substitute back in the
            # original exponent.
            return exponent_eval.sub_left_side_into(elem_in_set)
        return elem_in_set

    def side_effects(self, judgment):
        return
        yield

# outside any specific class:
# special Exp case of square root


def sqrt(base):
    '''
    Special function for square root version of an exponential.
    '''
    return Exp(base, frac(one, two))

def sqrd(base):
    '''
    Special function for squaring root version of an exponential.
    '''
    return Exp(base, two)<|MERGE_RESOLUTION|>--- conflicted
+++ resolved
@@ -121,36 +121,24 @@
     def shallow_simplification(self, *, must_evaluate=False,
                                **defaults_config):
         '''
-<<<<<<< HEAD
-        Returns a proven evaluation equation for this Exp
-        expression assuming the operands have been simplified or
-        raises an EvaluationError or ProofFailure (e.g., if appropriate
-        number set membership has not been proven).
-=======
         Returns a proven simplification equation for this Exp
         expression assuming the operands have been simplified.
->>>>>>> 31d823fa
 
         Handles the following evaluations:
             a^0 = 1 for any complex a
             0^x = 0 for any positive x
             1^x = 1 for any complex x
             x^n = x*x*...*x = ? for a natural n and irreducible x.
-        
+
         Handles a zero or one exponent or zero or one base as
         simplifications.
         '''
         from proveit.relation import TransRelUpdater
         from proveit.logic import EvaluationError, is_irreducible_value
-<<<<<<< HEAD
-        from proveit.numbers import (zero, one, is_literal_int)
-        from . import (exp_zero_eq_one, exponentiated_zero,
-=======
         from proveit.logic import InSet
         from proveit.numbers import (zero, one, two, is_literal_int,
                                      Rational, Abs)
-        from . import (exp_zero_eq_one, exponentiated_zero, 
->>>>>>> 31d823fa
+        from . import (exp_zero_eq_one, exponentiated_zero,
                        exponentiated_one, exp_nat_pos_expansion)
         from . import complex_x_to_first_power_is_x
 
@@ -188,11 +176,11 @@
                     if not is_irreducible_value(operand):
                         # The simplification of the operands may not have
                         # worked hard enough.  Let's work harder if we
-                        # must evaluate.            
+                        # must evaluate.
                         operand.evalution()
-                return self.evaluation()            
+                return self.evaluation()
             raise EvaluationError(self)
-            
+
         if self.exponent == one:
             return complex_x_to_first_power_is_x.instantiate({x: self.base})
         if (isinstance(self.base, Exp) and
