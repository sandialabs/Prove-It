<<<<<<< HEAD
from proveit import (Literal, Function, ExprTuple, InnerExpr, ProofFailure,
                     maybe_fenced_string, USE_DEFAULTS, defaults,
                     StyleOptions, prover, equality_prover, relation_prover)
from proveit.logic import InSet, Membership
=======
>>>>>>> 5e12168a
import proveit
from proveit import a, b, c, k, m, n, x, S
from proveit import (defaults, Literal, Function, ExprTuple, InnerExpr,
                     ProofFailure, maybe_fenced_string, USE_DEFAULTS,
                     StyleOptions)
from proveit.logic import InSet, Membership
from proveit.numbers import one, two, Div, frac, num, Real
from proveit.numbers import NumberOperation


class Exp(NumberOperation):
    '''
    An Expression class to represent an exponentiation.  Derive from
    Function since infix notation should not be a style option.
    '''
    # operator of the Exp operation.
    _operator_ = Literal(string_format='Exp', theory=__file__)

    def __init__(self, base, exponent, *, styles=None):
        r'''
        Raise base to exponent power.
        '''
        self.base = base
        self.exponent = exponent
        NumberOperation.__init__(self, Exp._operator_, (base, exponent),
                                 styles=styles)
    
    def remake_constructor(self):
        if self.get_style('exponent') == 'radical':
            # Use a different constructor if using the 'radical' style.
            if self.exponent == frac(one, two):
                return 'sqrt'
            else:
                raise ValueError(
                    "Unkown radical type, exponentiating to the power "
                    "of %s" % str(
                        self.exponent))
        return Function.remake_constructor(self)

    def remake_arguments(self):
        '''
        Yield the argument values or (name, value) pairs
        that could be used to recreate the Operation.
        '''
        if self.get_style('exponent') == 'radical':
            yield self.base
        else:
            yield self.base
            yield self.exponent

    def string(self, **kwargs):
        return self.formatted('string', **kwargs)

    def latex(self, **kwargs):
        return self.formatted('latex', **kwargs)

    def formatted(self, format_type, **kwargs):
        # begin building the inner_str
        inner_str = self.base.formatted(
            format_type, fence=True, force_fence=True)
        if self.get_style('exponent') == 'raised':
            inner_str = (
                inner_str
                + r'^{' + self.exponent.formatted(format_type, fence=False)
                + '}')
        elif self.get_style('exponent') == 'radical':
            if self.exponent == frac(one, two):
                if format_type == 'string':
                    inner_str = (
                        r'sqrt('
                        + self.base.formatted(format_type, fence=True,
                                              force_fence=True)
                        + ')')
                elif format_type == 'latex':
                    inner_str = (
                        r'\sqrt{'
                        + self.base.formatted(format_type, fence=True,
                                              force_fence=True)
                        + '}')
            else:
                raise ValueError(
                    "Unkown radical type, exponentiating to the power "
                    "of %s" % str(
                        self.exponent))

        # only fence if force_fence=True (nested exponents is an
        # example of when fencing must be forced)
        kwargs['fence'] = (
            kwargs['force_fence'] if 'force_fence' in kwargs else False)
        return maybe_fenced_string(inner_str, **kwargs)

    def membership_object(self, element):
        return ExpSetMembership(element, self)
    
    def style_options(self):
        '''
        Returns the StyleOptions object for this Exp.
        '''
        options = StyleOptions(self)
        default_exp_style = ('radical' if self.exponent==frac(one, two)
                             else 'raised')
        options.add_option(
                name = 'exponent',
                description = ("'raised': exponent as a superscript; "
                               "'radical': using a radical sign"),
                default = default_exp_style,
                related_methods = ('with_radical', 'without_radical'))
        return options
        
    def with_radical(self):
        return self.with_styles(exponent='radical')

    def without_radical(self):
        return self.with_styles(exponent='raised')

    @equality_prover('shallow_evaluated', 'shallow_evaluate')
    def shallow_evaluation(self, **defaults_config):
        '''
<<<<<<< HEAD
        Returns a proven evaluation equation for this Exp
        expression assuming the operands have been simplified or
        raises an EvaluationError or ProofFailure (e.g., if appropriate
        number set membership has not been proven).       
=======
        from proveit.logic import Equals, InSet
        from proveit.numbers import one, two, Rational, Real, Abs
        from proveit.relation import TransRelUpdater
        from . import complex_x_to_first_power_is_x
        if self.exponent == one:
            return complex_x_to_first_power_is_x.instantiate(
                {x: self.base}, assumptions=assumptions)
        if (isinstance(self.base, Exp) and
            isinstance(self.base.exponent, Div) and
            self.base.exponent.numerator == one and
                self.base.exponent.denominator == self.exponent):
            from . import nth_power_of_nth_root
            _n, _x = nth_power_of_nth_root.instance_params
            return nth_power_of_nth_root.instantiate(
                    {_n: self.exponent, _x: self.base.base},
                    assumptions=assumptions)
>>>>>>> 5e12168a

        Handles the following exponential evaluations:
            a^0 = 1 for any complex a
            0^x = 0 for any positive x
            1^x = 1 for any complex x
            x^n = x*x*...*x = ? for a natural n and irreducible x.
        '''
        from proveit.relation import TransRelUpdater
        from proveit.logic import EvaluationError, is_irreducible_value
        from proveit.numbers import (zero, one, is_literal_int)
        from . import (exp_zero_eq_one, exponentiated_zero, 
                       exponentiated_one, exp_nat_pos_expansion)
        assumptions = defaults.assumptions
        if self.exponent == zero:
            return exp_zero_eq_one.instantiate({a: self.base})  # =1
        elif self.base == zero:
            return exponentiated_zero.instantiate({x: self.exponent})  # =0
        elif self.base == one:
            return exponentiated_one.instantiate({x: self.exponent})  # =1
        elif (is_irreducible_value(self.base) and 
                  is_literal_int(self.exponent) and 
                  self.exponent.as_int() > 1):
            expr = self
            eq = TransRelUpdater(expr, assumptions=assumptions)
            expr = eq.update(exp_nat_pos_expansion.instantiate(
                    {x:self.base, n:self.exponent}, assumptions=assumptions))
            # We should come up with a better way of reducing
            # ExprRanges representing repetitions:
            _n = self.exponent.as_int()
            if _n <= 0 or _n > 9:
                raise NotImplementedError("Currently only implemented for 1-9")
            repetition_thm = proveit.numbers.numerals.decimals \
                .__getattr__('reduce_%s_repeats' % _n)
            rep_reduction = repetition_thm.instantiate(
                    {x: self.base}, assumptions=assumptions)
            expr = eq.update(expr.inner_expr().operands.substitution(
                    rep_reduction.rhs, assumptions=assumptions))
            expr = eq.update(expr.evaluation(assumptions=assumptions))
            return eq.relation
        else:
            raise EvaluationError('Only trivial evaluation is implemented '
                                  '(zero or one for the base or exponent).',
                                  assumptions)

    @equality_prover('shallow_simplified', 'shallow_simplify')
    def shallow_simplification(self, **defaults_config):
        '''
        Returns a proven simplification equation for this Exp
        expression assuming the operands have been simplified.

        Handles a zero or one exponent or zero or one base.
        '''
        from proveit.logic import InSet
        from proveit.numbers import one, two, Rational, Abs
        from proveit.relation import TransRelUpdater
        from . import complex_x_to_first_power_is_x
        if self.exponent == one:
            return complex_x_to_first_power_is_x.instantiate({x: self.base})
        if (isinstance(self.base, Exp) and
            isinstance(self.base.exponent, Div) and
            self.base.exponent.numerator == one and
                self.base.exponent.denominator == self.exponent):
            from . import nth_power_of_nth_root
            _n, _x = nth_power_of_nth_root.instance_params
            return nth_power_of_nth_root.instantiate(
                {_n: self.exponent, _x: self.base.base})
        elif (isinstance(self.base, Exp) and
            isinstance(self.exponent, Div) and
            self.exponent.numerator == one and
                self.exponent.denominator == self.base.exponent):
            from . import nth_root_of_nth_power, sqrt_of_square
            _n = self.base.exponent
            _x =  self.base.base
            if _n == two:
                return sqrt_of_square.instantiate({x: _x})
            return nth_root_of_nth_power.instantiate({n: _n, x: _x})
        expr = self
        # for convenience updating our equation:
        eq = TransRelUpdater(expr)
        if self.exponent == two and isinstance(self.base, Abs):
            from . import (square_abs_rational_simp,
                                     square_abs_real_simp)
            # |a|^2 = a if a is real
            rational_base = InSet(self.base, Rational).proven()
            real_base = InSet(self.base, Real).proven()
            thm = None
            if rational_base:
                thm = square_abs_rational_simp
            elif real_base:
                thm = square_abs_real_simp
            if thm is not None:
                simp = thm.instantiate({a: self.base.operand})
                expr = eq.update(simp)
                # A further simplification may be possible after
                # eliminating the absolute value.
                expr = eq.update(expr.simplification())

        return eq.relation
    
    @relation_prover
    def not_equal(self, other, **defaults_config):
        '''
        Attempt to prove that self is not equal to other.
        '''
        from proveit.logic import NotEquals
        from proveit.numbers import zero
        if other == zero:
            return self.deduce_not_zero()
        # If it isn't a special case treated here, just use
        # conclude-as-folded.
        return NotEquals(self, other).conclude_as_folded()

    @relation_prover
    def deduce_not_zero(self, **defaults_config):
        '''
        Prove that this exponential is not zero given that
        the base is not zero.
        '''
        from proveit.logic import InSet
        from proveit.numbers import RationalPos
        from . import exp_rational_non_zero__not_zero, exp_not_eq_zero
        if (not exp_not_eq_zero.is_usable() or (
                InSet(self.base, RationalPos).proven() and
                InSet(self.exponent, RationalPos).proven())):
            # Special case where the base and exponent are RationalPos.
            return exp_rational_non_zero__not_zero.instantiate(
                {a: self.base, b: self.exponent})
        return exp_not_eq_zero.instantiate(
            {a: self.base, b: self.exponent})

    @equality_prover('expanded', 'expand')
    def expansion(self, **defaults_config):
        '''
        From self of the form x^n return x^n = x(x)...(x).
        For example, Exp(x, two).expansion(assumptions)
        should return: assumptions |- (x^2) =  (x)(x). Currently only
        implemented explicitly for powers of n=2 and n=3.
        '''
        exponent = self.exponent
        if exponent == num(2):
            from . import square_expansion
            _x = square_expansion.instance_param
            return square_expansion.instantiate({_x: self.base})

        if exponent == 3:
            from . import cube_expansion
            _x = cube_expansion.instance_param
            return cube_expansion.instantiate({_x: self.base})

        raise ValueError("Exp.expansion() implemented only for exponential "
                         "powers n=2 or n=3, but received an exponential "
                         "power of {0}.".format(exponent))

    @equality_prover('distributed', 'distribute')
    def distribution(self, **defaults_config):
        '''
        Equate this exponential to a form in which the exponent
        is distributed over factors, or a power of a power reduces to
        a power of multiplied exponents.
        Examples:
            (a*b*c)^f = a^f * b^f * c^f
            (a/b)^f = (a^f / b^f)
            (a^b)^c = a^(b*c)
        '''
        from proveit.numbers import Mult, Div, NaturalPos, RealPos, Real
        from . import (
            posnat_power_of_product, posnat_power_of_products,
            posnat_power_of_quotient, posnat_power_of_posnat_power,
            pos_power_of_product, pos_power_of_products,
            pos_power_of_quotient, pos_power_of_pos_power,
            real_power_of_product, real_power_of_products,
            real_power_of_quotient, real_power_of_real_power,
            complex_power_of_product, complex_power_of_products,
            complex_power_of_quotient, complex_power_of_complex_power)
        base = self.base
        exponent = self.exponent
        if isinstance(base, Mult):
            if self.base.operands.is_double():
                _a, _b = self.base.operands
            else:
                _m = self.base.operands.num_elements()
                _a = self.base.operands
            if InSet(exponent, NaturalPos).proven():
                if self.base.operands.is_double():
                    return posnat_power_of_product.instantiate(
                        {a: _a, b: _b, n: exponent})
                else:
                    return posnat_power_of_products.instantiate(
                        {m: _m, a: _a, n: exponent})
            elif InSet(exponent, RealPos).proven():
                if self.base.operands.is_double():
                    return pos_power_of_product.instantiate(
                        {a: _a, b: _b, c: exponent})
                else:
                    return pos_power_of_products.instantiate(
<<<<<<< HEAD
                        {m: _m, a: _a, c: exponent})
            elif InSet(exponent, Real).proven():
=======
                        {m: _m, a: _a, b: exponent}, assumptions=assumptions)
            elif InSet(exponent, Real).proven(assumptions):
>>>>>>> 5e12168a
                if self.base.operands.is_double():
                    return real_power_of_product.instantiate(
                        {a: _a, b: _b, c: exponent})
                else:
                    return real_power_of_products.instantiate(
<<<<<<< HEAD
                        {m: _m, a: _a, c: exponent})
=======
                        {m: _m, a: _a, b: exponent}, assumptions=assumptions)
>>>>>>> 5e12168a
            else:  # Complex is the default
                if self.base.operands.is_double():
                    return complex_power_of_product.instantiate(
                        {a: _a, b: _b, c: exponent})
                else:
                    return complex_power_of_products.instantiate(
<<<<<<< HEAD
                        {m: _m, a: _a, c: exponent})
=======
                        {m: _m, a: _a, b: exponent}, assumptions=assumptions)
>>>>>>> 5e12168a
        elif isinstance(base, Div):
            assert self.base.operands.is_double()
            _a, _b = self.base.operands
            if InSet(exponent, NaturalPos).proven():
                return posnat_power_of_quotient.instantiate(
                    {a: _a, b: _b, n: exponent})
            else:
                if InSet(exponent, RealPos).proven():
                    thm = pos_power_of_quotient
                elif InSet(exponent, Real).proven():
                    thm = real_power_of_quotient
                else:  # Complex is the default
                    thm = complex_power_of_quotient
                return thm.instantiate(
                    {a: _a, b: _b, c: exponent})
        elif isinstance(base, Exp):
            _a = base.base
            if InSet(exponent, NaturalPos).proven():
                _m, _n = base.exponent, exponent
                return posnat_power_of_posnat_power.instantiate(
                    {a: _a, m: _m, n: _n})
            else:
                _b, _c = base.exponent, exponent
                if InSet(exponent, RealPos).proven():
                    thm = pos_power_of_pos_power
                elif InSet(exponent, Real).proven():
                    thm = real_power_of_real_power
                else:  # Complex is the default
                    thm = complex_power_of_complex_power
                return thm.instantiate(
                    {a: _a, b: _b, c: _c})
        else:
            raise ValueError("May only distribute an exponent over a "
                             "product or fraction.")

    """
    def distribute_exponent(self, assumptions=frozenset()):
        from proveit.numbers import Div
        from proveit.numbers.division.theorems import (
                frac_int_exp_rev, frac_nat_pos_exp_rev)
        if isinstance(self.base, Div):
            exponent = self.exponent
            try:
                deduce_in_natural_pos(exponent, assumptions)
                deduce_in_complex([self.base.numerator, self.base.denominator],
                                  assumptions)
                deduce_not_zero(self.base.denominator, assumptions)
                return frac_nat_pos_exp_rev.instantiate(
                        {n:exponent}).instantiate(
                            {a:self.numerator.base, b:self.denominator.base})
            except:
                deduce_in_integer(exponent, assumptions)
                deduce_in_complex([self.base.numerator, self.base.denominator],
                                  assumptions)
                deduce_not_zero(self.base.numerator, assumptions)
                deduce_not_zero(self.base.denominator, assumptions)
                return frac_int_exp_rev.instantiate(
                        {n:exponent}).instantiate(
                            {a:self.base.numerator, b:self.base.denominator})
        raise Exception('distribute_exponent currently only implemented for a '
                        'fraction base')
    """

    def raise_exp_factor(self, exp_factor, assumptions=USE_DEFAULTS):
        # Note: this is out-of-date.  Distribution handles this now,
        # except it doesn't deal with the negation part
        # (do we need it to?)
        from proveit.numbers import Neg
        from .theorems import int_exp_of_exp, int_exp_of_neg_exp
        if isinstance(self.exponent, Neg):
            b_times_c = self.exponent.operand
            thm = int_exp_of_neg_exp
        else:
            b_times_c = self.exponent
            thm = int_exp_of_exp
        if not hasattr(b_times_c, 'factor'):
            raise ValueError('Exponent not factorable, may not raise the '
                             'exponent factor.')
        factor_eq = b_times_c.factor(exp_factor, pull='right',
                                     group_remainder=True,
                                     assumptions=assumptions)
        if factor_eq.lhs != factor_eq.rhs:
            # factor the exponent first, then raise this exponent factor
            factored_exp_eq = factor_eq.substitution(self)
            return factored_exp_eq.apply_transitivity(
                factored_exp_eq.rhs.raise_exp_factor(exp_factor,
                                                     assumptions=assumptions))
        n_sub = b_times_c.operands[1]
        a_sub = self.base
        b_sub = b_times_c.operands[0]
        deduce_not_zero(a_sub, assumptions)
        deduce_in_integer(n_sub, assumptions)
        deduce_in_complex([a_sub, b_sub], assumptions)
        return thm.instantiate({n: n_sub}).instantiate(
            {a: a_sub, b: b_sub}).derive_reversed()

    def exponent_separation(self, assumptions=USE_DEFAULTS):
        '''
        From self of the form x^{a+b} deduce and return the equality
        x^{a+b} = x^a x^b. For example,
            Exp(x, Add(two, c)).split_exponent_sum()
        (with the apprpriate assumptions) should return:
            |- (x^{2+c}) =  x^2 x^c.
        '''
        # among other things, convert any assumptions=None
        # to assumptions=()
        # assumptions = defaults.checkedAssumptions(assumptions)

        from proveit.numbers import Add, Mult

        # implement only for the case in which exponent is an Add
        if not isinstance(self.exponent, Add):
            raise NotImplementedError(
            "'Exp.exponent_separation()' implemented only for cases in which "
            "the exponent appears as a sum (i.e. in the Add class). The "
            "exponent in this case is {0}.".format(self.exponent))

        # list the addends in the exponent, which become exponents
        the_exponents = self.exponent.operands

        # list the new exponential factors
        the_new_factors = [Exp(self.base, new_exp) for new_exp in the_exponents]

        # create the new equivalent product (Mult)
        mult_equiv = Mult(*the_new_factors)

        # use the Mult.exponent_combination() to deduce equality to self
        exp_separated = mult_equiv.exponent_combination(
                    simplify_exp=False, assumptions=assumptions)

        # reverse the equality relationship and return
        return exp_separated.derive_reversed(assumptions=assumptions)


    def lower_outer_exp(self, assumptions=frozenset()):
        #
        from proveit.numbers import Neg
        from .theorems import (
            int_exp_of_exp,
            int_exp_of_neg_exp,
            neg_int_exp_of_exp,
            neg_int_exp_of_neg_exp)
        if not isinstance(self.base, Exp):
            raise Exception('May only apply lower_outer_exp to nested '
                            'Exp operations')
        if isinstance(
                self.base.exponent,
                Neg) and isinstance(
                self.exponent,
                Neg):
            b_, n_ = self.base.exponent.operand, self.exponent.operand
            thm = neg_int_exp_of_neg_exp
        elif isinstance(self.base.exponent, Neg):
            b_, n_ = self.base.exponent.operand, self.exponent
            thm = int_exp_of_neg_exp
        elif isinstance(self.exponent, Neg):
            b_, n_ = self.base.exponent, self.exponent.operand
            thm = neg_int_exp_of_exp
        else:
            b_, n_ = self.base.exponent, self.exponent
            thm = int_exp_of_exp
        a_ = self.base.base
        deduce_not_zero(self.base.base, assumptions)
        deduce_in_integer(n_, assumptions)
        deduce_in_complex([a_, b_], assumptions)
        return thm.instantiate({n: n_}).instantiate({a: a_, b: b_})

    @relation_prover
    def deduce_in_number_set(self, number_set, **defaults_config):
        '''
        Attempt to prove that this exponentiation expression is in the 
        given number set.
        '''
        from proveit.logic import InSet, NotEquals
        from proveit.numbers.exponentiation import (
            exp_complex_closure, exp_natpos_closure, exp_int_closure, 
            exp_rational_closure_nat_power, exp_rational_nonzero_closure,
            exp_rational_pos_closure, exp_real_closure_nat_power,
            exp_real_pos_closure, exp_real_non_neg_closure,
            exp_complex_closure, exp_complex_nonzero_closure,
            sqrt_complex_closure, sqrt_real_closure,
            sqrt_real_pos_closure, sqrt_real_non_neg_closure)
        from proveit.numbers import (
            Natural, NaturalPos, Integer,
            Rational, RationalPos, RationalNonZero,
            Real, RealNonNeg, RealPos, Complex, ComplexNonZero)
        from proveit.numbers import zero

        if number_set == NaturalPos:
            return exp_natpos_closure.instantiate(
                {a: self.base, b: self.exponent})
        elif number_set == Natural:
            # Use the NaturalPos closure which applies for
            # any Natural base and exponent.
            self.deduce_in_number_set(NaturalPos)
            return InSet(self, Natural).prove()
        elif number_set == Integer:
            return exp_int_closure.instantiate(
                {a: self.base, b: self.exponent})
        elif number_set == Rational:
            power_is_nat = InSet(self.exponent, Natural)
            if not power_is_nat.proven():
                # Use the RationalNonZero closure which works
                # for negative exponents as well.
                self.deduce_in_number_set(RationalNonZero)
                return InSet(self, Rational).prove()
            return exp_rational_closure_nat_power.instantiate(
                    {a: self.base, b: self.exponent})
        elif number_set == RationalNonZero:
            return exp_rational_nonzero_closure.instantiate(
                    {a: self.base, b: self.exponent})
        elif number_set == RationalPos:
            return exp_rational_pos_closure.instantiate(
                    {a: self.base, b: self.exponent})
        elif number_set == Real:
            if self.exponent == frac(one, two):
                return sqrt_real_closure.instantiate(
                    {a: self.base, b: self.exponent})
            else:
                power_is_nat = InSet(self.exponent, Natural)
                if not power_is_nat.proven():
                    # Use the RealPos closure which allows
                    # any real exponent but requires a
                    # non-negative base.
                    self.deduce_in_number_set(RealPos)
                    return InSet(self, Real).prove()
                return exp_real_closure_nat_power.instantiate(
                        {a: self.base, b: self.exponent})
        elif number_set == RealPos:
            if self.exponent == frac(one, two):
                return sqrt_real_pos_closure.instantiate({a: self.base})
            else:
                return exp_real_pos_closure.instantiate(
                    {a: self.base, b: self.exponent})
        elif number_set == RealNonNeg:
            if self.exponent == frac(one, two):
                return sqrt_real_non_neg_closure.instantiate({a: self.base})
            else:
                return exp_real_non_neg_closure.instantiate(
                    {a: self.base, b: self.exponent})
        elif number_set == Complex:
            if self.exponent == frac(one, two):
                return sqrt_complex_closure.instantiate(
                    {a: self.base})
            else:
                return exp_complex_closure.instantiate(
                    {a: self.base, b: self.exponent})
        elif number_set == ComplexNonZero:
            return exp_complex_nonzero_closure.instantiate(
                    {a: self.base, b: self.exponent})

        raise NotImplementedError(
            "'Exp.deduce_in_number_set' not implemented for the %s set" 
            % str(number_set))


class ExpSetMembership(Membership):
    '''
    Defines methods that apply to membership in an exponentiated set.
    '''

    def __init__(self, element, domain):
        Membership.__init__(self, element, domain)
        self.domain = domain

    @prover
    def conclude(self, **defaults_config):
        '''
        Attempt to conclude that the element is in the exponentiated set.
        '''
        from proveit.logic import InSet
        from proveit.logic.sets.membership import (
            exp_set_0, exp_set_1, exp_set_2, exp_set_3, exp_set_4, exp_set_5,
            exp_set_6, exp_set_7, exp_set_8, exp_set_9)
        from proveit.numbers import zero, is_literal_int, DIGITS
        element = self.element
        domain = self.domain
        elem_in_set = InSet(element, domain)
        if not isinstance(element, ExprTuple):
            raise ProofFailure(
                elem_in_set, defaults.assumptions,
                "Can only automatically deduce membership in exponentiated "
                "sets for an element that is a list")
        exponent_eval = domain.exponent.evaluation()
        exponent = exponent_eval.rhs
        base = domain.base
        if is_literal_int(exponent):
            if exponent == zero:
                return exp_set_0.instantiate({S: base})
            if element.num_entries() != exponent.as_int():
                raise ProofFailure(
                    elem_in_set, defaults.assumptions,
                    "Element not a member of the exponentiated set; "
                    "incorrect list length")
            elif exponent in DIGITS:
                # thm = forall_S forall_{a, b... in S} (a, b, ...) in S^n
                thm = locals()['exp_set_%d' % exponent.as_int()]
                expr_map = {S: base}  # S is the base
                # map a, b, ... to the elements of element.
                expr_map.update({proveit.__getattr__(
                    chr(ord('a') + _k)): elem_k for _k, elem_k 
                    in enumerate(element)})
                elem_in_set = thm.instantiate(expr_map)
            else:
                raise ProofFailure(
                    elem_in_set, defaults.assumptions,
                    "Automatic deduction of membership in exponentiated sets "
                    "is not supported beyond an exponent of 9")
        else:
            raise ProofFailure(
                elem_in_set, defaults.assumptions,
                "Automatic deduction of membership in exponentiated sets is "
                "only supported for an exponent that is a literal integer")
        if exponent_eval.lhs != exponent_eval.rhs:
            # after proving that the element is in the set taken to
            # the evaluation of the exponent, substitute back in the
            # original exponent.
            return exponent_eval.sub_left_side_into(elem_in_set)
        return elem_in_set

    def side_effects(self, judgment):
        return
        yield

# outside any specific class:
# special Exp case of square root


def sqrt(base):
    '''
    Special function for square root version of an exponential.
    '''
    return Exp(base, frac(one, two))

def sqrd(base):
    '''
    Special function for squaring root version of an exponential.
    '''
<<<<<<< HEAD
    return Exp(base, two)
=======
    return Exp(base, two)


# Register these expression equivalence methods:
InnerExpr.register_equivalence_method(
    Exp, 'distribution', 'distributed', 'distribute')
InnerExpr.register_equivalence_method(
    Exp, 'exponent_separation', 'exponent_separated', 'exponent_separate')
>>>>>>> 5e12168a
<|MERGE_RESOLUTION|>--- conflicted
+++ resolved
@@ -1,10 +1,7 @@
-<<<<<<< HEAD
 from proveit import (Literal, Function, ExprTuple, InnerExpr, ProofFailure,
                      maybe_fenced_string, USE_DEFAULTS, defaults,
                      StyleOptions, prover, equality_prover, relation_prover)
 from proveit.logic import InSet, Membership
-=======
->>>>>>> 5e12168a
 import proveit
 from proveit import a, b, c, k, m, n, x, S
 from proveit import (defaults, Literal, Function, ExprTuple, InnerExpr,
@@ -31,7 +28,7 @@
         self.exponent = exponent
         NumberOperation.__init__(self, Exp._operator_, (base, exponent),
                                  styles=styles)
-    
+
     def remake_constructor(self):
         if self.get_style('exponent') == 'radical':
             # Use a different constructor if using the 'radical' style.
@@ -98,7 +95,7 @@
 
     def membership_object(self, element):
         return ExpSetMembership(element, self)
-    
+
     def style_options(self):
         '''
         Returns the StyleOptions object for this Exp.
@@ -113,7 +110,7 @@
                 default = default_exp_style,
                 related_methods = ('with_radical', 'without_radical'))
         return options
-        
+
     def with_radical(self):
         return self.with_styles(exponent='radical')
 
@@ -123,29 +120,10 @@
     @equality_prover('shallow_evaluated', 'shallow_evaluate')
     def shallow_evaluation(self, **defaults_config):
         '''
-<<<<<<< HEAD
         Returns a proven evaluation equation for this Exp
         expression assuming the operands have been simplified or
         raises an EvaluationError or ProofFailure (e.g., if appropriate
-        number set membership has not been proven).       
-=======
-        from proveit.logic import Equals, InSet
-        from proveit.numbers import one, two, Rational, Real, Abs
-        from proveit.relation import TransRelUpdater
-        from . import complex_x_to_first_power_is_x
-        if self.exponent == one:
-            return complex_x_to_first_power_is_x.instantiate(
-                {x: self.base}, assumptions=assumptions)
-        if (isinstance(self.base, Exp) and
-            isinstance(self.base.exponent, Div) and
-            self.base.exponent.numerator == one and
-                self.base.exponent.denominator == self.exponent):
-            from . import nth_power_of_nth_root
-            _n, _x = nth_power_of_nth_root.instance_params
-            return nth_power_of_nth_root.instantiate(
-                    {_n: self.exponent, _x: self.base.base},
-                    assumptions=assumptions)
->>>>>>> 5e12168a
+        number set membership has not been proven).
 
         Handles the following exponential evaluations:
             a^0 = 1 for any complex a
@@ -156,7 +134,7 @@
         from proveit.relation import TransRelUpdater
         from proveit.logic import EvaluationError, is_irreducible_value
         from proveit.numbers import (zero, one, is_literal_int)
-        from . import (exp_zero_eq_one, exponentiated_zero, 
+        from . import (exp_zero_eq_one, exponentiated_zero,
                        exponentiated_one, exp_nat_pos_expansion)
         assumptions = defaults.assumptions
         if self.exponent == zero:
@@ -165,8 +143,8 @@
             return exponentiated_zero.instantiate({x: self.exponent})  # =0
         elif self.base == one:
             return exponentiated_one.instantiate({x: self.exponent})  # =1
-        elif (is_irreducible_value(self.base) and 
-                  is_literal_int(self.exponent) and 
+        elif (is_irreducible_value(self.base) and
+                  is_literal_int(self.exponent) and
                   self.exponent.as_int() > 1):
             expr = self
             eq = TransRelUpdater(expr, assumptions=assumptions)
@@ -244,7 +222,7 @@
                 expr = eq.update(expr.simplification())
 
         return eq.relation
-    
+
     @relation_prover
     def not_equal(self, other, **defaults_config):
         '''
@@ -341,34 +319,21 @@
                         {a: _a, b: _b, c: exponent})
                 else:
                     return pos_power_of_products.instantiate(
-<<<<<<< HEAD
                         {m: _m, a: _a, c: exponent})
             elif InSet(exponent, Real).proven():
-=======
-                        {m: _m, a: _a, b: exponent}, assumptions=assumptions)
-            elif InSet(exponent, Real).proven(assumptions):
->>>>>>> 5e12168a
                 if self.base.operands.is_double():
                     return real_power_of_product.instantiate(
                         {a: _a, b: _b, c: exponent})
                 else:
                     return real_power_of_products.instantiate(
-<<<<<<< HEAD
                         {m: _m, a: _a, c: exponent})
-=======
-                        {m: _m, a: _a, b: exponent}, assumptions=assumptions)
->>>>>>> 5e12168a
             else:  # Complex is the default
                 if self.base.operands.is_double():
                     return complex_power_of_product.instantiate(
                         {a: _a, b: _b, c: exponent})
                 else:
                     return complex_power_of_products.instantiate(
-<<<<<<< HEAD
                         {m: _m, a: _a, c: exponent})
-=======
-                        {m: _m, a: _a, b: exponent}, assumptions=assumptions)
->>>>>>> 5e12168a
         elif isinstance(base, Div):
             assert self.base.operands.is_double()
             _a, _b = self.base.operands
@@ -539,12 +504,12 @@
     @relation_prover
     def deduce_in_number_set(self, number_set, **defaults_config):
         '''
-        Attempt to prove that this exponentiation expression is in the 
+        Attempt to prove that this exponentiation expression is in the
         given number set.
         '''
         from proveit.logic import InSet, NotEquals
         from proveit.numbers.exponentiation import (
-            exp_complex_closure, exp_natpos_closure, exp_int_closure, 
+            exp_complex_closure, exp_natpos_closure, exp_int_closure,
             exp_rational_closure_nat_power, exp_rational_nonzero_closure,
             exp_rational_pos_closure, exp_real_closure_nat_power,
             exp_real_pos_closure, exp_real_non_neg_closure,
@@ -621,7 +586,7 @@
                     {a: self.base, b: self.exponent})
 
         raise NotImplementedError(
-            "'Exp.deduce_in_number_set' not implemented for the %s set" 
+            "'Exp.deduce_in_number_set' not implemented for the %s set"
             % str(number_set))
 
 
@@ -669,7 +634,7 @@
                 expr_map = {S: base}  # S is the base
                 # map a, b, ... to the elements of element.
                 expr_map.update({proveit.__getattr__(
-                    chr(ord('a') + _k)): elem_k for _k, elem_k 
+                    chr(ord('a') + _k)): elem_k for _k, elem_k
                     in enumerate(element)})
                 elem_in_set = thm.instantiate(expr_map)
             else:
@@ -707,15 +672,4 @@
     '''
     Special function for squaring root version of an exponential.
     '''
-<<<<<<< HEAD
-    return Exp(base, two)
-=======
-    return Exp(base, two)
-
-
-# Register these expression equivalence methods:
-InnerExpr.register_equivalence_method(
-    Exp, 'distribution', 'distributed', 'distribute')
-InnerExpr.register_equivalence_method(
-    Exp, 'exponent_separation', 'exponent_separated', 'exponent_separate')
->>>>>>> 5e12168a
+    return Exp(base, two)