from proveit import (Literal, Function, ExprTuple, InnerExpr, ProofFailure,
                     maybe_fenced_string, USE_DEFAULTS, defaults,
                     StyleOptions, prover, equality_prover, relation_prover)
from proveit.logic import InSet, Membership
import proveit
from proveit import a, b, c, k, m, n, x, S
from proveit.numbers import one, two, Div, frac, num, Real
from proveit.numbers import NumberOperation


class Exp(NumberOperation):
    '''
    An Expression class to represent an exponentiation.  Derive from
    Function since infix notation should not be a style option.
    '''
    # operator of the Exp operation.
    _operator_ = Literal(string_format='Exp', theory=__file__)

    def __init__(self, base, exponent, *, styles=None):
        r'''
        Raise base to exponent power.
        '''
        self.base = base
        self.exponent = exponent
        NumberOperation.__init__(self, Exp._operator_, (base, exponent),
                                 styles=styles)
    
    def remake_constructor(self):
        if (self.get_style('exponent', 'raised') == 'radical' and
                self.exponent == frac(one, two)):
            return 'sqrt'
        return Function.remake_constructor(self)

    def remake_arguments(self):
        '''
        Yield the argument values or (name, value) pairs
        that could be used to recreate the Operation.
        '''
        if (self.get_style('exponent', 'raised') == 'radical' and
                self.exponent == frac(one, two)):
            yield self.base
        else:
            yield self.base
            yield self.exponent

    def string(self, **kwargs):
        return self.formatted('string', **kwargs)

    def latex(self, **kwargs):
        return self.formatted('latex', **kwargs)

    def formatted(self, format_type, **kwargs):
        # begin building the inner_str
        inner_str = self.base.formatted(
            format_type, fence=True, force_fence=True)
        if self.get_style('exponent') == 'raised':
            inner_str = (
                inner_str
                + r'^{' + self.exponent.formatted(format_type, fence=False)
                + '}')
        elif self.get_style('exponent') == 'radical':
            if self.exponent == frac(one, two):
                if format_type == 'string':
                    inner_str = (
                        r'sqrt('
                        + self.base.formatted(format_type, fence=True,
                                              force_fence=True)
                        + ')')
                elif format_type == 'latex':
                    inner_str = (
                        r'\sqrt{'
                        + self.base.formatted(format_type, fence=True,
                                              force_fence=True)
                        + '}')
            else:
                raise ValueError(
                    "Unkown radical type, exponentiating to the power "
                    "of %s" % str(
                        self.exponent))

        # only fence if force_fence=True (nested exponents is an
        # example of when fencing must be forced)
        kwargs['fence'] = (
            kwargs['force_fence'] if 'force_fence' in kwargs else False)
        return maybe_fenced_string(inner_str, **kwargs)

    def membership_object(self, element):
        return ExpSetMembership(element, self)
    
    def style_options(self):
        '''
        Returns the StyleOptions object for this Exp.
        '''
        options = StyleOptions(self)
        if (isinstance(self.exponent, Div) and 
                self.exponent.numerator == one):
            options.add_option(
                name = 'exponent',
                description = ("'raised': exponent as a superscript; "
                               "'radical': using a radical sign"),
                default = 'radical',
                related_methods = ('with_radical', 'without_radical'))
        return options
        
    def with_radical(self):
        return self.with_styles(exponent='radical')

    def without_radical(self):
        return self.with_styles(exponent='raised')

    @equality_prover('shallow_evaluated', 'shallow_evaluate')
    def shallow_evaluation(self, **defaults_config):
        '''
        Returns a proven evaluation equation for this Exp
        expression assuming the operands have been simplified or
        raises an EvaluationError or ProofFailure (e.g., if appropriate
        number set membership has not been proven).       

        Handles the following exponential evaluations:
            a^0 = 1 for any complex a
            0^x = 0 for any positive x
            1^x = 1 for any complex x
            x^n = x*x*...*x = ? for a natural n and irreducible x.
        '''
        from proveit.relation import TransRelUpdater
        from proveit.logic import EvaluationError, is_irreducible_value
        from proveit.numbers import (zero, one, is_literal_int)
        from . import (exp_zero_eq_one, exponentiated_zero, 
                       exponentiated_one, exp_nat_pos_expansion)
        assumptions = defaults.assumptions
        if self.exponent == zero:
            return exp_zero_eq_one.instantiate({a: self.base})  # =1
        elif self.base == zero:
            return exponentiated_zero.instantiate({x: self.exponent})  # =0
        elif self.base == one:
            return exponentiated_one.instantiate({x: self.exponent})  # =1
        elif (is_irreducible_value(self.base) and 
                  is_literal_int(self.exponent) and 
                  self.exponent.as_int() > 1):
            expr = self
            eq = TransRelUpdater(expr, assumptions=assumptions)
            expr = eq.update(exp_nat_pos_expansion.instantiate(
                    {x:self.base, n:self.exponent}, assumptions=assumptions))
            # We should come up with a better way of reducing
            # ExprRanges representing repetitions:
            _n = self.exponent.as_int()
            if _n <= 0 or _n > 9:
                raise NotImplementedError("Currently only implemented for 1-9")
            repetition_thm = proveit.numbers.numerals.decimals \
                .__getattr__('reduce_%s_repeats' % _n)
            rep_reduction = repetition_thm.instantiate(
                    {x: self.base}, assumptions=assumptions)
            expr = eq.update(expr.inner_expr().operands.substitution(
                    rep_reduction.rhs, assumptions=assumptions))
            expr = eq.update(expr.evaluation(assumptions=assumptions))
            return eq.relation
        else:
            raise EvaluationError('Only trivial evaluation is implemented '
                                  '(zero or one for the base or exponent).',
                                  assumptions)

    @equality_prover('shallow_simplified', 'shallow_simplify')
    def shallow_simplification(self, **defaults_config):
        '''
        Returns a proven simplification equation for this Exp
        expression assuming the operands have been simplified.

        Handles a zero or one exponent or zero or one base.
        '''
        from proveit.logic import InSet
        from proveit.numbers import one, two, Rational, Abs
        from proveit.relation import TransRelUpdater
        from . import complex_x_to_first_power_is_x
        if self.exponent == one:
            return complex_x_to_first_power_is_x.instantiate({x: self.base})
        if (isinstance(self.base, Exp) and
            isinstance(self.base.exponent, Div) and
            self.base.exponent.numerator == one and
                self.base.exponent.denominator == self.exponent):
            from . import nth_power_of_nth_root
            _n, _x = nth_power_of_nth_root.instance_params
            return nth_power_of_nth_root.instantiate(
                {_n: self.exponent, _x: self.base.base})
        elif (isinstance(self.base, Exp) and
            isinstance(self.exponent, Div) and
            self.exponent.numerator == one and
                self.exponent.denominator == self.base.exponent):
            from . import nth_root_of_nth_power, sqrt_of_square
            _n = self.base.exponent
            _x =  self.base.base
            if _n == two:
                return sqrt_of_square.instantiate({x: _x})
            return nth_root_of_nth_power.instantiate({n: _n, x: _x})
        expr = self
        # for convenience updating our equation:
        eq = TransRelUpdater(expr)
        if self.exponent == two and isinstance(self.base, Abs):
            from . import (square_abs_rational_simp,
                                     square_abs_real_simp)
            # |a|^2 = a if a is real
            rational_base = InSet(self.base, Rational).proven()
            real_base = InSet(self.base, Real).proven()
            thm = None
            if rational_base:
                thm = square_abs_rational_simp
            elif real_base:
                thm = square_abs_real_simp
            if thm is not None:
                simp = thm.instantiate({a: self.base.operand})
                expr = eq.update(simp)
                # A further simplification may be possible after
                # eliminating the absolute value.
                expr = eq.update(expr.simplification())

        return eq.relation
    
    @relation_prover
    def not_equal(self, other, **defaults_config):
        '''
        Attempt to prove that self is not equal to other.
        '''
        from proveit.logic import NotEquals
        from proveit.numbers import zero
        if other == zero:
            return self.deduce_not_zero()
        # If it isn't a special case treated here, just use
        # conclude-as-folded.
        return NotEquals(self, other).conclude_as_folded()

    @relation_prover
    def deduce_not_zero(self, **defaults_config):
        '''
        Prove that this exponential is not zero given that
        the base is not zero.
        '''
        from proveit.logic import InSet
        from proveit.numbers import RationalPos
        from . import exp_rational_non_zero__not_zero, exp_not_eq_zero
        if (not exp_not_eq_zero.is_usable() or (
                InSet(self.base, RationalPos).proven() and
                InSet(self.exponent, RationalPos).proven())):
            # Special case where the base and exponent are RationalPos.
            return exp_rational_non_zero__not_zero.instantiate(
                {a: self.base, b: self.exponent})
        return exp_not_eq_zero.instantiate(
            {a: self.base, b: self.exponent})

    @equality_prover('expanded', 'expand')
    def expansion(self, **defaults_config):
        '''
        From self of the form x^n return x^n = x(x)...(x).
        For example, Exp(x, two).expansion(assumptions)
        should return: assumptions |- (x^2) =  (x)(x). Currently only
        implemented explicitly for powers of n=2 and n=3.
        '''
        exponent = self.exponent
        if exponent == num(2):
            from . import square_expansion
            _x = square_expansion.instance_param
            return square_expansion.instantiate({_x: self.base})

        if exponent == 3:
            from . import cube_expansion
            _x = cube_expansion.instance_param
            return cube_expansion.instantiate({_x: self.base})

        raise ValueError("Exp.expansion() implemented only for exponential "
                         "powers n=2 or n=3, but received an exponential "
                         "power of {0}.".format(exponent))

<<<<<<< HEAD
    def _not_eqZeroTheorem(self):
        import complex.theorems
        return complex.theorems.pow_not_eq_zero

    def string(self, **kwargs):
        return self.formatted('string', **kwargs)

    def latex(self, **kwargs):
        return self.formatted('latex', **kwargs)

    def formatted(self, format_type, **kwargs):
        # begin building the inner_str
        inner_str = self.base.formatted(
            format_type, fence=True, force_fence=True)
        if self.get_style('exponent', 'raised') == 'raised':
            inner_str = (
                inner_str
                + r'^{' + self.exponent.formatted(format_type, fence=False)
                + '}')
        else:
            if not (isinstance(self.exponent, Div) and 
                    self.exponent.numerator == one):
                raise ValueError(
                    "The 'exponent' style should only be applicable"
                    "when the exponent is of the form 1/n")
            if self.exponent == frac(one, two):
                func_string = 'sqrt'
            else:
                if format_type == 'string':
                    func_string = '(%s)-root'%self.exponent.denominator
                else:
                    func_string = 'sqrt[%s]'%self.exponent.denominator
            formatted_base = self.base.formatted(format_type, fence=True,
                                                 force_fence=True)
            if format_type == 'string':
                return "%s(%s)"%(func_string, formatted_base)
            else:
                return r"\%s{%s}"%(func_string, formatted_base)
        # only fence if force_fence=True (nested exponents is an
        # example of when fencing must be forced)
        kwargs['fence'] = (
            kwargs['force_fence'] if 'force_fence' in kwargs else False)
        return maybe_fenced_string(inner_str, **kwargs)

    @equivalence_prover('distributed', 'distribute')
=======
    @equality_prover('distributed', 'distribute')
>>>>>>> 919d4e42
    def distribution(self, **defaults_config):
        '''
        Equate this exponential to a form in which the exponent
        is distributed over factors, or a power of a power reduces to
        a power of multiplied exponents.
        Examples:
            (a*b*c)^f = a^f * b^f * c^f
            (a/b)^f = (a^f / b^f)
            (a^b)^c = a^(b*c)
        '''
        from proveit.numbers import Mult, Div, NaturalPos, RealPos, Real
        from . import (
            posnat_power_of_product, posnat_power_of_products,
            posnat_power_of_quotient, posnat_power_of_posnat_power,
            pos_power_of_product, pos_power_of_products,
            pos_power_of_quotient, pos_power_of_pos_power,
            real_power_of_product, real_power_of_products,
            real_power_of_quotient, real_power_of_real_power,
            complex_power_of_product, complex_power_of_products,
            complex_power_of_quotient, complex_power_of_complex_power)
        base = self.base
        exponent = self.exponent
        if isinstance(base, Mult):
            if self.base.operands.is_double():
                _a, _b = self.base.operands
            else:
                _m = self.base.operands.num_elements()
                _a = self.base.operands
            if InSet(exponent, NaturalPos).proven():
                if self.base.operands.is_double():
                    return posnat_power_of_product.instantiate(
                        {a: _a, b: _b, n: exponent})
                else:
                    return posnat_power_of_products.instantiate(
                        {m: _m, a: _a, n: exponent})
            elif InSet(exponent, RealPos).proven():
                if self.base.operands.is_double():
                    return pos_power_of_product.instantiate(
                        {a: _a, b: _b, c: exponent})
                else:
                    return pos_power_of_products.instantiate(
                        {m: _m, a: _a, c: exponent})
            elif InSet(exponent, Real).proven():
                if self.base.operands.is_double():
                    return real_power_of_product.instantiate(
                        {a: _a, b: _b, c: exponent})
                else:
                    return real_power_of_products.instantiate(
                        {m: _m, a: _a, c: exponent})
            else:  # Complex is the default
                if self.base.operands.is_double():
                    return complex_power_of_product.instantiate(
                        {a: _a, b: _b, c: exponent})
                else:
                    return complex_power_of_products.instantiate(
                        {m: _m, a: _a, c: exponent})
        elif isinstance(base, Div):
            assert self.base.operands.is_double()
            _a, _b = self.base.operands
            if InSet(exponent, NaturalPos).proven():
                return posnat_power_of_quotient.instantiate(
                    {a: _a, b: _b, n: exponent})
            else:
                if InSet(exponent, RealPos).proven():
                    thm = pos_power_of_quotient
                elif InSet(exponent, Real).proven():
                    thm = real_power_of_quotient
                else:  # Complex is the default
                    thm = complex_power_of_quotient
                return thm.instantiate(
                    {a: _a, b: _b, c: exponent})
        elif isinstance(base, Exp):
            _a = base.base
            if InSet(exponent, NaturalPos).proven():
                _m, _n = base.exponent, exponent
                return posnat_power_of_posnat_power.instantiate(
                    {a: _a, m: _m, n: _n})
            else:
                _b, _c = base.exponent, exponent
                if InSet(exponent, RealPos).proven():
                    thm = pos_power_of_pos_power
                elif InSet(exponent, Real).proven():
                    thm = real_power_of_real_power
                else:  # Complex is the default
                    thm = complex_power_of_complex_power
                return thm.instantiate(
                    {a: _a, b: _b, c: _c})
        else:
            raise ValueError("May only distribute an exponent over a "
                             "product or fraction.")

    """
    def distribute_exponent(self, assumptions=frozenset()):
        from proveit.numbers import Div
        from proveit.numbers.division.theorems import (
                frac_int_exp_rev, frac_nat_pos_exp_rev)
        if isinstance(self.base, Div):
            exponent = self.exponent
            try:
                deduce_in_natural_pos(exponent, assumptions)
                deduce_in_complex([self.base.numerator, self.base.denominator],
                                  assumptions)
                deduce_not_zero(self.base.denominator, assumptions)
                return frac_nat_pos_exp_rev.instantiate(
                        {n:exponent}).instantiate(
                            {a:self.numerator.base, b:self.denominator.base})
            except:
                deduce_in_integer(exponent, assumptions)
                deduce_in_complex([self.base.numerator, self.base.denominator],
                                  assumptions)
                deduce_not_zero(self.base.numerator, assumptions)
                deduce_not_zero(self.base.denominator, assumptions)
                return frac_int_exp_rev.instantiate(
                        {n:exponent}).instantiate(
                            {a:self.base.numerator, b:self.base.denominator})
        raise Exception('distribute_exponent currently only implemented for a '
                        'fraction base')
    """

    def raise_exp_factor(self, exp_factor, assumptions=USE_DEFAULTS):
        # Note: this is out-of-date.  Distribution handles this now,
        # except it doesn't deal with the negation part
        # (do we need it to?)
        from proveit.numbers import Neg
        from .theorems import int_exp_of_exp, int_exp_of_neg_exp
        if isinstance(self.exponent, Neg):
            b_times_c = self.exponent.operand
            thm = int_exp_of_neg_exp
        else:
            b_times_c = self.exponent
            thm = int_exp_of_exp
        if not hasattr(b_times_c, 'factor'):
            raise ValueError('Exponent not factorable, may not raise the '
                             'exponent factor.')
        factor_eq = b_times_c.factor(exp_factor, pull='right',
                                     group_remainder=True,
                                     assumptions=assumptions)
        if factor_eq.lhs != factor_eq.rhs:
            # factor the exponent first, then raise this exponent factor
            factored_exp_eq = factor_eq.substitution(self)
            return factored_exp_eq.apply_transitivity(
                factored_exp_eq.rhs.raise_exp_factor(exp_factor,
                                                     assumptions=assumptions))
        n_sub = b_times_c.operands[1]
        a_sub = self.base
        b_sub = b_times_c.operands[0]
        deduce_not_zero(a_sub, assumptions)
        deduce_in_integer(n_sub, assumptions)
        deduce_in_complex([a_sub, b_sub], assumptions)
        return thm.instantiate({n: n_sub}).instantiate(
            {a: a_sub, b: b_sub}).derive_reversed()

    def lower_outer_exp(self, assumptions=frozenset()):
        #
        from proveit.numbers import Neg
        from .theorems import (
            int_exp_of_exp,
            int_exp_of_neg_exp,
            neg_int_exp_of_exp,
            neg_int_exp_of_neg_exp)
        if not isinstance(self.base, Exp):
            raise Exception('May only apply lower_outer_exp to nested '
                            'Exp operations')
        if isinstance(
                self.base.exponent,
                Neg) and isinstance(
                self.exponent,
                Neg):
            b_, n_ = self.base.exponent.operand, self.exponent.operand
            thm = neg_int_exp_of_neg_exp
        elif isinstance(self.base.exponent, Neg):
            b_, n_ = self.base.exponent.operand, self.exponent
            thm = int_exp_of_neg_exp
        elif isinstance(self.exponent, Neg):
            b_, n_ = self.base.exponent, self.exponent.operand
            thm = neg_int_exp_of_exp
        else:
            b_, n_ = self.base.exponent, self.exponent
            thm = int_exp_of_exp
        a_ = self.base.base
        deduce_not_zero(self.base.base, assumptions)
        deduce_in_integer(n_, assumptions)
        deduce_in_complex([a_, b_], assumptions)
        return thm.instantiate({n: n_}).instantiate({a: a_, b: b_})

    @relation_prover
    def deduce_in_number_set(self, number_set, **defaults_config):
        '''
        Attempt to prove that this exponentiation expression is in the 
        given number set.
        '''
        from proveit.logic import InSet, NotEquals
        from proveit.numbers.exponentiation import (
            exp_complex_closure, exp_natpos_closure, exp_int_closure, 
            exp_rational_closure_nat_power, exp_rational_nonzero_closure,
            exp_rational_pos_closure, exp_real_closure_nat_power,
            exp_real_pos_closure, exp_complex_closure, 
            exp_complex_nonzero_closure,
            sqrt_complex_closure, sqrt_real_closure,
            sqrt_real_pos_closure)
        from proveit.numbers import (
            Natural, NaturalPos, Integer,
            Rational, RationalPos, RationalNonZero,
            Real, RealPos, Complex, ComplexNonZero)
        from proveit.numbers import zero

        if number_set == NaturalPos:
            return exp_natpos_closure.instantiate(
                {a: self.base, b: self.exponent})
        elif number_set == Natural:
            # Use the NaturalPos closure which applies for
            # any Natural base and exponent.
            self.deduce_in_number_set(NaturalPos)
            return InSet(self, Natural).prove()
        elif number_set == Integer:
            return exp_int_closure.instantiate(
                {a: self.base, b: self.exponent})
        elif number_set == Rational:
            power_is_nat = InSet(self.exponent, Natural)
            if not power_is_nat.proven():
                # Use the RationalNonZero closure which works
                # for negative exponents as well.
                self.deduce_in_number_set(RationalNonZero)
                return InSet(self, Rational).prove()
            return exp_rational_closure_nat_power.instantiate(
                    {a: self.base, b: self.exponent})
        elif number_set == RationalNonZero:
            return exp_rational_nonzero_closure.instantiate(
                    {a: self.base, b: self.exponent})
        elif number_set == RationalPos:
            return exp_rational_pos_closure.instantiate(
                    {a: self.base, b: self.exponent})
        elif number_set == Real:
            if self.exponent == frac(one, two):
                return sqrt_real_closure.instantiate(
                    {a: self.base, b: self.exponent})
            else:
                power_is_nat = InSet(self.exponent, Natural)
                if not power_is_nat.proven():
                    # Use the RealPos closure which allows
                    # any real exponent but requires a
                    # non-negative base.
                    self.deduce_in_number_set(RealPos)
                    return InSet(self, Real).prove()
                return exp_real_closure_nat_power.instantiate(
                        {a: self.base, b: self.exponent})
        elif number_set == RealPos:
            if self.exponent == frac(one, two):
                return sqrt_real_pos_closure.instantiate({a: self.base})
            else:
                return exp_real_pos_closure.instantiate(
                    {a: self.base, b: self.exponent})
        elif number_set == Complex:
            if self.exponent == frac(one, two):
                return sqrt_complex_closure.instantiate(
                    {a: self.base})
            else:
                return exp_complex_closure.instantiate(
                    {a: self.base, b: self.exponent})
        elif number_set == ComplexNonZero:
            return exp_complex_nonzero_closure.instantiate(
                    {a: self.base, b: self.exponent})

        raise NotImplementedError(
            "'Exp.deduce_in_number_set' not implemented for the %s set" 
            % str(number_set))


class ExpSetMembership(Membership):
    '''
    Defines methods that apply to membership in an exponentiated set.
    '''

    def __init__(self, element, domain):
        Membership.__init__(self, element, domain)
        self.domain = domain

    @prover
    def conclude(self, **defaults_config):
        '''
        Attempt to conclude that the element is in the exponentiated set.
        '''
        from proveit.logic import InSet
        from proveit.logic.sets.membership import (
            exp_set_0, exp_set_1, exp_set_2, exp_set_3, exp_set_4, exp_set_5,
            exp_set_6, exp_set_7, exp_set_8, exp_set_9)
        from proveit.numbers import zero, is_literal_int, DIGITS
        element = self.element
        domain = self.domain
        elem_in_set = InSet(element, domain)
        if not isinstance(element, ExprTuple):
            raise ProofFailure(
                elem_in_set, defaults.assumptions,
                "Can only automatically deduce membership in exponentiated "
                "sets for an element that is a list")
        exponent_eval = domain.exponent.evaluation()
        exponent = exponent_eval.rhs
        base = domain.base
        #print(exponent, base, exponent.as_int(),element, domain, len(element))
        if is_literal_int(exponent):
            if exponent == zero:
                return exp_set_0.instantiate({S: base})
            if element.num_entries() != exponent.as_int():
                raise ProofFailure(
                    elem_in_set, defaults.assumptions,
                    "Element not a member of the exponentiated set; "
                    "incorrect list length")
            elif exponent in DIGITS:
                # thm = forall_S forall_{a, b... in S} (a, b, ...) in S^n
                thm = locals()['exp_set_%d' % exponent.as_int()]
                expr_map = {S: base}  # S is the base
                # map a, b, ... to the elements of element.
                expr_map.update({proveit.__getattr__(
                    chr(ord('a') + _k)): elem_k for _k, elem_k 
                    in enumerate(element)})
                elem_in_set = thm.instantiate(expr_map)
            else:
                raise ProofFailure(
                    elem_in_set, defaults.assumptions,
                    "Automatic deduction of membership in exponentiated sets "
                    "is not supported beyond an exponent of 9")
        else:
            raise ProofFailure(
                elem_in_set, defaults.assumptions,
                "Automatic deduction of membership in exponentiated sets is "
                "only supported for an exponent that is a literal integer")
        if exponent_eval.lhs != exponent_eval.rhs:
            # after proving that the element is in the set taken to
            # the evaluation of the exponent, substitute back in the
            # original exponent.
            return exponent_eval.sub_left_side_into(elem_in_set)
        return elem_in_set

    def side_effects(self, judgment):
        return
        yield

# outside any specific class:
# special Exp case of square root


def sqrt(base):
    '''
    Special function for square root version of an exponential.
    '''
    return Exp(base, frac(one, two))

def sqrd(base):
    '''
    Special function for squaring root version of an exponential.
    '''
    return Exp(base, two)<|MERGE_RESOLUTION|>--- conflicted
+++ resolved
@@ -268,55 +268,7 @@
                          "powers n=2 or n=3, but received an exponential "
                          "power of {0}.".format(exponent))
 
-<<<<<<< HEAD
-    def _not_eqZeroTheorem(self):
-        import complex.theorems
-        return complex.theorems.pow_not_eq_zero
-
-    def string(self, **kwargs):
-        return self.formatted('string', **kwargs)
-
-    def latex(self, **kwargs):
-        return self.formatted('latex', **kwargs)
-
-    def formatted(self, format_type, **kwargs):
-        # begin building the inner_str
-        inner_str = self.base.formatted(
-            format_type, fence=True, force_fence=True)
-        if self.get_style('exponent', 'raised') == 'raised':
-            inner_str = (
-                inner_str
-                + r'^{' + self.exponent.formatted(format_type, fence=False)
-                + '}')
-        else:
-            if not (isinstance(self.exponent, Div) and 
-                    self.exponent.numerator == one):
-                raise ValueError(
-                    "The 'exponent' style should only be applicable"
-                    "when the exponent is of the form 1/n")
-            if self.exponent == frac(one, two):
-                func_string = 'sqrt'
-            else:
-                if format_type == 'string':
-                    func_string = '(%s)-root'%self.exponent.denominator
-                else:
-                    func_string = 'sqrt[%s]'%self.exponent.denominator
-            formatted_base = self.base.formatted(format_type, fence=True,
-                                                 force_fence=True)
-            if format_type == 'string':
-                return "%s(%s)"%(func_string, formatted_base)
-            else:
-                return r"\%s{%s}"%(func_string, formatted_base)
-        # only fence if force_fence=True (nested exponents is an
-        # example of when fencing must be forced)
-        kwargs['fence'] = (
-            kwargs['force_fence'] if 'force_fence' in kwargs else False)
-        return maybe_fenced_string(inner_str, **kwargs)
-
-    @equivalence_prover('distributed', 'distribute')
-=======
     @equality_prover('distributed', 'distribute')
->>>>>>> 919d4e42
     def distribution(self, **defaults_config):
         '''
         Equate this exponential to a form in which the exponent
