import bisect
from collections import deque

from proveit import (Expression, Judgment, Literal, Operation, ExprTuple,
                     ExprRange, defaults, USE_DEFAULTS, StyleOptions, 
                     prover, relation_prover, equality_prover,
                     maybe_fenced_latex, ProofFailure, InnerExpr,
                     UnsatisfiedPrerequisites,
                     SimplificationDirectives, TransRelUpdater)
from proveit import a, b, c, d, i, j, k, l, n, x, y, free_vars
from proveit.logic import Equals, EvaluationError
from proveit.logic.irreducible_value import is_irreducible_value
from proveit.numbers import NumberOperation
from proveit.numbers.numerals.decimals import DIGITS
import proveit.numbers.numerals.decimals
from proveit.abstract_algebra.generic_methods import apply_commutation_thm, apply_association_thm, apply_disassociation_thm, group_commutation, pairwise_evaluation
<<<<<<< HEAD
=======
from proveit import TransRelUpdater
import bisect
from proveit.numbers import (NumberOperation, sorted_number_sets,
                             deduce_number_set)
>>>>>>> a3c8be9a


class Add(NumberOperation):
    # operator of the Add operation
    _operator_ = Literal(string_format='+', theory=__file__)
    
    # By default, simplification will ungroup (disassociate) and
    # grouped terms and move irreducible values to the end (to be 
    # consistent with Add.quick_simplified and quick_simplified_index
    # which puts literal integers at the end).
    _simplification_directives_ = SimplificationDirectives(
            ungroup = True,
            order_key = lambda term : (
                    1 if is_irreducible_value(term) else 0))

    # Map terms to sets of Judgment equalities that involve
    # the term on the left hand side.
    known_equalities = dict()

    def __init__(self, *operands, styles=None):
        r'''
        Add together any number of operands.
        '''
        NumberOperation.__init__(self, Add._operator_, operands, 
                                 styles=styles)
        self.terms = self.operands

    @staticmethod
    def _isNegatedOperand(operand):
        '''
        Returns True iff the given operand is negated directly or an iteration with a negated body
        '''
        from proveit.numbers import Neg
        return isinstance(
            operand,
            Neg) or (
            isinstance(
                operand,
                ExprRange) and isinstance(
                operand.lambda_map.body,
                Neg))

    def _formatted(self, format_type, **kwargs):
        '''
        Override Operation._formatted so to enable subtraction notation where desired.
        '''
        from proveit import ExprRange
        from proveit.numbers import Neg
        
        # Where should we use subtraction notation 
        subtraction_positions = []        
        for _k, operand in enumerate(self.operands.entries):
            if isinstance(operand, Neg):
                if operand.use_subtraction_notation():
                    subtraction_positions.append(_k)
            elif isinstance(operand, ExprRange):
                if isinstance(operand.body, Neg):
                    if operand.body.use_subtraction_notation():
                        subtraction_positions.append(_k)
        
        if len(subtraction_positions) > 0:
            operators = []
            operands = list(self.operands.entries)
            for operand in operands:
                if isinstance(operand, ExprRange):
                    # Make the operator an ExprRange in correspondence
                    # with the operands ExprRange
                    operators.append(
                        ExprRange(
                            operand.lambda_map.parameter_or_parameters,
                            self.operator,
                            operand.true_start_index,
                            operand.true_end_index))
                else:
                    operators.append(self.operator)
            implicit_first_operator = True  # the first operator is implicit if it is a '+'
            for pos in subtraction_positions:
                if pos >= len(operands):
                    continue
                operand = operands[pos]
                if pos == 0:
                    implicit_first_operator = False
                if isinstance(operand, Neg):
                    # format negated operand using subtraction notation
                    operators[pos] = Neg._operator_
                    operands[pos] = operand.operand
                elif isinstance(operand, ExprRange):
                    if isinstance(operand.lambda_map.body, Neg):
                        # format iteration with negation using subtraction
                        # notation
                        operators[pos] = ExprRange(
                            operand.lambda_map.parameter,
                            Neg._operator_,
                            operand.true_start_index,
                            operand.true_end_index)
                        operands[pos] = ExprRange(
                            operand.lambda_map.parameter,
                            operand.lambda_map.body.operand,
                            operand.true_start_index,
                            operand.true_end_index) .with_styles(
                            **operand.get_styles())
                elif pos == 0:
                    # not negated after all -- revert to the "implicit first
                    # operator" default
                    implicit_first_operator = False
            return Operation._formatted_operation(
                format_type,
                operators,
                operands,
                implicit_first_operator=implicit_first_operator,
                wrap_positions=self.wrap_positions(),
                justification=self.get_style('justification', 'left'),
                **kwargs)
        else:
            return Operation._formatted_operation(
                format_type,
                self.operator,
                self.operands,
                wrap_positions=self.wrap_positions(),
                justification=self.get_style('justification', 'left'),
                **kwargs)

    def remake_constructor(self):
        from proveit.numbers import Neg
        if (self.operands.is_double() 
                and isinstance(self.operands[1], Neg)
                and self.operands[1].use_subtraction_notation()):
            return 'subtract'  # use a different constructor if using the subtraction style
        return Operation.remake_constructor(self)

    def remake_arguments(self):
        '''
        Yield the argument values or (name, value) pairs
        that could be used to recreate the Operation.
        '''
        from proveit.numbers import Neg
        if (self.operands.is_double() 
                and isinstance(self.operands[1], Neg)
                and self.operands[1].use_subtraction_notation()):
            yield self.operands[0]
            assert isinstance(
                self.operands[1], Neg), "The second operand must be negated"
            yield self.operands[1].operand
        else:
            for operand in self.operands:
                yield operand

    def _closureTheorem(self, number_set):
        from . import add_nat_closure, add_real_closure, add_complex_closure, add_int_closure
        from proveit.numbers import Real, Complex, Integer, Natural
        if number_set == Real:
            return add_real_closure
        elif number_set == Complex:
            return add_complex_closure
        elif number_set == Integer:
            return add_int_closure
        elif number_set == Natural:
            return add_nat_closure

    def equality_side_effects(self, judgment):
        '''
        Record the judgment in Add.known_equalities, associated for
        each term.
        '''
        from proveit.numbers import Neg
        if not isinstance(judgment, Judgment):
            raise ValueError("Expecting 'judgment' to be a Judgment.")
        if not isinstance(judgment.expr, Equals):
            raise ValueError("Expecting the judgment to be an equality.")
        addition = judgment.lhs
        if not isinstance(addition, Add):
            raise ValueError(
                "Expecting lhs of judgment to be of an Add expression.")

        if is_irreducible_value(judgment.rhs):
            for term in addition.terms:
                Add.known_equalities.setdefault(term, set()).add(judgment)

            if addition.terms.is_double():
                # deduce the commutation form: b+a=c from a+b=c
                if addition.terms[0] != addition.terms[1]:
                    yield (lambda : judgment.inner_expr().lhs.commute(0, 1))

                if all(not isinstance(term, Neg) for term in addition.terms):
                    # From a+b=c
                    # deduce the negations form: -a-b=-c
                    #      the subtraction form: c-b=a
                    #      and the reversed subtraction form: b-c = -a
                    yield (lambda : self.equation_negation(judgment.rhs))
                    yield (lambda : self.equation_subtraction(judgment.rhs))
                    yield (lambda : self.equation_reversed_subtraction(
                            judgment.rhs))

    @prover
    def equation_negation(self, rhs, **defaults_config):
        '''
        From (a + b) = rhs, derive and return -(a-b) = -rhs
        '''
        from proveit.numbers.addition.subtraction import negated_add
        if not self.terms.is_double():
            raise NotImplementedError(
                "Add.equation_negation implemented only when there are two "
                "and only two added terms")
        _a, _b = self.terms[0], self.terms[1]
        deduction = negated_add.instantiate(
            {a: _a, b: _b, c: rhs}, auto_simplify=False)
        return deduction

    @prover
    def equation_subtraction(self, rhs, **defaults_config):
        '''
        From (a + b) = rhs, derive and return rhs - b = a.
        '''
        from proveit.numbers.addition.subtraction import subtract_from_add
        if not self.terms.is_double():
            raise NotImplementedError(
                "Add.deduce_subtraction implemented only when there are "
                "two and only two added terms")
        _a, _b = self.terms[0], self.terms[1]
        deduction = subtract_from_add.instantiate(
            {a: _a, b: _b, c: rhs}, auto_simplify=False)
        return deduction

    @prover
    def equation_reversed_subtraction(self, rhs, **defaults_config):
        '''
        From (a + b) = rhs, derive and return b - rhs = -a.
        '''
        from proveit.numbers.addition.subtraction import subtract_from_add_reversed
        if not self.terms.is_double():
            raise NotImplementedError(
                "Add.decude_reversed_subtraction implemented only when "
                "there are two and only two added terms")
        deduction = subtract_from_add_reversed.instantiate(
            {a: self.terms[0], b: self.terms[1], c: rhs},
            auto_simplify=False)
        return deduction

    @equality_prover('multiplied', 'multiply')
    def conversion_to_multiplication(self, **defaults_config):
        '''
        From the addition of the same values, derive and return
        the equivalence as a multiplication. For example,
        a + a + a = 3 * a
        '''
        from proveit import ExprRange
        from proveit.numbers import one
        from proveit.numbers.multiplication import (
            mult_def_rev, repeated_addition_to_mult)
        if not all(operand == self.operands[0] for operand in self.operands):
            raise ValueError(
                "'as_mult' is only applicable on an 'Add' expression "
                "if all operands are the same: %s" %
                str(self))
        if (self.operands.num_entries() == 1 
                and isinstance(self.operands[0], ExprRange)
                and self.operands[0].is_parameter_independent
                and self.operands[0].true_start_index == one):
            expr_range = self.operands[0]
            return repeated_addition_to_mult.instantiate(
                {x: expr_range.body, n: expr_range.true_end_index})
        _n = self.operands.num_elements()
        _a = self.operands
        _x = self.operands[1]
        return mult_def_rev.instantiate({n: _n, a: _a, x: _x})

    @equality_prover('all_canceled', 'all_cancel')
    def cancelations(self, **defaults_config):
        '''
        Deduce and return an equality between self and a form in which
        all simple cancellations are performed (where there are exact
        negations that occur).
        '''
        from proveit.numbers import Neg
        expr = self

        # A convenience to allow successive update to the equation via 
        # transitivities. (starting with self=self).
        eq = TransRelUpdater(self)

        neg_operand_indices = dict()
        for _i, operand in enumerate(self.operands.entries):
            if isinstance(operand, Neg):
                neg_operand_indices.setdefault(operand.operand, set()).add(_i)

        canceled_indices = []
        for _i, operand in enumerate(self.operands.entries):
            if isinstance(operand, Neg):
                continue
            if operand in neg_operand_indices:
                indices = neg_operand_indices[operand]
                _j = indices.pop()
                if len(indices) == 0:
                    # no more indices to use in the future
                    neg_operand_indices.pop(operand)
                # By finding where i and j will be inserted into the 
                # canceled_indices array, we can figure out how much 
                # they need to shift by to compensate for previous 
                # cancelations.
                i_shift = bisect.bisect_left(canceled_indices, _i)
                j_shift = bisect.bisect_left(canceled_indices, _j)
                # Insert the last one first so we don't need to 
                # compensate:
                if _i < _j:
                    canceled_indices.insert(j_shift, _j)
                    canceled_indices.insert(i_shift, _i)
                else:
                    canceled_indices.insert(i_shift, _i)
                    canceled_indices.insert(j_shift, _j)
                expr = eq.update(expr.cancelation(
                        _i - i_shift, _j - j_shift, preserve_all=True))
        return eq.relation

    @equality_prover('canceled', 'cancel')
    def cancelation(self, idx1, idx2, **defaults_config):
        '''
        Attempt a simple cancelation between operands at index i and j.
        If one of these operands is the negation of the other, deduce
        and return an equality between self and a form in which these
        operands are canceled.
        '''
        from .subtraction import add_cancel_basic, add_cancel_reverse, add_cancel_general, add_cancel_general_rev
        from .subtraction import add_cancel_triple_12, add_cancel_triple_13, add_cancel_triple_23
        from .subtraction import add_cancel_triple_21, add_cancel_triple_31, add_cancel_triple_32
        from proveit.numbers import Neg
        if idx1 > idx2:
            # choose i to be less than j
            return self.cancelation(idx2, idx1)

        if Neg(self.operands[idx1]) == self.operands[idx2]:
            basic_thm = add_cancel_basic
            triple_thms = (
                add_cancel_triple_12,
                add_cancel_triple_13,
                add_cancel_triple_23)
            general_thm = add_cancel_general
            canceled_op = self.operands[idx1]
        elif self.operands[idx1] == Neg(self.operands[idx2]):
            basic_thm = add_cancel_reverse
            triple_thms = (
                add_cancel_triple_21,
                add_cancel_triple_31,
                add_cancel_triple_32)
            general_thm = add_cancel_general_rev
            canceled_op = self.operands[idx2]
        else:
            raise ValueError("Unable to cancel operands idx1 and idx2; "
                             "one is not the negation of the other.")

        if self.operands.is_double():
            return basic_thm.instantiate({a: canceled_op})
        elif (not self.operands.contains_range() 
                and self.operands.num_entries() == 3):
            # _k is the 3rd index, completing i and j in the set {0,1,2}.
            _k = {0, 1, 2}.difference([idx1, idx2]).pop()
            thm = triple_thms[2 - _k]
            return thm.instantiate({a: canceled_op, b: self.operands[_k]})
        else:
            _a = self.operands[:idx1]
            _b = canceled_op
            _c = self.operands[idx1 + 1:idx2]
            _d = self.operands[idx2 + 1:]
            _i = _a.num_elements()
            _j = _c.num_elements()
            _k = _d.num_elements()
            return general_thm.instantiate(
                {i: _i, j: _j, k: _k, a: _a, b: _b, c: _c, d: _d})

    @equality_prover('eliminated_zeros', 'eliminate_zeros')   
    def zero_eliminations(self, **defaults_config):
        '''
        Derive and return this Add expression equal to a form in which
        all zero's are eliminated.
        '''
        from proveit.numbers import zero

        expr = self

        # A convenience to allow successive update to the equation via
        # transitivities (starting with self=self).
        eq = TransRelUpdater(self)

        # Work in reverse order so indices don't need to be updated.
        for rev_idx, operand in enumerate(reversed(self.operands.entries)):
            if operand == zero:
                idx = self.operands.num_entries() - rev_idx - 1
                expr = eq.update(expr.zero_elimination(
                        idx, preserve_all=True))
                if not isinstance(expr, Add):
                    # can't do an elimination if reduced to a single term.
                    break

        return eq.relation

    @equality_prover('eliminated_zero', 'eliminate_zero')
    def zero_elimination(self, idx, **defaults_config):
        '''
        Derive and return this Add expression equal to a form in which
        a specific zero operand (at the given index) is eliminated.
        '''
        from proveit.numbers import zero
        from . import elim_zero_left, elim_zero_right, elim_zero_any

        if self.operands[idx] != zero:
            raise ValueError(
                "Operand at the index %d expected to be zero for %s" %
                (idx, str(self)))

        if self.operands.is_double():
            if idx == 0:
                return elim_zero_left.instantiate({a: self.operands[1]})
            else:
                return elim_zero_right.instantiate({a: self.operands[0]})
        _a = self.operands[:idx]
        _b = self.operands[idx + 1:]
        _i = _a.num_elements()
        _j = _b.num_elements()
        return elim_zero_any.instantiate({i: _i, j: _j, a: _a, b: _b})

    """
    def derive_expanded_neg_self(self, idx=0, assumptions=USE_DEFAULTS):
        '''
        created by JML on 7/26/19
        given an expression with a term that is a negation of itself cancel them out
        a + b + (-b) + c = a + c
        '''
        from . import expanded_add_neg_self
        from proveit.numbers import Neg, num
        expr = self
        # print("self, idx in add_neg_self", expr, idx)
        if len(expr.operands) ==2:
            # the simple binary case
            return expr.derive_zero_from_neg_self(assumptions)

        if idx < 0 or idx > len(expr.operands) - 1:
            raise IndexError("Index must be between 0 and %s"%str(len(expr.operands)-1))
        if not isinstance(expr.operands[idx], Neg):
            raise ValueError("Expecting value at %s to be negated"%str(idx))

        if idx != len(expr.operands) - 1 and expr.operands[idx + 1] == expr.operands[idx].operand:
            one = expr.operands[idx].operand
            two = expr.operands[idx + 1]
            one_idx = idx
            two_idx = idx + 1
        elif idx != 0 and expr.operands[idx - 1] == expr.operands[idx].operand:
            one = expr.operands[idx - 1]
            two = expr.operands[idx].operand
            one_idx = idx - 1
            two_idx = idx
        else:
            raise ValueError("Expecting a value next to %s to be equal to %s"%(str(expr.operands[idx]), str(expr.operands[idx].operand)))

        return expanded_add_neg_self.instantiate({m:num(one_idx),n:num(len(expr.operands)-1-two_idx), AA:expr.operands[:one_idx], y:one, x:two, BB:expr.operands[two_idx + 1:]}, assumptions=assumptions)
    """

    def _create_dict(self):
        '''
        created by JML 7/24/19
        Creates a dictionary from an addition expression where the keys are common terms and values
        are the indices where they occur.  Also returns the order of initial occurrence for each
        type of term.
        JML had, at my (WMW) suggestion, had positive terms come before negative terms.  This was
        working fine but I removed this feature because it isn't clear that it is always desirable
        and may be better to mess with the order minimally.
        '''
        from proveit.numbers import one, Neg, Mult, Numeral

        hold = {}
        order = []

        for _i, val in enumerate(self.operands.entries):
            # loop through each operand

            # used to differentiate positive and negative for ordering
            if isinstance(val, Neg):
                # place it in the correct place regardless of negation
                val = val.operand
            elif isinstance(val, Mult):
                # use the last factor to determine what is a "like" term
                val = val.operands[-1]
            if isinstance(
                val,
                Numeral) or (
                is_irreducible_value(val) and not isinstance(
                    val,
                    Literal)):
                # Group together all basic numbers (numerals, numeral sequences, and decimals),
                # using 1 as a representative.
                # But exclude special number constants like e, i, or pi which are Irreducible Literals.
                # Those should be grouped together.
                val = one

            # either create a new key or put in an existing key
            if val in hold:
                # if the key exists, just add the value to the list
                hold[val].append(_i)
            else:
                # if not, create the key and add the value
                hold[val] = [_i]
                order.append(val)

        # See if we can expand the "terms" to be combined to
        # include more factors.
        for _k, val in enumerate(order):
            if val == one:
                continue
            if isinstance(val, Neg) and val in hold:
                continue  # positive and negatives are handled together when possible
            # start with the most expanded and widdle down as needed
            newval = self.operands[hold[val][0]]
            if isinstance(newval, Neg):
                newval = newval.operand  # overlook the negation at the moment
            for _i in hold[val][1:]:
                operand = self.operands[_i]
                if isinstance(operand, Neg):
                    operand = operand.operand  # overlook the negation
                while newval != operand:
                    try:
                        if isinstance(operand, Mult):
                            operand.index(newval)
                            # newval is contained as a factor in the operand,
                            # so keep it as is for now.
                            break
                    except ValueError:
                        pass
                    assert isinstance(newval, Mult), "This is unexpected"
                    if newval.operands.num_entries() > 2:
                        newval = Mult(newval.operands[1:])
                    else:
                        newval = newval.operands[-1]
            if isinstance(val, Neg):
                newval = Neg(newval)  # put the negation back
            if newval != val:
                # replace the "term" with an expanded term
                hold[newval] = hold[val]
                del hold[val]
                order[_k] = newval

        return hold, order

    @equality_prover('shallow_simplified', 'shallow_simplify')
    def shallow_simplification(self, *, must_evaluate=False,
                               **defaults_config):
        '''
        Returns a proven simplification equation for this Add
        expression assuming the operands have been simplified.
        
        Perform a number of possible simplifications of an Add
        expression after the operands have been simplified.  
        Disassociate grouped terms, eliminate zero terms,
        cancel common terms that are subtracted, combine like terms,
        convert repeated addition to multiplication, etc.
        '''
        from proveit.numbers import one, Neg, is_literal_int
        from . import empty_addition, unary_add_reduction
        
        if self.operands.num_entries() == 0:
            # +() = 0
            return empty_addition
        
        if self.operands.is_single():
            return unary_add_reduction.instantiate({a:self.operands[0]},
                                                    preserve_all=True)

        # If all operands are irreducible, perform the evaluation.
        if all(is_irreducible_value(term) for term in self.terms):
            if self.operands.is_double():                
                abs_terms = [
                    term.operand if isinstance(term, Neg) 
                    else term for term in self.terms]
                if all(is_literal_int(abs_term) for abs_term in abs_terms):
                    # Evaluate the addition of two literal integers.
                    evaluation = self._integerBinaryEval()
                    return evaluation
            else:
                # Do a pairwise addition of irreducible terms.         
                return pairwise_evaluation(self)

        # If all operands are negated, factor out the negation.
        if all(isinstance(operand, Neg) for operand in self.operands):
            negated = Neg(
                Add(*[operand.operand for operand in self.operands]))
            neg_distribution = negated.distribution(auto_simplify=True)
            return neg_distribution.derive_reversed()
        
        expr = self
        # for convenience updating our equation
        eq = TransRelUpdater(expr)
        
        if Add._simplification_directives_.ungroup:
            # ungroup the expression (disassociate nested additions).
            _n = 0
            length = expr.operands.num_entries() - 1
            # loop through all operands
            while _n < length:
                operand = expr.operands[_n]
                if (isinstance(operand, ExprRange) and
                        operand.is_parameter_independent):
                    # A range of repeated terms may be simplified to
                    # a multiplication, but we need to group it first.
                    inner_simplification = (
                            Add(operand).shallow_simplification())
                    expr = eq.update(expr.association(
                            _n, 1, replacements=[inner_simplification],
                            auto_simplify=False))
                # print("n, length", n, length)
                if (isinstance(operand, Add) or
                        (isinstance(operand, Neg) and
                         isinstance(operand.operand, Add))):
                    # if it is grouped, ungroup it
                    expr = eq.update(expr.disassociation(
                            _n, preserve_all=True))
                length = expr.operands.num_entries()
                _n += 1

        # eliminate zeros where possible
        expr = eq.update(expr.zero_eliminations(preserve_all=True))
        if not isinstance(expr, Add):
            # eliminated all but one term
            return eq.relation

        # perform cancelations where possible
        expr = eq.update(expr.cancelations(preserve_all=True))
        if not isinstance(expr, Add):
            # canceled all but one term
            return eq.relation

        # Check for any double-negations.
        # Normally, this would have been dealt with in the initial
        # reduction, but can emerge after disassociating a subtraction.
        for _i in range(expr.operands.num_entries()):
            if (isinstance(expr.operands[_i], Neg) and
                    isinstance(expr.operands[_i].operand, Neg)):
                inner_expr = expr.inner_expr().operands[_i]
                expr = eq.update(
                    inner_expr.double_neg_simplification(
                            preserve_all=True))

        # separate the types of operands in a dictionary
        hold, order = expr._create_dict()
        order_key = Add._simplification_directives_.order_key

        # Have the basic numbers come at the end.
        #if order[-1] != one and one in hold:
        #    order.pop(order.index(one))
        #    order.append(one)
        
        if len(order) > 1:
            # Reorder the terms so like terms are adjacent.
            pos = 0
            # The indices keep moving as we reorder, so keep on top of this.
            old2new = {_k: _k for _k in range(expr.operands.num_entries())}
            new2old = {_k: _k for _k in range(expr.operands.num_entries())}
            for key in sorted(order, key=order_key):
                for orig_idx in hold[key]:
                    start_idx = old2new[orig_idx]
                    if start_idx == pos:
                        pos += 1
                        continue  # no change. move on.
                    expr = eq.update(
                        expr.commutation(start_idx, pos, 
                                         preserve_all=True))
                    old2new[new2old[start_idx]] = pos
                    orig_old_idx = new2old[start_idx]
                    if start_idx < pos:
                        # decrement indices
                        for new_idx in range(start_idx, pos):
                            new2old[new_idx] = new2old[new_idx + 1]
                            old2new[new2old[new_idx]] -= 1
                    else:
                        # increment indices
                        for new_idx in range(start_idx, pos, -1):
                            new2old[new_idx] = new2old[new_idx - 1]
                            old2new[new2old[new_idx]] += 1
                    new2old[pos] = orig_old_idx
                    pos += 1

            # Now group the terms so we can combine them.
            for _m, key in enumerate(order):
                if len(hold[key]) > 1:
                    grouped_term = Add(
                            *expr.operands.entries[_m:_m+len(hold[key])])
                    inner_simplification = (
                            grouped_term.shallow_simplification())
                    expr = eq.update(expr.association(
                        _m, length=len(hold[key]),
                        replacements=[inner_simplification],
                        auto_simplify=False))

        elif len(order) == 1:
            # All operands are like terms.  Simplify by combining them.
            key = order[0]
            # If all the operands are the same, combine via multiplication.
            if (all(operand == expr.operands[0] for operand in expr.operands)
                    and not (expr.operands.num_entries() == 1 and
                             isinstance(expr.operands[0], ExprRange) and
                             not expr.operands[0].is_parameter_independent)):
                expr = eq.update(
                    expr.conversion_to_multiplication(auto_simplify=True))
                return eq.relation
            elif key != one and expr.operands.num_entries() > 1:
                # for all the keys that are not basic numbers, 
                # derive the multiplication from the addition
                # make sure all the operands in the key are products 
                # (multiplication) if it's grouped, send it to become a 
                # multiplication
                expr = eq.update(
                    expr.factorization(key, pull="right", auto_simplify=True))
                return eq.relation
        
        if expr != self:
            # Try starting over with a call to shallow_simplification
            # (an evaluation may already be known).
            eq.update(expr.shallow_simplification(
                    must_evaluate=must_evaluate))
            return eq.relation

        if all(is_irreducible_value(term) for term in self.terms):
            raise NotImplementedError(
                "Addition evaluation only implemented for integers: %s"
                %self)
        
        if must_evaluate:
            # The simplification of the operands may not have
            # worked hard enough.  Let's work harder if we
            # must evaluate.
            for term in self.terms:
                if not is_irreducible_value(term):
                    term.evaluation()
            # Start over now that the terms are all evaluated to
            # irreductible values.
            return self.evaluation()
        return eq.relation
    
    def quick_simplified(self):
        '''
        Return a simplified version of this Add expression
        without any proof.  In particular, negations are distributed
        nested additionas are ungrouped, integers are extracted,
        added, and placed at the end, and cancelations are made on
        individual terms as well as expression ranges or portions of
        expression ranges.  We freely assume terms represent numbers
        and expression ranges are well-formed.
        This quick-n-dirty approach can be good
        enough for the purposes of displaying expressions involving
        expression ranges.  See also the quick_simplified_index 
        function defined in number_operation.py.
        '''
        from proveit.numbers import is_literal_int, num, Neg
        
        # Extract any literal integers and expand nested sums.  
        # While we are at it, determing the extremal shifts at the 
        # heads and tails of expression ranges.
        terms = [] # split into sign, abs_term pairs
        int_sum = 0
        remaining_terms = deque(self.terms)
        sign=1
        # Map non-shifted head to latest shift of ExprRange terms:
        latest_head_shift = dict() # (Lambda, index expr) -> int
        # Map non-shiftted tail to earliest shift of ExprRange terms:
        earliest_tail_shift = dict() # (Lambda, index expr) -> int
        all_abs_terms = set()
        while len(remaining_terms):
            term = remaining_terms.popleft()
            if term == Neg:
                # Just an indication to switch the sign back.
                sign = -sign
                continue
            if is_literal_int(term):
                int_sum += sign*term.as_int()
                continue
            if isinstance(term, Neg):
                # Switch the sign and indicate to switch the sign
                # back later.
                sign = -sign
                remaining_terms.appendleft(Neg)
                remaining_terms.appendleft(term.operand)
                continue
            if isinstance(term, Add):
                remaining_terms.extendleft(reversed(term.terms.entries))
                continue
            if isinstance(term, ExprRange):
                start_base, start_shift = split_int_shift(term.true_start_index)
                end_base, end_shift = split_int_shift(term.true_end_index)
                lambda_map = term.lambda_map
                latest_head_shift[(lambda_map, start_base)] = max(
                        start_shift, latest_head_shift.get(
                                (lambda_map, start_base), start_shift))
                earliest_tail_shift[(lambda_map, end_base)] = min(
                        end_shift, earliest_tail_shift.get(
                                (lambda_map, end_base), end_shift))
            all_abs_terms.add(term)
            terms.append((sign, term))
        term = None
                
        # Extend the "latest heads" and "earliest tails" if there
        # are individual terms that match them so we can maximize
        # cancelations.
        for extremal_shifts, step in ((latest_head_shift, 1),
                                      (earliest_tail_shift, -1)):
            for (lambda_map, base), shift in extremal_shifts.items():
                while True:
                    index = Add(base, num(shift)).quick_simplified()
                    _expr = lambda_map.apply(index)
                    if _expr in all_abs_terms:
                        shift += step
                        if (lambda_map.parameter not in
                                free_vars(lambda_map.body)):
                            # avoid an infinite loop
                            break
                    else:
                        break
                extremal_shifts[(lambda_map, base)] = shift
        
        # Expand ExprRange heads and tails to their extremal shifts
        if len(latest_head_shift) > 0:
            old_terms = terms
            terms = []
            for sign, abs_term in old_terms:
                if isinstance(abs_term, ExprRange):
                    start_base, start_shift = split_int_shift(abs_term.true_start_index)
                    end_base, end_shift = split_int_shift(abs_term.true_end_index)
                    lambda_map = abs_term.lambda_map
                    latest_start = latest_head_shift[(lambda_map, start_base)]
                    earliest_end = earliest_tail_shift[(lambda_map, end_base)]
                    if start_base == end_base:
                        # For finite ranges, expand all elements.
                        latest_start = end_shift+1
                    # Peel off elements before the latest start.
                    shift = start_shift
                    while shift < latest_start:
                        index = Add(start_base, num(shift)).quick_simplified()
                        terms.append((sign, lambda_map.apply(index)))
                        shift += 1
                    if start_base == end_base and shift > end_shift:
                        continue # already expanded all elements.
                    start_index = Add(start_base,
                                      num(latest_start)).quick_simplified()
                    end_index = Add(end_base, 
                                    num(earliest_end)).quick_simplified()
                    terms.append((sign, ExprRange(abs_term.parameter, 
                                                  abs_term.body,
                                                  start_index, end_index)))
                    shift = earliest_end + 1
                    # Peel off elements after the earliest end.
                    while shift <= end_shift:
                        index = Add(end_base, num(shift)).quick_simplified()
                        terms.append((sign, lambda_map.apply(index)))
                        shift += 1
                else:
                    terms.append((sign, abs_term))
        
        # Do cancelations of opposite terms.
        # Also check for clearly empty ExprRanges.
        abs_term_to_neg_idx = dict()
        abs_term_to_pos_idx = dict()
        cancelation_indices = set()
        for idx, (sign, abs_term) in enumerate(terms):
            if sign == -1:
                if abs_term in abs_term_to_pos_idx:
                    # Neg term cancels with previous positive term.
                    other_idx = abs_term_to_pos_idx.pop(abs_term)
                    cancelation_indices.add(idx)
                    cancelation_indices.add(other_idx)
                else:
                    # Store for possible cancelation ahead.
                    abs_term_to_neg_idx[abs_term] = idx
            else:
                if abs_term in abs_term_to_neg_idx:
                    # Positive term cancels with previous Neg term.
                    other_idx = abs_term_to_neg_idx.pop(abs_term)
                    cancelation_indices.add(idx)
                    cancelation_indices.add(other_idx)
                else:
                    # Store for possible cancelation ahead.
                    abs_term_to_pos_idx[abs_term] = idx
        terms = [term for idx, term in enumerate(terms) if 
                 idx not in cancelation_indices]
        
        # Re-extend heads and tails of ExprRanges that may have been
        # split apart, now that we've had a chance to find cancelations.
        if len(latest_head_shift) > 0 and len(terms) > 0:
            # Try to prepend heads going in reverse
            old_terms = terms
            reversed_terms = []
            following_term = None
            for sign, abs_term in reversed(old_terms):
                if following_term is not None:
                    if (sign==following_term[0] 
                            and isinstance(following_term[1], ExprRange)):
                        # See if the current term prepends the head of
                        # the following range.
                        start_base, start_shift = split_int_shift(
                                following_term[1].true_start_index)
                        lambda_map = following_term[1].lambda_map
                        index = Add(start_base, 
                                    num(start_shift-1)).quick_simplified()
                        if abs_term == lambda_map.apply(index):
                            # Prepend the head.
                            following_term[1] = ExprRange(
                                    following_term[1].parameter, 
                                    following_term[1].body,
                                    index, following_term[1].true_end_index)
                            continue
                    reversed_terms.append(following_term)
                following_term = [sign, abs_term]
            reversed_terms.append(following_term) # get the last one
            
            # Try to extend tails, reversing again.
            terms = []
            prev_term = None
            for sign, abs_term in reversed(reversed_terms):
                if prev_term is not None:
                    if (sign==prev_term[0] and 
                            isinstance(prev_term[1], ExprRange)):
                        # See if the current term extends the tail of
                        # the previous range.
                        end_base, end_shift = split_int_shift(
                                prev_term[1].true_end_index)
                        lambda_map = prev_term[1].lambda_map
                        index = Add(end_base, 
                                    num(end_shift+1)).quick_simplified()
                        if abs_term == lambda_map.apply(index):
                            # Extend the tail.
                            prev_term[1] = ExprRange(
                                    prev_term[1].parameter, prev_term[1].body,
                                    prev_term[1].true_start_index, index)
                            continue
                    terms.append(prev_term)
                prev_term = [sign, abs_term]
            terms.append(prev_term) # get the last one
        
        # Merge the sign and abs_term into each term.
        for idx, (sign, abs_term) in enumerate(terms):
            if sign==1:
                terms[idx] = abs_term
            else:
                assert sign==-1
                if isinstance(abs_term, ExprRange):
                    terms[idx] = Neg(Add(abs_term))
                else:
                    terms[idx] = Neg(abs_term)
        
        if int_sum == 0:
            if len(terms) == 0:
                return num(0)
            if len(terms) == 1 and not isinstance(terms[0], ExprRange):
                return terms[0]
            return Add(*terms)
        else:
            if len(terms) == 0:
                return num(int_sum)
            return Add(*(terms + [num(int_sum)]))

    def quick_simplification(self):
        '''
        Return a simplification of this Add expression without any 
        proof.  See Add.quick_simplified for more details.
        '''
        return Equals(self, self.quick_simplified())        

    def _integerBinaryEval(self, assumptions=USE_DEFAULTS):
        '''
        Evaluate the sum of possibly negated single digit numbers.
        '''
        from proveit.numbers import Neg, is_literal_int, num
        from proveit.numbers.numerals import NumeralSequence
        abs_terms = [
            term.operand if isinstance(
                term, Neg) else term for term in self.terms]
        if len(abs_terms) != 2 or not all(is_literal_int(abs_term)
                                          for abs_term in abs_terms):
            raise ValueError(
                "_integerBinaryEval only applicable for binary addition of integers")
        _a, _b = self.terms
        _a, _b = _a.as_int(), _b.as_int()
        if _a < 0 and _b < 0:
            # evaluate -a-b via a+b
            _a, _b = -_a, -_b
        if _a < 0:
            # evaluate -a+b via (a-b)+b or (b-a)+a
            _a = -_a
            if _a > _b:
                _a, _b = _a - _b, _b
            else:
                _a, _b = _b - _a, _a
        elif _b < 0:
            # evaluate a-b via (a-b)+b or (b-a)+a
            _b = -_b
            if _a > _b:
                _a, _b = _a - _b, _b
            else:
                _a, _b = _b - _a, _a
        assert _a >= 0 and _b >= 0
        #print(_a, _b)
        if not all(term in DIGITS for term in (num(_a), num(_b))):
            if isinstance(num(_a), NumeralSequence):
                return num(_a).num_add_eval(_b, assumptions=assumptions)
            elif isinstance(num(_b), NumeralSequence):
                return num(_a).num_add_eval(_b, assumptions=assumptions)
            raise NotImplementedError(
                "Currently, _integerBinaryEval only works for integer "
                " addition and related subtractions: %d, %d" % (_a, _b))
        with defaults.temporary() as temp_defaults:
            # We rely upon side-effect automation here.
            temp_defaults.automation = True
            # for single digit addition, import the theorem that provides
            # the evaluation
            proveit.numbers.numerals.decimals.__getattr__(
                    'add_%d_%d' % (_a, _b))
        return self.evaluation()

    def subtraction_folding(self, term_idx=None, assumptions=frozenset()):
        '''
        Given a negated term, term_idx or the first negated term if term_idx is None,
        deduce the equivalence between self and a Subtract form (with the specified
        negated term on the right of the subtraction).  Assumptions
        may be necessary to deduce operands being in the set of Complex numbers.
        '''
        from proveit.numbers import Neg
        from proveit.numbers.addition.subtraction.theorems import add_neg_as_subtract
        if term_idx is None:
            for _k, term in enumerate(self.terms.entries):
                if isinstance(term, Neg):
                    term_idx = _k
                    break
            if term_idx is None:
                raise ValueError(
                    "No negated term, can't provide the subtraction folding.")
        if not isinstance(self.terms[term_idx], Neg):
            raise ValueError(
                "Specified term is not negated, can't provide the subtraction folding.")
        expr = self
        if term_idx != -1 and term_idx != expr.terms.num_entries() - 1:
            # put the negative term at the end
            expr = expr.commute(term_idx, term_idx + 1, -1)
        if expr.terms.num_entries() > 2:
            # group all of the other terms
            expr = expr.group(0, -1)
        return add_neg_as_subtract.instantiate(
            {x: expr.operands[0], y: expr.operands[-1].operand})

    """
    def deduce_in_natural_pos_directly(self, assumptions=frozenset(), ruled_out_sets=frozenset(), dont_try_pos=False, dont_try_neg=False):
        '''
        If all of the terms are in Natural and just one is positive, then the sum is positive.
        '''
        from proveit.numbers.number_sets import DeduceInNumberSetException, deduce_positive
        from . import add_nat_pos_closure
        from proveit.numbers import NaturalPos, num
        # first make sure all the terms are in Natural
        for _k, term in enumerate(self.operands):
            #try:
                # found one positive term to make the sum positive
            deduce_positive(term, assumptions)
            return add_nat_pos_closure.instantiate({i:num(_k), n:num(self.operands.num_entries()-_k-1), a:self.operands[:_k], b:term, c:self.operands[_k+1:]}, assumptions=assumptions)
            #except:
               # pass
        # need to have one of the elements positive for the sum to be positive
        raise DeduceInNumberSetException(self, NaturalPos, assumptions)
    """

    @relation_prover
    def deduce_in_number_set(self, number_set, **defaults_config):
        '''
        given a number set, attempt to prove that the given expression is in that
        number set using the appropriate closure theorem
        '''
        from proveit.numbers.addition import (
            add_int_closure_bin,
            add_int_closure,
            add_nat_closure_bin,
            add_nat_closure,
            add_nat_pos_closure_bin,
            add_nat_pos_closure,
            add_nat_pos_from_non_neg,
            add_rational_closure_bin,
            add_rational_closure,
            add_rational_non_neg_closure,
            add_rational_non_neg_closure_bin,
            add_rational_pos_closure,
            add_rational_pos_closure_bin,
            add_rational_pos_from_non_neg,
            add_real_closure_bin,
            add_real_closure,
            add_real_non_neg_closure,
            add_real_non_neg_closure_bin,
            add_real_pos_closure,
            add_real_pos_closure_bin,
            add_real_pos_from_non_neg,
            add_complex_closure,
            add_complex_closure_bin)
        from proveit.numbers.addition.subtraction import (
            subtract_nat_closure_bin, sub_one_is_nat)
        from proveit.numbers import (zero, one, Neg, greater,
                                     Integer, Natural, Rational,
                                     RationalPos, RationalNonNeg,
                                     Real, RealPos, RealNonNeg, 
                                     Complex, NaturalPos)
        from proveit.logic import InSet
        if number_set == Integer:
            if self.operands.is_double():
                return add_int_closure_bin.instantiate(
                    {a: self.operands[0], b: self.operands[1]})
            _a = self.operands
            _i = _a.num_elements()
            return add_int_closure.instantiate({i:_i, a: _a})
        if number_set == Natural:
            if self.operands.is_double():
                if isinstance(self.operands[1], Neg):
                    # A subtraction case:
                    if self.operands[1].operand == one:
                        # Special a-1 in Natural case.  If a is
                        # in NaturalPos, we are good.
                        return sub_one_is_nat.instantiate(
                            {a: self.operands[0]})
                    # (a-b) in Natural requires that b <= a.
                    return subtract_nat_closure_bin.instantiate(
                        {a: self.operands[0], b: self.operands[1].operand})
                return add_nat_closure_bin.instantiate(
                    {a: self.operands[0], b: self.operands[1]})            
            _a = self.operands
            _i = _a.num_elements()
            return add_nat_closure.instantiate({i: _i, a: _a})
        if (number_set in {NaturalPos, RationalPos, RealPos} and not
                all(InSet(operand, number_set).proven() for
                    operand in self.operands)):
            # Unless we know that all of the operands are in the
            # positive number set, our last resort will be if we know
            # one of the operands is greater than zero.
            val = -1
            for _i, operand in enumerate(self.operands.entries):
                if greater(operand, zero).proven():
                    val = _i
                    # print(b)
                    break
            if val == -1:
                raise ProofFailure(InSet(self, number_set), defaults.assumptions,
                                   "Expecting at least one value to be "
                                   "known to be greater than zero")
            # print(self.operands.num_entries())
            if number_set == NaturalPos:
                temp_thm = add_nat_pos_from_non_neg
            elif number_set == RationalPos:
                temp_thm = add_rational_pos_from_non_neg
            else:
                temp_thm = add_real_pos_from_non_neg
            #print(temp_thm, {i: num(val), j:num(self.operands.num_entries() - val - 1), a:self.operands[:val], b: self.operands[val], c: self.operands[val + 1:]})
            _a, _b, _c = (self.operands[:val], self.operands[val],
                          self.operands[val + 1:])
            _i = _a.num_elements()
            _j = _c.num_elements()
            return temp_thm.instantiate({i: _i, j: _j, a: _a, b: _b, c: _c})
        if number_set == NaturalPos:
            if self.operands.is_double():
                return add_nat_pos_closure_bin.instantiate(
                    {a: self.operands[0], b: self.operands[1]})
            _a = self.operands
            _i = _a.num_elements()                
            return add_nat_pos_closure.instantiate({i: _i, a: _a})
        if number_set == RationalPos:
            if self.operands.is_double():
                return add_rational_pos_closure_bin.instantiate(
                    {a: self.operands[0], b: self.operands[1]})
            _a = self.operands
            _i = _a.num_elements()                
            return add_rational_pos_closure.instantiate({i: _i, a: _a})
        if number_set == RationalNonNeg:
            if self.operands.is_double():
                return add_rational_non_neg_closure_bin.instantiate(
                    {a: self.operands[0], b: self.operands[1]})
            _a = self.operands
            _i = _a.num_elements()
            return add_rational_non_neg_closure.instantiate({i:_i, a: _a})
        if number_set == Rational:
            if self.operands.is_double():
                return add_rational_closure_bin.instantiate(
                    {a: self.operands[0], b: self.operands[1]})
            _a = self.operands
            _i = _a.num_elements()
            return add_rational_closure.instantiate({i: _i, a: _a})
        if number_set == RealPos:
            if self.operands.is_double():
                return add_real_pos_closure_bin.instantiate(
                    {a: self.operands[0], b: self.operands[1]})
            _a = self.operands
            _i = _a.num_elements()                
            return add_real_pos_closure.instantiate({i: _i, a: _a})
        if number_set == RealNonNeg:
            if self.operands.is_double():
                return add_real_non_neg_closure_bin.instantiate(
                    {a: self.operands[0], b: self.operands[1]})
            _a = self.operands
            _i = _a.num_elements()
            return add_real_non_neg_closure.instantiate({i:_i, a: _a})
        if number_set == Real:
            if self.operands.is_double():
                return add_real_closure_bin.instantiate(
                    {a: self.operands[0], b: self.operands[1]})
            _a = self.operands
            _i = _a.num_elements()
            return add_real_closure.instantiate({i: _i, a: _a})
        if number_set == Complex:
            if self.operands.is_double():
                return add_complex_closure_bin.instantiate(
                    {a: self.operands[0], b: self.operands[1]})
            _a = self.operands
            _i = _a.num_elements()
            return add_complex_closure.instantiate({i: _i, a: _a})
        raise NotImplementedError(
            "'deduce_in_number_set' on %s not implemented for the %s set"
            % (self, number_set))

    @relation_prover
    def deduce_number_set(self, **defaults_config):
        '''
        Prove membership of this expression in the most 
        restrictive standard number set we can readily know.
        '''
        from proveit.numbers import (Integer, IntegerNeg, IntegerNonPos,
                                     Natural, NaturalPos, IntegerNonZero,
                                     Rational, RationalPos, RationalNonZero,
                                     RationalNeg, RationalNonNeg,
                                     RationalNonPos,
                                     Real, RealPos, RealNeg, RealNonNeg,
                                     RealNonPos, RealNonZero, Complex, 
                                     ComplexNonZero)
        number_set_map = {
            NaturalPos: NaturalPos,
            IntegerNeg: Integer,
            Natural: Natural,
            IntegerNonPos: Integer,
            IntegerNonZero: Integer,
            Integer: Integer,
            RationalPos: RationalPos,
            RationalNeg: Rational,
            RationalNonNeg: RationalNonNeg,
            RationalNonPos: Rational,
            RationalNonZero: Rational,
            Rational: Rational,
            RealPos: RealPos,
            RealNeg: Real,
            RealNonNeg: RealNonNeg,
            RealNonPos: Real,
            RealNonZero: Real,
            Real: Real,
            ComplexNonZero: Complex,
            Complex: Complex
        }
        
        priorities = {NaturalPos:(0,0), Natural:(0,1), Integer:(0,2),
                      RationalPos:(1,0), RationalNonNeg:(1,1), Rational:(1,2),
                      RealPos:(2,0), RealNonNeg:(2,1), Real:(2,2), 
                      Complex:(3,2)}
        major_minor_to_set = {
            (major, minor):ns for ns, (major, minor) in priorities.items()}

        major = minor = -1
        any_positive = False
        for term in self.terms:
            term_membership = deduce_number_set(term)
            if isinstance(term, ExprRange):
                # e.g. a_1 in S and ... and a_n in S
                term_ns = term_membership.operands[0].body.domain
            else:
                term_ns = term_membership.domain
            term_ns = number_set_map[term_ns]
            if term_ns in {NaturalPos, RationalPos, RealPos}:
                any_positive = True
            _major, _minor = priorities[term_ns]
            major = max(_major, major)
            minor = max(_minor, minor)
        if major == minor == -1:
            major, minor = 3, 2 # Complex
        elif minor==1 and any_positive:
            # Everything is non-negative and at least one term
            # is positive, so the sum is positive.
            minor = 0
        number_set = major_minor_to_set[(major, minor)]
        return self.deduce_in_number_set(number_set)

    # IS THIS NECESSARY?
    def deduce_difference_in_natural(self, assumptions=USE_DEFAULTS):
        from proveit.numbers import Neg
        from proveit.numbers.number_sets.integers import difference_is_nat
        if not self.terms.is_double():
            raise ValueError("deduce_difference_in_natural only applicable "
                             "when there are two terms, got %s" % self)
        if not isinstance(self.terms[1], Neg):
            raise ValueError("deduce_difference_in_natural only applicable "
                             "for a subtraction, got %s" % self)
        thm = difference_is_nat
        return thm.instantiate({a: self.terms[0], b: self.terms[1].operand},
                               assumptions=assumptions)

    # IS THIS NECESSARY?
    def deduce_difference_in_natural_pos(self, assumptions=USE_DEFAULTS):
        from proveit.numbers import Neg
        from proveit.numbers.number_sets.integers import difference_is_nat_pos
        if not self.terms.is_double():
            raise ValueError(
                "deduce_difference_in_natural_pos only applicable "
                "when there are two terms, got %s" %
                self)
        if not isinstance(self.terms[1], Neg):
            raise ValueError(
                "deduce_difference_in_natural_pos only applicable "
                "for a subtraction, got %s" %
                self)
        thm = difference_is_nat_pos
        return thm.instantiate({a: self.terms[0], b: self.terms[1].operand},
                               assumptions=assumptions)

    def index(self, the_term, also_return_num=False):
        '''
        Return the starting index of the_term, which may be a single 
        operand, a list of consecutive operands, or a Add expression 
        that represents the sum of the list of consecutive operands.
        If also_return_num is True, return a tuple of the index and 
        number of operands for the_term.
        '''
        if isinstance(the_term, Add):
            the_term = the_term.operands.entries
        if (hasattr(the_term, '__getitem__') and 
                hasattr(the_term, '__len__')):
            # multiple operands in the_term
            first_term = the_term[0]
            num = len(the_term)
            idx = -1
            try:
                while True:
                    idx = self.operands.index(first_term, start=idx + 1)
                    if self.operands[idx:idx + num].entries == tuple(the_term):
                        break  # found it all!
            except ValueError:
                raise ValueError("Term is absent!")
        else:
            num = 1
            try:
                idx = self.operands.index(the_term)
            except ValueError:
                raise ValueError("Term is absent!")
        return (idx, num) if also_return_num else idx

    @equality_prover('factorized', 'factor')
    def factorization(self, the_factors, pull="left", 
                      group_factors=True, group_remainder=True,
                      **defaults_config):
        '''
<<<<<<< HEAD
        Factor out the factor(s) from this sum, pulling it either to 
        the "left" or "right".
        If group_factors is True, the factors are grouped
        together as a sub-product.
        Returns the equality that equates self to this new version.
=======
        Factor out "the_factor" from this sum, pulling it either to
        the "left" or "right". If group_factor is True and the_factor
        is a product, these operands are grouped together as a
        sub-product.  Returns the equality that equates self to this
        new version. Give any assumptions necessary to prove that the
        operands are in the Complex numbers so that the associative
        and commutation theorems are applicable.
>>>>>>> a3c8be9a
        '''
        from proveit.numbers.multiplication import distribute_through_sum
        from proveit.numbers import one, Mult
        if pull not in ('left', 'right'):
            raise ValueError("'pull' must be 'left' or 'right'")
        expr = self
        # for convenience updating our equation
        eq = TransRelUpdater(expr)
        replacements = list(defaults.replacements)
        _b = []
        if not isinstance(the_factors, Expression):
            # If 'the_factors' is not an Expression, assume it is
            # an iterable and make it a Mult.
            the_factors = Mult(*the_factors)
        # factor the_factor from each term
        for _i in range(expr.terms.num_entries()):
            term = expr.terms[_i]
            if hasattr(term, 'factorization'):
                term_factorization = term.factorization(
                    the_factors, pull, group_factors=group_factors,
                    group_remainder=True, preserve_all=True)
                if not isinstance(term_factorization.rhs, Mult):
                    raise ValueError(
                        "Expecting right hand side of each factorization "
                        "to be a product. Instead obtained: {0} for term "
                        "number {1} (0-based index).".
                        format(term_factorization.rhs, _i))
                if pull == 'left':
                    # the grouped remainder on the right
                    _b.append(term_factorization.rhs.operands[-1])
                else:
                    # the grouped remainder on the left
                    _b.append(term_factorization.rhs.operands[0])
                # substitute in the factorized term
                expr = eq.update(term_factorization.substitution(
                    expr.inner_expr().terms[_i], preserve_all=True))
            else:
                if term != the_factors:
                    raise ValueError(
<<<<<<< HEAD
                        "Factor, %s, is not present in the term at index %d of %s!" %
                        (the_factors, _i, self))
=======
                        "Factor, %s, is not present in the term at "
                        "index %d of %s!" %
                        (the_factor, _i, self))
>>>>>>> a3c8be9a
                if pull == 'left':
                    replacements.append(Mult(term, one).one_elimination(1))
                else:
                    replacements.append(Mult(one, term).one_elimination(0))
                _b.append(one)
        if not group_factors and isinstance(the_factors, Mult):
            factor_sub = the_factors.operands
        else:
            factor_sub = ExprTuple(the_factors)
        if pull == 'left':
            _a = factor_sub
            _c = ExprTuple()
        else:
            _a = ExprTuple()
            _c = factor_sub
        if defaults.auto_simplify:
            # Simplify the remainder of the factorization if
            # auto-simplify is enabled.
            replacements.append(Add(*_b).simplification())
        _b = ExprTuple(*_b)
        _i = _a.num_elements()
        _j = _b.num_elements()
        _k = _c.num_elements()
        distribution = distribute_through_sum.instantiate(
            {i: _i, j: _j, k: _k, a: _a, b: _b, c: _c}, 
            preserve_expr=expr, replacements=replacements)
        eq.update(distribution.derive_reversed())
        return eq.relation

    @equality_prover('commuted', 'commute')
    def commutation(self, init_idx=None, final_idx=None, 
                    **defaults_config):
        '''
        Given numerical operands, deduce that this expression is equal 
        to a form in which the operand
        at index init_idx has been moved to final_idx.
        For example, (a + b + ... + y + z) = (a + ... + y + b + z)
        via init_idx = 1 and final_idx = -2.
        '''
        from . import commutation, leftward_commutation, rightward_commutation
        eq = apply_commutation_thm(
            self, init_idx, final_idx, commutation,
            leftward_commutation, rightward_commutation)
        '''
        # DON'T WORRY ABOUT RESETTING THE STYLE FOR THE MOMENT.

        # set the subraction style as appropriate:
        subtraction_positions = self.subtraction_positions()
        eq.inner_expr().lhs.with_subtraction_at(*subtraction_positions)

        eq.inner_expr().rhs.with_subtraction_at(*)
        '''
        return eq

    @equality_prover('group_commuted', 'group_commute')
    def group_commutation(self, init_idx, final_idx, length,
                          disassociate=True, **defaults_config):
        '''
        Given numerical operands, deduce that this expression is equal
        to a form in which the operands at indices 
        [init_idx, init_idx+length) have been moved to 
        [final_idx. final_idx+length).
        It will do this by performing association first.  
        If disassocate is True, it will be disassociated afterwards.
        '''
        return group_commutation(
            self, init_idx, final_idx, length, disassociate=disassociate)

    @equality_prover('associated', 'associate')
    def association(self, start_idx, length, **defaults_config):
        '''
        Given numerical operands, deduce that this expression is equal 
        to a form in which operands in the
        range [start_idx, start_idx+length) are grouped together.
        For example, (a + b + ... + y + z) = 
            (a + b ... + (l + ... + m) + ... + y + z)
        '''
        from . import association
        eq = apply_association_thm(
            self, start_idx, length, association)

        '''
        # DON'T WORRY ABOUT RESETTING THE STYLE FOR THE MOMENT.
        # set the subraction style as appropriate given what we started with:
        subtraction_positions = self.subtraction_positions()
        eq.inner_expr().lhs.with_subtraction_at(*subtraction_positions)
        beg_positions = [p for p in subtraction_positions if p < start_idx]
        inner_positions = [p-start_idx for p in subtraction_positions if start_idx <= p < start_idx+length]
        end_positions = [p-length for p in subtraction_positions if p > start_idx+length]
        eq.inner_expr().rhs.operands[start_idx].with_subtraction_at(*inner_positions)
        eq.inner_expr().rhs.operands[start_idx].with_subtraction_at(*(beg_positions + end_positions))
        '''
        return eq

    @equality_prover('disassociated', 'disassociate')
    def disassociation(self, idx, **defaults_config):
        '''
        Given numerical operands, deduce that this expression is equal 
        to a form in which the operand
        at index idx is no longer grouped together.
        For example, (a + b ... + (l + ... + m) + ... + y+ z) 
            = (a + b + ... + y + z)
        '''
        from proveit.core_expr_types import Len
        from proveit.numbers import Neg
        from . import disassociation
        from .subtraction import subtraction_disassociation

        if (isinstance(self.operands[idx], Neg) and
                isinstance(self.operands[idx].operand, Add)):
            subtraction_terms = self.operands[idx].operand.operands
            _a = self.operands[:idx]
            _b = subtraction_terms
            _c = self.operands[idx + 1:]
            _i = Len(_a).computed()
            _j = Len(_b).computed()
            _k = Len(_c).computed()
            return subtraction_disassociation.instantiate(
                {i: _i, j: _j, k: _k, a: _a, b: _b, c: _c})
        eq = apply_disassociation_thm(self, idx, disassociation)
        '''
        # DON'T WORRY ABOUT RESETTING THE STYLE FOR THE MOMENT.
        # set the subraction style as appropriate given what we started with:
        subtraction_positions = self.subtraction_positions()
        inner_positions = self.operand[idx].subtraction_positions()
        inner_num_operands = len(self.operand[idx])
        eq.inner_expr().lhs.operands[idx].with_subtraction_at(*inner_positions)
        eq.inner_expr().lhs.with_subtraction_at(*subtraction_positions)
        new_positions = [p for p in subtraction_positions if p < idx]
        new_positions.extend([p+idx for p in inner_positions])
        new_positions.extend([p+inner_num_operands for p in subtraction_positions if p > idx])
        eq.inner_expr().rhs.with_subtraction_at(*new_positions)
        '''
        return eq

    @relation_prover
    def bound_via_operand_bound(self, operand_relation, **defaults_config):
        '''
        Alias for bound_via_term_bound.
        Also see NumberOperation.deduce_bound.
        '''
        return self.bound_via_term_bound(operand_relation)

    @relation_prover
    def bound_via_term_bound(self, term_relation, **defaults_config):
        '''
        Deduce a bound of this sum via the bound on
        one of its terms.  For example
            a + b + c + d < a + z + c + d   given   b < z.

        Also see NumberOperation.deduce_bound.            
        '''
        from proveit.numbers import NumberOrderingRelation, Less
        if isinstance(term_relation, Judgment):
            term_relation = term_relation.expr
        if not isinstance(term_relation, NumberOrderingRelation):
            raise TypeError("'term_relation' expected to be a number "
                            "relation (<, >, ≤, or ≥)")
        idx = None
        for side in term_relation.operands:
            try:
                idx, num = self.index(side, also_return_num=True)
                break
            except ValueError:
                pass
        if idx is None:
            raise TypeError("'term_relation' expected to be a relation "
                            "for one of the terms; neither term of %s "
                            "appears in the %s relation."
                            %(self, term_relation))
        expr = self
        eq = TransRelUpdater(expr)
        if num > 1:
            expr = eq.update(expr.association(idx, num,))
        if expr.operands.is_double():
            # Handle the binary cases.
            assert 0 <= idx < 2
            if idx == 0:
                relation = term_relation.right_add_both_sides(expr.terms[1])
            elif idx == 1:
                relation = term_relation.left_add_both_sides(expr.terms[0])
            expr = eq.update(relation)
        else:
            thm = None
            if isinstance(term_relation, Less):
                # We can use the strong bound.
                from . import strong_bound_via_term_bound
                thm = strong_bound_via_term_bound
            else:
                # We may only use the weak bound.
                from . import weak_bound_via_term_bound
                thm = weak_bound_via_term_bound
            _a = self.terms[:idx]
            _b = self.terms[idx+1:]
            _i = _a.num_elements()
            _j = _b.num_elements()
            _x = term_relation.normal_lhs
            _y = term_relation.normal_rhs
            expr = eq.update(thm.instantiate(
                    {i: _i, j: _j, a: _a, b: _b, x: _x, y: _y}))
        if num > 1 and isinstance(expr.terms[idx], Add):
            expr = eq.update(expr.disassociation(idx))            
        relation = eq.relation
        if relation.lhs != self:
            relation = relation.with_direction_reversed()
        assert relation.lhs == self
        return relation    

    @relation_prover
    def bound_by_term(self, term_or_idx, use_weak_bound=False,
                      **defaults_config):
        '''
        Deduce that this sum is bound by the given term (or term at
        the given index).
        
        For example,
        a + b + c + d ≥ b provided that a ≥ 0, c ≥ 0, and d ≥ 0.
        
        To use this method, we must know that the
        other terms are all in RealPos, RealNeg, RealNonNeg, or
        RealNonPos and will call
        deduce_weak_upper_bound_by_term,
        deduce_strong_upper_bound_by_term,
        deduce_weak_lower_bound_by_term,
        deduce_strong_lower_bound_by_term
        accordingly.
        '''
        from proveit.logic import InSet
        from proveit.numbers import RealPos, RealNeg, RealNonNeg, RealNonPos
        relevant_number_sets = {RealPos, RealNeg, RealNonNeg, RealNonPos}
        for _k, term_entry in enumerate(self.terms.entries):
            if _k == term_or_idx or term_entry == term_or_idx: 
                # skip the term doing the bounding.
                continue
            for number_set in list(relevant_number_sets):
                deduce_number_set(term_entry)
                if isinstance(term_entry, ExprRange):
                    in_number_set = And(ExprRange(
                            term_entry.parameter,
                            InSet(term_entry.body, number_set),
<<<<<<< HEAD
                            term_entry.true_start_index, term_entry.true_end_index)
=======
                            term_entry.start_index, term_entry.end_index))
>>>>>>> a3c8be9a
                else:
                    in_number_set = InSet(term_entry, number_set)
                if not in_number_set.proven():
                    relevant_number_sets.discard(number_set)
        if len(relevant_number_sets) == 0:
            raise UnsatisfiedPrerequisites(
                    "In order to use Add.bound_by_term, the "
                    "'other' terms must all be known to be contained "
                    "in RealPos, RealNeg, RealNonNeg, RealNonPos")
        if not use_weak_bound:
            # If a strong bound is applicable, use that.
            if RealPos in relevant_number_sets:
                return self.deduce_strong_lower_bound_by_term(term_or_idx)
            if RealNeg in relevant_number_sets:
                return self.deduce_strong_upper_bound_by_term(term_or_idx)
        if RealNonNeg in relevant_number_sets:
            return self.deduce_weak_lower_bound_by_term(term_or_idx)
        if RealNonPos in relevant_number_sets:
            return self.deduce_weak_upper_bound_by_term(term_or_idx)

    @relation_prover
    def deduce_weak_lower_bound_by_term(
            self, term_or_idx, **defaults_config):
        '''
        Deduce that this sum is greater than or equal to the term at the
        given index.
        '''
        from . import term_as_weak_lower_bound
        return self._deduce_specific_bound_by_term(
                term_as_weak_lower_bound, term_or_idx)

    @relation_prover
    def deduce_weak_upper_bound_by_term(
            self, term_or_idx, **defaults_config):
        '''
        Deduce that this sum is less than or equal to the term at the
        given index.
        '''
        from . import term_as_weak_upper_bound
        return self._deduce_specific_bound_by_term(
                term_as_weak_upper_bound, term_or_idx)

    @relation_prover
    def deduce_strong_lower_bound_by_term(
            self, term_or_idx, **defaults_config):
        '''
        Deduce that this sum is greater than the term at the
        given index.
        '''
        from . import term_as_strong_lower_bound
        return self._deduce_specific_bound_by_term(
                term_as_strong_lower_bound, term_or_idx)

    @relation_prover
    def deduce_strong_upper_bound_by_term(
            self, term_or_idx, **defaults_config):
        '''
        Deduce that this sum is less than the term at the
        given index.
        '''
        from . import term_as_strong_upper_bound
        return self._deduce_specific_bound_by_term(
                term_as_strong_upper_bound, term_or_idx)

    def _deduce_specific_bound_by_term(self, thm, term_or_idx):
        '''
        Helper method for 
        deduce_weak_lower_bound_by_term,
        deduce_weak_upper_bound_by_term, 
        deduce_strong_lower_bound_by_term, and 
        deduce_strong_lower_bound_by_term.
        '''
        if isinstance(term_or_idx, Expression):
            try:
                idx = self.terms.index(term_or_idx)
            except ValueError:
                raise ValueError(
                        "'term_or_idx' must be one of the terms of %s "
                        "or an index for one of the terms."%self)
        else:
            if not isinstance(term_or_idx, int):
                raise TypeError(
                        "'term_or_idx' must be an Expression or int")
            idx = term_or_idx
        _a = self.terms[:idx]
        _b = self.terms[idx]
        _c = self.terms[idx + 1:]
        _i = _a.num_elements()
        _j = _c.num_elements()
        return thm.instantiate({i: _i, j: _j, a: _a, b: _b, c: _c})        

    @relation_prover
    def not_equal(self, other, **defaults_config):
        '''
        Attempt to prove that self is not equal to other.
        '''
        from proveit.logic import NotEquals
        from proveit.numbers import zero, Neg
        if other == zero:
            if self.terms.is_double():
                if isinstance(self.terms[1], Neg):
                    from .subtraction import nonzero_difference_if_different
                    _a = self.terms[0]
                    _b = self.terms[1].operand
                    #if (NotEquals(_a, _b).proven(assumptions) and
                    #        nonzero_difference_if_different.is_usable()):
                    if nonzero_difference_if_different.is_usable():
                        # If we know that _a ≠ _b then we can 
                        # prove _a - _b ≠ 0.
                        return nonzero_difference_if_different.instantiate(
                                {a:_a, b:_b})
        # If it isn't a special case treated here, just use
        # conclude-as-folded.
        return NotEquals(self, other).conclude_as_folded()

def subtract(a, b):
    '''
    Return the a-b expression (which is internally a+(-b)).
    '''
    from proveit.numbers import Neg
    if isinstance(b, ExprRange):
        b = ExprRange(b.lambda_map.parameter_or_parameters,
                      Neg(b.lambda_map.body), b.true_start_index,
                      b.true_end_index, b.get_styles())
        # The default style will use subtractions where appropriate.
        return Add(a, b)
    return Add(a, Neg(b))


def dist_subtract(a, b):
    '''
    Returns the distributed a-b expression.  That is, if a or b are
    Add expressions, combine all of the terms into a single Add
    expression (not nested).  For example, with
    a:x-y, b:c+d-e+g, it would return x-y-c-d+e-g.
    '''
    from proveit.numbers import Neg
    if isinstance(b, Add):
        bterms = [term.operand if isinstance(term, Neg) else Neg(term)
                  for term in b.terms]
    elif isinstance(b, ExprRange):
        bterms = [ExprRange(b.lambda_map.parameter_or_parameters,
                            Neg(b.lambda_map.body), b.true_start_index,
                            b.true_end_index, b.get_styles())]
    else:
        bterms = [Neg(b)]
    if isinstance(a, Add):
        aterms = a.terms
    else:
        aterms = [a]
    # The default style will use subtractions where appropriate.
    return Add(*(aterms + bterms))


def dist_add(*terms):
    '''
    Returns the distributed sum of expression.  That is, if any of
    the terms are Add expressions, expand them.  For example,
    dist_add(x-y, c+d-e+g) would return x-y+c+d-e+g.
    '''
    expanded_terms = []
    for term in terms:
        if isinstance(term, Add):
            expanded_terms.extend(term.terms)
        else:
            expanded_terms.append(term)
    return Add(*expanded_terms)

def split_int_shift(expr):
    '''
    If the expression contains an additive integer shift term,
    return the remaining terms and the shift independently as a pair.
    Otherwise, return the expression paired with a zero shift.
    '''
    from proveit.numbers import is_literal_int, zero, Neg
    if isinstance(expr, Neg):
        expr = Add(expr) # wrap in an Add so we can do quick_simplified
    if isinstance(expr, Add):
        expr = expr.quick_simplified()
        if (isinstance(expr, Add) and is_literal_int(expr.terms[-1])):
            shift = expr.terms[-1].as_int()
            if expr.terms.num_entries() == 1:
                return shift
            elif (expr.terms.num_entries() == 2 and 
                    not isinstance(expr.terms[0], ExprRange)):
                return expr.terms[0], shift
            else:
                return Add(expr.terms[:-1]), shift
    if is_literal_int(expr):
        return zero, expr.as_int()
    return expr, 0<|MERGE_RESOLUTION|>--- conflicted
+++ resolved
@@ -8,19 +8,16 @@
                      UnsatisfiedPrerequisites,
                      SimplificationDirectives, TransRelUpdater)
 from proveit import a, b, c, d, i, j, k, l, n, x, y, free_vars
-from proveit.logic import Equals, EvaluationError
+from proveit.logic import And, Equals, EvaluationError, InSet
 from proveit.logic.irreducible_value import is_irreducible_value
 from proveit.numbers import NumberOperation
 from proveit.numbers.numerals.decimals import DIGITS
 import proveit.numbers.numerals.decimals
 from proveit.abstract_algebra.generic_methods import apply_commutation_thm, apply_association_thm, apply_disassociation_thm, group_commutation, pairwise_evaluation
-<<<<<<< HEAD
-=======
 from proveit import TransRelUpdater
 import bisect
 from proveit.numbers import (NumberOperation, sorted_number_sets,
                              deduce_number_set)
->>>>>>> a3c8be9a
 
 
 class Add(NumberOperation):
@@ -1370,21 +1367,11 @@
                       group_factors=True, group_remainder=True,
                       **defaults_config):
         '''
-<<<<<<< HEAD
         Factor out the factor(s) from this sum, pulling it either to 
         the "left" or "right".
         If group_factors is True, the factors are grouped
         together as a sub-product.
         Returns the equality that equates self to this new version.
-=======
-        Factor out "the_factor" from this sum, pulling it either to
-        the "left" or "right". If group_factor is True and the_factor
-        is a product, these operands are grouped together as a
-        sub-product.  Returns the equality that equates self to this
-        new version. Give any assumptions necessary to prove that the
-        operands are in the Complex numbers so that the associative
-        and commutation theorems are applicable.
->>>>>>> a3c8be9a
         '''
         from proveit.numbers.multiplication import distribute_through_sum
         from proveit.numbers import one, Mult
@@ -1424,14 +1411,9 @@
             else:
                 if term != the_factors:
                     raise ValueError(
-<<<<<<< HEAD
-                        "Factor, %s, is not present in the term at index %d of %s!" %
-                        (the_factors, _i, self))
-=======
                         "Factor, %s, is not present in the term at "
                         "index %d of %s!" %
-                        (the_factor, _i, self))
->>>>>>> a3c8be9a
+                        (the_factors, _i, self))
                 if pull == 'left':
                     replacements.append(Mult(term, one).one_elimination(1))
                 else:
@@ -1659,7 +1641,6 @@
         deduce_strong_lower_bound_by_term
         accordingly.
         '''
-        from proveit.logic import InSet
         from proveit.numbers import RealPos, RealNeg, RealNonNeg, RealNonPos
         relevant_number_sets = {RealPos, RealNeg, RealNonNeg, RealNonPos}
         for _k, term_entry in enumerate(self.terms.entries):
@@ -1672,11 +1653,8 @@
                     in_number_set = And(ExprRange(
                             term_entry.parameter,
                             InSet(term_entry.body, number_set),
-<<<<<<< HEAD
-                            term_entry.true_start_index, term_entry.true_end_index)
-=======
-                            term_entry.start_index, term_entry.end_index))
->>>>>>> a3c8be9a
+                            term_entry.true_start_index, 
+                            term_entry.true_end_index))
                 else:
                     in_number_set = InSet(term_entry, number_set)
                 if not in_number_set.proven():
