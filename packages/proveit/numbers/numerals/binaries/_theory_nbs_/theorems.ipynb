{
 "cells": [
  {
   "cell_type": "markdown",
   "metadata": {},
   "source": [
    "Theorems (or conjectures) for the theory of <a class=\"ProveItLink\" href=\"theory.ipynb\">proveit.numbers.numerals.binaries</a>\n",
    "========"
   ]
  },
  {
   "cell_type": "code",
   "execution_count": null,
   "metadata": {},
   "outputs": [],
   "source": [
    "import proveit\n",
    "\n",
    "# Prepare this notebook for defining the theorems of a theory:\n",
    "%theorems_notebook # Keep this at the top following 'import proveit'.\n",
    "\n",
<<<<<<< HEAD
    "# from proveit import ..."
=======
    "from proveit import b\n",
    "from proveit.logic import Forall, InSet\n",
    "from proveit.numbers import zero, one, greater_eq, LessEq, Natural, number_ordering\n",
    "from proveit.numbers.numerals.binaries import Bit"
>>>>>>> ab46cbf4
   ]
  },
  {
   "cell_type": "code",
   "execution_count": null,
   "metadata": {},
   "outputs": [],
   "source": [
    "%begin theorems"
   ]
  },
  {
   "cell_type": "code",
   "execution_count": null,
   "metadata": {},
   "outputs": [],
   "source": [
    "bits_lower_bound = Forall(b, greater_eq(b, zero), domain=Bit)"
   ]
  },
  {
   "cell_type": "code",
   "execution_count": null,
   "metadata": {},
   "outputs": [],
   "source": [
    "bits_upper_bound = Forall(b, LessEq(b, one), domain=Bit)"
   ]
  },
  {
   "cell_type": "code",
   "execution_count": null,
   "metadata": {},
   "outputs": [],
   "source": [
    "b_in_bits = Forall(b, InSet(b, Bit), \n",
    "                     conditions=[number_ordering(LessEq(zero, b), LessEq(b, one))], \n",
    "                     domain=Natural)"
   ]
  },
  {
   "cell_type": "code",
   "execution_count": null,
   "metadata": {},
   "outputs": [],
   "source": []
  },
  {
   "cell_type": "code",
   "execution_count": null,
   "metadata": {},
   "outputs": [],
   "source": [
    "%end theorems"
   ]
  }
 ],
 "metadata": {
  "kernelspec": {
   "display_name": "Python 3",
   "language": "python",
   "name": "python3"
  }
 },
 "nbformat": 4,
 "nbformat_minor": 0
}<|MERGE_RESOLUTION|>--- conflicted
+++ resolved
@@ -19,14 +19,10 @@
     "# Prepare this notebook for defining the theorems of a theory:\n",
     "%theorems_notebook # Keep this at the top following 'import proveit'.\n",
     "\n",
-<<<<<<< HEAD
-    "# from proveit import ..."
-=======
     "from proveit import b\n",
     "from proveit.logic import Forall, InSet\n",
     "from proveit.numbers import zero, one, greater_eq, LessEq, Natural, number_ordering\n",
     "from proveit.numbers.numerals.binaries import Bit"
->>>>>>> ab46cbf4
    ]
   },
   {
