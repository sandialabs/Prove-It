--- conflicted
+++ resolved
@@ -12,22 +12,12 @@
         '''
         Return True if this NumberSet includes the 'other_set' set.
         '''
-<<<<<<< HEAD
-        from proveit.numbers.number_operation import sorted_number_sets
+        from proveit.numbers.number_operation import (
+            sorted_number_sets, standard_number_sets, deduce_number_set)
         if other_set == self: return True
         if SubsetEq(other_set, self).proven():
             return True
-        for number_set in sorted_number_sets:
-            if number_set in (other_set, self):
-                continue
-            if (SubsetEq(other_set, number_set).proven() and
-                    SubsetEq(number_set, self).proven()):
-                # One level of indirection is allowed
-                return True
-        return False # Not known to include the 'other'
-=======
-        from proveit.numbers.number_operation import (
-                standard_number_sets, deduce_number_set)
+
         if other_set not in standard_number_sets:    
             # For example, 'other_set' could be an integer Interval
             # or real IntervalCC, IntervalOC, ...), so let's see if
@@ -38,8 +28,16 @@
             if InSet(x, self).proven(assumptions=assumptions):
                 SubsetEq(other_set, self).conclude_as_folded()
                 return True
-        return SubsetEq(other_set, self).proven()
->>>>>>> b553e17a
+
+        # Try one level of indirection via SubsetEq.
+        for number_set in sorted_number_sets:
+            if number_set in (other_set, self):
+                continue
+            if (SubsetEq(other_set, number_set).proven() and
+                    SubsetEq(number_set, self).proven()):
+                return True
+
+        return False # Not known to include the 'other'
 
     def membership_object(self, element):
         return NumberMembership(element, self)
