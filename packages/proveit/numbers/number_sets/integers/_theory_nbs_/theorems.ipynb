{
 "cells": [
  {
   "cell_type": "markdown",
   "metadata": {},
   "source": [
    "Theorems (or conjectures) for the theory of <a class=\"ProveItLink\" href=\"theory.ipynb\">proveit.numbers.number_sets.integers</a>\n",
    "========"
   ]
  },
  {
   "cell_type": "code",
   "execution_count": null,
   "metadata": {},
   "outputs": [],
   "source": [
    "import proveit\n",
    "# Prepare this notebook for defining the theorems of a theory:\n",
    "%theorems_notebook # Keep this at the top following 'import proveit'.\n",
    "from proveit import Operation, IndexedVar\n",
    "from proveit import a, b, c, d, e, f, g, h, i, m, n, x, y, z, S, P\n",
    "from proveit.core_expr_types import (y_1_to_n)\n",
    "from proveit.logic import (And, Equals, Exists, Forall, Implies, in_bool, InSet, NotInSet, Set,\n",
    "                           NotEquals, Or, ProperSubset, SubsetEq, SetEquiv, EmptySet)\n",
<<<<<<< HEAD
    "from proveit.logic.sets import Card, Disjoint, Union, x_equals_any_y\n",
    "from proveit.numbers import zero, one, num, frac, Neg\n",
=======
    "from proveit.logic.sets import Card, Disjoint, x_equals_any_y\n",
    "from proveit.numbers import (zero, one, two, three, four, five, six, seven, eight, nine,\n",
    "        num, frac, Neg)\n",
>>>>>>> 1f2deccf
    "from proveit.numbers import (ZeroSet, Natural, NaturalPos, \n",
    "                             Integer, IntegerEven, IntegerNeg, IntegerNonZero, IntegerNonPos,\n",
    "                             IntegerOdd, Interval, Complex)\n",
    "from proveit.numbers import Add, subtract, greater, greater_eq, Less, LessEq, Mult, number_ordering\n",
    "from proveit.numbers import Pzero, Pone, Pm, P_mAddOne, Pn"
   ]
  },
  {
   "cell_type": "code",
   "execution_count": null,
   "metadata": {},
   "outputs": [],
   "source": [
    "%begin theorems"
   ]
  },
  {
   "cell_type": "code",
   "execution_count": null,
   "metadata": {},
   "outputs": [],
   "source": [
    "zero_is_int = InSet(zero, Integer)"
   ]
  },
  {
   "cell_type": "code",
   "execution_count": null,
   "metadata": {},
   "outputs": [],
   "source": [
    "zero_is_nonpos_int = InSet(zero, IntegerNonPos)"
   ]
  },
  {
   "cell_type": "code",
   "execution_count": null,
   "metadata": {},
   "outputs": [],
   "source": [
    "zero_set_within_int = ProperSubset(ZeroSet, Integer)"
   ]
  },
  {
   "cell_type": "code",
   "execution_count": null,
   "metadata": {},
   "outputs": [],
   "source": [
    "zero_set_within_nonpos_int = ProperSubset(ZeroSet, IntegerNonPos)"
   ]
  },
  {
   "cell_type": "code",
   "execution_count": null,
   "metadata": {},
   "outputs": [],
   "source": [
    "zero_is_even = InSet(zero, IntegerEven)"
   ]
  },
  {
   "cell_type": "code",
   "execution_count": null,
   "metadata": {},
   "outputs": [],
   "source": [
    "two_is_even = InSet(two, IntegerEven)"
   ]
  },
  {
   "cell_type": "code",
   "execution_count": null,
   "metadata": {},
   "outputs": [],
   "source": [
    "four_is_even = InSet(four, IntegerEven)"
   ]
  },
  {
   "cell_type": "code",
   "execution_count": null,
   "metadata": {},
   "outputs": [],
   "source": [
    "six_is_even = InSet(six, IntegerEven)"
   ]
  },
  {
   "cell_type": "code",
   "execution_count": null,
   "metadata": {},
   "outputs": [],
   "source": [
    "eight_is_even = InSet(eight, IntegerEven)"
   ]
  },
  {
   "cell_type": "code",
   "execution_count": null,
   "metadata": {},
   "outputs": [],
   "source": [
    "one_is_odd = InSet(one, IntegerOdd)"
   ]
  },
  {
   "cell_type": "code",
   "execution_count": null,
   "metadata": {},
   "outputs": [],
   "source": [
    "three_is_odd = InSet(three, IntegerOdd)"
   ]
  },
  {
   "cell_type": "code",
   "execution_count": null,
   "metadata": {},
   "outputs": [],
   "source": [
    "five_is_odd = InSet(five, IntegerOdd)"
   ]
  },
  {
   "cell_type": "code",
   "execution_count": null,
   "metadata": {},
   "outputs": [],
   "source": [
    "seven_is_odd = InSet(seven, IntegerOdd)"
   ]
  },
  {
   "cell_type": "code",
   "execution_count": null,
   "metadata": {},
   "outputs": [],
   "source": [
    "nine_is_odd = InSet(nine, IntegerOdd)"
   ]
  },
  {
   "cell_type": "code",
   "execution_count": null,
   "metadata": {},
   "outputs": [],
   "source": [
    "# In Progress\n",
    "#successive_nats = Forall(n, InSet(Add(n, one), Natural), domain=Natural)"
   ]
  },
  {
   "cell_type": "code",
   "execution_count": null,
   "metadata": {},
   "outputs": [],
   "source": [
    "# induction_lemma = Forall(n, Forall(S, Implies(And(InSet(zero, S), Forall(x, InSet(Add(x,one), S), domain=S)), InSet(n, S))), domain=Natural)"
   ]
  },
  {
   "cell_type": "code",
   "execution_count": null,
   "metadata": {},
   "outputs": [],
   "source": [
    "# induction = Forall(P, Implies(And(Pzero, \n",
    "#                                   Forall(m, P_mAddOne, \n",
    "#                                          domain=Natural, condition=Pm)), \n",
    "#                               Forall(n, Pn, domain=Natural)))"
   ]
  },
  {
   "cell_type": "code",
   "execution_count": null,
   "metadata": {},
   "outputs": [],
   "source": [
    "'''\n",
    "nat_pos_induction = Forall(P, Implies(And(Pone, \n",
    "                                        Forall(m, P_mAddOne, domain=NaturalPos, \n",
    "                                               condition=Pm)), \n",
    "                                    Forall(n, Pn, domain=NaturalPos)))\n",
    "'''"
   ]
  },
  {
   "cell_type": "code",
   "execution_count": null,
   "metadata": {},
   "outputs": [],
   "source": [
    "nonneg_int_is_natural = Forall(a, InSet(a,Natural), \n",
    "                            domain=Integer, condition=greater_eq(a, zero))"
   ]
  },
  {
   "cell_type": "code",
   "execution_count": null,
   "metadata": {},
   "outputs": [],
   "source": [
    "pos_int_is_natural_pos = Forall(a, InSet(a,NaturalPos), \n",
    "                            domain=Integer, condition=greater(a, zero))"
   ]
  },
  {
   "cell_type": "code",
   "execution_count": null,
   "metadata": {},
   "outputs": [],
   "source": [
    "nonzero_nat_is_natural_pos = Forall(a, InSet(a, NaturalPos), \n",
    "                                    domain=Natural, condition=NotEquals(a, zero))"
   ]
  },
  {
   "cell_type": "markdown",
   "metadata": {},
   "source": [
    "#### A note about Interval-related theorems involving subsets of the Integers.\n",
    "\n",
    "Some Interval-related theorems involving subsets of the Integers might be found in the respective number_sets package instead of here in the number_sets/integers package. For example, the `interval_is_nat` theorem:\n",
    "$\\forall_{a, b\\in\\mathbb{N}}\\left[ \\forall_{n\\in\\{a...b\\}}\\left(n\\in\\mathbb{N}\\right)\\right]$ can be found in the number_sets/natural_numbers package."
   ]
  },
  {
   "cell_type": "markdown",
   "metadata": {},
   "source": [
    "#### A note/warning about a possible `unfold` theorem for the integral Interval class.\n",
    "\n",
    "Although it is tempting to establish an `unfold` theorem analogous to the `unfold` theorem for the enumerated set class EnumSet, along the lines of:\n",
    "\n",
    "$\\forall_{n\\in\\mathbb{N}}\\left[\\forall_{x, y_1, \\ldots, y_n \\rvert x\\in\\{y_1...y_n\\}}\\left((x=y_1)\\lor\\ldots\\lor(x=y_n)\\right)\\right]$\n",
    "\n",
    "the underlying structure (or lack of structural constraint) involving the integral Interval class would allow instantiations leading to false conclusions. For example, one might instantiate such a theorem with $\\{n: 3, x:x, y:(2, 6, 3)\\}$, leading to the false conclusion that $\\left((x = 2)\\lor(x = 6)\\lor(x = 3)\\right)$."
   ]
  },
  {
   "cell_type": "code",
   "execution_count": null,
   "metadata": {},
   "outputs": [],
   "source": [
    "interval_lower_bound = (\n",
    "    Forall((a, b),\n",
    "           Forall(n, LessEq(a, n), domain=Interval(a, b)), \n",
    "           domain=Integer))"
   ]
  },
  {
   "cell_type": "code",
   "execution_count": null,
   "metadata": {},
   "outputs": [],
   "source": [
    "interval_upper_bound = (\n",
    "    Forall((a, b),\n",
    "           Forall(n, LessEq(n, b), domain=Interval(a, b)), \n",
    "           domain=Integer))"
   ]
  },
  {
   "cell_type": "code",
   "execution_count": null,
   "metadata": {},
   "outputs": [],
   "source": [
    "vacuous_interval = Forall((a, b), Equals(Interval(a, b), EmptySet), condition=Less(b, a), domain=Integer)"
   ]
  },
  {
   "cell_type": "code",
   "execution_count": null,
   "metadata": {},
   "outputs": [],
   "source": [
    "in_interval = Forall((a, b, n), InSet(n, Interval(a, b)), domain=Integer, \n",
    "                    conditions=[number_ordering(LessEq(a, n), LessEq(n, b))])"
   ]
  },
  {
   "cell_type": "code",
   "execution_count": null,
   "metadata": {},
   "outputs": [],
   "source": [
    "interval_cardinality = Forall(\n",
    "    (a, b),\n",
    "    Equals(Card(Interval(a, b)), Add(b, Neg(a), one)),\n",
    "    domain=Integer,\n",
    "    conditions=[LessEq(a, b)])"
   ]
  },
  {
   "cell_type": "code",
   "execution_count": null,
   "metadata": {},
   "outputs": [],
   "source": [
    "interval_subset_eq = Forall(\n",
    "    (a, b, c, d), SubsetEq(Interval(b, c), Interval(a, d)),\n",
    "    domain=Integer,\n",
    "    conditions=[number_ordering(LessEq(a, b), LessEq(b, c), LessEq(c, d))])"
   ]
  },
  {
   "cell_type": "code",
   "execution_count": null,
   "metadata": {},
   "outputs": [],
   "source": [
    "interval_subset = Forall(\n",
    "    (a, b, c, d), ProperSubset(Interval(b, c), Interval(a, d)),\n",
    "    domain=Integer,\n",
    "    conditions=[number_ordering(Less(a, b), LessEq(b, c), Less(c, d))])"
   ]
  },
  {
   "cell_type": "code",
   "execution_count": null,
   "metadata": {},
   "outputs": [],
   "source": [
    "union_of_intervals = (\n",
    "    Forall((a, b, c, d),\n",
    "           Equals(Union(Interval(a, b), Interval(c, d)), Interval(a, d)),\n",
    "           conditions = [number_ordering(LessEq(a, c), LessEq(c, Add(b, one)), LessEq(Add(b, one), d))],\n",
    "           domain = Integer\n",
    "    )\n",
    ")"
   ]
  },
  {
   "cell_type": "code",
   "execution_count": null,
   "metadata": {},
   "outputs": [],
   "source": [
    "int_interval_within_int = (\n",
    "    Forall((a, b), ProperSubset(Interval(a, b), Integer),\n",
    "           domain=Integer))"
   ]
  },
  {
   "cell_type": "code",
   "execution_count": null,
   "metadata": {},
   "outputs": [],
   "source": [
    "nat_interval_within_nat = (\n",
    "    Forall((a, b), ProperSubset(Interval(a, b), Natural),\n",
    "           domain=Natural))"
   ]
  },
  {
   "cell_type": "code",
   "execution_count": null,
   "metadata": {},
   "outputs": [],
   "source": [
    "natpos_interval_within_natpos = (\n",
    "    Forall((a, b), ProperSubset(Interval(a, b), NaturalPos),\n",
    "           domain=NaturalPos))"
   ]
  },
  {
   "cell_type": "code",
   "execution_count": null,
   "metadata": {},
   "outputs": [],
   "source": [
    "negint_interval_within_negint = (\n",
    "    Forall((a, b), ProperSubset(Interval(a, b), IntegerNeg),\n",
    "           domain=IntegerNeg))"
   ]
  },
  {
   "cell_type": "code",
   "execution_count": null,
   "metadata": {},
   "outputs": [],
   "source": [
    "nat_within_int = ProperSubset(Natural, Integer)"
   ]
  },
  {
   "cell_type": "code",
   "execution_count": null,
   "metadata": {},
   "outputs": [],
   "source": [
    "nat_pos_within_int = ProperSubset(NaturalPos, Integer)"
   ]
  },
  {
   "cell_type": "code",
   "execution_count": null,
   "metadata": {},
   "outputs": [],
   "source": [
    "nat_pos_within_nonzero_int = ProperSubset(NaturalPos, IntegerNonZero)"
   ]
  },
  {
   "cell_type": "code",
   "execution_count": null,
   "metadata": {},
   "outputs": [],
   "source": [
    "nonzero_int_within_int = ProperSubset(IntegerNonZero, Integer)"
   ]
  },
  {
   "cell_type": "code",
   "execution_count": null,
   "metadata": {},
   "outputs": [],
   "source": [
    "neg_int_within_int = ProperSubset(IntegerNeg, Integer)"
   ]
  },
  {
   "cell_type": "code",
   "execution_count": null,
   "metadata": {},
   "outputs": [],
   "source": [
    "neg_int_within_nonzero_int = ProperSubset(IntegerNeg, IntegerNonZero)"
   ]
  },
  {
   "cell_type": "code",
   "execution_count": null,
   "metadata": {},
   "outputs": [],
   "source": [
    "neg_int_within_nonpos_int = ProperSubset(IntegerNeg, IntegerNonPos)"
   ]
  },
  {
   "cell_type": "code",
   "execution_count": null,
   "metadata": {},
   "outputs": [],
   "source": [
    "nonpos_int_within_int = ProperSubset(IntegerNonPos, Integer)"
   ]
  },
  {
   "cell_type": "code",
   "execution_count": null,
   "metadata": {},
   "outputs": [],
   "source": [
    "# Proven\n",
    "zero_is_int = InSet(zero, Integer)"
   ]
  },
  {
   "cell_type": "code",
   "execution_count": null,
   "metadata": {},
   "outputs": [],
   "source": [
    "even_int_within_int = ProperSubset(IntegerEven, Integer)"
   ]
  },
  {
   "cell_type": "code",
   "execution_count": null,
   "metadata": {},
   "outputs": [],
   "source": [
    "odd_int_within_int = ProperSubset(IntegerOdd, Integer)"
   ]
  },
  {
   "cell_type": "code",
   "execution_count": null,
   "metadata": {},
   "outputs": [],
   "source": [
    "nonzero_if_in_nonzero_int = Forall(a, NotEquals(a, zero), domain=IntegerNonZero)"
   ]
  },
  {
   "cell_type": "code",
   "execution_count": null,
   "metadata": {},
   "outputs": [],
   "source": [
    "negative_if_in_neg_int = Forall(a, Less(a, zero), domain=IntegerNeg)"
   ]
  },
  {
   "cell_type": "code",
   "execution_count": null,
   "metadata": {},
   "outputs": [],
   "source": [
    "nonpos_if_in_nonpos_int = Forall(a, LessEq(a, zero), domain=IntegerNonPos)"
   ]
  },
  {
   "cell_type": "code",
   "execution_count": null,
   "metadata": {},
   "outputs": [],
   "source": [
    "nonzero_int_is_int_nonzero = Forall(\n",
    "        a, InSet(a, IntegerNonZero), condition=NotEquals(a, zero),\n",
    "        domain=Integer)"
   ]
  },
  {
   "cell_type": "code",
   "execution_count": null,
   "metadata": {},
   "outputs": [],
   "source": [
    "neg_int_is_int_neg = Forall(\n",
    "        a, InSet(a, IntegerNeg), condition=Less(a, zero),\n",
    "        domain=Integer)"
   ]
  },
  {
   "cell_type": "code",
   "execution_count": null,
   "metadata": {},
   "outputs": [],
   "source": [
    "nonzero_nonpos_int_is_neg_int = Forall(\n",
    "        a, InSet(a, IntegerNeg), condition=NotEquals(a, zero),\n",
    "        domain=IntegerNonPos)"
   ]
  },
  {
   "cell_type": "code",
   "execution_count": null,
   "metadata": {},
   "outputs": [],
   "source": [
    "nonpos_int_is_int_nonpos = Forall(\n",
    "        a, InSet(a, IntegerNonPos), condition=LessEq(a, zero),\n",
    "        domain=Integer)"
   ]
  },
  {
   "cell_type": "code",
   "execution_count": null,
   "metadata": {},
   "outputs": [],
   "source": [
    "neg_even_is_even = Forall(\n",
    "        a, InSet(Neg(a), IntegerEven), domain = IntegerEven)"
   ]
  },
  {
   "cell_type": "code",
   "execution_count": null,
   "metadata": {},
   "outputs": [],
   "source": [
    "even_int_is_double_int = Forall(\n",
    "        a, Exists(z, Equals(a, Mult(two, z)), domain = Integer),\n",
    "        domain = IntegerEven\n",
    ")"
   ]
  },
  {
   "cell_type": "code",
   "execution_count": null,
   "metadata": {},
   "outputs": [],
   "source": [
    "double_int_is_even = Forall(\n",
    "        a,\n",
    "        InSet(a, IntegerEven),\n",
    "        condition = Exists(z, Equals(a, Mult(two, z)), domain = Integer)\n",
    ")"
   ]
  },
  {
   "cell_type": "code",
   "execution_count": null,
   "metadata": {},
   "outputs": [],
   "source": [
    "neg_odd_is_odd = Forall(\n",
    "        a, InSet(Neg(a), IntegerOdd), domain = IntegerOdd)"
   ]
  },
  {
   "cell_type": "code",
   "execution_count": null,
   "metadata": {},
   "outputs": [],
   "source": [
    "odd_int_is_double_int_plus_one = Forall(\n",
    "        a, Exists(z, Equals(a, Add(Mult(two, z), one)), domain = Integer),\n",
    "        domain = IntegerOdd\n",
    ")"
   ]
  },
  {
   "cell_type": "code",
   "execution_count": null,
   "metadata": {},
   "outputs": [],
   "source": [
    "double_int_plus_one_is_odd = Forall(\n",
    "        a,\n",
    "        InSet(a, IntegerOdd),\n",
    "        condition = Exists(z, Equals(a, Add(Mult(two, z), one)), domain = Integer)\n",
    ")"
   ]
  },
  {
   "cell_type": "code",
   "execution_count": null,
   "metadata": {},
   "outputs": [],
   "source": [
    "even_int_has_odd_successor = Forall(a, InSet(a, IntegerOdd), conditions = [InSet(subtract(a, one), IntegerEven)])"
   ]
  },
  {
   "cell_type": "code",
   "execution_count": null,
   "metadata": {},
   "outputs": [],
   "source": [
    "odd_int_has_even_successor = Forall(a, InSet(a, IntegerEven), conditions = [InSet(subtract(a, one), IntegerOdd)])"
   ]
  },
  {
   "cell_type": "markdown",
   "metadata": {},
   "source": [
    "***A set of in_bool theorems, which are accessed by the respective NumberSets to implement their deduce_membership_in_bool() methods:***"
   ]
  },
  {
   "cell_type": "code",
   "execution_count": null,
   "metadata": {},
   "outputs": [],
   "source": [
    "# For Integer numbers\n",
    "int_membership_is_bool = Forall(x, in_bool(InSet(x, Integer)))"
   ]
  },
  {
   "cell_type": "code",
   "execution_count": null,
   "metadata": {},
   "outputs": [],
   "source": [
    "neg_int_membership_is_bool = Forall(x, in_bool(InSet(x, IntegerNeg)))"
   ]
  },
  {
   "cell_type": "code",
   "execution_count": null,
   "metadata": {},
   "outputs": [],
   "source": [
    "nonzero_int_membership_is_bool = Forall(x, in_bool(InSet(x, IntegerNonZero)))"
   ]
  },
  {
   "cell_type": "code",
   "execution_count": null,
   "metadata": {},
   "outputs": [],
   "source": [
    "nonpos_int_membership_is_bool = Forall(x, in_bool(InSet(x, IntegerNonPos)))"
   ]
  },
  {
   "cell_type": "code",
   "execution_count": null,
   "metadata": {},
   "outputs": [],
   "source": [
    "even_int_membership_is_bool = Forall(x, in_bool(InSet(x, IntegerEven)))"
   ]
  },
  {
   "cell_type": "code",
   "execution_count": null,
   "metadata": {},
   "outputs": [],
   "source": [
    "odd_int_membership_is_bool = Forall(x, in_bool(InSet(x, IntegerOdd)))"
   ]
  },
  {
   "cell_type": "code",
   "execution_count": null,
   "metadata": {},
   "outputs": [],
   "source": [
    "# For integer Intervals -- check w/WW about this (domain(s)?)\n",
    "interval_membership_is_bool = (\n",
    "    Forall((a, b),\n",
    "           Forall(x, in_bool(InSet(x, Interval(a, b)))),\n",
    "           domain=Integer))"
   ]
  },
  {
   "cell_type": "code",
   "execution_count": null,
   "metadata": {},
   "outputs": [],
   "source": [
    "difference_is_nat = Forall((a, b), InSet(subtract(a, b), Natural),\n",
    "                              domain=Integer, \n",
    "                              conditions=[LessEq(b, a)])"
   ]
  },
  {
   "cell_type": "code",
   "execution_count": null,
   "metadata": {},
   "outputs": [],
   "source": [
    "difference_is_nat_pos = \\\n",
    "    Forall((a, b), InSet(subtract(a, b), NaturalPos),\n",
    "           domain=Integer, \n",
    "           conditions=[Less(b, a)])"
   ]
  },
  {
   "cell_type": "markdown",
   "metadata": {},
   "source": [
    "***Some Analogous Non-IntervalMembership Theorems***"
   ]
  },
  {
   "cell_type": "code",
   "execution_count": null,
   "metadata": {},
   "outputs": [],
   "source": [
    "# interval_nonmembership\n",
    "not_int_not_in_interval = (\n",
    "    Forall((a, b),\n",
    "           Forall(x, NotInSet(x, Interval(a, b)), domain=Complex, condition=NotInSet(x, Integer)),\n",
    "           domain=Integer))"
   ]
  },
  {
   "cell_type": "code",
   "execution_count": null,
   "metadata": {},
   "outputs": [],
   "source": [
    "int_not_in_interval = (\n",
    "    Forall((a, b, x),\n",
    "           NotInSet(x, Interval(a, b)),\n",
    "           domain=Integer,\n",
    "           conditions=[Or(Less(x, a), Less(b, x))]))"
   ]
  },
  {
   "cell_type": "code",
   "execution_count": null,
   "metadata": {},
   "outputs": [],
   "source": [
    "bounds_for_int_not_in_interval = (\n",
    "    Forall((a, b, x),\n",
    "           Or(Less(x, a), Less(b, x)),\n",
    "           domain=Integer,\n",
    "           conditions=[NotInSet(x, Interval(a, b))]))"
   ]
  },
  {
   "cell_type": "code",
   "execution_count": null,
   "metadata": {},
   "outputs": [],
   "source": [
    "# For non-membership in integer Intervals -- check w/WW about this (domain(s)?)\n",
    "interval_nonmembership_is_bool = (\n",
    "    Forall((a, b),\n",
    "           Forall(x, in_bool(NotInSet(x, Interval(a, b)))),\n",
    "           domain=Integer))"
   ]
  },
  {
   "cell_type": "code",
   "execution_count": null,
   "metadata": {},
   "outputs": [],
   "source": [
    "disjoint_intervals = (\n",
    "    Forall((a, b, c, d),\n",
    "           Disjoint(Interval(a, b), Interval(c, d)),\n",
    "           domain=Integer,\n",
    "           condition=number_ordering(LessEq(a, b), Less(b, c), LessEq(c, d))\n",
    "          ))"
   ]
  },
  {
   "cell_type": "code",
   "execution_count": null,
   "metadata": {},
   "outputs": [],
   "source": [
    "%end theorems"
   ]
  },
  {
   "cell_type": "code",
   "execution_count": null,
   "metadata": {},
   "outputs": [],
   "source": []
  }
 ],
 "metadata": {
  "kernelspec": {
   "display_name": "Python 3",
   "language": "python",
   "name": "python3"
  }
 },
 "nbformat": 4,
 "nbformat_minor": 0
}<|MERGE_RESOLUTION|>--- conflicted
+++ resolved
@@ -22,14 +22,9 @@
     "from proveit.core_expr_types import (y_1_to_n)\n",
     "from proveit.logic import (And, Equals, Exists, Forall, Implies, in_bool, InSet, NotInSet, Set,\n",
     "                           NotEquals, Or, ProperSubset, SubsetEq, SetEquiv, EmptySet)\n",
-<<<<<<< HEAD
-    "from proveit.logic.sets import Card, Disjoint, Union, x_equals_any_y\n",
-    "from proveit.numbers import zero, one, num, frac, Neg\n",
-=======
     "from proveit.logic.sets import Card, Disjoint, x_equals_any_y\n",
     "from proveit.numbers import (zero, one, two, three, four, five, six, seven, eight, nine,\n",
     "        num, frac, Neg)\n",
->>>>>>> 1f2deccf
     "from proveit.numbers import (ZeroSet, Natural, NaturalPos, \n",
     "                             Integer, IntegerEven, IntegerNeg, IntegerNonZero, IntegerNonPos,\n",
     "                             IntegerOdd, Interval, Complex)\n",
