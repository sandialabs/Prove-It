from proveit import (Judgment, Expression, Literal, Operation,
                     maybe_fenced_latex, defaults,
                     Function, ExprTuple, InnerExpr, USE_DEFAULTS,
                     UnsatisfiedPrerequisites, relation_prover,
                     equality_prover, SimplificationDirectives)
from proveit import TransRelUpdater
from proveit import a, b, c, m, n, w, x, y, z
<<<<<<< HEAD
from proveit.logic import Equals, NotEquals
from proveit.numbers import zero, NumberOperation
=======
from proveit.numbers import NumberOperation, deduce_number_set
from proveit.numbers.number_sets import (
    Natural, NaturalPos,
    Integer, IntegerNonZero, IntegerNeg, IntegerNonPos,
    Rational, RationalNonZero, RationalPos, RationalNeg, RationalNonNeg,
    RationalNonPos,
    Real, RealNonZero, RealNeg, RealPos, RealNonNeg, RealNonPos,
    Complex, ComplexNonZero)
>>>>>>> b094a602

class Div(NumberOperation):
    # operator of the Div operation
    _operator_ = Literal(
        string_format='/',
        latex_format=r'\div',
        theory=__file__)

    _simplification_directives_ = SimplificationDirectives(
            factor_negation = True, reduce_zero_numerator = True)

    def __init__(self, numerator, denominator, *, styles=None):
        r'''
        Divide two operands.
        '''
        NumberOperation.__init__(self, Div._operator_, [numerator, denominator],
                                 styles=styles)
        self.numerator = self.operands[0]
        self.denominator = self.operands[1]

    def latex(self, **kwargs):
        if self.get_style('division') == 'fraction':
            # only fence if force_fence=True (a fraction within an
            # exponentiation is an example of when fencing should be forced)
            kwargs['fence'] = kwargs['force_fence'] if 'force_fence' in kwargs else False
            return maybe_fenced_latex(
                r'\frac{' +
                self.numerator.latex() +
                '}{' +
                self.denominator.latex() +
                '}',
                **kwargs)
        else:
            # normal division
            return NumberOperation.latex(self, **kwargs)

    def style_options(self):
        '''
        Return the StyleOptions object for this Div.
        '''
        options = NumberOperation.style_options(self)
        options.add_option(
            name='division',
            description=("'inline': uses '/'; 'fraction': "
                         "numerator over the denominator "
                         "(also see 'frac' function)"),
            default='fraction',
            related_methods=('with_inline_style',
                             'with_fraction_style'))
        return options

    def with_inline_style(self):
        return self.with_styles(division='inline')

    def with_fraction_style(self):
        return self.with_styles(division='fraction')

    def remake_constructor(self):
        if self.get_style('division') == 'fraction':
            return 'frac'  # use a different constructor if using the fraction style
        return Operation.remake_constructor(self)

    @equality_prover('shallow_simplified', 'shallow_simplify')
    def shallow_simplification(self, *, must_evaluate=False,
                               **defaults_config):
        '''
        Returns a proven simplification equation for this Divide
        expression assuming the operands have been simplified.

        Specifically, cancels common factors and eliminates ones.
        '''
        from proveit.logic import is_irreducible_value
        from proveit.numbers import one, Neg
        expr = self
        # for convenience updating our equation
        eq = TransRelUpdater(expr)

        # perform cancelations where possible
        expr = eq.update(expr.cancelations(preserve_all=True))
        if not isinstance(expr, Div):
            # complete cancelation.
            return eq.relation

        if must_evaluate and not all(
                is_irreducible_value(operand) for operand in self.operands):
            for operand in self.operands:
                if not is_irreducible_value(operand):
                    # The simplification of the operands may not have
                    # worked hard enough.  Let's work harder if we
                    # must evaluate.            
                    operand.evalution()
            return self.evaluation()

        if expr.denominator == one:
            # eliminate division by one
            expr = eq.update(expr.divide_by_one_elimination(auto_simplify=False))

        # if (Div._simplification_directives_.factor_negation and
        #     isinstance(self.numerator, Neg)):
        #     # we have something like (-a)/b but want -(a/b)
        #     eq.update(expr.neg_extraction())
        #     return eq.relation  # no more division simplifications.

        if (Div._simplification_directives_.factor_negation and
            isinstance(self.numerator, Neg)):
            # we have something like (-a)/b but want -(a/b)
            expr = eq.update(expr.neg_extraction())
            # return eq.relation  # no more division simplifications.

        if (Div._simplification_directives_.reduce_zero_numerator and
            isinstance(expr, Div)):
            if ((expr.numerator==zero or Equals(expr.numerator, zero).proven())
                and NotEquals(expr.denominator, zero).proven()):
                # we have something like 0/x so reduce to 0
                expr = eq.update(expr.zero_numerator_reduction())

        return eq.relation

    @equality_prover('zero_numerator_reduced', 'zero_numerator_reduce')
    def zero_numerator_reduction(self, **defaults_config):
        '''
        Deduce and return an equality between self of the form 0/x
        and the number 0. Will need to know or assume that the
        denominator x is non-zero.
        '''
        from proveit.numbers.division import frac_zero_numer
        _x_sub = self.denominator
        return frac_zero_numer.instantiate({x: _x_sub})

    @equality_prover('all_canceled', 'all_cancel')
    def cancelations(self, **defaults_config):
        '''
        Deduce and return an equality between self and a form in which
        all simple division cancellations are performed.
        '''
        from proveit.numbers import Mult
        expr = self

        # A convenience to allow successive update to the equation via transitivities.
        # (starting with self=self).
        eq = TransRelUpdater(self)

        numer_factors = (self.numerator.operands if
                         isinstance(self.numerator, Mult) else
                         [self.numerator])
        denom_factors = (self.denominator.operands if
                         isinstance(self.denominator, Mult) else
                         [self.denominator])
        denom_factors_set = set(denom_factors)

        for numer_factor in numer_factors:
            if numer_factor in denom_factors_set:
                expr = eq.update(expr.cancelation(numer_factor,
                                                  preserve_all=True))
                denom_factors_set.remove(numer_factor)

        return eq.relation

    @equality_prover('canceled', 'cancel')
    def cancelation(self, term_to_cancel, **defaults_config):
        '''
        Deduce and return an equality between self and a form in which
        the given operand has been canceled on the numerator and
        denominator.  For example,
        [(a*b)/(b*c)].cancelation(b) would return
        (a*b)/(b*c) = a / c.
        Assumptions or previous work might be required to establish
        that the term_to_cancel is non-zero.
        '''
        from proveit.numbers import Mult, one
        expr = self
        eq = TransRelUpdater(expr)

        if self.numerator == self.denominator == term_to_cancel:
            # x/x = 1
            from . import frac_cancel_complete
            return frac_cancel_complete.instantiate(
                {x: term_to_cancel})

        if term_to_cancel != self.numerator:
            if (not isinstance(self.numerator, Mult) or
                    term_to_cancel not in self.numerator.operands):
                raise ValueError("%s not in the denominator of %s"
                                 % (term_to_cancel, self))
            # Factor the term_to_cancel from the numerator to the left.
            expr = eq.update(expr.inner_expr().numerator.factorization(
                term_to_cancel, group_factor=True, group_remainder=True,
                preserve_all=True))
        if term_to_cancel != self.denominator:
            if (not isinstance(self.denominator, Mult) or
                    term_to_cancel not in self.denominator.operands):
                raise ValueError("%s not in the denominator of %s"
                                 % (term_to_cancel, self))
            # Factor the term_to_cancel from the denominator to the left.
            expr = eq.update(expr.inner_expr().denominator.factorization(
                term_to_cancel, group_factor=True, group_remainder=True,
                preserve_all=True))
        if expr.numerator == expr.denominator == term_to_cancel:
            # Perhaps it reduced to the trivial x/x = 1 case via
            # auto-simplification.
            expr = eq.update(expr.cancelation(term_to_cancel))
            return eq.relation
        else:
            # (x*y) / (x*z) = y/z with possible automatic reductions
            # via 1 eliminations.
            from . import frac_cancel_left
            replacements = list(defaults.replacements)
            if expr.numerator == term_to_cancel:
                numer_prod = Mult(term_to_cancel, one)
                _y = one
                replacements.append(numer_prod.one_elimination(
                        1, preserve_expr=term_to_cancel))
            else:
                _y = expr.numerator.operands[1]
            if expr.denominator == term_to_cancel:
                denom_prod = Mult(term_to_cancel, one)
                _z = one
                replacements.append(denom_prod.one_elimination(
                        1, preserve_expr=term_to_cancel))
            else:
                _z = expr.denominator.operands[1]
            expr = eq.update(frac_cancel_left.instantiate(
                {x: term_to_cancel, y: _y, z: _z},
                 replacements=replacements, preserve_expr=expr))
            return eq.relation

    @equality_prover('deep_eliminated_ones', 'deep_eliminate_ones')
    def deep_one_eliminations(self, **defaults_config):
        '''
        Eliminate ones from the numerator, the denominator,
        and as a division by one.
        '''
        from proveit.numbers import one
        expr = self

        # A convenience to allow successive update to the equation
        # via transitivities (starting with self=self).
        eq = TransRelUpdater(self)

        for _i, operand in enumerate(self.operands):
            if hasattr(operand, 'deep_one_eliminations'):
                expr = eq.update(expr.inner_expr().operands[_i].
                                 deep_one_eliminations())

        if expr.denominator == one:
            expr = eq.update(expr.divide_by_one_elimination())
        return eq.relation

    @equality_prover('divide_by_one_eliminated', 'eliminate_divide_by_one')
    def divide_by_one_elimination(self, **defaults_config):
        from proveit.numbers import one
        from . import frac_one_denom
        if self.denominator != one:
            raise ValueError("'divide_by_one_elimination' is only applicable "
                             "if the denominator is precisely one.")
        return frac_one_denom.instantiate({x: self.numerator})

    @equality_prover('factorized', 'factor')
    def factorization(self, the_factor, pull="left",
                      group_factor=True, group_remainder=True,
                      **defaults_config):
        '''
        Return the proven factorization (equality with the factored
        form) from pulling "the_factor" from this division to the "left"
        or "right".  If there are multiple occurrences, the first
        occurrence is used.  If group_factor is True and the_factor is
        a product, these operands are grouped together as a sub-product.
        If group_remainder is True and there are multiple remaining
        operands (those not in "the_factor"), then these remaining
        operands are grouped together as a sub-product.
        The group_remainder parameter is not relevant but kept
        for consistency with other factorization methods.

        Examples:

            [(a*b)/(c*d)].factorization((a/c))
            proves (a*b)/(c*d) = (a/c)*(b/d)
            [(a*b)/(c*d)].factorization((1/c))
            proves (a*b)/(c*d) = (1/c)*(a*b/d)
            [(a*b)/(c*d)].factorization(a, pull='right')
            proves (a*b)/(c*d) = (b/(c*d))*a
            [a/(c*d)].factorization(a, pull='right')
            proves a/(c*d) = (1/(c*d))*a
            [(a*b)/d].factorization((a/d), pull='right')
            proves (a*b)/d = b*(a/d)
        '''
        from proveit.numbers import one, Mult
        from . import mult_frac_left, mult_frac_right, prod_of_fracs
        expr = self
        eq = TransRelUpdater(expr)
        if the_factor == self:
            return eq.relation # self = self
        if isinstance(the_factor, Div):
            the_factor_numer = the_factor.numerator
            the_factor_denom = the_factor.denominator
        else:
            the_factor_numer = the_factor
            the_factor_denom = one
        replacements = []
        # Factor out a fraction.
        if expr.denominator == the_factor_denom:
            # Factor (x/z) from (x*y)/z.
            # x or y may be 1.
            if the_factor_numer not in (one, expr.numerator):
                expr = eq.update(expr.inner_expr().numerator.factorization(
                        the_factor.numerator, pull=pull,
                        group_factor=True, group_remainder=True))
            if pull == 'left':
                # factor (x*y)/z into (x/z)*y
                thm = mult_frac_left
                if the_factor_numer == one:
                    # factor y/z into (1/z)*y
                    _x = one
                    _y = expr.numerator
                    replacements.append(Mult(_x, _y).one_elimination(0))
            else:
                # factor (x*y)/z into x*(y/z)
                thm = mult_frac_right
                if the_factor_numer == one:
                    # factor x/z into x*(1/z)
                    _x = expr.numerator
                    _y = one
                    replacements.append(Mult(_x, _y).one_elimination(1))
            if the_factor_numer != one:
                assert expr.numerator.operands.num_entries() == 2
                _x = expr.numerator.operands.entries[0]
                _y = expr.numerator.operands.entries[1]
            _z = expr.denominator
            eq.update(thm.instantiate({x:_x, y:_y, z:_z},
                                      replacements=replacements))
        else:
            # Factor (x*y)/(z*w) into (x/z)*(y/w).
            thm = prod_of_fracs
            if the_factor_denom not in (one, expr.denominator):
                expr = eq.update(expr.inner_expr().denominator.factorization(
                        the_factor_denom, pull=pull,
                        group_factor=True))
                assert expr.denominator.operands.num_entries() == 2
                _z = expr.denominator.operands.entries[0]
                _w = expr.denominator.operands.entries[1]
            elif (pull == 'left') == (the_factor_denom == one):
                # Factor (x*y)/w into x*(y/w).
                _z = one
                _w = expr.denominator
                replacements.append(Mult(_z, _w).one_elimination(0))
            else:
                # Factor (x*y)/z into (x/z)*y.
                _z = expr.denominator
                _w = one
                replacements.append(Mult(_z, _w).one_elimination(1))
            # Factor the numerator parts unless there is a 1 numerator.
            if the_factor_numer not in (one, expr.numerator):
                expr = eq.update(expr.inner_expr().numerator.factorization(
                        the_factor_numer, pull=pull,
                        group_factor=True, group_remainder=True))
                assert expr.numerator.operands.num_entries() == 2
                # Factor (x*y)/(z*w) into (x/z)*(y/w)
                _x = expr.numerator.operands.entries[0]
                _y = expr.numerator.operands.entries[1]
            elif (pull == 'left') == (the_factor_numer == one):
                # Factor y/(z*w) into (1/z)*(y/w)
                _x = one
                _y = expr.numerator
                replacements.append(Mult(_x, _y).one_elimination(0))
            else:
                # Factor x/(y*z) into (x/y)*(1/z)
                _x = expr.numerator
                _y = one
                replacements.append(Mult(_x, _y).one_elimination(1))
            # create POSSIBLE replacements for inadvertently generated
            # fractions of the form _x/1 (i.e. _z = 1)
            # or _y/1 (i.e. _w = 1):
            if _z == one:
                replacements.append(frac(_x, _z).divide_by_one_elimination())
            if _w == one:
                replacements.append(frac(_y, _w).divide_by_one_elimination())

            temp_expr = eq.update(thm.instantiate({x:_x, y:_y, z:_z, w:_w},
                    replacements=replacements,
                    preserve_expr=expr))

        return eq.relation

    @equality_prover('distributed', 'distribute')
    def distribution(self, **defaults_config):
        r'''
        Distribute the denominator through the numerator, returning
        the equality that equates self to this new version.
        Examples:
            :math:`(a + b + c) / d = a / d + b / d + c / d`
            :math:`(a - b) / d = a / d - b / d`
            :math:`\left(\sum_x f(x)\right / y = \sum_x [f(x) / y]`
        Give any assumptions necessary to prove that the operands are
        in the Complex numbers so that the associative and commutation
        theorems are applicable.
        '''
        from proveit.numbers import Add, Sum, Neg
        from . import (distribute_frac_through_sum,
                       distribute_frac_through_subtract)
        if isinstance(self.numerator, Add):
            if (self.numerator.operands.is_double()
                    and isinstance(self.numerator.operands[1], Neg)):
                _x = self.numerator.operands[0]
                _y = self.numerator.operands[1].operand
                _z = self.denominator
                return distribute_frac_through_subtract.instantiate(
                        {x:_x, y:_y, z:_z})
            _x = self.numerator.operands
            _y = self.denominator
            _n = _x.num_elements()
            return distribute_frac_through_sum.instantiate(
                    {n: _n, x: _x, y: _y})
        elif isinstance(self.numerator, Sum):
            # Should deduce in Complex, but
            # distribute_through_summation doesn't have a domain
            # restriction right now because this is a little tricky.
            # To do.
            # deduce_in_complex(self.operands, assumptions)
            raise NotImplementedError(
                    "Distribution of division through summation not yet "
                    "implemented.")
            """
            y_etc_sub = self.numerator.indices
            Pop, Pop_sub = Function(
                P, self.numerator.indices), self.numerator.summand
            S_sub = self.numerator.domain
            dummy_var = safe_dummy_var(self)
            spec1 = distributefrac_through_summation.instantiate(
                {Pop: Pop_sub, S: S_sub, y_etc: y_etc_sub, z: dummy_var})
            return spec1.derive_conclusion().instantiate(
                {dummy_var: self.denominator})
            """
        else:
            raise Exception(
                "Unsupported operand type to distribute over: " +
                str(self.numerator.__class__))

    @equality_prover('neg_extracted', 'neg_extract')
    def neg_extraction(self, neg_loc=None, **defaults_config):
        '''
        Factor out a negation from the numerator (default) or
        denominator (specified with neg_loc='denominator'),
        returning the equality between the original self and the
        resulting fraction with the negative (Neg) out in front.
        For example, given expr = (-x)/y, then expr.neg_extraction()
        (with suitable assumptions or info about x and y) returns:
        |- (-x)/y = -(x/y).
        The theorems being applied require numerator and denom elements
        to be Complex with denom != 0. If neg_loc is None, attempts
        to find a suitable Neg component to extract. 
        Implemented in a naive way for cases in which the Neg is one
        of several factors in the numerator or denominator, giving for
        example:
        |- (x(-z))/y = -((xz)/y)
        '''
        from proveit.numbers import Mult, Neg
        if neg_loc is None:
            # Check if entire numerator is a Neg
            if isinstance(self.numerator, Neg):
                neg_loc = 'numerator'
            elif isinstance(self.numerator, Mult):
                # check if one of the numerator's factors is a Neg:
                for factor in self.numerator.factors:
                    if isinstance(factor, Neg):
                        neg_loc = 'numerator_factor'
                        numerator_factor = factor
                        break
            elif isinstance(self.denominator, Neg):
                neg_loc = 'denominator'
            elif isinstance(self.denominator, Mult):
                # check if one of the denominator's factors is a Neg:
                for factor in self.denominator.factors:
                    if isinstance(factor, Neg):
                        neg_loc = 'denominator_factor'
                        denominator_factor = factor
                        break
                if neg_loc is None:
                    raise ValueError(
                            "No Neg expression component found to extract. "
                            "The expression supplied was: {}".format(self)) 
            else:
                raise ValueError(
                        "No Neg expression component found to extract. "
                        "The expression supplied was: {}".format(self))
        if neg_loc == 'numerator' and not isinstance(self.numerator, Neg):
            raise ValueError(
                    "The numerator version of Div.neg_extraction() can "
                    "only be applied if the entire numerator is negated "
                    "(i.e. inside a Neg). The numerator supplied was: "
                    "{}".format(self.numerator))
        if neg_loc == 'denominator' and not isinstance(self.denominator, Neg):
            raise ValueError(
                    "The denominator version of Div.neg_extraction() can "
                    "only be applied if the entire denominator is negated "
                    "(i.e. inside a Neg). The denominator supplied was: "
                    "{}".format(self.denominator))
        # add error checks here for neg_loc values 'numerator_factor'
        # and 'denominator_factor'
        from proveit.numbers.division import (
                neg_frac_neg_numerator, neg_frac_neg_denominator,
                neg_frac_neg_numerator_gen, neg_frac_neg_denominator_gen)

        # Case (1) Neg(x)/y = Neg(x/y)
        if neg_loc == 'numerator':
            _x, _y = neg_frac_neg_numerator.instance_params
            _x_sub = self.numerator.operand
            _y_sub = self.denominator
            return neg_frac_neg_numerator.instantiate(
                    {_x: _x_sub, _y: _y_sub})

        # Case (2) x/Neg(y) = Neg(x/y)
        if neg_loc == 'denominator':
            _x, _y = neg_frac_neg_denominator.instance_params
            _x_sub = self.numerator
            _y_sub = self.denominator.operand
            return neg_frac_neg_denominator.instantiate(
                    {_x: _x_sub, _y: _y_sub})

        # Case (3) Neg is a factor in the numerator
        # -- first pull the Neg out in front of the numerator
        # -- then re-call the exp_extraction() method
        if neg_loc == 'numerator_factor':
            intermed_equality = (
                    self.inner_expr().numerator.neg_simplifications())
            return intermed_equality.inner_expr().rhs.neg_extract()
        
        # # Case (4) Neg is a factor in the denominator
        # -- first pull the Neg out in front of the numerator
        # -- then re-call the exp_extraction() method
        if neg_loc == 'denominator_factor':
            intermed_equality = (
                    self.inner_expr().denominator.neg_simplifications())
            return intermed_equality.inner_expr().rhs.neg_extract()

        # Other cases here?
        # Consider more generality by allowing user to specify the
        # neg_loc = 'numerator/denominator_factor' and allowing
        # a 0-based index for the factor. Related: see more general
        # neg_frac_neg theorems in division pkg.


    @equality_prover('combined_exponents', 'combine_exponents')
    def exponent_combination(self, start_idx=None, end_idx=None,
                             **defaults_config):
        '''
        Equates $a^m/a^n$ to $a^{m-n} or
        $a^c/b^c$ to $(a/b)^c$.
        '''
        from proveit.logic import InSet
        from proveit.numbers import Exp
        from proveit.numbers.exponentiation import (
            quotient_of_posnat_powers, quotient_of_pos_powers,
            quotient_of_real_powers, quotient_of_complex_powers)
        if (isinstance(self.numerator, Exp)
                and isinstance(self.denominator, Exp)):
            if self.numerator.base == self.denominator.base:
                # Same base: (a^b/a^c) = a^{b-c}
                same_base = self.numerator.bas
                exponents = (self.numerator.exponent,
                             self.denominator.exponent)
                # Find out the known type of the exponents.
                possible_exponent_types = [NaturalPos, RealPos, Real,
                                           Complex]
                for exponent in exponents:
                    deduce_number_set(exponent)
                    while len(possible_exponent_types) > 1:
                        exponent_type = possible_exponent_types[0]
                        if InSet(exponent, exponent_type).proven():
                            # This type is known for this exponent.
                            break
                        # We've eliminated a type from being known.
                        possible_exponent_types.pop(0)
                known_exponent_type = possible_exponent_types[0]

                if known_exponent_type == NaturalPos:
                    _m, _n = exponents
                    return quotient_of_posnat_powers.instantiate(
                        {a: same_base, m: _m, n: _n})
                else:
                    _b, _c = exponents
                    if known_exponent_type == RealPos:
                        thm = quotient_of_pos_powers
                    elif known_exponent_type == Real:
                        thm = quotient_of_real_powers
                    else:  # Complex is the default
                        thm = quotient_of_complex_powers
                    thm.instantiate({a: same_base, b: _b, c: _c})

            elif self.numerator.exponent == self.denominator.exponent:
                # Same exponent: (a^c/b^c) = (a/b)^c
                same_exponent = self.numerator.exponent
                bases = (self.numerator.base, self.denominator.base)
                # Combining the exponents in this case is the reverse
                # of disibuting an exponent.
                quotient = Div(*bases).with_matching_style(self)
                exp = Exp(quotient, same_exponent)
                return exp.distribution().derive_reversed()
        else:
            raise NotImplementedError("Need to implement degenerate cases "
                                      "of a^b/a and a/a^b.")

    @relation_prover
    def deduce_in_number_set(self, number_set, **defaults_config):
        '''
        Given a number set number_set, attempt to prove that the given
        expression is in that number set using the appropriate closure
        theorem.
        '''
        from proveit import a, b
        from proveit.numbers import Less, zero
        from proveit.numbers.division import (
            div_rational_closure, div_rational_nonzero_closure,
            div_rational_pos_closure, 
            div_rational_pos_from_double_neg,
            div_rational_neg_from_neg_denom,
            div_rational_neg_from_neg_numer,
            div_rational_nonneg_closure,
            div_rational_nonneg_from_double_neg,
            div_rational_nonpos_from_neg_denom,
            div_rational_nonpos_from_nonpos_numer,
            div_real_closure, div_real_nonzero_closure,
            div_real_pos_closure,
            div_real_pos_from_double_neg,
            div_real_neg_from_neg_denom,
            div_real_neg_from_neg_numer,
            div_real_nonneg_closure, 
            div_real_nonneg_from_double_neg,
            div_real_nonpos_from_neg_denom,
            div_real_nonpos_from_nonpos_numer,
            div_complex_nonzero_closure,
            div_complex_closure)

        thm = None
        if number_set == Rational:
            thm = div_rational_closure
        elif number_set == RationalNonZero:
            thm = div_rational_nonzero_closure
        elif number_set == RationalPos:
            deduce_number_set(self.denominator)
            if Less(self.denominator, zero).proven():
                thm = div_rational_pos_double_neg
            else:
                thm = div_rational_pos_closure
        elif number_set == RationalNeg:
            deduce_number_set(self.denominator)
            if Less(self.denominator, zero).proven():
                thm = div_rational_neg_from_neg_denom
            else:
                thm = div_rational_neg_from_neg_numer
        elif number_set == RationalNonNeg:
            deduce_number_set(self.denominator)
            if Less(self.denominator, zero).proven():
                thm = div_rational_nonneg_double_neg
            else:
                thm = div_rational_nonneg_closure
        elif number_set == RationalNonPos:
            deduce_number_set(self.denominator)
            if Less(self.denominator, zero).proven():
                thm = div_rational_nonpos_neg_denom
            else:
                thm = div_rational_nonpos_neg_numer
        elif number_set == Real:
            thm = div_real_closure
        elif number_set == RealNonZero:
            thm = div_real_nonzero_closure
        elif number_set == RealPos:
            deduce_number_set(self.denominator)
            if Less(self.denominator, zero).proven():
                thm = div_real_pos_double_neg
            else:
                thm = div_real_pos_closure
        elif number_set == RealNeg:
            deduce_number_set(self.denominator)
            if Less(self.denominator, zero).proven():
                thm = div_real_neg_from_neg_denom
            else:
                thm = div_real_neg_from_neg_numer
        elif number_set == RealNonNeg:
            deduce_number_set(self.denominator)
            if Less(self.denominator, zero).proven():
                thm = div_real_nonneg_double_neg
            else:
                thm = div_real_nonneg_closure
        elif number_set == RealNonPos:
            deduce_number_set(self.denominator)
            if Less(self.denominator, zero).proven():
                thm = div_real_nonpos_neg_denom
            else:
                thm = div_real_nonpos_neg_numer
        elif number_set == ComplexNonZero:
            thm = div_complex_nonzero_closure
        elif number_set == Complex:
            thm = div_complex_closure
        if thm is not None:
            return thm.instantiate({a: self.numerator, b: self.denominator})
        raise NotImplementedError(
            "'Div.deduce_in_number_set()' not implemented for the %s set"
            % str(number_set))

    @relation_prover
    def deduce_number_set(self, **defaults_config):
        '''
        Prove membership of this expression in the most 
        restrictive standard number set we can readily know.
        '''
        numer_ns = deduce_number_set(self.numerator).domain
        denom_ns = deduce_number_set(self.denominator).domain
        if RationalPos.includes(numer_ns) and RationalPos.includes(denom_ns):
            return self.deduce_in_number_set(RationalPos)
        if RationalNeg.includes(numer_ns) and RationalNeg.includes(denom_ns):
            return self.deduce_in_number_set(RationalPos)
        if RationalNeg.includes(numer_ns) and RationalPos.includes(denom_ns):
            return self.deduce_in_number_set(RationalNeg)
        if RationalPos.includes(numer_ns) and RationalNeg.includes(denom_ns):
            return self.deduce_in_number_set(RationalNeg)
        if (RationalNonNeg.includes(numer_ns) 
                and RationalPos.includes(denom_ns)):
            return self.deduce_in_number_set(RationalNonNeg)
        if (RationalNonPos.includes(numer_ns) 
                and RationalPos.includes(denom_ns)):
            return self.deduce_in_number_set(RationalNonPos)
        if (RationalNonNeg.includes(numer_ns) 
                and RationalNeg.includes(denom_ns)):
            return self.deduce_in_number_set(RationalNonPos)
        if (RationalNonPos.includes(numer_ns) 
                and RationalNeg.includes(denom_ns)):
            return self.deduce_in_number_set(RationalNonNeg)
        if (RationalNonZero.includes(numer_ns) and 
               RationalNonZero.includes(denom_ns)):
            return self.deduce_in_number_set(RationalNonZero)
        if Rational.includes(numer_ns) and RationalNonZero.includes(denom_ns):
            return self.deduce_in_number_set(Rational)
        if RealPos.includes(numer_ns) and RealPos.includes(denom_ns):
            return self.deduce_in_number_set(RealPos)
        if RealNeg.includes(numer_ns) and RealNeg.includes(denom_ns):
            return self.deduce_in_number_set(RealPos)
        if RealPos.includes(numer_ns) and RealNeg.includes(denom_ns):
            return self.deduce_in_number_set(RealNeg)
        if RealNeg.includes(numer_ns) and RealPos.includes(denom_ns):
            return self.deduce_in_number_set(RealNeg)
        if RealNonNeg.includes(numer_ns) and RealPos.includes(denom_ns):
            return self.deduce_in_number_set(RealNonNeg)
        if RealNonPos.includes(numer_ns) and RealPos.includes(denom_ns):
            return self.deduce_in_number_set(RealNonPos)
        if RealNonNeg.includes(numer_ns) and RealNeg.includes(denom_ns):
            return self.deduce_in_number_set(RealNonPos)
        if RealNonPos.includes(numer_ns) and RealNeg.includes(denom_ns):
            return self.deduce_in_number_set(RealNonNeg)
        if Real.includes(numer_ns) and RealNonZero.includes(denom_ns):
            return self.deduce_in_number_set(Real)
        if RealNonZero.includes(numer_ns) and RealNonZero.includes(denom_ns):
            return self.deduce_in_number_set(RealNonZero)
        if Real.includes(numer_ns) and RealNonZero.includes(denom_ns):
            return self.deduce_in_number_set(Real)
        if (ComplexNonZero.includes(numer_ns) 
                and ComplexNonZero.includes(denom_ns)):
            return self.deduce_in_number_set(ComplexNonZero)
        return self.deduce_in_number_set(Complex)

    @relation_prover
    def bound_via_operand_bound(self, operand_relation, **defaults_config):
        '''
        Deduce a bound of this division (fraction) given a bound on
        either the numerator or the denominator.
        '''
        from proveit.numbers import NumberOrderingRelation
        if isinstance(operand_relation, Judgment):
            operand_relation = operand_relation.expr
        if not isinstance(operand_relation, NumberOrderingRelation):
            raise TypeError("'operand_relation' expected to be a number "
                            "relation (<, >, ≤, or ≥)")
        lhs = operand_relation.lhs
        if lhs == self.numerator:
            return self.bound_via_numerator_bound(operand_relation)
        elif lhs == self.denominator:
            return self.bound_via_denominator_bound(operand_relation)
        else:
            raise ValueError("Left side of %s expected to be the numerator "
                             "or denominator of %s"%(operand_relation, self))

    @relation_prover
    def bound_via_numerator_bound(self, relation, **defaults_config):
        '''
        Given a relation applicable to the numerator,  bound this
        division accordingly.  For example,
        if self is "a / b" and the relation is a < x
        return (a / b) < (x / b), provided b > 0.

        Also see NumberOperation.deduce_bound.
        '''
        from proveit.numbers import zero, Less, LessEq, greater
        from . import (strong_div_from_numer_bound__pos_denom,
                       weak_div_from_numer_bound__pos_denom,
                       strong_div_from_numer_bound__neg_denom,
                       weak_div_from_numer_bound__neg_denom)
        if not (isinstance(relation, Less) or
                isinstance(relation, LessEq)):
            raise TypeError("relation is expected to be Less "
                            "or LessEq number relations, not %s"
                            %relation)
        if self.numerator not in relation.operands:
            raise ValueError("relation is expected to involve the "
                             "numerator of %s.  %s does not."
                             %(self, relation))
        _a = self.denominator
        _x = relation.normal_lhs
        _y = relation.normal_rhs
        try:
            deduce_number_set(self.denominator)
        except UnsatisfiedPrerequisites:
            pass
        if greater(self.denominator, zero).proven():
            if isinstance(relation, Less):
                bound = strong_div_from_numer_bound__pos_denom.instantiate(
                        {a: _a, x: _x, y: _y})
            elif isinstance(relation, LessEq):
                bound =  weak_div_from_numer_bound__pos_denom.instantiate(
                        {a: _a, x: _x, y: _y})
        elif Less(self.denominator, zero).proven():
            if isinstance(relation, Less):
                bound =  strong_div_from_numer_bound__neg_denom.instantiate(
                        {a: _a, x: _x, y: _y})
            elif isinstance(relation, LessEq):
                bound =  weak_div_from_numer_bound__neg_denom.instantiate(
                        {a: _a, x: _x, y: _y})
        else:
            raise UnsatisfiedPrerequisites(
                    "We must know whether the denominator of %s "
                    "is positive or negative before we can use "
                    "'bound_via_numerator_bound'."%self)
        if bound.rhs == self:
            return bound.with_direction_reversed()
        return bound

    @relation_prover
    def bound_via_denominator_bound(self, relation, **defaults_config):
        '''
        Given a relation applicable to the numerator,  bound this
        division accordingly.  For example,
        if self is "a / b" and the relation is b > y
        return (a / b) < (a / y), provided a, b, and y are positive.

        Also see NumberOperation.deduce_bound.
        '''
        from proveit.numbers import zero, Less, LessEq, greater, greater_eq
        from . import (strong_div_from_denom_bound__all_pos,
                       weak_div_from_denom_bound__all_pos,
                       strong_div_from_denom_bound__all_neg,
                       weak_div_from_denom_bound__all_neg,
                       strong_div_from_denom_bound__neg_over_pos,
                       weak_div_from_denom_bound__neg_over_pos,
                       strong_div_from_denom_bound__pos_over_neg,
                       weak_div_from_denom_bound__pos_over_neg)
        if not (isinstance(relation, Less) or
                isinstance(relation, LessEq)):
            raise TypeError("relation is expected to be Less "
                            "or LessEq number relations, not %s"
                            %relation)
        if self.denominator not in relation.operands:
            raise ValueError("relation is expected to involve the "
                             "denominator of %s.  %s does not."
                             %(self, relation))
        _a = self.numerator
        _x = relation.normal_lhs
        _y = relation.normal_rhs
        try:
            # Ensure that we relate both _x and _y to zero by knowing
            # one of these.
            ordering = LessEq.sort((_x, _y, zero))
            ordering.operands[0].apply_transitivity(ordering.operands[1])
        except:
            pass # We'll generate an appropriate error below.
        try:
            deduce_number_set(self.numerator)
            deduce_number_set(self.denominator)
        except UnsatisfiedPrerequisites:
            pass
        pos_numer = greater_eq(self.numerator, zero).proven()
        neg_numer = LessEq(self.numerator, zero).proven()
        pos_denom = greater(self.denominator, zero).proven()
        neg_denom = Less(self.denominator, zero).proven()
        if not (pos_numer or neg_numer) or not (pos_denom or neg_denom):
            raise UnsatisfiedPrerequisites(
                    "We must know the sign of the numerator and "
                    "denominator of %s before we can use "
                    "'bound_via_denominator_bound'."%self)
        if pos_numer and pos_denom:
            if isinstance(relation, Less):
                bound = strong_div_from_denom_bound__all_pos.instantiate(
                        {a: _a, x: _x, y: _y})
            elif isinstance(relation, LessEq):
                bound = weak_div_from_denom_bound__all_pos.instantiate(
                        {a: _a, x: _x, y: _y})
        elif neg_numer and neg_denom:
            if isinstance(relation, Less):
                bound = strong_div_from_denom_bound__all_neg.instantiate(
                        {a: _a, x: _x, y: _y})
            elif isinstance(relation, LessEq):
                bound = weak_div_from_denom_bound__all_neg.instantiate(
                        {a: _a, x: _x, y: _y})
        elif pos_numer and neg_denom:
            if isinstance(relation, Less):
                bound = strong_div_from_denom_bound__pos_over_neg.instantiate(
                        {a: _a, x: _x, y: _y})
            elif isinstance(relation, LessEq):
                bound = weak_div_from_denom_bound__pos_over_neg.instantiate(
                        {a: _a, x: _x, y: _y})
        elif neg_numer and pos_denom:
            if isinstance(relation, Less):
                bound = strong_div_from_denom_bound__neg_over_pos.instantiate(
                        {a: _a, x: _x, y: _y})
            elif isinstance(relation, LessEq):
                bound = weak_div_from_denom_bound__neg_over_pos.instantiate(
                        {a: _a, x: _x, y: _y})
        else:
            raise UnsatisfiedPrerequisites(
                    "We must know whether or not the denominator of %s "
                    "is positive or negative before we can use "
                    "'bound_via_denominator_bound'."%self)
        if bound.rhs == self:
            return bound.with_direction_reversed()
        return bound


def frac(numer, denom):
    return Div(numer, denom)<|MERGE_RESOLUTION|>--- conflicted
+++ resolved
@@ -5,10 +5,8 @@
                      equality_prover, SimplificationDirectives)
 from proveit import TransRelUpdater
 from proveit import a, b, c, m, n, w, x, y, z
-<<<<<<< HEAD
 from proveit.logic import Equals, NotEquals
 from proveit.numbers import zero, NumberOperation
-=======
 from proveit.numbers import NumberOperation, deduce_number_set
 from proveit.numbers.number_sets import (
     Natural, NaturalPos,
@@ -17,7 +15,6 @@
     RationalNonPos,
     Real, RealNonZero, RealNeg, RealPos, RealNonNeg, RealNonPos,
     Complex, ComplexNonZero)
->>>>>>> b094a602
 
 class Div(NumberOperation):
     # operator of the Div operation
@@ -107,7 +104,7 @@
                 if not is_irreducible_value(operand):
                     # The simplification of the operands may not have
                     # worked hard enough.  Let's work harder if we
-                    # must evaluate.            
+                    # must evaluate.
                     operand.evalution()
             return self.evaluation()
 
@@ -467,7 +464,7 @@
         |- (-x)/y = -(x/y).
         The theorems being applied require numerator and denom elements
         to be Complex with denom != 0. If neg_loc is None, attempts
-        to find a suitable Neg component to extract. 
+        to find a suitable Neg component to extract.
         Implemented in a naive way for cases in which the Neg is one
         of several factors in the numerator or denominator, giving for
         example:
@@ -497,7 +494,7 @@
                 if neg_loc is None:
                     raise ValueError(
                             "No Neg expression component found to extract. "
-                            "The expression supplied was: {}".format(self)) 
+                            "The expression supplied was: {}".format(self))
             else:
                 raise ValueError(
                         "No Neg expression component found to extract. "
@@ -543,7 +540,7 @@
             intermed_equality = (
                     self.inner_expr().numerator.neg_simplifications())
             return intermed_equality.inner_expr().rhs.neg_extract()
-        
+
         # # Case (4) Neg is a factor in the denominator
         # -- first pull the Neg out in front of the numerator
         # -- then re-call the exp_extraction() method
@@ -630,7 +627,7 @@
         from proveit.numbers import Less, zero
         from proveit.numbers.division import (
             div_rational_closure, div_rational_nonzero_closure,
-            div_rational_pos_closure, 
+            div_rational_pos_closure,
             div_rational_pos_from_double_neg,
             div_rational_neg_from_neg_denom,
             div_rational_neg_from_neg_numer,
@@ -643,7 +640,7 @@
             div_real_pos_from_double_neg,
             div_real_neg_from_neg_denom,
             div_real_neg_from_neg_numer,
-            div_real_nonneg_closure, 
+            div_real_nonneg_closure,
             div_real_nonneg_from_double_neg,
             div_real_nonpos_from_neg_denom,
             div_real_nonpos_from_nonpos_numer,
@@ -720,7 +717,7 @@
     @relation_prover
     def deduce_number_set(self, **defaults_config):
         '''
-        Prove membership of this expression in the most 
+        Prove membership of this expression in the most
         restrictive standard number set we can readily know.
         '''
         numer_ns = deduce_number_set(self.numerator).domain
@@ -733,19 +730,19 @@
             return self.deduce_in_number_set(RationalNeg)
         if RationalPos.includes(numer_ns) and RationalNeg.includes(denom_ns):
             return self.deduce_in_number_set(RationalNeg)
-        if (RationalNonNeg.includes(numer_ns) 
+        if (RationalNonNeg.includes(numer_ns)
                 and RationalPos.includes(denom_ns)):
             return self.deduce_in_number_set(RationalNonNeg)
-        if (RationalNonPos.includes(numer_ns) 
+        if (RationalNonPos.includes(numer_ns)
                 and RationalPos.includes(denom_ns)):
             return self.deduce_in_number_set(RationalNonPos)
-        if (RationalNonNeg.includes(numer_ns) 
+        if (RationalNonNeg.includes(numer_ns)
                 and RationalNeg.includes(denom_ns)):
             return self.deduce_in_number_set(RationalNonPos)
-        if (RationalNonPos.includes(numer_ns) 
+        if (RationalNonPos.includes(numer_ns)
                 and RationalNeg.includes(denom_ns)):
             return self.deduce_in_number_set(RationalNonNeg)
-        if (RationalNonZero.includes(numer_ns) and 
+        if (RationalNonZero.includes(numer_ns) and
                RationalNonZero.includes(denom_ns)):
             return self.deduce_in_number_set(RationalNonZero)
         if Rational.includes(numer_ns) and RationalNonZero.includes(denom_ns):
@@ -772,7 +769,7 @@
             return self.deduce_in_number_set(RealNonZero)
         if Real.includes(numer_ns) and RealNonZero.includes(denom_ns):
             return self.deduce_in_number_set(Real)
-        if (ComplexNonZero.includes(numer_ns) 
+        if (ComplexNonZero.includes(numer_ns)
                 and ComplexNonZero.includes(denom_ns)):
             return self.deduce_in_number_set(ComplexNonZero)
         return self.deduce_in_number_set(Complex)
