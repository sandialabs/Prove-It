--- conflicted
+++ resolved
@@ -180,14 +180,9 @@
         # something else!
         if (isinstance(expr, Div) # (x/(y/z))
             and isinstance(expr.denominator, Div)
-<<<<<<< HEAD
             and NotEquals(expr.denominator.numerator, zero).readily_provable()
             and NotEquals(expr.denominator.denominator, 
                           zero).readily_provable()):
-=======
-            and NotEquals(expr.denominator.numerator, zero).proven()
-            and NotEquals(expr.denominator.denominator, zero).proven() ):
->>>>>>> e2907096
             expr = eq.update(expr.div_in_denominator_reduction())
         if (isinstance(expr, Div) # (x/y)/z)
             and isinstance(expr.numerator, Div)
@@ -389,13 +384,7 @@
         Assumptions or previous work might be required to establish
         that the term_to_cancel is non-zero.
         '''
-<<<<<<< HEAD
-        from proveit.numbers import one, Exp, Mult
-=======
         from proveit.numbers import one, Exp, Mult, Neg
-        expr = self
-        eq = TransRelUpdater(expr)
->>>>>>> e2907096
 
         if self.numerator == self.denominator == term_to_cancel:
             # x/x = 1
