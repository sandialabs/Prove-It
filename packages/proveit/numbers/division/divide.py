<<<<<<< HEAD
from proveit import (Judgment, Expression, Literal, Operation,
                     maybe_fenced_latex, defaults,
                     Function, ExprTuple, InnerExpr, USE_DEFAULTS,
                     UnsatisfiedPrerequisites, relation_prover,
                     equality_prover)
from proveit import TransRelUpdater
from proveit import a, b, c, m, n, w, x, y, z
from proveit.numbers import NumberOperation
=======
from proveit import (Judgment, Expression, Literal, maybe_fenced_latex,
                     Operation, ExprTuple, InnerExpr, USE_DEFAULTS,
                     UnsatisfiedPrerequisites)
from proveit import TransRelUpdater
from proveit import a, b, c, m, n, w, x, y, z, P, S
from proveit.numbers import Neg, num
>>>>>>> 5e12168a

class Div(NumberOperation):
    # operator of the Add operation
    _operator_ = Literal(
        string_format='/',
        latex_format=r'\div',
        theory=__file__)

    def __init__(self, numerator, denominator, *, styles=None):
        r'''
        Divide two operands.
        '''
        NumberOperation.__init__(self, Div._operator_, [numerator, denominator],
                                 styles=styles)
        self.numerator = self.operands[0]
        self.denominator = self.operands[1]

    def latex(self, **kwargs):
        if self.get_style('division') == 'fraction':
            # only fence if force_fence=True (a fraction within an
            # exponentiation is an example of when fencing should be forced)
            kwargs['fence'] = kwargs['force_fence'] if 'force_fence' in kwargs else False
            return maybe_fenced_latex(
                r'\frac{' +
                self.numerator.latex() +
                '}{' +
                self.denominator.latex() +
                '}',
                **kwargs)
        else:
<<<<<<< HEAD
            # normal division
            return NumberOperation.latex(self, **kwargs)
    
=======
            return Operation.latex(self, **kwargs)  # normal division

>>>>>>> 5e12168a
    def style_options(self):
        '''
        Return the StyleOptions object for this Div.
        '''
        options = NumberOperation.style_options(self)
        options.add_option(
            name='division',
            description=("'inline': uses '/'; 'fraction': "
                         "numerator over the denominator "
                         "(also see 'frac' function)"),
            default='fraction',
            related_methods=('with_inline_style',
                             'with_fraction_style'))
        return options

    def with_inline_style(self):
        return self.with_styles(division='inline')

    def with_fraction_style(self):
        return self.with_styles(division='fraction')

    def remake_constructor(self):
        if self.get_style('division') == 'fraction':
            return 'frac'  # use a different constructor if using the fraction style
        return Operation.remake_constructor(self)

    @equality_prover('shallow_simplified', 'shallow_simplify')
    def shallow_simplification(self, **defaults_config):
        '''
        Returns a proven simplification equation for this Divide
        expression assuming the operands have been simplified.

        Specifically, cancels common factors and eliminates ones.
        '''
        from proveit.numbers import one
        expr = self
        # for convenience updating our equation
        eq = TransRelUpdater(expr)

        # perform cancelations where possible
        expr = eq.update(expr.cancelations(preserve_all=True))
        if not isinstance(expr, Div):
            # complete cancelation.
            return eq.relation

        if expr.denominator == one:
            # eliminate division by one
            eq.update(expr.divide_by_one_elimination(auto_simplify=False))
            return eq.relation  # no more division simplifications.

        return eq.relation

    """
    # outdated.  obsolete.
    def combine_exponents(self, assumptions=USE_DEFAULTS):
        from . import frac_int_exp, frac_nat_pos_exp
        from proveit.numbers import Exp
        if isinstance(self.numerator, Exp) and isinstance(self.denominator, Exp):
            if self.numerator.exponent == self.denominator.exponent:
                exponent = self.numerator.exponent
                try:
                    return frac_nat_pos_exp.instantiate({n:exponent}).instantiate({a:self.numerator.base, b:self.denominator.base})
                except:
                    return frac_int_exp.instantiate({n:exponent}).instantiate({a:self.numerator.base, b:self.denominator.base})
        raise Exception('Unable to combine exponents of this fraction')
    """

    @equality_prover('all_canceled', 'all_cancel')
    def cancelations(self, **defaults_config):
        '''
        Deduce and return an equality between self and a form in which
        all simple division cancellations are performed.
        '''
        from proveit.numbers import Mult
        expr = self

        # A convenience to allow successive update to the equation via transitivities.
        # (starting with self=self).
        eq = TransRelUpdater(self)

        numer_factors = (self.numerator.operands if
                         isinstance(self.numerator, Mult) else
                         [self.numerator])
        denom_factors = (self.denominator.operands if
                         isinstance(self.denominator, Mult) else
                         [self.denominator])
        denom_factors_set = set(denom_factors)

        for numer_factor in numer_factors:
            if numer_factor in denom_factors_set:
<<<<<<< HEAD
                expr = eq.update(expr.cancelation(numer_factor,
                                                  preserve_all=True))
=======
                expr = eq.update(expr.cancelation(
                        numer_factor, assumptions=assumptions))
>>>>>>> 5e12168a
                denom_factors_set.remove(numer_factor)

        return eq.relation

    @equality_prover('canceled', 'cancel')
    def cancelation(self, term_to_cancel, **defaults_config):
        '''
        Deduce and return an equality between self and a form in which
        the given operand has been canceled on the numerator and
        denominator.  For example,
        [(a*b)/(b*c)].cancelation(b) would return
        (a*b)/(b*c) = a / c.
        Assumptions or previous work might be required to establish
        that the term_to_cancel is non-zero.
        '''
        from proveit.numbers import Mult, one
        expr = self
        eq = TransRelUpdater(expr)

        if self.numerator == self.denominator == term_to_cancel:
            # x/x = 1
            from . import frac_cancel_complete
            return frac_cancel_complete.instantiate(
<<<<<<< HEAD
                {x: term_to_cancel})
=======
                {x: term_to_cancel}, assumptions=assumptions)
>>>>>>> 5e12168a

        if term_to_cancel != self.numerator:
            if (not isinstance(self.numerator, Mult) or
                    term_to_cancel not in self.numerator.operands):
                raise ValueError("%s not in the denominator of %s"
                                 % (term_to_cancel, self))
            # Factor the term_to_cancel from the numerator to the left.
            expr = eq.update(expr.inner_expr().numerator.factorization(
                term_to_cancel, group_factor=True, group_remainder=True,
                preserve_all=True))
        if term_to_cancel != self.denominator:
            if (not isinstance(self.denominator, Mult) or
                    term_to_cancel not in self.denominator.operands):
                raise ValueError("%s not in the denominator of %s"
                                 % (term_to_cancel, self))
            # Factor the term_to_cancel from the denominator to the left.
            expr = eq.update(expr.inner_expr().denominator.factorization(
                term_to_cancel, group_factor=True, group_remainder=True,
                preserve_all=True))
        if expr.numerator == expr.denominator == term_to_cancel:
            # Perhaps it reduced to the trivial x/x = 1 case via
            # auto-simplification.
            expr = eq.update(expr.cancelation(term_to_cancel))
            return eq.relation
        else:
            # (x*y) / (x*z) = y/z with possible automatic reductions
            # via 1 eliminations.
            from . import frac_cancel_left
            replacements = list(defaults.replacements)            
            if expr.numerator == term_to_cancel:
                numer_prod = Mult(term_to_cancel, one)
                _y = one
                replacements.append(numer_prod.one_elimination(
                        1, preserve_expr=term_to_cancel))
            else:
                _y = expr.numerator.operands[1]
            if expr.denominator == term_to_cancel:
                denom_prod = Mult(term_to_cancel, one)
                _z = one
                replacements.append(denom_prod.one_elimination(
                        1, preserve_expr=term_to_cancel))
            else:
                _z = expr.denominator.operands[1]
            expr = eq.update(frac_cancel_left.instantiate(
                {x: term_to_cancel, y: _y, z: _z},
                 replacements=replacements, preserve_expr=expr))
            return eq.relation

    @equality_prover('deep_eliminated_ones', 'deep_eliminate_ones')
    def deep_one_eliminations(self, **defaults_config):
        '''
        Eliminate ones from the numerator, the denominator,
        and as a division by one.
        '''
        from proveit.numbers import one
        expr = self

        # A convenience to allow successive update to the equation
        # via transitivities (starting with self=self).
        eq = TransRelUpdater(self)

        for _i, operand in enumerate(self.operands):
            if hasattr(operand, 'deep_one_eliminations'):
                expr = eq.update(expr.inner_expr().operands[_i].
                                 deep_one_eliminations())

        if expr.denominator == one:
            expr = eq.update(expr.divide_by_one_elimination())
        return eq.relation

    @equality_prover('divide_by_one_eliminated', 'eliminate_divide_by_one')
    def divide_by_one_elimination(self, **defaults_config):
        from proveit.numbers import one
        from . import frac_one_denom
        if self.denominator != one:
            raise ValueError("'divide_by_one_elimination' is only applicable "
                             "if the denominator is precisely one.")
        return frac_one_denom.instantiate({x: self.numerator})

    @equality_prover('factorized', 'factor')
    def factorization(self, the_factor, pull="left",
                      group_factor=True, group_remainder=True,
                      **defaults_config):
        '''
        Return the proven factorization (equality with the factored
        form) from pulling "the_factor" from this division to the "left"
        or "right".  If there are multiple occurrences, the first
        occurrence is used.  If group_factor is True and the_factor is
        a product, these operands are grouped together as a sub-product.
        If group_remainder is True and there are multiple remaining
        operands (those not in "the_factor"), then these remaining
        operands are grouped together as a sub-product.
        The group_remainder parameter is not relevant but kept
        for consistency with other factorization methods.

        Examples:

            [(a*b)/(c*d)].factorization((a/c))
            proves (a*b)/(c*d) = (a/c)*(b/d)
            [(a*b)/(c*d)].factorization((1/c))
            proves (a*b)/(c*d) = (1/c)*(a*b/d)
            [(a*b)/(c*d)].factorization(a, pull='right')
            proves (a*b)/(c*d) = (b/(c*d))*a
            [a/(c*d)].factorization(a, pull='right')
            proves a/(c*d) = (1/(c*d))*a
            [(a*b)/d].factorization((a/d), pull='right')
            proves (a*b)/d = b*(a/d)
        '''
        from proveit.numbers import one, Mult
        from . import mult_frac_left, mult_frac_right, prod_of_fracs
        expr = self
        eq = TransRelUpdater(expr)
        if the_factor == self:
            return eq.relation # self = self
        if isinstance(the_factor, Div):
            the_factor_numer = the_factor.numerator
            the_factor_denom = the_factor.denominator
        else:
            the_factor_numer = the_factor
            the_factor_denom = one
        replacements = []
        # Factor out a fraction.
        if expr.denominator == the_factor_denom:
            # Factor (x/z) from (x*y)/z.
            # x or y may be 1.
            if the_factor_numer not in (one, expr.numerator):
                expr = eq.update(expr.inner_expr().numerator.factorization(
                        the_factor.numerator, pull=pull,
                        group_factor=True, group_remainder=True))
            if pull == 'left':
                # factor (x*y)/z into (x/z)*y
                thm = mult_frac_left
                if the_factor_numer == one:
                    # factor y/z into (1/z)*y
                    _x = one
                    _y = expr.numerator
                    replacements.append(Mult(_x, _y).one_elimination(0))
            else:
                # factor (x*y)/z into x*(y/z)
                thm = mult_frac_right
                if the_factor_numer == one:
                    # factor x/z into x*(1/z)
                    _x = expr.numerator
                    _y = one
                    replacements.append(Mult(_x, _y).one_elimination(1))
            if the_factor_numer != one:
                assert expr.numerator.operands.num_entries() == 2
                _x = expr.numerator.operands.entries[0]
                _y = expr.numerator.operands.entries[1]
            _z = expr.denominator
            eq.update(thm.instantiate({x:_x, y:_y, z:_z},
                                      replacements=replacements))
        else:
            # Factor (x*y)/(z*w) into (x/z)*(y/w).
            thm = prod_of_fracs
            if the_factor_denom not in (one, expr.denominator):
                expr = eq.update(expr.inner_expr().denominator.factorization(
                        the_factor_denom, pull=pull,
                        group_factor=True))
                assert expr.denominator.operands.num_entries() == 2
                _z = expr.denominator.operands.entries[0]
                _w = expr.denominator.operands.entries[1]
            elif (pull == 'left') == (the_factor_denom == one):
                # Factor (x*y)/w into x*(y/w).
                _z = one
                _w = expr.denominator
                replacements.append(Mult(_z, _w).one_elimination(0))
            else:
                # Factor (x*y)/z into (x/z)*y.
                _z = expr.denominator
                _w = one
                replacements.append(Mult(_z, _w).one_elimination(1))
            # Factor the numerator parts unless there is a 1 numerator.
            if the_factor_numer not in (one, expr.numerator):
                expr = eq.update(expr.inner_expr().numerator.factorization(
                        the_factor.numerator, pull=pull,
                        group_factor=True, group_remainder=True))
                assert expr.numerator.operands.num_entries() == 2
                # Factor (x*y)/(z*w) into (x/z)*(y/w)
                _x = expr.numerator.operands.entries[0]
                _y = expr.numerator.operands.entries[1]
            elif (pull == 'left') == (the_factor_numer == one):
                # Factor y/(z*w) into (1/z)*(y/w)
                _x = one
                _y = expr.numerator
                replacements.append(Mult(_x, _y).one_elimination(0))
            else:
                # Factor x/(y*z) into (x/y)*(1/z)
                _x = expr.numerator
                _y = one
<<<<<<< HEAD
                replacements.append(Mult(_x, _y).one_elimination(1))      
            eq.update(thm.instantiate({x:_x, y:_y, z:_z, w:_w},
                                      replacements=replacements))
        
=======
                reductions.append(Mult(_x, _y).one_elimination(
                        1, assumptions))
            eq.update(thm.instantiate({x:_x, y:_y, z:_z, w:_w},
                                      reductions=reductions,
                                      assumptions=assumptions))

>>>>>>> 5e12168a
        return eq.relation

    @equality_prover('distributed', 'distribute') 
    def distribution(self, **defaults_config):
        r'''
        Distribute the denominator through the numerator, returning
        the equality that equates self to this new version.
        Examples:
            :math:`(a + b + c) / d = a / d + b / d + c / d`
            :math:`(a - b) / d = a / d - b / d`
            :math:`\left(\sum_x f(x)\right / y = \sum_x [f(x) / y]`
        Give any assumptions necessary to prove that the operands are
        in the Complex numbers so that the associative and commutation
        theorems are applicable.
        '''
<<<<<<< HEAD
        from proveit.numbers import Add, Sum, Neg
        from . import (distribute_fraction_through_sum, 
                       distribute_fraction_through_subtract)
        if isinstance(self.numerator, Add):
            if (self.numerator.operands.is_double()
                    and isinstance(self.numerator.operands[1], Neg)):
                _x = self.numerator.operands[0]
                _y = self.numerator.operands[1].operand
                _z = self.denominator
                return distribute_fraction_through_subtract.instantiate(
                        {x:_x, y:_y, z:_z})
            _x = self.numerator.operands
            _y = self.denominator
            _n = _x.num_elements()
            return distribute_fraction_through_sum.instantiate(
                    {n: _n, x: _x, y: _y})
        elif isinstance(self.numerator, Sum):
            # Should deduce in Complex, but distribute_through_summation doesn't have a domain restriction right now
            # because this is a little tricky.   To do.
            #deduce_in_complex(self.operands, assumptions)
            raise NotImplementedError(
                    "Distribution of division through summation not yet "
                    "implemented.")
            """
            y_etc_sub = self.numerator.indices
            Pop, Pop_sub = Function(
                P, self.numerator.indices), self.numerator.summand
            S_sub = self.numerator.domain
            dummy_var = safe_dummy_var(self)
            spec1 = distributefrac_through_summation.instantiate(
                {Pop: Pop_sub, S: S_sub, y_etc: y_etc_sub, z: dummy_var})
            return spec1.derive_conclusion().instantiate(
                {dummy_var: self.denominator})
            """
=======
        from proveit.numbers import Add, subtract, Sum
        from . import (distribute_frac_through_sum,
                       distribute_frac_through_subtract,
                       distribute_frac_through_summation)
        if isinstance(self.numerator, Add):
            # Catch the special case where we have a subtraction of
            # the form (a - b)/c
            if (self.numerator.operands.num_entries()==2 and
                isinstance(self.numerator.operands[1], Neg)):
                _x_sub = self.numerator.operands[0]
                _y_sub = self.numerator.operands[1].operand # inside the Neg
                _z_sub = self.denominator
                return distribute_frac_through_subtract.instantiate(
                    {x: _x_sub, y: _y_sub, z: _z_sub}, assumptions=assumptions)
            else: # Otherwise proceed with more general Add
                _n_sub = num(self.numerator.operands.num_entries())
                _x_sub = self.numerator.operands
                _y_sub = self.denominator
                return distribute_frac_through_sum.instantiate(
                    {n: _n_sub, x: _x_sub, y: _y_sub}, assumptions=assumptions)
        elif isinstance(self.numerator, Sum):
            # Should deduce in Complex, but
            # distribution_through_summation doesn't have a domain
            # restriction right now because this is a little tricky.To do.
            # As in other situations involving summations, this only
            # works for summations with a single index.
            _P_op, _P_op_sub = (
                Operation(P, self.numerator.index), self.numerator.summand)
            _S_sub = self.numerator.domain
            _y_sub = self.numerator.index
            _dummy_var = self.safe_dummy_var()
            _z_sub = self.denominator
            spec_01 = distribute_frac_through_summation.instantiate(
                {_P_op: _P_op_sub, S: _S_sub, y: _y_sub, z: _dummy_var},
                assumptions=assumptions)
            return spec_01.derive_consequent(
                assumptions=assumptions).instantiate(
                {_dummy_var: _z_sub}, assumptions=assumptions)
>>>>>>> 5e12168a
        else:
            raise Exception(
                "Unsupported operand type to distribute over: " +
                self.numerator.__class__)

    @equality_prover('combined_exponents', 'combine_exponents')
    def exponent_combination(self, start_idx=None, end_idx=None,
                             **defaults_config):
        '''
        Equates $a^m/a^n$ to $a^{m-n} or
        $a^c/b^c$ to $(a/b)^c$.
        '''
        from proveit.logic import InSet
        from proveit.numbers import (Exp, NaturalPos, RealPos, Real,
                                     Complex)
        from proveit.numbers.exponentiation import (
            quotient_of_posnat_powers, quotient_of_pos_powers,
            quotient_of_real_powers, quotient_of_complex_powers)
        if (isinstance(self.numerator, Exp)
                and isinstance(self.denominator, Exp)):
            if self.numerator.base == self.denominator.base:
                # Same base: (a^b/a^c) = a^{b-c}
                same_base = self.numerator.bas
                exponents = (self.numerator.exponent,
                             self.denominator.exponent)
                # Find out the known type of the exponents.
                possible_exponent_types = [NaturalPos, RealPos, Real,
                                           Complex]
                for exponent in exponents:
                    while len(possible_exponent_types) > 1:
                        exponent_type = possible_exponent_types[0]
                        if InSet(exponent, exponent_type).proven():
                            # This type is known for this exponent.
                            break
                        # We've eliminated a type from being known.
                        possible_exponent_types.pop(0)
                known_exponent_type = possible_exponent_types[0]

                if known_exponent_type == NaturalPos:
                    _m, _n = exponents
                    return quotient_of_posnat_powers.instantiate(
                        {a: same_base, m: _m, n: _n})
                else:
                    _b, _c = exponents
                    if known_exponent_type == RealPos:
                        thm = quotient_of_pos_powers
                    elif known_exponent_type == Real:
                        thm = quotient_of_real_powers
                    else:  # Complex is the default
                        thm = quotient_of_complex_powers
                    thm.instantiate({a: same_base, b: _b, c: _c})

            elif self.numerator.exponent == self.denominator.exponent:
                # Same exponent: (a^c/b^c) = (a/b)^c
                same_exponent = self.numerator.exponent
                bases = (self.numerator.base, self.denominator.base)
                # Combining the exponents in this case is the reverse
                # of disibuting an exponent.
                quotient = Div(*bases).with_matching_style(self)
                exp = Exp(quotient, same_exponent)
                return exp.distribution().derive_reversed()
        else:
            raise NotImplementedError("Need to implement degenerate cases "
                                      "of a^b/a and a/a^b.")
    
    @relation_prover
    def deduce_in_number_set(self, number_set, **defaults_config):
        '''
        Given a number set number_set, attempt to prove that the given
        expression is in that number set using the appropriate closure
        theorem.
        '''
        from proveit import a, b
        from proveit.numbers.division import (
            div_rational_closure, div_rational_non_zero_closure,
            div_rational_pos_closure, div_rational_non_neg_closure,
            div_real_closure, divide_real_pos_closure, divide_complex_closure)
        from proveit.numbers import (
            Rational, RationalNonZero, RationalPos, RationalNonNeg,
            Real, RealPos, Complex)

        thm = None
        if number_set == Rational:
            thm = div_rational_closure
        elif number_set == RationalNonZero:
            thm = div_rational_non_zero_closure
        elif number_set == RationalPos:
            thm = div_rational_pos_closure
        elif number_set == RationalNonNeg:
            thm = div_rational_non_neg_closure
        elif number_set == Real:
            thm = div_real_closure
        elif number_set == RealPos:
            thm = divide_real_pos_closure
        elif number_set == Complex:
            thm = divide_complex_closure
        if thm is not None:
            return thm.instantiate({a: self.numerator, b: self.denominator})
        raise NotImplementedError(
            "'Div.deduce_in_number_set()' not implemented for the %s set"
            % str(number_set))
<<<<<<< HEAD
    
    @relation_prover
    def bound_via_operand_bound(self, operand_relation, **defaults_config):
        '''
        Deduce a bound of this division (fraction) given a bound on
        either the numerator or the denominatory.
=======

    def deduce_bound(self, relation_or_relations,
                     assumptions=USE_DEFAULTS):
        '''
        Given relations applicable to the numerator and/or
        denominator,  bound this division accordingly.  For example,
        if self is "a / b" and the relations are
            a < x and b > y
        return (a / b) < (x / y), provided b and y are known to be
        greater than zero.

        Also see Div.deduce_bound_by_numerator and
        Div.deduce_bound_by_denominator which bounds the fraction
        by the numerator or denominator respectively..
>>>>>>> 5e12168a
        '''
        from proveit.numbers import NumberOrderingRelation
        if isinstance(operand_relation, Judgment):
            operand_relation = operand_relation.expr
        if not isinstance(operand_relation, NumberOrderingRelation):
            raise TypeError("'operand_relation' expected to be a number "
                            "relation (<, >, ≤, or ≥)")
        lhs = operand_relation.lhs
        if lhs == self.numerator:
            return self.bound_via_numerator_bound(operand_relation)
        elif lhs == self.denominator:
            return self.bound_via_denominator_bound(operand_relation)
        else:
<<<<<<< HEAD
            raise ValueError("Left side of %s expected to be the numerator "
                             "or denominator of %s"%(operand_relation, self))
=======
            relations = [(relation.expr
                          if isinstance(relation, Judgment) else relation)
                         for relation in relation_or_relations]
        if len(set(relations)) != len(relations):
            raise ValueError("'relations' should be distinct: %s"
                             % relations)
        expr = self
        updater = TransRelUpdater(expr, assumptions)
        for relation in relations:
            if not (isinstance(relation, Less) or
                    isinstance(relation, LessEq)):
                raise TypeError("relations are expected to be Less "
                                "or LessEq number relations, not %s"
                                %relation)
            if self.numerator in relation.operands:
                expr = updater.update(expr.deduce_bound_by_numerator(
                        relation, assumptions))
            elif self.denominator in relation.operands:
                expr = updater.update(expr.deduce_bound_by_denominator(
                        relation, assumptions))
            else:
                raise ValueError("relations are expected to be relations "
                                 "(< or <=) involving the numerator or "
                                 "denominator of %s.  %s does not involve "
                                 "either"%(self, relation))
        return updater.relation
>>>>>>> 5e12168a

    @relation_prover
    def bound_via_numerator_bound(self, relation, **defaults_config):
        '''
        Given a relation applicable to the numerator,  bound this
        division accordingly.  For example,
        if self is "a / b" and the relation is a < x
        return (a / b) < (x / b), provided b > 0.
<<<<<<< HEAD
        
        Also see NumberOperation.deduce_bound.
=======

        Also see Div.deduce_bound
>>>>>>> 5e12168a
        '''
        from proveit.numbers import zero, Less, LessEq, greater
        from . import (strong_div_from_numer_bound__pos_denom,
                       weak_div_from_numer_bound__pos_denom,
                       strong_div_from_numer_bound__neg_denom,
                       weak_div_from_numer_bound__neg_denom)
        if not (isinstance(relation, Less) or
                isinstance(relation, LessEq)):
            raise TypeError("relation is expected to be Less "
                            "or LessEq number relations, not %s"
                            %relation)
        if self.numerator not in relation.operands:
            raise ValueError("relation is expected to involve the "
                             "numerator of %s.  %s does not."
                             %(self, relation))
        _a = self.denominator
        _x = relation.normal_lhs
        _y = relation.normal_rhs
        if greater(self.denominator, zero).proven():
            if isinstance(relation, Less):
                bound = strong_div_from_numer_bound__pos_denom.instantiate(
                        {a: _a, x: _x, y: _y})
            elif isinstance(relation, LessEq):
                bound =  weak_div_from_numer_bound__pos_denom.instantiate(
<<<<<<< HEAD
                        {a: _a, x: _x, y: _y})                
        elif Less(self.denominator, zero).proven():
=======
                        {a: _a, x: _x, y: _y}, assumptions=assumptions)
        elif Less(self.denominator, zero).proven(assumptions):
>>>>>>> 5e12168a
            if isinstance(relation, Less):
                bound =  strong_div_from_numer_bound__neg_denom.instantiate(
                        {a: _a, x: _x, y: _y})
            elif isinstance(relation, LessEq):
                bound =  weak_div_from_numer_bound__neg_denom.instantiate(
<<<<<<< HEAD
                        {a: _a, x: _x, y: _y})                        
=======
                        {a: _a, x: _x, y: _y}, assumptions=assumptions)
>>>>>>> 5e12168a
        else:
            raise UnsatisfiedPrerequisites(
                    "We must know whether the denominator of %s "
                    "is positive or negative before we can use "
                    "'bound_via_numerator_bound'."%self)
        if bound.rhs == self:
            return bound.with_direction_reversed()
        return bound

<<<<<<< HEAD
    @relation_prover
    def bound_via_denominator_bound(self, relation, **defaults_config):
=======
    def deduce_bound_by_denominator(self, relation,
                                    assumptions=USE_DEFAULTS):
>>>>>>> 5e12168a
        '''
        Given a relation applicable to the numerator,  bound this
        division accordingly.  For example,
        if self is "a / b" and the relation is b > y
        return (a / b) < (a / y), provided a, b, and y are positive.
<<<<<<< HEAD
        
        Also see NumberOperation.deduce_bound.
=======

        Also see Div.deduce_bound
>>>>>>> 5e12168a
        '''
        from proveit.numbers import zero, Less, LessEq, greater, greater_eq
        from . import (strong_div_from_denom_bound__all_pos,
                       weak_div_from_denom_bound__all_pos,
                       strong_div_from_denom_bound__all_neg,
                       weak_div_from_denom_bound__all_neg,
                       strong_div_from_denom_bound__neg_over_pos,
                       weak_div_from_denom_bound__neg_over_pos,
                       strong_div_from_denom_bound__pos_over_neg,
                       weak_div_from_denom_bound__pos_over_neg)
        if not (isinstance(relation, Less) or
                isinstance(relation, LessEq)):
            raise TypeError("relation is expected to be Less "
                            "or LessEq number relations, not %s"
                            %relation)
        if self.denominator not in relation.operands:
            raise ValueError("relation is expected to involve the "
                             "denominator of %s.  %s does not."
                             %(self, relation))
        _a = self.numerator
        _x = relation.normal_lhs
        _y = relation.normal_rhs
        try:
            # Ensure that we relate both _x and _y to zero by knowing
            # one of these.
            ordering = LessEq.sort((_x, _y, zero))
            ordering.operands[0].apply_transitivity(ordering.operands[1])
        except:
            pass # We'll generate an appropriate error below.
        pos_numer = greater_eq(self.numerator, zero).proven()
        neg_numer = LessEq(self.numerator, zero).proven()
        pos_denom = greater(self.denominator, zero).proven()
        neg_denom = Less(self.denominator, zero).proven()
        if not (pos_numer or neg_numer) or not (pos_denom or neg_denom):
            raise UnsatisfiedPrerequisites(
                    "We must know the sign of the numerator and "
                    "denominator of %s before we can use "
<<<<<<< HEAD
                    "'bound_via_denominator_bound'."%self)        
=======
                    "'deduce_bound_by_denominator'."%self)
>>>>>>> 5e12168a
        if pos_numer and pos_denom:
            if isinstance(relation, Less):
                bound = strong_div_from_denom_bound__all_pos.instantiate(
                        {a: _a, x: _x, y: _y})
            elif isinstance(relation, LessEq):
                bound = weak_div_from_denom_bound__all_pos.instantiate(
<<<<<<< HEAD
                        {a: _a, x: _x, y: _y})                
=======
                        {a: _a, x: _x, y: _y}, assumptions=assumptions)
>>>>>>> 5e12168a
        elif neg_numer and neg_denom:
            if isinstance(relation, Less):
                bound = strong_div_from_denom_bound__all_neg.instantiate(
                        {a: _a, x: _x, y: _y})
            elif isinstance(relation, LessEq):
                bound = weak_div_from_denom_bound__all_neg.instantiate(
<<<<<<< HEAD
                        {a: _a, x: _x, y: _y})             
=======
                        {a: _a, x: _x, y: _y}, assumptions=assumptions)
>>>>>>> 5e12168a
        elif pos_numer and neg_denom:
            if isinstance(relation, Less):
                bound = strong_div_from_denom_bound__pos_over_neg.instantiate(
                        {a: _a, x: _x, y: _y})
            elif isinstance(relation, LessEq):
                bound = weak_div_from_denom_bound__pos_over_neg.instantiate(
                        {a: _a, x: _x, y: _y})
        elif neg_numer and pos_denom:
            if isinstance(relation, Less):
                bound = strong_div_from_denom_bound__neg_over_pos.instantiate(
                        {a: _a, x: _x, y: _y})
            elif isinstance(relation, LessEq):
                bound = weak_div_from_denom_bound__neg_over_pos.instantiate(
                        {a: _a, x: _x, y: _y})
        else:
            raise UnsatisfiedPrerequisites(
                    "We must know whether or not the denominator of %s "
                    "is positive or negative before we can use "
                    "'bound_via_denominator_bound'."%self)
        if bound.rhs == self:
            return bound.with_direction_reversed()
        return bound


def frac(numer, denom):
<<<<<<< HEAD
    return Div(numer, denom)
=======
    return Div(numer, denom)


# Register these expression equivalence methods:
InnerExpr.register_equivalence_method(
    Div,
    'deep_one_eliminations',
    'deep_eliminated_ones',
    'deep_eliminate_ones')
InnerExpr.register_equivalence_method(
    Div,
    'exponent_combination',
    'combined_exponents',
    'combine_exponents')
InnerExpr.register_equivalence_method(
    Div, 'factorization', 'factorized', 'factor')
InnerExpr.register_equivalence_method(
    Div,
    'cancelation',
    'canceled',
    'cancel')
InnerExpr.register_equivalence_method(
    Div, 'distribution', 'distributed', 'distribute')
>>>>>>> 5e12168a
<|MERGE_RESOLUTION|>--- conflicted
+++ resolved
@@ -1,4 +1,3 @@
-<<<<<<< HEAD
 from proveit import (Judgment, Expression, Literal, Operation,
                      maybe_fenced_latex, defaults,
                      Function, ExprTuple, InnerExpr, USE_DEFAULTS,
@@ -7,14 +6,6 @@
 from proveit import TransRelUpdater
 from proveit import a, b, c, m, n, w, x, y, z
 from proveit.numbers import NumberOperation
-=======
-from proveit import (Judgment, Expression, Literal, maybe_fenced_latex,
-                     Operation, ExprTuple, InnerExpr, USE_DEFAULTS,
-                     UnsatisfiedPrerequisites)
-from proveit import TransRelUpdater
-from proveit import a, b, c, m, n, w, x, y, z, P, S
-from proveit.numbers import Neg, num
->>>>>>> 5e12168a
 
 class Div(NumberOperation):
     # operator of the Add operation
@@ -45,14 +36,9 @@
                 '}',
                 **kwargs)
         else:
-<<<<<<< HEAD
             # normal division
             return NumberOperation.latex(self, **kwargs)
-    
-=======
-            return Operation.latex(self, **kwargs)  # normal division
-
->>>>>>> 5e12168a
+
     def style_options(self):
         '''
         Return the StyleOptions object for this Div.
@@ -143,13 +129,8 @@
 
         for numer_factor in numer_factors:
             if numer_factor in denom_factors_set:
-<<<<<<< HEAD
                 expr = eq.update(expr.cancelation(numer_factor,
                                                   preserve_all=True))
-=======
-                expr = eq.update(expr.cancelation(
-                        numer_factor, assumptions=assumptions))
->>>>>>> 5e12168a
                 denom_factors_set.remove(numer_factor)
 
         return eq.relation
@@ -173,11 +154,7 @@
             # x/x = 1
             from . import frac_cancel_complete
             return frac_cancel_complete.instantiate(
-<<<<<<< HEAD
                 {x: term_to_cancel})
-=======
-                {x: term_to_cancel}, assumptions=assumptions)
->>>>>>> 5e12168a
 
         if term_to_cancel != self.numerator:
             if (not isinstance(self.numerator, Mult) or
@@ -206,7 +183,7 @@
             # (x*y) / (x*z) = y/z with possible automatic reductions
             # via 1 eliminations.
             from . import frac_cancel_left
-            replacements = list(defaults.replacements)            
+            replacements = list(defaults.replacements)
             if expr.numerator == term_to_cancel:
                 numer_prod = Mult(term_to_cancel, one)
                 _y = one
@@ -368,22 +345,13 @@
                 # Factor x/(y*z) into (x/y)*(1/z)
                 _x = expr.numerator
                 _y = one
-<<<<<<< HEAD
-                replacements.append(Mult(_x, _y).one_elimination(1))      
+                replacements.append(Mult(_x, _y).one_elimination(1))
             eq.update(thm.instantiate({x:_x, y:_y, z:_z, w:_w},
                                       replacements=replacements))
-        
-=======
-                reductions.append(Mult(_x, _y).one_elimination(
-                        1, assumptions))
-            eq.update(thm.instantiate({x:_x, y:_y, z:_z, w:_w},
-                                      reductions=reductions,
-                                      assumptions=assumptions))
-
->>>>>>> 5e12168a
+
         return eq.relation
 
-    @equality_prover('distributed', 'distribute') 
+    @equality_prover('distributed', 'distribute')
     def distribution(self, **defaults_config):
         r'''
         Distribute the denominator through the numerator, returning
@@ -396,9 +364,8 @@
         in the Complex numbers so that the associative and commutation
         theorems are applicable.
         '''
-<<<<<<< HEAD
         from proveit.numbers import Add, Sum, Neg
-        from . import (distribute_fraction_through_sum, 
+        from . import (distribute_fraction_through_sum,
                        distribute_fraction_through_subtract)
         if isinstance(self.numerator, Add):
             if (self.numerator.operands.is_double()
@@ -431,46 +398,6 @@
             return spec1.derive_conclusion().instantiate(
                 {dummy_var: self.denominator})
             """
-=======
-        from proveit.numbers import Add, subtract, Sum
-        from . import (distribute_frac_through_sum,
-                       distribute_frac_through_subtract,
-                       distribute_frac_through_summation)
-        if isinstance(self.numerator, Add):
-            # Catch the special case where we have a subtraction of
-            # the form (a - b)/c
-            if (self.numerator.operands.num_entries()==2 and
-                isinstance(self.numerator.operands[1], Neg)):
-                _x_sub = self.numerator.operands[0]
-                _y_sub = self.numerator.operands[1].operand # inside the Neg
-                _z_sub = self.denominator
-                return distribute_frac_through_subtract.instantiate(
-                    {x: _x_sub, y: _y_sub, z: _z_sub}, assumptions=assumptions)
-            else: # Otherwise proceed with more general Add
-                _n_sub = num(self.numerator.operands.num_entries())
-                _x_sub = self.numerator.operands
-                _y_sub = self.denominator
-                return distribute_frac_through_sum.instantiate(
-                    {n: _n_sub, x: _x_sub, y: _y_sub}, assumptions=assumptions)
-        elif isinstance(self.numerator, Sum):
-            # Should deduce in Complex, but
-            # distribution_through_summation doesn't have a domain
-            # restriction right now because this is a little tricky.To do.
-            # As in other situations involving summations, this only
-            # works for summations with a single index.
-            _P_op, _P_op_sub = (
-                Operation(P, self.numerator.index), self.numerator.summand)
-            _S_sub = self.numerator.domain
-            _y_sub = self.numerator.index
-            _dummy_var = self.safe_dummy_var()
-            _z_sub = self.denominator
-            spec_01 = distribute_frac_through_summation.instantiate(
-                {_P_op: _P_op_sub, S: _S_sub, y: _y_sub, z: _dummy_var},
-                assumptions=assumptions)
-            return spec_01.derive_consequent(
-                assumptions=assumptions).instantiate(
-                {_dummy_var: _z_sub}, assumptions=assumptions)
->>>>>>> 5e12168a
         else:
             raise Exception(
                 "Unsupported operand type to distribute over: " +
@@ -535,7 +462,7 @@
         else:
             raise NotImplementedError("Need to implement degenerate cases "
                                       "of a^b/a and a/a^b.")
-    
+
     @relation_prover
     def deduce_in_number_set(self, number_set, **defaults_config):
         '''
@@ -572,29 +499,12 @@
         raise NotImplementedError(
             "'Div.deduce_in_number_set()' not implemented for the %s set"
             % str(number_set))
-<<<<<<< HEAD
-    
+
     @relation_prover
     def bound_via_operand_bound(self, operand_relation, **defaults_config):
         '''
         Deduce a bound of this division (fraction) given a bound on
         either the numerator or the denominatory.
-=======
-
-    def deduce_bound(self, relation_or_relations,
-                     assumptions=USE_DEFAULTS):
-        '''
-        Given relations applicable to the numerator and/or
-        denominator,  bound this division accordingly.  For example,
-        if self is "a / b" and the relations are
-            a < x and b > y
-        return (a / b) < (x / y), provided b and y are known to be
-        greater than zero.
-
-        Also see Div.deduce_bound_by_numerator and
-        Div.deduce_bound_by_denominator which bounds the fraction
-        by the numerator or denominator respectively..
->>>>>>> 5e12168a
         '''
         from proveit.numbers import NumberOrderingRelation
         if isinstance(operand_relation, Judgment):
@@ -608,37 +518,8 @@
         elif lhs == self.denominator:
             return self.bound_via_denominator_bound(operand_relation)
         else:
-<<<<<<< HEAD
             raise ValueError("Left side of %s expected to be the numerator "
                              "or denominator of %s"%(operand_relation, self))
-=======
-            relations = [(relation.expr
-                          if isinstance(relation, Judgment) else relation)
-                         for relation in relation_or_relations]
-        if len(set(relations)) != len(relations):
-            raise ValueError("'relations' should be distinct: %s"
-                             % relations)
-        expr = self
-        updater = TransRelUpdater(expr, assumptions)
-        for relation in relations:
-            if not (isinstance(relation, Less) or
-                    isinstance(relation, LessEq)):
-                raise TypeError("relations are expected to be Less "
-                                "or LessEq number relations, not %s"
-                                %relation)
-            if self.numerator in relation.operands:
-                expr = updater.update(expr.deduce_bound_by_numerator(
-                        relation, assumptions))
-            elif self.denominator in relation.operands:
-                expr = updater.update(expr.deduce_bound_by_denominator(
-                        relation, assumptions))
-            else:
-                raise ValueError("relations are expected to be relations "
-                                 "(< or <=) involving the numerator or "
-                                 "denominator of %s.  %s does not involve "
-                                 "either"%(self, relation))
-        return updater.relation
->>>>>>> 5e12168a
 
     @relation_prover
     def bound_via_numerator_bound(self, relation, **defaults_config):
@@ -647,13 +528,8 @@
         division accordingly.  For example,
         if self is "a / b" and the relation is a < x
         return (a / b) < (x / b), provided b > 0.
-<<<<<<< HEAD
-        
+
         Also see NumberOperation.deduce_bound.
-=======
-
-        Also see Div.deduce_bound
->>>>>>> 5e12168a
         '''
         from proveit.numbers import zero, Less, LessEq, greater
         from . import (strong_div_from_numer_bound__pos_denom,
@@ -678,23 +554,14 @@
                         {a: _a, x: _x, y: _y})
             elif isinstance(relation, LessEq):
                 bound =  weak_div_from_numer_bound__pos_denom.instantiate(
-<<<<<<< HEAD
-                        {a: _a, x: _x, y: _y})                
+                        {a: _a, x: _x, y: _y})
         elif Less(self.denominator, zero).proven():
-=======
-                        {a: _a, x: _x, y: _y}, assumptions=assumptions)
-        elif Less(self.denominator, zero).proven(assumptions):
->>>>>>> 5e12168a
             if isinstance(relation, Less):
                 bound =  strong_div_from_numer_bound__neg_denom.instantiate(
                         {a: _a, x: _x, y: _y})
             elif isinstance(relation, LessEq):
                 bound =  weak_div_from_numer_bound__neg_denom.instantiate(
-<<<<<<< HEAD
-                        {a: _a, x: _x, y: _y})                        
-=======
-                        {a: _a, x: _x, y: _y}, assumptions=assumptions)
->>>>>>> 5e12168a
+                        {a: _a, x: _x, y: _y})
         else:
             raise UnsatisfiedPrerequisites(
                     "We must know whether the denominator of %s "
@@ -704,25 +571,15 @@
             return bound.with_direction_reversed()
         return bound
 
-<<<<<<< HEAD
     @relation_prover
     def bound_via_denominator_bound(self, relation, **defaults_config):
-=======
-    def deduce_bound_by_denominator(self, relation,
-                                    assumptions=USE_DEFAULTS):
->>>>>>> 5e12168a
         '''
         Given a relation applicable to the numerator,  bound this
         division accordingly.  For example,
         if self is "a / b" and the relation is b > y
         return (a / b) < (a / y), provided a, b, and y are positive.
-<<<<<<< HEAD
-        
+
         Also see NumberOperation.deduce_bound.
-=======
-
-        Also see Div.deduce_bound
->>>>>>> 5e12168a
         '''
         from proveit.numbers import zero, Less, LessEq, greater, greater_eq
         from . import (strong_div_from_denom_bound__all_pos,
@@ -760,33 +617,21 @@
             raise UnsatisfiedPrerequisites(
                     "We must know the sign of the numerator and "
                     "denominator of %s before we can use "
-<<<<<<< HEAD
-                    "'bound_via_denominator_bound'."%self)        
-=======
-                    "'deduce_bound_by_denominator'."%self)
->>>>>>> 5e12168a
+                    "'bound_via_denominator_bound'."%self)
         if pos_numer and pos_denom:
             if isinstance(relation, Less):
                 bound = strong_div_from_denom_bound__all_pos.instantiate(
                         {a: _a, x: _x, y: _y})
             elif isinstance(relation, LessEq):
                 bound = weak_div_from_denom_bound__all_pos.instantiate(
-<<<<<<< HEAD
-                        {a: _a, x: _x, y: _y})                
-=======
-                        {a: _a, x: _x, y: _y}, assumptions=assumptions)
->>>>>>> 5e12168a
+                        {a: _a, x: _x, y: _y})
         elif neg_numer and neg_denom:
             if isinstance(relation, Less):
                 bound = strong_div_from_denom_bound__all_neg.instantiate(
                         {a: _a, x: _x, y: _y})
             elif isinstance(relation, LessEq):
                 bound = weak_div_from_denom_bound__all_neg.instantiate(
-<<<<<<< HEAD
-                        {a: _a, x: _x, y: _y})             
-=======
-                        {a: _a, x: _x, y: _y}, assumptions=assumptions)
->>>>>>> 5e12168a
+                        {a: _a, x: _x, y: _y})
         elif pos_numer and neg_denom:
             if isinstance(relation, Less):
                 bound = strong_div_from_denom_bound__pos_over_neg.instantiate(
@@ -812,30 +657,4 @@
 
 
 def frac(numer, denom):
-<<<<<<< HEAD
-    return Div(numer, denom)
-=======
-    return Div(numer, denom)
-
-
-# Register these expression equivalence methods:
-InnerExpr.register_equivalence_method(
-    Div,
-    'deep_one_eliminations',
-    'deep_eliminated_ones',
-    'deep_eliminate_ones')
-InnerExpr.register_equivalence_method(
-    Div,
-    'exponent_combination',
-    'combined_exponents',
-    'combine_exponents')
-InnerExpr.register_equivalence_method(
-    Div, 'factorization', 'factorized', 'factor')
-InnerExpr.register_equivalence_method(
-    Div,
-    'cancelation',
-    'canceled',
-    'cancel')
-InnerExpr.register_equivalence_method(
-    Div, 'distribution', 'distributed', 'distribute')
->>>>>>> 5e12168a
+    return Div(numer, denom)