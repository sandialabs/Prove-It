from proveit import (Judgment, Expression, Literal, Operation,
                     maybe_fenced_latex, defaults,
                     Function, ExprTuple, InnerExpr, USE_DEFAULTS,
                     UnsatisfiedPrerequisites, relation_prover,
                     equality_prover, SimplificationDirectives)
from proveit import TransRelUpdater
from proveit import a, b, c, m, n, w, x, y, z
from proveit.logic import Equals, NotEquals
from proveit.numbers import zero, NumberOperation
from proveit.numbers import NumberOperation, deduce_number_set
from proveit.numbers.number_sets import (
    Natural, NaturalPos,
    Integer, IntegerNonZero, IntegerNeg, IntegerNonPos,
    Rational, RationalNonZero, RationalPos, RationalNeg, RationalNonNeg,
    RationalNonPos,
    Real, RealNonZero, RealNeg, RealPos, RealNonNeg, RealNonPos,
    Complex, ComplexNonZero)

class Div(NumberOperation):
    # operator of the Div operation
    _operator_ = Literal(
        string_format='/',
        latex_format=r'\div',
        theory=__file__)

    _simplification_directives_ = SimplificationDirectives(
            factor_negation = True, reduce_zero_numerator = True)

    def __init__(self, numerator, denominator, *, styles=None):
        r'''
        Divide two operands.
        '''
        NumberOperation.__init__(self, Div._operator_, [numerator, denominator],
                                 styles=styles)
        self.numerator = self.operands[0]
        self.denominator = self.operands[1]

    def latex(self, **kwargs):
        if self.get_style('division') == 'fraction':
            # only fence if force_fence=True (a fraction within an
            # exponentiation is an example of when fencing should be forced)
            kwargs['fence'] = kwargs['force_fence'] if 'force_fence' in kwargs else False
            return maybe_fenced_latex(
                r'\frac{' +
                self.numerator.latex() +
                '}{' +
                self.denominator.latex() +
                '}',
                **kwargs)
        else:
            # normal division
            return NumberOperation.latex(self, **kwargs)

    def style_options(self):
        '''
        Return the StyleOptions object for this Div.
        '''
        options = NumberOperation.style_options(self)
        options.add_option(
            name='division',
            description=("'inline': uses '/'; 'fraction': "
                         "numerator over the denominator "
                         "(also see 'frac' function)"),
            default='fraction',
            related_methods=('with_inline_style',
                             'with_fraction_style'))
        return options

    def with_inline_style(self):
        return self.with_styles(division='inline')

    def with_fraction_style(self):
        return self.with_styles(division='fraction')

    def remake_constructor(self):
        if self.get_style('division') == 'fraction':
            return 'frac'  # use a different constructor if using the fraction style
        return Operation.remake_constructor(self)

    @equality_prover('shallow_simplified', 'shallow_simplify')
    def shallow_simplification(self, *, must_evaluate=False,
                               **defaults_config):
        '''
        Returns a proven simplification equation for this Divide
        expression assuming the operands have been simplified.

        Specifically, cancels common factors and eliminates ones.
        '''
        from proveit.logic import is_irreducible_value
        from proveit.numbers import one, Neg
        expr = self
        # for convenience updating our equation
        eq = TransRelUpdater(expr)

        # perform cancelations where possible
        expr = eq.update(expr.cancelations(preserve_all=True))
        if not isinstance(expr, Div):
            # complete cancelation.
            return eq.relation

        if must_evaluate and not all(
                is_irreducible_value(operand) for operand in self.operands):
            for operand in self.operands:
                if not is_irreducible_value(operand):
                    # The simplification of the operands may not have
                    # worked hard enough.  Let's work harder if we
                    # must evaluate.
                    operand.evalution()
            return self.evaluation()

        if expr.denominator == one:
            # eliminate division by one
            expr = eq.update(expr.divide_by_one_elimination(auto_simplify=False))

<<<<<<< HEAD
        if (isinstance(expr, Div) and
              Div._simplification_directives_.factor_negation and
              isinstance(expr.numerator, Neg)):
=======
        # if (Div._simplification_directives_.factor_negation and
        #     isinstance(self.numerator, Neg)):
        #     # we have something like (-a)/b but want -(a/b)
        #     eq.update(expr.neg_extraction())
        #     return eq.relation  # no more division simplifications.

        if (Div._simplification_directives_.factor_negation and
            isinstance(self.numerator, Neg)):
>>>>>>> a3c8be9a
            # we have something like (-a)/b but want -(a/b)
            expr = eq.update(expr.neg_extraction())
            # return eq.relation  # no more division simplifications.

        if (Div._simplification_directives_.reduce_zero_numerator and
            isinstance(expr, Div)):
            if ((expr.numerator==zero or Equals(expr.numerator, zero).proven())
                and NotEquals(expr.denominator, zero).proven()):
                # we have something like 0/x so reduce to 0
                expr = eq.update(expr.zero_numerator_reduction())

        return eq.relation

    @equality_prover('zero_numerator_reduced', 'zero_numerator_reduce')
    def zero_numerator_reduction(self, **defaults_config):
        '''
        Deduce and return an equality between self of the form 0/x
        and the number 0. Will need to know or assume that the
        denominator x is non-zero.
        '''
        from proveit.numbers.division import frac_zero_numer
        _x_sub = self.denominator
        return frac_zero_numer.instantiate({x: _x_sub})

    @equality_prover('all_canceled', 'all_cancel')
    def cancelations(self, **defaults_config):
        '''
        Deduce and return an equality between self and a form in which
        all simple division cancellations are performed.
        '''
        from proveit.numbers import Mult
        expr = self

        # A convenience to allow successive update to the equation via transitivities.
        # (starting with self=self).
        eq = TransRelUpdater(self)

        numer_factors = (self.numerator.operands if
                         isinstance(self.numerator, Mult) else
                         [self.numerator])
        denom_factors = (self.denominator.operands if
                         isinstance(self.denominator, Mult) else
                         [self.denominator])
        denom_factors_set = set(denom_factors)

        for numer_factor in numer_factors:
            if numer_factor in denom_factors_set:
                expr = eq.update(expr.cancelation(numer_factor,
                                                  preserve_all=True))
                denom_factors_set.remove(numer_factor)

        return eq.relation

    @equality_prover('canceled', 'cancel')
    def cancelation(self, term_to_cancel, **defaults_config):
        '''
        Deduce and return an equality between self and a form in which
        the given operand has been canceled on the numerator and
        denominator.  For example,
        [(a*b)/(b*c)].cancelation(b) would return
        (a*b)/(b*c) = a / c.
        Assumptions or previous work might be required to establish
        that the term_to_cancel is non-zero.
        '''
        from proveit.numbers import Mult, one
        expr = self
        eq = TransRelUpdater(expr)

        if self.numerator == self.denominator == term_to_cancel:
            # x/x = 1
            from . import frac_cancel_complete
            return frac_cancel_complete.instantiate(
                {x: term_to_cancel})

        if term_to_cancel != self.numerator:
            if (not isinstance(self.numerator, Mult) or
                    term_to_cancel not in self.numerator.operands):
                raise ValueError("%s not in the denominator of %s"
                                 % (term_to_cancel, self))
            # Factor the term_to_cancel from the numerator to the left.
            expr = eq.update(expr.inner_expr().numerator.factorization(
                term_to_cancel, group_factors=True, group_remainder=True,
                preserve_all=True))
        if term_to_cancel != self.denominator:
            if (not isinstance(self.denominator, Mult) or
                    term_to_cancel not in self.denominator.operands):
                raise ValueError("%s not in the denominator of %s"
                                 % (term_to_cancel, self))
            # Factor the term_to_cancel from the denominator to the left.
            expr = eq.update(expr.inner_expr().denominator.factorization(
                term_to_cancel, group_factors=True, group_remainder=True,
                preserve_all=True))
        if expr.numerator == expr.denominator == term_to_cancel:
            # Perhaps it reduced to the trivial x/x = 1 case via
            # auto-simplification.
            expr = eq.update(expr.cancelation(term_to_cancel))
            return eq.relation
        else:
            # (x*y) / (x*z) = y/z with possible automatic reductions
            # via 1 eliminations.
            from . import frac_cancel_left
            replacements = list(defaults.replacements)
            if expr.numerator == term_to_cancel:
                numer_prod = Mult(term_to_cancel, one)
                _y = one
                replacements.append(numer_prod.one_elimination(
                        1, preserve_expr=term_to_cancel))
            else:
                _y = expr.numerator.operands[1]
            if expr.denominator == term_to_cancel:
                denom_prod = Mult(term_to_cancel, one)
                _z = one
                replacements.append(denom_prod.one_elimination(
                        1, preserve_expr=term_to_cancel))
            else:
                _z = expr.denominator.operands[1]
            expr = eq.update(frac_cancel_left.instantiate(
                {x: term_to_cancel, y: _y, z: _z},
                 replacements=replacements, preserve_expr=expr))
            return eq.relation

    @equality_prover('deep_eliminated_ones', 'deep_eliminate_ones')
    def deep_one_eliminations(self, **defaults_config):
        '''
        Eliminate ones from the numerator, the denominator,
        and as a division by one.
        '''
        from proveit.numbers import one
        expr = self

        # A convenience to allow successive update to the equation
        # via transitivities (starting with self=self).
        eq = TransRelUpdater(self)

        for _i, operand in enumerate(self.operands):
            if hasattr(operand, 'deep_one_eliminations'):
                expr = eq.update(expr.inner_expr().operands[_i].
                                 deep_one_eliminations())

        if expr.denominator == one:
            expr = eq.update(expr.divide_by_one_elimination())
        return eq.relation

    @equality_prover('divide_by_one_eliminated', 'eliminate_divide_by_one')
    def divide_by_one_elimination(self, **defaults_config):
        from proveit.numbers import one
        from . import frac_one_denom
        if self.denominator != one:
            raise ValueError("'divide_by_one_elimination' is only applicable "
                             "if the denominator is precisely one.")
        return frac_one_denom.instantiate({x: self.numerator})

    @equality_prover('factorized', 'factor')
    def factorization(self, the_factors, pull="left",
                      group_factors=True, group_remainder=True,
                      **defaults_config):
        '''
        Return the proven factorization (equality with the factored
        form) from pulling the factor(s) from this division to the 
        "left" or "right".  If there are multiple occurrences, the first
        occurrence is used.
        If group_factors is True, the factors are
        grouped together as a sub-product.
        The group_remainder parameter is not relevant here but kept
        for consistency with other factorization methods.

        Examples:

            [(a*b)/(c*d)].factorization((a/c))
            proves (a*b)/(c*d) = (a/c)*(b/d)
            [(a*b)/(c*d)].factorization((1/c))
            proves (a*b)/(c*d) = (1/c)*(a*b/d)
            [(a*b)/(c*d)].factorization(a, pull='right')
            proves (a*b)/(c*d) = (b/(c*d))*a
            [a/(c*d)].factorization(a, pull='right')
            proves a/(c*d) = (1/(c*d))*a
            [(a*b)/d].factorization((a/d), pull='right')
            proves (a*b)/d = b*(a/d)
        '''
        from proveit.numbers import one, Mult
        from . import mult_frac_left, mult_frac_right, prod_of_fracs
        expr = self
        eq = TransRelUpdater(expr)
        if the_factors == self:
            return eq.relation # self = self
        if isinstance(the_factors, Div):
            the_factor_numer = the_factors.numerator
            the_factor_denom = the_factors.denominator
        else:
            the_factor_numer = the_factors
            the_factor_denom = one
        replacements = []
        # Factor out a fraction.
        if expr.denominator == the_factor_denom:
            # Factor (x/z) from (x*y)/z.
            # x or y may be 1.
            if the_factor_numer not in (one, expr.numerator):
                expr = eq.update(expr.inner_expr().numerator.factorization(
                        the_factors.numerator, pull=pull,
                        group_factors=True, group_remainder=True))
            if pull == 'left':
                # factor (x*y)/z into (x/z)*y
                thm = mult_frac_left
                if the_factor_numer == one:
                    # factor y/z into (1/z)*y
                    _x = one
                    _y = expr.numerator
                    replacements.append(Mult(_x, _y).one_elimination(0))
            else:
                # factor (x*y)/z into x*(y/z)
                thm = mult_frac_right
                if the_factor_numer == one:
                    # factor x/z into x*(1/z)
                    _x = expr.numerator
                    _y = one
                    replacements.append(Mult(_x, _y).one_elimination(1))
            if the_factor_numer != one:
                assert expr.numerator.operands.num_entries() == 2
                _x = expr.numerator.operands.entries[0]
                _y = expr.numerator.operands.entries[1]
            _z = expr.denominator
            eq.update(thm.instantiate({x:_x, y:_y, z:_z},
                                      replacements=replacements))
        else:
            # Factor (x*y)/(z*w) into (x/z)*(y/w).
            thm = prod_of_fracs
            if the_factor_denom not in (one, expr.denominator):
                expr = eq.update(expr.inner_expr().denominator.factorization(
                        the_factor_denom, pull=pull,
                        group_factors=True))
                assert expr.denominator.operands.num_entries() == 2
                _z = expr.denominator.operands.entries[0]
                _w = expr.denominator.operands.entries[1]
            elif (pull == 'left') == (the_factor_denom == one):
                # Factor (x*y)/w into x*(y/w).
                _z = one
                _w = expr.denominator
                replacements.append(Mult(_z, _w).one_elimination(0))
            else:
                # Factor (x*y)/z into (x/z)*y.
                _z = expr.denominator
                _w = one
                replacements.append(Mult(_z, _w).one_elimination(1))
            # Factor the numerator parts unless there is a 1 numerator.
            if the_factor_numer not in (one, expr.numerator):
                expr = eq.update(expr.inner_expr().numerator.factorization(
                        the_factor_numer, pull=pull,
                        group_factors=True, group_remainder=True))
                assert expr.numerator.operands.num_entries() == 2
                # Factor (x*y)/(z*w) into (x/z)*(y/w)
                _x = expr.numerator.operands.entries[0]
                _y = expr.numerator.operands.entries[1]
            elif (pull == 'left') == (the_factor_numer == one):
                # Factor y/(z*w) into (1/z)*(y/w)
                _x = one
                _y = expr.numerator
                replacements.append(Mult(_x, _y).one_elimination(0))
            else:
                # Factor x/(y*z) into (x/y)*(1/z)
                _x = expr.numerator
                _y = one
                replacements.append(Mult(_x, _y).one_elimination(1))
            # create POSSIBLE replacements for inadvertently generated
            # fractions of the form _x/1 (i.e. _z = 1)
            # or _y/1 (i.e. _w = 1):
            if _z == one:
                replacements.append(frac(_x, _z).divide_by_one_elimination())
            if _w == one:
                replacements.append(frac(_y, _w).divide_by_one_elimination())

            temp_expr = eq.update(thm.instantiate({x:_x, y:_y, z:_z, w:_w},
                    replacements=replacements,
                    preserve_expr=expr))

        return eq.relation

    @equality_prover('distributed', 'distribute')
    def distribution(self, **defaults_config):
        r'''
        Distribute the denominator through the numerator, returning
        the equality that equates self to this new version.
        Examples:
            :math:`(a + b + c) / d = a / d + b / d + c / d`
            :math:`(a - b) / d = a / d - b / d`
            :math:`\left(\sum_x f(x)\right / y = \sum_x [f(x) / y]`
        Give any assumptions necessary to prove that the operands are
        in the Complex numbers so that the associative and commutation
        theorems are applicable.
        '''
        from proveit.numbers import Add, Sum, Neg
        from . import (distribute_frac_through_sum,
                       distribute_frac_through_subtract)
        if isinstance(self.numerator, Add):
            if (self.numerator.operands.is_double()
                    and isinstance(self.numerator.operands[1], Neg)):
                _x = self.numerator.operands[0]
                _y = self.numerator.operands[1].operand
                _z = self.denominator
                return distribute_frac_through_subtract.instantiate(
                        {x:_x, y:_y, z:_z})
            _x = self.numerator.operands
            _y = self.denominator
            _n = _x.num_elements()
            return distribute_frac_through_sum.instantiate(
                    {n: _n, x: _x, y: _y})
        elif isinstance(self.numerator, Sum):
            # Should deduce in Complex, but
            # distribute_through_summation doesn't have a domain
            # restriction right now because this is a little tricky.
            # To do.
            # deduce_in_complex(self.operands, assumptions)
            raise NotImplementedError(
                    "Distribution of division through summation not yet "
                    "implemented.")
            """
            y_etc_sub = self.numerator.indices
            Pop, Pop_sub = Function(
                P, self.numerator.indices), self.numerator.summand
            S_sub = self.numerator.domain
            dummy_var = safe_dummy_var(self)
            spec1 = distributefrac_through_summation.instantiate(
                {Pop: Pop_sub, S: S_sub, y_etc: y_etc_sub, z: dummy_var})
            return spec1.derive_conclusion().instantiate(
                {dummy_var: self.denominator})
            """
        else:
            raise Exception(
                "Unsupported operand type to distribute over: " +
                str(self.numerator.__class__))

    @equality_prover('neg_extracted', 'neg_extract')
    def neg_extraction(self, neg_loc=None, **defaults_config):
        '''
        Factor out a negation from the numerator (default) or
        denominator (specified with neg_loc='denominator'),
        returning the equality between the original self and the
        resulting fraction with the negative (Neg) out in front.
        For example, given expr = (-x)/y, then expr.neg_extraction()
        (with suitable assumptions or info about x and y) returns:
        |- (-x)/y = -(x/y).
        The theorems being applied require numerator and denom elements
        to be Complex with denom != 0. If neg_loc is None, attempts
        to find a suitable Neg component to extract.
        Implemented in a naive way for cases in which the Neg is one
        of several factors in the numerator or denominator, giving for
        example:
        |- (x(-z))/y = -((xz)/y)
        '''
        from proveit.numbers import Mult, Neg
        if neg_loc is None:
            # Check if entire numerator is a Neg
            if isinstance(self.numerator, Neg):
                neg_loc = 'numerator'
            elif isinstance(self.numerator, Mult):
                # check if one of the numerator's factors is a Neg:
                for factor in self.numerator.factors:
                    if isinstance(factor, Neg):
                        neg_loc = 'numerator_factor'
                        numerator_factor = factor
                        break
            elif isinstance(self.denominator, Neg):
                neg_loc = 'denominator'
            elif isinstance(self.denominator, Mult):
                # check if one of the denominator's factors is a Neg:
                for factor in self.denominator.factors:
                    if isinstance(factor, Neg):
                        neg_loc = 'denominator_factor'
                        denominator_factor = factor
                        break
                if neg_loc is None:
                    raise ValueError(
                            "No Neg expression component found to extract. "
                            "The expression supplied was: {}".format(self))
            else:
                raise ValueError(
                        "No Neg expression component found to extract. "
                        "The expression supplied was: {}".format(self))
        if neg_loc == 'numerator' and not isinstance(self.numerator, Neg):
            raise ValueError(
                    "The numerator version of Div.neg_extraction() can "
                    "only be applied if the entire numerator is negated "
                    "(i.e. inside a Neg). The numerator supplied was: "
                    "{}".format(self.numerator))
        if neg_loc == 'denominator' and not isinstance(self.denominator, Neg):
            raise ValueError(
                    "The denominator version of Div.neg_extraction() can "
                    "only be applied if the entire denominator is negated "
                    "(i.e. inside a Neg). The denominator supplied was: "
                    "{}".format(self.denominator))
        # add error checks here for neg_loc values 'numerator_factor'
        # and 'denominator_factor'
        from proveit.numbers.division import (
                neg_frac_neg_numerator, neg_frac_neg_denominator,
                neg_frac_neg_numerator_gen, neg_frac_neg_denominator_gen)

        # Case (1) Neg(x)/y = Neg(x/y)
        if neg_loc == 'numerator':
            _x, _y = neg_frac_neg_numerator.instance_params
            _x_sub = self.numerator.operand
            _y_sub = self.denominator
            return neg_frac_neg_numerator.instantiate(
                    {_x: _x_sub, _y: _y_sub})

        # Case (2) x/Neg(y) = Neg(x/y)
        if neg_loc == 'denominator':
            _x, _y = neg_frac_neg_denominator.instance_params
            _x_sub = self.numerator
            _y_sub = self.denominator.operand
            return neg_frac_neg_denominator.instantiate(
                    {_x: _x_sub, _y: _y_sub})

        # Case (3) Neg is a factor in the numerator
        # -- first pull the Neg out in front of the numerator
        # -- then re-call the exp_extraction() method
        if neg_loc == 'numerator_factor':
            intermed_equality = (
                    self.inner_expr().numerator.neg_simplifications(
                        preserve_all=True))
            return intermed_equality.inner_expr().rhs.neg_extract()

        # # Case (4) Neg is a factor in the denominator
        # -- first pull the Neg out in front of the numerator
        # -- then re-call the exp_extraction() method
        if neg_loc == 'denominator_factor':
            intermed_equality = (
                    self.inner_expr().denominator.neg_simplifications(
                        preserve_all=True))
            return intermed_equality.inner_expr().rhs.neg_extract()

        # Other cases here?
        # Consider more generality by allowing user to specify the
        # neg_loc = 'numerator/denominator_factor' and allowing
        # a 0-based index for the factor. Related: see more general
        # neg_frac_neg theorems in division pkg.


    @equality_prover('combined_exponents', 'combine_exponents')
    def exponent_combination(self, start_idx=None, end_idx=None,
                             **defaults_config):
        '''
        Equates $a^m/a^n$ to $a^{m-n} or
        $a^c/b^c$ to $(a/b)^c$.
        '''
        from proveit.logic import InSet
        from proveit.numbers import Exp
        from proveit.numbers.exponentiation import (
            quotient_of_posnat_powers, quotient_of_pos_powers,
            quotient_of_real_powers, quotient_of_complex_powers)
        if (isinstance(self.numerator, Exp)
                and isinstance(self.denominator, Exp)):
            if self.numerator.base == self.denominator.base:
                # Same base: (a^b/a^c) = a^{b-c}
                same_base = self.numerator.bas
                exponents = (self.numerator.exponent,
                             self.denominator.exponent)
                # Find out the known type of the exponents.
                possible_exponent_types = [NaturalPos, RealPos, Real,
                                           Complex]
                for exponent in exponents:
                    deduce_number_set(exponent)
                    while len(possible_exponent_types) > 1:
                        exponent_type = possible_exponent_types[0]
                        if InSet(exponent, exponent_type).proven():
                            # This type is known for this exponent.
                            break
                        # We've eliminated a type from being known.
                        possible_exponent_types.pop(0)
                known_exponent_type = possible_exponent_types[0]

                if known_exponent_type == NaturalPos:
                    _m, _n = exponents
                    return quotient_of_posnat_powers.instantiate(
                        {a: same_base, m: _m, n: _n})
                else:
                    _b, _c = exponents
                    if known_exponent_type == RealPos:
                        thm = quotient_of_pos_powers
                    elif known_exponent_type == Real:
                        thm = quotient_of_real_powers
                    else:  # Complex is the default
                        thm = quotient_of_complex_powers
                    thm.instantiate({a: same_base, b: _b, c: _c})

            elif self.numerator.exponent == self.denominator.exponent:
                # Same exponent: (a^c/b^c) = (a/b)^c
                same_exponent = self.numerator.exponent
                bases = (self.numerator.base, self.denominator.base)
                # Combining the exponents in this case is the reverse
                # of disibuting an exponent.
                quotient = Div(*bases).with_matching_style(self)
                exp = Exp(quotient, same_exponent)
                return exp.distribution().derive_reversed()
        else:
            raise NotImplementedError("Need to implement degenerate cases "
                                      "of a^b/a and a/a^b.")

    @relation_prover
    def deduce_in_number_set(self, number_set, **defaults_config):
        '''
        Given a number set number_set, attempt to prove that the given
        expression is in that number set using the appropriate closure
        theorem.
        '''
        from proveit import a, b
        from proveit.numbers import Less, zero
        from proveit.numbers.division import (
            div_rational_closure, div_rational_nonzero_closure,
            div_rational_pos_closure,
            div_rational_pos_from_double_neg,
            div_rational_neg_from_neg_denom,
            div_rational_neg_from_neg_numer,
            div_rational_nonneg_closure,
            div_rational_nonneg_from_double_neg,
            div_rational_nonpos_from_neg_denom,
            div_rational_nonpos_from_nonpos_numer,
            div_real_closure, div_real_nonzero_closure,
            div_real_pos_closure,
            div_real_pos_from_double_neg,
            div_real_neg_from_neg_denom,
            div_real_neg_from_neg_numer,
            div_real_nonneg_closure,
            div_real_nonneg_from_double_neg,
            div_real_nonpos_from_neg_denom,
            div_real_nonpos_from_nonpos_numer,
            div_complex_nonzero_closure,
            div_complex_closure)

        thm = None
        if number_set == Rational:
            thm = div_rational_closure
        elif number_set == RationalNonZero:
            thm = div_rational_nonzero_closure
        elif number_set == RationalPos:
            deduce_number_set(self.denominator)
            if Less(self.denominator, zero).proven():
                thm = div_rational_pos_double_neg
            else:
                thm = div_rational_pos_closure
        elif number_set == RationalNeg:
            deduce_number_set(self.denominator)
            if Less(self.denominator, zero).proven():
                thm = div_rational_neg_from_neg_denom
            else:
                thm = div_rational_neg_from_neg_numer
        elif number_set == RationalNonNeg:
            deduce_number_set(self.denominator)
            if Less(self.denominator, zero).proven():
                thm = div_rational_nonneg_double_neg
            else:
                thm = div_rational_nonneg_closure
        elif number_set == RationalNonPos:
            deduce_number_set(self.denominator)
            if Less(self.denominator, zero).proven():
                thm = div_rational_nonpos_neg_denom
            else:
                thm = div_rational_nonpos_neg_numer
        elif number_set == Real:
            thm = div_real_closure
        elif number_set == RealNonZero:
            thm = div_real_nonzero_closure
        elif number_set == RealPos:
            deduce_number_set(self.denominator)
            if Less(self.denominator, zero).proven():
                thm = div_real_pos_double_neg
            else:
                thm = div_real_pos_closure
        elif number_set == RealNeg:
            deduce_number_set(self.denominator)
            if Less(self.denominator, zero).proven():
                thm = div_real_neg_from_neg_denom
            else:
                thm = div_real_neg_from_neg_numer
        elif number_set == RealNonNeg:
            deduce_number_set(self.denominator)
            if Less(self.denominator, zero).proven():
                thm = div_real_nonneg_double_neg
            else:
                thm = div_real_nonneg_closure
        elif number_set == RealNonPos:
            deduce_number_set(self.denominator)
            if Less(self.denominator, zero).proven():
                thm = div_real_nonpos_neg_denom
            else:
                thm = div_real_nonpos_neg_numer
        elif number_set == ComplexNonZero:
            thm = div_complex_nonzero_closure
        elif number_set == Complex:
            thm = div_complex_closure
        if thm is not None:
            return thm.instantiate({a: self.numerator, b: self.denominator})
        raise NotImplementedError(
            "'Div.deduce_in_number_set()' not implemented for the %s set"
            % str(number_set))

    @relation_prover
    def deduce_number_set(self, **defaults_config):
        '''
        Prove membership of this expression in the most
        restrictive standard number set we can readily know.
        '''
        numer_ns = deduce_number_set(self.numerator).domain
        denom_ns = deduce_number_set(self.denominator).domain
        if RationalPos.includes(numer_ns) and RationalPos.includes(denom_ns):
            return self.deduce_in_number_set(RationalPos)
        if RationalNeg.includes(numer_ns) and RationalNeg.includes(denom_ns):
            return self.deduce_in_number_set(RationalPos)
        if RationalNeg.includes(numer_ns) and RationalPos.includes(denom_ns):
            return self.deduce_in_number_set(RationalNeg)
        if RationalPos.includes(numer_ns) and RationalNeg.includes(denom_ns):
            return self.deduce_in_number_set(RationalNeg)
        if (RationalNonNeg.includes(numer_ns)
                and RationalPos.includes(denom_ns)):
            return self.deduce_in_number_set(RationalNonNeg)
        if (RationalNonPos.includes(numer_ns)
                and RationalPos.includes(denom_ns)):
            return self.deduce_in_number_set(RationalNonPos)
        if (RationalNonNeg.includes(numer_ns)
                and RationalNeg.includes(denom_ns)):
            return self.deduce_in_number_set(RationalNonPos)
        if (RationalNonPos.includes(numer_ns)
                and RationalNeg.includes(denom_ns)):
            return self.deduce_in_number_set(RationalNonNeg)
        if (RationalNonZero.includes(numer_ns) and
               RationalNonZero.includes(denom_ns)):
            return self.deduce_in_number_set(RationalNonZero)
        if Rational.includes(numer_ns) and RationalNonZero.includes(denom_ns):
            return self.deduce_in_number_set(Rational)
        if RealPos.includes(numer_ns) and RealPos.includes(denom_ns):
            return self.deduce_in_number_set(RealPos)
        if RealNeg.includes(numer_ns) and RealNeg.includes(denom_ns):
            return self.deduce_in_number_set(RealPos)
        if RealPos.includes(numer_ns) and RealNeg.includes(denom_ns):
            return self.deduce_in_number_set(RealNeg)
        if RealNeg.includes(numer_ns) and RealPos.includes(denom_ns):
            return self.deduce_in_number_set(RealNeg)
        if RealNonNeg.includes(numer_ns) and RealPos.includes(denom_ns):
            return self.deduce_in_number_set(RealNonNeg)
        if RealNonPos.includes(numer_ns) and RealPos.includes(denom_ns):
            return self.deduce_in_number_set(RealNonPos)
        if RealNonNeg.includes(numer_ns) and RealNeg.includes(denom_ns):
            return self.deduce_in_number_set(RealNonPos)
        if RealNonPos.includes(numer_ns) and RealNeg.includes(denom_ns):
            return self.deduce_in_number_set(RealNonNeg)
        if Real.includes(numer_ns) and RealNonZero.includes(denom_ns):
            return self.deduce_in_number_set(Real)
        if RealNonZero.includes(numer_ns) and RealNonZero.includes(denom_ns):
            return self.deduce_in_number_set(RealNonZero)
        if Real.includes(numer_ns) and RealNonZero.includes(denom_ns):
            return self.deduce_in_number_set(Real)
        if (ComplexNonZero.includes(numer_ns)
                and ComplexNonZero.includes(denom_ns)):
            return self.deduce_in_number_set(ComplexNonZero)
        return self.deduce_in_number_set(Complex)

    @relation_prover
    def bound_via_operand_bound(self, operand_relation, **defaults_config):
        '''
        Deduce a bound of this division (fraction) given a bound on
        either the numerator or the denominator.
        '''
        from proveit.numbers import NumberOrderingRelation
        if isinstance(operand_relation, Judgment):
            operand_relation = operand_relation.expr
        if not isinstance(operand_relation, NumberOrderingRelation):
            raise TypeError("'operand_relation' expected to be a number "
                            "relation (<, >, ≤, or ≥)")
        lhs = operand_relation.lhs
        if lhs == self.numerator:
            return self.bound_via_numerator_bound(operand_relation)
        elif lhs == self.denominator:
            return self.bound_via_denominator_bound(operand_relation)
        else:
            raise ValueError("Left side of %s expected to be the numerator "
                             "or denominator of %s"%(operand_relation, self))

    @relation_prover
    def bound_via_numerator_bound(self, relation, **defaults_config):
        '''
        Given a relation applicable to the numerator,  bound this
        division accordingly.  For example,
        if self is "a / b" and the relation is a < x
        return (a / b) < (x / b), provided b > 0.

        Also see NumberOperation.deduce_bound.
        '''
        from proveit.numbers import zero, Less, LessEq, greater
        from . import (strong_div_from_numer_bound__pos_denom,
                       weak_div_from_numer_bound__pos_denom,
                       strong_div_from_numer_bound__neg_denom,
                       weak_div_from_numer_bound__neg_denom)
        if not (isinstance(relation, Less) or
                isinstance(relation, LessEq)):
            raise TypeError("relation is expected to be Less "
                            "or LessEq number relations, not %s"
                            %relation)
        if self.numerator not in relation.operands:
            raise ValueError("relation is expected to involve the "
                             "numerator of %s.  %s does not."
                             %(self, relation))
        _a = self.denominator
        _x = relation.normal_lhs
        _y = relation.normal_rhs
        try:
            deduce_number_set(self.denominator)
        except UnsatisfiedPrerequisites:
            pass
        if greater(self.denominator, zero).proven():
            if isinstance(relation, Less):
                bound = strong_div_from_numer_bound__pos_denom.instantiate(
                        {a: _a, x: _x, y: _y})
            elif isinstance(relation, LessEq):
                bound =  weak_div_from_numer_bound__pos_denom.instantiate(
                        {a: _a, x: _x, y: _y})
        elif Less(self.denominator, zero).proven():
            if isinstance(relation, Less):
                bound =  strong_div_from_numer_bound__neg_denom.instantiate(
                        {a: _a, x: _x, y: _y})
            elif isinstance(relation, LessEq):
                bound =  weak_div_from_numer_bound__neg_denom.instantiate(
                        {a: _a, x: _x, y: _y})
        else:
            raise UnsatisfiedPrerequisites(
                    "We must know whether the denominator of %s "
                    "is positive or negative before we can use "
                    "'bound_via_numerator_bound'."%self)
        if bound.rhs == self:
            return bound.with_direction_reversed()
        return bound

    @relation_prover
    def bound_via_denominator_bound(self, relation, **defaults_config):
        '''
        Given a relation applicable to the numerator,  bound this
        division accordingly.  For example,
        if self is "a / b" and the relation is b > y
        return (a / b) < (a / y), provided a, b, and y are positive.

        Also see NumberOperation.deduce_bound.
        '''
        from proveit.numbers import zero, Less, LessEq, greater, greater_eq
        from . import (strong_div_from_denom_bound__all_pos,
                       weak_div_from_denom_bound__all_pos,
                       strong_div_from_denom_bound__all_neg,
                       weak_div_from_denom_bound__all_neg,
                       strong_div_from_denom_bound__neg_over_pos,
                       weak_div_from_denom_bound__neg_over_pos,
                       strong_div_from_denom_bound__pos_over_neg,
                       weak_div_from_denom_bound__pos_over_neg)
        if not (isinstance(relation, Less) or
                isinstance(relation, LessEq)):
            raise TypeError("relation is expected to be Less "
                            "or LessEq number relations, not %s"
                            %relation)
        if self.denominator not in relation.operands:
            raise ValueError("relation is expected to involve the "
                             "denominator of %s.  %s does not."
                             %(self, relation))
        _a = self.numerator
        _x = relation.normal_lhs
        _y = relation.normal_rhs
        try:
            # Ensure that we relate both _x and _y to zero by knowing
            # one of these.
            ordering = LessEq.sort((_x, _y, zero))
            ordering.operands[0].apply_transitivity(ordering.operands[1])
        except:
            pass # We'll generate an appropriate error below.
        try:
            deduce_number_set(self.numerator)
            deduce_number_set(self.denominator)
        except UnsatisfiedPrerequisites:
            pass
        pos_numer = greater_eq(self.numerator, zero).proven()
        neg_numer = LessEq(self.numerator, zero).proven()
        pos_denom = greater(self.denominator, zero).proven()
        neg_denom = Less(self.denominator, zero).proven()
        if not (pos_numer or neg_numer) or not (pos_denom or neg_denom):
            raise UnsatisfiedPrerequisites(
                    "We must know the sign of the numerator and "
                    "denominator of %s before we can use "
                    "'bound_via_denominator_bound'."%self)
        if pos_numer and pos_denom:
            if isinstance(relation, Less):
                bound = strong_div_from_denom_bound__all_pos.instantiate(
                        {a: _a, x: _x, y: _y})
            elif isinstance(relation, LessEq):
                bound = weak_div_from_denom_bound__all_pos.instantiate(
                        {a: _a, x: _x, y: _y})
        elif neg_numer and neg_denom:
            if isinstance(relation, Less):
                bound = strong_div_from_denom_bound__all_neg.instantiate(
                        {a: _a, x: _x, y: _y})
            elif isinstance(relation, LessEq):
                bound = weak_div_from_denom_bound__all_neg.instantiate(
                        {a: _a, x: _x, y: _y})
        elif pos_numer and neg_denom:
            if isinstance(relation, Less):
                bound = strong_div_from_denom_bound__pos_over_neg.instantiate(
                        {a: _a, x: _x, y: _y})
            elif isinstance(relation, LessEq):
                bound = weak_div_from_denom_bound__pos_over_neg.instantiate(
                        {a: _a, x: _x, y: _y})
        elif neg_numer and pos_denom:
            if isinstance(relation, Less):
                bound = strong_div_from_denom_bound__neg_over_pos.instantiate(
                        {a: _a, x: _x, y: _y})
            elif isinstance(relation, LessEq):
                bound = weak_div_from_denom_bound__neg_over_pos.instantiate(
                        {a: _a, x: _x, y: _y})
        else:
            raise UnsatisfiedPrerequisites(
                    "We must know whether or not the denominator of %s "
                    "is positive or negative before we can use "
                    "'bound_via_denominator_bound'."%self)
        if bound.rhs == self:
            return bound.with_direction_reversed()
        return bound


def frac(numer, denom):
    return Div(numer, denom)<|MERGE_RESOLUTION|>--- conflicted
+++ resolved
@@ -112,20 +112,9 @@
             # eliminate division by one
             expr = eq.update(expr.divide_by_one_elimination(auto_simplify=False))
 
-<<<<<<< HEAD
         if (isinstance(expr, Div) and
               Div._simplification_directives_.factor_negation and
               isinstance(expr.numerator, Neg)):
-=======
-        # if (Div._simplification_directives_.factor_negation and
-        #     isinstance(self.numerator, Neg)):
-        #     # we have something like (-a)/b but want -(a/b)
-        #     eq.update(expr.neg_extraction())
-        #     return eq.relation  # no more division simplifications.
-
-        if (Div._simplification_directives_.factor_negation and
-            isinstance(self.numerator, Neg)):
->>>>>>> a3c8be9a
             # we have something like (-a)/b but want -(a/b)
             expr = eq.update(expr.neg_extraction())
             # return eq.relation  # no more division simplifications.
