{
 "cells": [
  {
   "cell_type": "markdown",
   "metadata": {},
   "source": [
    "Theorems (or conjectures) for the theory of <a class=\"ProveItLink\" href=\"theory.ipynb\">proveit.numbers.division</a>\n",
    "========"
   ]
  },
  {
   "cell_type": "code",
   "execution_count": null,
   "metadata": {},
   "outputs": [],
   "source": [
    "import proveit\n",
    "# Prepare this notebook for defining the theorems of a theory:\n",
    "%theorems_notebook # Keep this at the top following 'import proveit'.\n",
<<<<<<< HEAD
    "from proveit import ExprRange\n",
    "from proveit.core_expr_types import x_j, x_1_to_n\n",
=======
    "from proveit import a, b, c, d, e, m, n, w, x, y, z, P, S, Py\n",
    "from proveit.core_expr_types import w_1_to_m, x_1_to_n, xk_over_y_1_to_n, z_1_to_n\n",
>>>>>>> 5e12168a
    "from proveit.logic import Forall, InSet, Equals, NotEquals, Implies\n",
    "from proveit.numbers import (Integer, Natural, NaturalPos, Rational, \n",
    "                             RationalNonZero, RationalPos, RationalNonNeg,\n",
    "                             Real, RealPos, RealNeg, RealNonPos, RealNonNeg, \n",
    "                             Complex, ComplexNonZero)\n",
    "from proveit.numbers import Div, frac, Add, subtract, Sum, Mult, Neg, Exp, zero, one\n",
    "from proveit.numbers import Less, LessEq, greater, greater_eq, number_ordering\n",
<<<<<<< HEAD
    "from proveit import a, b, c, d, e, j, n, w, x, y, z, P, S "
=======
    " #, w_multi, x_multi, y_multi, z_multi, w_etc, x_etc, y_etc, z_etc, Py_etc"
>>>>>>> 5e12168a
   ]
  },
  {
   "cell_type": "code",
   "execution_count": null,
   "metadata": {},
   "outputs": [],
   "source": [
    "%begin theorems"
   ]
  },
  {
   "cell_type": "code",
   "execution_count": null,
   "metadata": {},
   "outputs": [],
   "source": [
    "div_rational_closure = Forall(\n",
    "    [a, b],\n",
    "    InSet(frac(a, b), Rational),\n",
    "    domain=Rational,\n",
    "    conditions=[NotEquals(b, zero)])"
   ]
  },
  {
   "cell_type": "code",
   "execution_count": null,
   "metadata": {},
   "outputs": [],
   "source": [
    "div_rational_non_zero_closure = Forall(\n",
    "    [a, b],\n",
    "    InSet(frac(a, b), RationalNonZero),\n",
    "    domain=RationalNonZero)"
   ]
  },
  {
   "cell_type": "code",
   "execution_count": null,
   "metadata": {},
   "outputs": [],
   "source": [
    "div_rational_pos_closure = Forall(\n",
    "    [a, b],\n",
    "    InSet(frac(a, b), RationalPos),\n",
    "    domain=RationalPos)"
   ]
  },
  {
   "cell_type": "code",
   "execution_count": null,
   "metadata": {},
   "outputs": [],
   "source": [
    "div_rational_non_neg_closure = Forall(\n",
    "    [a, b],\n",
    "    InSet(frac(a, b), RationalNonNeg),\n",
    "    domains=(RationalNonNeg, RationalPos))"
   ]
  },
  {
   "cell_type": "code",
   "execution_count": null,
   "metadata": {},
   "outputs": [],
   "source": [
    "div_real_closure = Forall(\n",
    "    [a, b],\n",
    "    InSet(frac(a, b), Real),\n",
    "    domain=Real,\n",
    "    conditions=[NotEquals(b, zero)])"
   ]
  },
  {
   "cell_type": "code",
   "execution_count": null,
   "metadata": {},
   "outputs": [],
   "source": [
    "divide_real_pos_closure = Forall([a, b], InSet(frac(a, b), RealPos), domain=RealPos, conditions=[NotEquals(b, zero)])"
   ]
  },
  {
   "cell_type": "code",
   "execution_count": null,
   "metadata": {},
   "outputs": [],
   "source": [
    "divide_complex_closure = Forall([a, b], InSet(frac(a, b), Complex), domain=Complex, conditions=[NotEquals(b, zero)])"
   ]
  },
  {
   "cell_type": "code",
   "execution_count": null,
   "metadata": {},
   "outputs": [],
   "source": [
    "frac_not_eq_zero = Forall([a, b], NotEquals(frac(a,b), zero), domain=ComplexNonZero)"
   ]
  },
  {
   "cell_type": "code",
   "execution_count": null,
   "metadata": {},
   "outputs": [],
   "source": [
    "frac_zero_numer = Forall(\n",
    "        x, Equals(frac(zero, x), zero), domain=Complex,\n",
    "        conditions=[NotEquals(x, zero)])"
   ]
  },
  {
   "cell_type": "code",
   "execution_count": null,
   "metadata": {},
   "outputs": [],
   "source": [
    "frac_one_denom = Forall(x, Equals(frac(x, one), x), domain=Complex)"
   ]
  },
  {
   "cell_type": "markdown",
   "metadata": {},
   "source": [
    "### Equals and not equals"
   ]
  },
  {
   "cell_type": "code",
   "execution_count": null,
   "metadata": {},
   "outputs": [],
   "source": [
    "div_eq = Forall((a, x, y), Equals(frac(x, a), frac(y, a)), \n",
    "                conditions=[Equals(x, y), NotEquals(a, zero)], domain=Complex)"
   ]
  },
  {
   "cell_type": "code",
   "execution_count": null,
   "metadata": {},
   "outputs": [],
   "source": [
    "div_neq = Forall((a, x, y), NotEquals(frac(x, a), frac(y, a)), \n",
    "                 conditions=[NotEquals(x, y), NotEquals(a, zero)], domain=Complex)"
   ]
  },
  {
   "cell_type": "markdown",
   "metadata": {},
   "source": [
    "### Bounding division"
   ]
  },
  {
   "cell_type": "code",
   "execution_count": null,
   "metadata": {},
   "outputs": [],
   "source": [
    "strong_div_from_numer_bound__pos_denom = Forall((a, x, y), Less(frac(x, a), frac(y, a)), \n",
    "                               conditions=[Less(x, y), greater(a, zero)], domain=Real)"
   ]
  },
  {
   "cell_type": "code",
   "execution_count": null,
   "metadata": {},
   "outputs": [],
   "source": [
    "weak_div_from_numer_bound__pos_denom = Forall(\n",
    "    (a, x, y), LessEq(frac(x, a), frac(y, a)),\n",
    "    conditions=[LessEq(x, y), greater(a, zero)], domain=Real)"
   ]
  },
  {
   "cell_type": "code",
   "execution_count": null,
   "metadata": {},
   "outputs": [],
   "source": [
    "strong_div_from_numer_bound__neg_denom = Forall(\n",
    "    (a, x, y), greater(frac(x, a), frac(y, a)),\n",
    "    conditions=[Less(x, y), Less(a, zero)], domain=Real)"
   ]
  },
  {
   "cell_type": "code",
   "execution_count": null,
   "metadata": {},
   "outputs": [],
   "source": [
    "weak_div_from_numer_bound__neg_denom = Forall(\n",
    "    (a, x, y), greater_eq(frac(x, a), frac(y, a)),\n",
    "    conditions=[LessEq(x, y), Less(a, zero)], domain=Real)"
   ]
  },
  {
   "cell_type": "code",
   "execution_count": null,
   "metadata": {},
   "outputs": [],
   "source": [
    "strong_div_from_denom_bound__all_pos = Forall(\n",
    "    (a, x, y), greater(frac(a, x), frac(a, y)), \n",
    "    condition=Less(x, y), domain=RealPos)"
   ]
  },
  {
   "cell_type": "code",
   "execution_count": null,
   "metadata": {},
   "outputs": [],
   "source": [
    "weak_div_from_denom_bound__all_pos = Forall(\n",
    "    a, Forall((x, y), greater_eq(frac(a, x), frac(a, y)),\n",
    "              condition=LessEq(x, y), domain=RealPos),\n",
    "    domain=RealNonNeg)"
   ]
  },
  {
   "cell_type": "code",
   "execution_count": null,
   "metadata": {},
   "outputs": [],
   "source": [
    "strong_div_from_denom_bound__all_neg = Forall(\n",
    "    (a, x, y), Less(frac(a, x), frac(a, y)), \n",
    "    condition=Less(x, y), domain=RealNeg)"
   ]
  },
  {
   "cell_type": "code",
   "execution_count": null,
   "metadata": {},
   "outputs": [],
   "source": [
    "weak_div_from_denom_bound__all_neg = Forall(\n",
    "    a, Forall((x, y), LessEq(frac(a, x), frac(a, y)), \n",
    "              condition=LessEq(x, y), domain=RealNeg),\n",
    "    domain=RealNonPos)"
   ]
  },
  {
   "cell_type": "code",
   "execution_count": null,
   "metadata": {},
   "outputs": [],
   "source": [
    "strong_div_from_denom_bound__neg_over_pos = Forall(\n",
    "    a, Forall((x, y), Less(frac(a, x), frac(a, y)), \n",
    "              condition=Less(x, y), domain=RealPos), \n",
    "    domain=RealNeg)"
   ]
  },
  {
   "cell_type": "code",
   "execution_count": null,
   "metadata": {},
   "outputs": [],
   "source": [
    "weak_div_from_denom_bound__neg_over_pos = Forall(\n",
    "    a, Forall((x, y), LessEq(frac(a, x), frac(a, y)), \n",
    "              condition=LessEq(x, y), domain=RealPos), \n",
    "    domain=RealNonPos)"
   ]
  },
  {
   "cell_type": "code",
   "execution_count": null,
   "metadata": {},
   "outputs": [],
   "source": [
    "strong_div_from_denom_bound__pos_over_neg = Forall(\n",
    "    a, Forall((x, y), greater(frac(a, x), frac(a, y)), \n",
    "              condition=Less(x, y), domain=RealNeg), \n",
    "    domain=RealPos)"
   ]
  },
  {
   "cell_type": "code",
   "execution_count": null,
   "metadata": {},
   "outputs": [],
   "source": [
    "weak_div_from_denom_bound__pos_over_neg = Forall(\n",
    "    a, Forall((x, y), greater_eq(frac(a, x), frac(a, y)), \n",
    "              condition=LessEq(x, y), domain=RealNeg), \n",
    "    domain=RealNonNeg)"
   ]
  },
  {
   "cell_type": "code",
   "execution_count": null,
   "metadata": {},
   "outputs": [],
   "source": [
<<<<<<< HEAD
    "distribute_fraction_through_sum = Forall(\n",
    "    n, Forall([x_1_to_n, y], Equals(frac(Add(x_1_to_n), y),\n",
    "                                    Add(ExprRange(j, frac(x_j, y), one, n))), \n",
    "              domain=Complex, conditions=[NotEquals(y, zero)]),\n",
    "    domain=NaturalPos)"
=======
    "distribute_frac_through_sum = (\n",
    "    Forall(n,\n",
    "           Forall((x_1_to_n, y),\n",
    "                  Equals(frac(Add(x_1_to_n), y), Add(xk_over_y_1_to_n)),\n",
    "                  domain=Complex,\n",
    "                  conditions=[NotEquals(y, zero)]),\n",
    "           domain = NaturalPos))"
>>>>>>> 5e12168a
   ]
  },
  {
   "cell_type": "code",
   "execution_count": null,
   "metadata": {},
   "outputs": [],
   "source": [
<<<<<<< HEAD
    "distribute_fraction_through_subtract = Forall([x, y, z], \n",
    "                                          Equals(frac(subtract(x, y), z),\n",
    "                                                 subtract(frac(x, z), frac(y, z))), \n",
    "                                          domain=Complex, conditions=[NotEquals(z, zero)])"
=======
    "distribute_frac_through_subtract = (\n",
    "    Forall((x, y, z),\n",
    "                  Equals(frac(subtract(x, y), z), Add(frac(x, z), Neg(frac(y, z))).with_subtraction_at(1)),\n",
    "                  domain=Complex,\n",
    "                  conditions=[NotEquals(z, zero)]))"
>>>>>>> 5e12168a
   ]
  },
  {
   "cell_type": "code",
   "execution_count": null,
   "metadata": {},
   "outputs": [],
   "source": [
    "# distribute_fraction_through_summation = Forall([P, S],\n",
    "#                                     Implies(Forall(y_multi, InSet(Py_etc, Complex), domain=S),\n",
    "#                                             Forall(z,\n",
    "#                                                    Equals(frac(Sum(y_multi, Py_etc, domain=S), z),\n",
    "#                                                           Sum(y_multi, frac(Py_etc, z), domain=S)),\n",
    "#                                                   domain=Complex)))"
   ]
  },
  {
   "cell_type": "code",
   "execution_count": null,
   "metadata": {},
   "outputs": [],
   "source": [
    "# Here is a best guess for the summation version:\n",
    "distribute_frac_through_summation = (\n",
    "    Forall((P, S),\n",
    "       Implies(Forall(y, InSet(Py, Complex) , domain=S),\n",
    "        Forall(z,\n",
    "        Equals(frac(Sum(y, Py, domain=S), z), Sum(y, frac(Py, z), domain=S)),\n",
    "        domain=Complex,\n",
    "        conditions=[NotEquals(z, zero)]))))"
   ]
  },
  {
   "cell_type": "code",
   "execution_count": null,
   "metadata": {},
   "outputs": [],
   "source": [
    "frac_in_prod = (\n",
    "    Forall((m, n),\n",
    "       Forall((w_1_to_m, x, y, z_1_to_n),\n",
    "              Equals(Mult(w_1_to_m, frac(x, y), z_1_to_n), frac(Mult(w_1_to_m, x, z_1_to_n), y)),\n",
    "              domain=Complex,\n",
    "              conditions=[NotEquals(y, zero)]),\n",
    "       domain=NaturalPos))"
   ]
  },
  {
   "cell_type": "markdown",
   "metadata": {},
   "source": [
    "***We certainly should not be able to cancel when there is division by zero.  However, equivalences when both sides have zero in the denominator could be okay if we have axioms that allow us to treat division flexibly -- both sides are undefined.***"
   ]
  },
  {
   "cell_type": "code",
   "execution_count": null,
   "metadata": {},
   "outputs": [],
   "source": [
    "mult_frac_right = Forall([x, y, z], Equals(Mult(x, frac(y, z)),\n",
    "                                              frac(Mult(x, y), z)), \n",
    "                         domain=Complex, condition=NotEquals(z, zero))"
   ]
  },
  {
   "cell_type": "code",
   "execution_count": null,
   "metadata": {},
   "outputs": [],
   "source": [
    "mult_frac_left = Forall([x, y, z], Equals(Mult(frac(x, z), y),\n",
    "                                             frac(Mult(x, y), z)), \n",
    "                        domain=Complex, condition=NotEquals(z, zero))"
   ]
  },
  {
   "cell_type": "code",
   "execution_count": null,
   "metadata": {},
   "outputs": [],
   "source": [
    "prod_of_fracs = Forall((x, y), Forall((z, w), \n",
    "                                      Equals(Mult(frac(x, z), frac(y, w)),\n",
    "                                             frac(Mult(x, y), Mult(z, w))), \n",
    "                                      domain=ComplexNonZero),\n",
    "                       domain=Complex)"
   ]
  },
  {
   "cell_type": "code",
   "execution_count": null,
   "metadata": {},
   "outputs": [],
   "source": [
    "frac_cancel_left = Forall((x, z), Forall(y,\n",
    "                                         Equals(frac(Mult(x,y),Mult(x,z)),\n",
    "                                                frac(y,z)),\n",
    "                                         domain=Complex),\n",
    "                          domain=ComplexNonZero)"
   ]
  },
  {
   "cell_type": "code",
   "execution_count": null,
   "metadata": {},
   "outputs": [],
   "source": [
    "mult_frac_cancel_numer_left = Forall(\n",
    "    (a, d), Forall((b, c, e),\n",
    "                   Equals(Mult(frac(Mult(a, b), c), frac(d, Mult(b, e))),\n",
    "                          Mult(frac(a, c), frac(d, e))),\n",
    "                   domain=ComplexNonZero),\n",
    "    domain=Complex)"
   ]
  },
  {
   "cell_type": "code",
   "execution_count": null,
   "metadata": {},
   "outputs": [],
   "source": [
    "mult_frac_cancel_denom_left = Forall(\n",
    "    (a, d), Forall((b, c, e), Equals(Mult(frac(a, Mult(b, c)),\n",
    "                                          frac(Mult(c, d), e)),\n",
    "                                     Mult(frac(a, b), frac(d, e))),\n",
    "                   domain=ComplexNonZero), \n",
    "    domain=Complex)"
   ]
  },
  {
   "cell_type": "code",
   "execution_count": null,
   "metadata": {},
   "outputs": [],
   "source": [
    "# mult_frac_left_cancel = Forall([x,y],\n",
    "#                       Equals(Mult(frac(x,y),y),x),\n",
    "#                       domain = Complex, conditions = [NotEquals(y, zero)])"
   ]
  },
  {
   "cell_type": "code",
   "execution_count": null,
   "metadata": {},
   "outputs": [],
   "source": [
    "# mult_frac_left_partial_cancel = Forall(\n",
    "#     [x,y,z], Equals(Mult(frac(x,Mult(y, z)),z),frac(x, y)),\n",
    "#     domain = Complex, conditions = [NotEquals(y, zero), NotEquals(z, zero)])"
   ]
  },
  {
   "cell_type": "code",
   "execution_count": null,
   "metadata": {},
   "outputs": [],
   "source": [
    "# mult_frac_right_cancel = Forall([x,y],\n",
    "#                              Equals(Mult(x, frac(y, x)),y),\n",
    "#                              domain = Complex, conditions = [NotEquals(x, zero)])"
   ]
  },
  {
   "cell_type": "code",
   "execution_count": null,
   "metadata": {},
   "outputs": [],
   "source": [
    "# mult_frac_right_partical_cancel = Forall(\n",
    "#     [x,y, z], Equals(Mult(x, frac(y, Mult(x, z))),frac(y, z)),\n",
    "#     domain = Complex, conditions = [NotEquals(x, zero)])"
   ]
  },
  {
   "cell_type": "code",
   "execution_count": null,
   "metadata": {},
   "outputs": [],
   "source": [
    "frac_cancel_complete = Forall(x, Equals(frac(x, x), one), \n",
    "                            domain=Complex, conditions = [NotEquals(x, zero)])"
   ]
  },
  {
   "cell_type": "code",
   "execution_count": null,
   "metadata": {},
   "outputs": [],
   "source": [
    "reverse_fraction_of_subtractions = Forall(\n",
    "    [w, x, y, z], Equals(frac(subtract(w, x), subtract(y, z)),\n",
    "                         frac(subtract(x, w), subtract(z, y))), \n",
    "    domain=Complex, condition=NotEquals(y, z))"
   ]
  },
  {
   "cell_type": "code",
   "execution_count": null,
   "metadata": {},
   "outputs": [],
   "source": [
    "# frac_int_exp = Forall(n, Forall((a, b), \n",
    "#                               Equals(frac(Exp(a, n), Exp(b, n)),\n",
    "#                                      Exp(frac(a, b), n)),\n",
    "#                              conditions = [NotEquals(a, zero), NotEquals(b, zero)]),\n",
    "#                     domain=Integer)"
   ]
  },
  {
   "cell_type": "code",
   "execution_count": null,
   "metadata": {},
   "outputs": [],
   "source": [
    "# frac_nat_pos_exp = Forall(n, Forall((a, b), \n",
    "#                               Equals(frac(Exp(a, n), Exp(b, n)),\n",
    "#                                      Exp(frac(a, b), n)),\n",
    "#                              conditions = [NotEquals(b, zero)]),\n",
    "#                     domain=NaturalPos)"
   ]
  },
  {
   "cell_type": "code",
   "execution_count": null,
   "metadata": {},
   "outputs": [],
   "source": [
    "%end theorems"
   ]
  },
  {
   "cell_type": "code",
   "execution_count": null,
   "metadata": {},
   "outputs": [],
   "source": []
  }
 ],
 "metadata": {
  "kernelspec": {
   "display_name": "Python 3",
   "language": "python",
   "name": "python3"
  }
 },
 "nbformat": 4,
 "nbformat_minor": 0
}<|MERGE_RESOLUTION|>--- conflicted
+++ resolved
@@ -17,13 +17,8 @@
     "import proveit\n",
     "# Prepare this notebook for defining the theorems of a theory:\n",
     "%theorems_notebook # Keep this at the top following 'import proveit'.\n",
-<<<<<<< HEAD
     "from proveit import ExprRange\n",
     "from proveit.core_expr_types import x_j, x_1_to_n\n",
-=======
-    "from proveit import a, b, c, d, e, m, n, w, x, y, z, P, S, Py\n",
-    "from proveit.core_expr_types import w_1_to_m, x_1_to_n, xk_over_y_1_to_n, z_1_to_n\n",
->>>>>>> 5e12168a
     "from proveit.logic import Forall, InSet, Equals, NotEquals, Implies\n",
     "from proveit.numbers import (Integer, Natural, NaturalPos, Rational, \n",
     "                             RationalNonZero, RationalPos, RationalNonNeg,\n",
@@ -31,11 +26,7 @@
     "                             Complex, ComplexNonZero)\n",
     "from proveit.numbers import Div, frac, Add, subtract, Sum, Mult, Neg, Exp, zero, one\n",
     "from proveit.numbers import Less, LessEq, greater, greater_eq, number_ordering\n",
-<<<<<<< HEAD
     "from proveit import a, b, c, d, e, j, n, w, x, y, z, P, S "
-=======
-    " #, w_multi, x_multi, y_multi, z_multi, w_etc, x_etc, y_etc, z_etc, Py_etc"
->>>>>>> 5e12168a
    ]
   },
   {
@@ -333,41 +324,23 @@
    "metadata": {},
    "outputs": [],
    "source": [
-<<<<<<< HEAD
     "distribute_fraction_through_sum = Forall(\n",
     "    n, Forall([x_1_to_n, y], Equals(frac(Add(x_1_to_n), y),\n",
     "                                    Add(ExprRange(j, frac(x_j, y), one, n))), \n",
     "              domain=Complex, conditions=[NotEquals(y, zero)]),\n",
     "    domain=NaturalPos)"
-=======
-    "distribute_frac_through_sum = (\n",
-    "    Forall(n,\n",
-    "           Forall((x_1_to_n, y),\n",
-    "                  Equals(frac(Add(x_1_to_n), y), Add(xk_over_y_1_to_n)),\n",
-    "                  domain=Complex,\n",
-    "                  conditions=[NotEquals(y, zero)]),\n",
-    "           domain = NaturalPos))"
->>>>>>> 5e12168a
-   ]
-  },
-  {
-   "cell_type": "code",
-   "execution_count": null,
-   "metadata": {},
-   "outputs": [],
-   "source": [
-<<<<<<< HEAD
+   ]
+  },
+  {
+   "cell_type": "code",
+   "execution_count": null,
+   "metadata": {},
+   "outputs": [],
+   "source": [
     "distribute_fraction_through_subtract = Forall([x, y, z], \n",
     "                                          Equals(frac(subtract(x, y), z),\n",
     "                                                 subtract(frac(x, z), frac(y, z))), \n",
     "                                          domain=Complex, conditions=[NotEquals(z, zero)])"
-=======
-    "distribute_frac_through_subtract = (\n",
-    "    Forall((x, y, z),\n",
-    "                  Equals(frac(subtract(x, y), z), Add(frac(x, z), Neg(frac(y, z))).with_subtraction_at(1)),\n",
-    "                  domain=Complex,\n",
-    "                  conditions=[NotEquals(z, zero)]))"
->>>>>>> 5e12168a
    ]
   },
   {
