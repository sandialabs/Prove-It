<<<<<<< HEAD
from proveit import (defaults, Literal, Operation, USE_DEFAULTS, ExprTuple,
                     Judgment, ProofFailure, InnerExpr, 
                     prover, relation_prover, equality_prover,
                     SimplificationDirectives)
=======
from proveit import (Literal, Operation, USE_DEFAULTS, ExprTuple,
                     Judgment, ProofFailure, InnerExpr)
from proveit import a, b, c, d, e, i, j, k, m, n, w, x, y, z
>>>>>>> 5e12168a
from proveit.logic import Equals, InSet
from proveit.numbers import one, Add, num
from proveit.numbers.number_sets import (Integer, Natural, NaturalPos, Real,
                                         RealNonNeg, RealPos, Complex)
import proveit.numbers.numerals.decimals
from proveit.numbers.numerals.decimals import DIGITS
from proveit.abstract_algebra.generic_methods import (
        apply_commutation_thm, apply_association_thm, apply_disassociation_thm,
        group_commutation, pairwise_evaluation)
from proveit import TransRelUpdater
from proveit.numbers import NumberOperation

class Mult(NumberOperation):
    # operator of the Mult operation.
    _operator_ = Literal(string_format='*',  latex_format=r'\cdot',
                         theory=__file__)

    _simplification_directives_ = SimplificationDirectives(
            ungroup = True)

    # Multiplying two numerals may import a theorem for the evaluation.
    # Track which ones we have encountered already.
    multiplied_numerals = set()

    def __init__(self, *operands, styles=None):
        r'''
        Multiply together any number of operands from first operand.
        '''
        NumberOperation.__init__(self, Mult._operator_, operands,
                                 styles=styles)
        self.factors = self.operands
        if self.factors.is_double() and all(
                factor in DIGITS for factor in self.factors):
            if self not in Mult.multiplied_numerals:
                try:
                    # for single digit addition, import the theorem that
                    # provides the evaluation
                    Mult.multiplied_numerals.add(self)
                    proveit.numbers.numerals.decimals.__getattr__(
                        'mult_%d_%d' % (
                                self.factors[0].as_int(),
                                self.factors[1].as_int()))
                except BaseException:
                    # may fail before the relevent _commons_ and
                    # _theorems_ have been generated
                    pass  # and that's okay

    @relation_prover
    def deduce_in_number_set(self, number_set, **defaults_config):
        '''
        Attempt to prove that this product is in the given number_set.
        '''
        from . import (
            mult_int_closure,
            mult_int_closure_bin,
            mult_nat_closure,
            mult_nat_closure_bin,
            mult_nat_pos_closure,
            mult_nat_pos_closure_bin,
            mult_real_closure,
            mult_real_closure_bin,
            mult_real_pos_closure,
            mult_real_pos_closure_bin,
            mult_real_non_neg_closure,
            mult_real_non_neg_closure_bin,
            mult_complex_closure,
            mult_complex_closure_bin)
        if hasattr(self, 'number_set'):
            number_set = number_set.number_set
        bin = False
        if number_set == Integer:
            if self.operands.is_double():
                thm = mult_int_closure_bin
                bin = True
            else:
                thm = mult_int_closure
        elif number_set == Natural:
            if self.operands.is_double():
                thm = mult_nat_closure_bin
                bin = True
            else:
                thm = mult_nat_closure
        elif number_set == NaturalPos:
            if self.operands.is_double():
                thm = mult_nat_pos_closure_bin
                bin = True
            else:
                thm = mult_nat_pos_closure
        elif number_set == Real:
            if self.operands.is_double():
                thm = mult_real_closure_bin
                bin = True
            else:
                thm = mult_real_closure
        elif number_set == RealPos:
            if self.operands.is_double():
                thm = mult_real_pos_closure_bin
                bin = True
            else:
                thm = mult_real_pos_closure
        elif number_set == Complex:
            if self.operands.is_double():
                thm = mult_complex_closure_bin
                bin = True
            else:
                thm = mult_complex_closure
        elif number_set == RealNonNeg:
            if self.operands.is_double():
                thm = mult_real_non_neg_closure_bin
                bin = True
            else:
                thm = mult_real_non_neg_closure
        else:
            raise NotImplementedError(
                "'Mult.deduce_in_number_set()' not implemented for the "
                "%s set" % str(number_set))
        if bin:
            return thm.instantiate({a: self.operands[0], b: self.operands[1]})
        return thm.instantiate({n: self.operands.num_elements(),
                                a: self.operands})

    @prover
    def deduce_divided_by(self, divisor, **defaults_config):
        '''
        Deduce that the product represented by Mult(a,b) is divisible
        by the divisor a or b. For example,
           Mult(a, b).deduce_divided_by(a)
        returns |- Divides(a, Mult(a,b)), that is |- a|ab, (assuming
        complex a≠0 and integer b).
        Later: possibly consider an Equals(divisor,self.lhs) case?
        '''
        if divisor == self.operands[0]:  # a|ab
            from proveit.numbers.divisibility import (
                left_factor_divisibility)
            _x, _y = left_factor_divisibility.instance_params
            return left_factor_divisibility.instantiate(
                {_x: self.operands[0], _y: self.operands[1]},
                preserve_expr=self)

        elif divisor == self.operands[1]:  # a|ba
            from proveit.numbers.divisibility import (
                right_factor_divisibility)
            _x, _y = right_factor_divisibility.instance_params
            return right_factor_divisibility.instantiate(
                {_x: self.operands[0], _y: self.operands[1]},
                preserve_expr=self)

        else:
            raise ValueError(
                "In Mult({0}, {1}).deduce_divided_by({2}), "
                "the supplied divisor {2} does not appear "
                "to be equal to either of the multiplicands "
                "{0} or {1}.".
                format(self.operands[0], self.operands[1], divisor))

    @relation_prover
    def not_equal(self, rhs, **defaults_config):
        from . import mult_not_eq_zero
        from proveit.logic import NotEquals
        from proveit.numbers import zero
        if rhs == zero:
            _n = self.operands.num_elements()
            _a = self.operands
            return mult_not_eq_zero.instantiate({n: _n, a: _a},
                                                auto_simplify=False)
        return NotEquals(self, rhs).conclude_as_folded()

    @equality_prover('shallow_evaluated', 'shallow_evaluate')
    def shallow_evaluation(self, **defaults_config):
        '''
        Returns a proven evaluation equation for this Mult
        expression assuming the operands have been simplified or
        raises an EvaluationError or ProofFailure (e.g., if appropriate
        number set membership has not been proven).
        
        Handle the trivial case of a zero factor or do pairwise
        evaluation after simplifying negations and eliminating one 
        factors.
        '''
        from . import mult_zero_left, mult_zero_right, mult_zero_any
        from proveit.logic import is_irreducible_value, EvaluationError
        from proveit.numbers import zero
        from . import empty_mult, unary_mult_reduction

        if self.operands.num_entries() == 0:
             # Multiplication with no operands is equal to 1.
            return empty_mult
                
        # First check for any zero factors 
        # -- quickest way to do an evaluation.
        try:
            zero_idx = self.operands.index(zero)
            if self.operands.is_double():
                if zero_idx == 0:
                    return mult_zero_left.instantiate({x: self.operands[1]})
                else:
                    return mult_zero_right.instantiate({x: self.operands[0]})
            _a = self.operands[:zero_idx]
            _b = self.operands[zero_idx + 1:]
            _i = _a.num_elements()
            _j = _b.num_elements()
            return mult_zero_any.instantiate({i: _i, j: _j, a: _a, b: _b})
        except (ValueError, ProofFailure):
            pass  # No such "luck" regarding a simple multiplication by zero.

        if not self.operands_are_irreducible():
            # Without a zero factor, shallow evaluation of Mult is only
            # viable if the operands are all irreducible.
            raise EvaluationError(self)
        
        if self.operands.is_single():
             # Multiplication with 1 operand is just that operand
            return unary_mult_reduction.instantiate({a:self.operands[0]})        

        expr = self

        # A convenience to allow successive update to the equation via transitivities.
        # (starting with self=self).
        eq = TransRelUpdater(self)

        # Simplify negations -- factor them out.
        expr = eq.update(expr.neg_simplifications())

        if not isinstance(expr, Mult):
            # The expression may have changed to a negation after doing
            # neg_simplification.  Start the simplification of this new
            # expression fresh at this point.
            eq.update(expr.evaluation())
            return eq.relation

        # Eliminate any factors of one.
        expr = eq.update(expr.one_eliminations())

        if is_irreducible_value(expr):
            return eq.relation  # done

        if isinstance(expr, Mult) and expr.operands.num_entries() > 2:
            eq.update(pairwise_evaluation(expr))
            return eq.relation

        raise EvaluationError(self)

    @equality_prover('shallow_simplified', 'shallow_simplify')
    def shallow_simplification(self, **defaults_config):
        '''
<<<<<<< HEAD
        Returns a proven simplification equation for this Mult
        expression assuming the operands have been simplified.
        
        Deals with disassociating any nested multiplications,
        simplifying negations, and factors of one, in that order.
        Factors of 0 are dealt with in shallow_evaluation.
=======
        Derive and return this multiplication expression equated with
        a simpler form. Deals with disassociating any nested
        multiplications,simplifying negations, and factors of one, in
        that order. do_reduced_evaluation deals with factors of 0.
>>>>>>> 5e12168a
        '''
        from . import unary_mult_reduction
        
        if self.operands.is_single():
             # Multiplication with 1 operand is just that operand
            return unary_mult_reduction.instantiate(
                    {a:self.operands[0]}, auto_simplify=False)     

        expr = self
        # for convenience updating our equation
        eq = TransRelUpdater(self)

        # Ungroup the expression (disassociate nested multiplications).
        if Mult._simplification_directives_.ungroup:
            idx = 0
            length = expr.operands.num_entries() - 1
            while idx < length:
                # loop through all operands
                if isinstance(expr.operands[idx], Mult):
                    # if it is grouped, ungroup it
                    expr = eq.update(expr.disassociation(
                            idx, preserve_all=True))
                else:
                    idx += 1
                length = expr.operands.num_entries()

        # Simplify negations -- factor them out.
        expr = eq.update(expr.neg_simplifications(preserve_all=True))

        if not isinstance(expr, Mult):
            # The expression may have changed to a negation after doing
            # neg_simplification.  Start the simplification of this new
            # expression fresh at this point.
            eq.update(expr.simplification(skip_operand_simplification=True))
            return eq.relation

        # Peform any cancelations between numerators and
        # denominators of different factors.  This will also
        # eliminate factors of one.
        expr = eq.update(expr.cancelations())

        return eq.relation

    @equality_prover('simplified_negations', 'simplify_negations')
    def neg_simplifications(self, **defaults_config):
        '''
        Equivalence method that derives a simplification in which
        negated factors are factored out.  For example:
            (-w)*(-x)*y*(-z) = -(w*x*y*z)
        '''
        from proveit.numbers import Neg

        expr = self

<<<<<<< HEAD
        # A convenience to allow successive update to the equation via 
        # transitivities (starting with self=self).
        eq = TransRelUpdater(self)
=======
        # A convenience to allow successive update to the equation
        # via transitivities. (starting with self=self).
        eq = TransRelUpdater(self, assumptions)
>>>>>>> 5e12168a

        # Work in reverse order so indices don't need to be updated.
        for rev_idx, operand in enumerate(reversed(self.operands.entries)):
            if isinstance(operand, Neg):
                idx = self.operands.num_entries() - rev_idx - 1
                if isinstance(expr, Mult):
                    expr = eq.update(expr.neg_simplification(
                            idx, preserve_all=True))
                elif isinstance(expr, Neg):
                    expr = eq.update(
                        expr.inner_neg_mult_simplification(
                                idx, preserve_all=True))

        return eq.relation

    @equality_prover('simplified_negation', 'simplify_negation')
    def neg_simplification(self, idx, **defaults_config):
        '''
        Equivalence method that derives a simplification in which
        a specific negated factor, at the given index, is factored out.
        For example:
            w*(-x)*y*z = -(w*x*y*z)
        '''
        from proveit.numbers import Neg
        from . import mult_neg_left, mult_neg_right, mult_neg_any

        if not isinstance(self.operands[idx], Neg):
            raise ValueError(
                "Operand at the index %d expected to be a negation for %s" %
                (idx, str(self)))

        if self.operands.is_double():
            if idx == 0:
                _x = self.operands[0].operand
                _y = self.operands[1]
                return mult_neg_left.instantiate({x: _x, y: _y})
            else:
                _x = self.operands[0]
                _y = self.operands[1].operand
                return mult_neg_right.instantiate({x: _x, y: _y})
        _a = self.operands[:idx]
        _b = self.operands[idx].operand
        _c = self.operands[idx + 1:]
        _i = _a.num_elements()
        _j = _c.num_elements()
        return mult_neg_any.instantiate({i: _i, j: _j, a: _a, b: _b, c: _c})

    @equality_prover('eliminated_ones', 'eliminate_ones')
    def one_eliminations(self, **defaults_config):
        '''
        Equivalence method that derives a simplification in which
        factors of one are eliminated.  For example:
            x*1*y*1*z*1 = x*y*z
        '''
        from proveit.numbers import one

        expr = self

<<<<<<< HEAD
        # A convenience to allow successive update to the equation via transitivities.
        # (starting with self=self).
        eq = TransRelUpdater(self)
=======
        # A convenience to allow successive updates to the equation
        # via transitivities. (starting with self=self).
        eq = TransRelUpdater(self, assumptions)
>>>>>>> 5e12168a

        # Work in reverse order so indices don't need to be updated.
        for rev_idx, operand in enumerate(reversed(self.operands.entries)):
            if operand == one:
                idx = self.operands.num_entries() - rev_idx - 1
                expr = eq.update(expr.one_elimination(
                        idx, preserve_all=True))
                if not isinstance(expr, Mult):
                    # can't do an elimination if reduced to a single term.
                    break

        return eq.relation

    @equality_prover('eliminated_one', 'eliminate_one')
    def one_elimination(self, idx, **defaults_config):
        '''
        Equivalence method that derives a simplification in which
        a single factor of one, at the given index, is eliminated.
        For example:
            x*y*1*z = x*y*z
        '''
        from proveit.numbers import one
        from . import elim_one_left, elim_one_right, elim_one_any

        if self.operands[idx] != one:
            raise ValueError(
                "Operand at the index %d expected to be 1 for %s" %
                (idx, str(self)))

        if self.operands.is_double():
            if idx == 0:
                return elim_one_left.instantiate({x: self.operands[1]})
            else:
                return elim_one_right.instantiate({x: self.operands[0]})
        _a = self.operands[:idx]
        _b = self.operands[idx + 1:]
        _i = _a.num_elements()
        _j = _b.num_elements()
        return elim_one_any.instantiate({i: _i, j: _j, a: _a, b: _b})

    @equality_prover('deep_eliminated_ones', 'deep_eliminate_ones')
    def deep_one_eliminations(self, **defaults_config):
        '''
        Eliminate ones from direct factors as well as grouped
        factors and in fraction factors.
        '''
        expr = self

        # A convenience to allow successive update to the equation
        # via transitivities (starting with self=self).
        eq = TransRelUpdater(self)

        for _i, factor in enumerate(self.factors.entries):
            if hasattr(factor, 'deep_one_eliminations'):
                expr = eq.update(expr.inner_expr().factors[_i].
                                 deep_one_eliminations(preserve_all=True))

        expr = eq.update(expr.one_eliminations(preserve_all=True))
        return eq.relation

    @equality_prover('all_canceled', 'all_cancel')
    def cancelations(self, **defaults_config):
        '''
        Deduce and return an equality between self and a form in which
        all simple division cancelations are performed across the
        factors of this multiplication.
        '''
        from proveit.numbers import Div
        expr = self

<<<<<<< HEAD
        # A convenience to allow successive update to the equation via 
        # transitivities (starting with self=self).
        eq = TransRelUpdater(self)
=======
        # A convenience to allow successive updates to the equation
        # via transitivities. (starting with self=self).
        eq = TransRelUpdater(self, assumptions)
>>>>>>> 5e12168a

        # Eliminate any ones "deeply".  Ones can be eliminated without
        # any cancelation.
        expr = eq.update(self.deep_one_eliminations())

        numer_factors = []
        denom_factors = []
        for _i, factor in enumerate(self.factors.entries):
            if isinstance(factor, Div):
                if isinstance(factor.numerator, Mult):
                    numer_factors.extend(factor.numerator.factors)
                else:
                    numer_factors.append(factor.numerator)
                if isinstance(factor, Div):
                    if isinstance(factor.denominator, Mult):
                        denom_factors.extend(factor.denominator.factors)
                    else:
                        denom_factors.append(factor.denominator)
            elif isinstance(factor, Mult):
                numer_factors.extend(factor.factors.entries)
            else:
                numer_factors.append(factor)
        denom_factors_set = set(denom_factors)

        for numer_factor in numer_factors:
            if numer_factor in denom_factors_set:
                expr = eq.update(expr.cancelation(numer_factor, 
                                                  preserve_all=True))
                denom_factors_set.remove(numer_factor)

        return eq.relation

    @equality_prover('canceled', 'cancel')
    def cancelation(self, term_to_cancel, **defaults_config):
        '''
        Deduce and return an equality between self and a form in which
        the given factor has been canceled in a numerator (or factor)
        and denominator.  For example,
        [a*b*c*(1/b)].cancelation(b) would return
        a*b*c*(1/b) = a*c
        '''
        from proveit.numbers import Div, zero, one
        expr = self
        eq = TransRelUpdater(expr)

        if term_to_cancel in (zero, one):
            raise ValueError("'term_to_cancel' must not be zero or one")

        numer_occurrence_indices = []
        denom_occurrence_indices = []

        for _i, factor in enumerate(self.factors.entries):
            if isinstance(factor, Div):
                numer_factors = (factor.numerator.factors if
                                 isinstance(factor.numerator, Mult)
                                 else [factor.numerator])
                denom_factors = (factor.denominator.factors if
                                 isinstance(factor.denominator, Mult)
                                 else [factor.denominator])
            else:
                numer_factors = (factor.factors if
                                 isinstance(factor, Mult) else [factor])
                denom_factors = []
            if term_to_cancel in numer_factors:
                numer_occurrence_indices.append(_i)
            if term_to_cancel in denom_factors:
                denom_occurrence_indices.append(_i)

        if (len(numer_occurrence_indices) == 0 or
                len(denom_occurrence_indices) == 0):
            raise ValueError("No occurrences of %s to cancel were found "
                             "in %s" % (term_to_cancel, self))

        # If there is an occurrence of the numerator and denominator
        # within the same Div factor, that's ideal.
        intersection_indices = set(numer_occurrence_indices).intersection(
            set(denom_occurrence_indices))
        if len(intersection_indices) > 0:
            idx = sorted(intersection_indices)[0]
<<<<<<< HEAD
            eq.update(expr.inner_expr().factors[idx].cancellation(
                term_to_cancel))
=======
            eq.update(expr.inner_expr().factors[idx].cancelation(
                term_to_cancel, assumptions=assumptions))
>>>>>>> 5e12168a
            return eq.relation

        # Handle the special case of two neighboring factors which
        # serves as the base case.
        if expr.factors.is_double():
            from proveit.numbers.division import (
                mult_frac_cancel_numer_left, mult_frac_cancel_denom_left)

            # First, let's eliminate any ones from the canceling
            # parts (and division by one).  We'll also do this
            # for the instantiated theorem to ensure there is a match.
            numer_idx = numer_occurrence_indices[0]
            denom_idx = denom_occurrence_indices[0]

            def updated_canceling_numer_inner_expr():
                inner_expr = expr.inner_expr().factors[numer_idx]
                if isinstance(inner_expr.cur_sub_expr(), Div):
                    inner_expr = inner_expr.numerator
                return inner_expr, inner_expr.cur_sub_expr()

            def updated_canceling_denom_inner_expr():
                inner_expr = expr.inner_expr().factors[denom_idx]
                assert isinstance(inner_expr.cur_sub_expr(), Div)
                inner_expr = inner_expr.denominator
                return inner_expr, inner_expr.cur_sub_expr()
            canceling_numer_inner_expr, canceling_numer_expr = \
                updated_canceling_numer_inner_expr()
            if isinstance(canceling_numer_expr, Mult):
                one_elims = canceling_numer_inner_expr.deep_one_eliminations()
                if one_elims.lhs != one_elims.rhs:
                    # Update canceling numerator with one eliminations.
                    expr = eq.update(one_elims)
                    canceling_numer_inner_expr, canceling_numer_expr = \
                        updated_canceling_numer_inner_expr()
            canceling_denom_inner_expr, canceling_denom_expr = \
                updated_canceling_denom_inner_expr()
            if isinstance(canceling_denom_expr, Mult):
                one_elims = canceling_denom_inner_expr.deep_one_eliminations()
                if one_elims.lhs != one_elims.rhs:
                    # Update canceling denominator with one elims.
                    expr = eq.update(one_elims)
                    canceling_denom_inner_expr, canceling_denom_expr = \
                        updated_canceling_denom_inner_expr()

            # Factor the canceling numerator and denominator as
            # appropriate.
            if canceling_numer_expr != term_to_cancel:
                assert isinstance(canceling_numer_expr, Mult)
                pull = 'right' if numer_idx == 0 else 'left'
                expr = eq.update(canceling_numer_inner_expr.factorization(
                    term_to_cancel, pull=pull, group_factor=True,
                    group_remainder=True))
                canceling_numer_inner_expr, canceling_numer_expr = \
                    updated_canceling_numer_inner_expr()
            if canceling_denom_expr != term_to_cancel:
                assert isinstance(canceling_denom_expr, Mult)
                pull = 'right' if denom_idx == 0 else 'left'
                expr = eq.update(canceling_denom_inner_expr.factorization(
                    term_to_cancel, pull=pull, group_factor=True,
                    group_remainder=True))
                canceling_numer_inner_expr, canceling_numer_expr = \
                    updated_canceling_numer_inner_expr()

            left_factor, right_factor = expr.factors

            if numer_idx == 0:
                # numerator on the left side:
                assert denom_idx == 1
                assert isinstance(expr.factors[denom_idx], Div)
                # [(a*b)/c]*[(d/(b*e))] = (a/c)*(d/e)
                _b = term_to_cancel
                if isinstance(left_factor, Div):
                    _c = left_factor.denominator
                else:
                    _c = one
                if canceling_numer_expr == term_to_cancel:
                    _a = one
                else:
                    assert (isinstance(canceling_numer_expr, Mult) and
                            canceling_numer_expr.factors.is_double())
                    _a = canceling_numer_expr.factors[0]
                assert isinstance(right_factor, Div)
                _d = right_factor.numerator
                if canceling_denom_expr == term_to_cancel:
                    _e = one
                else:
                    assert (isinstance(canceling_denom_expr, Mult) and
                            canceling_denom_expr.factors.is_double())
                    _e = canceling_denom_expr.factors[1]
                cancelation = mult_frac_cancel_numer_left.instantiate(
                    {a: _a, b: _b, c: _c, d: _d, e: _e})
            else:
                # numerator on the right side
                assert numer_idx == 1 and denom_idx == 0
                assert isinstance(expr.factors[denom_idx], Div)
                # [a/(b*c)]*[((c*e)/d)] = (a/b)*(d/e)
                _c = term_to_cancel
                if isinstance(left_factor, Div):
                    _a = left_factor.numerator
                else:
                    _a = one
                if canceling_denom_expr == term_to_cancel:
                    _b = one
                else:
                    assert (isinstance(canceling_denom_expr, Mult) and
                            canceling_denom_expr.factors.is_double())
                    _b = canceling_denom_expr.factors[0]
                if isinstance(right_factor, Div):
                    _d = right_factor.denominator
                else:
                    _d = one
                if canceling_numer_expr == term_to_cancel:
                    _e = one
                else:
                    assert (isinstance(canceling_numer_expr, Mult) and
                            canceling_numer_expr.factors.is_double())
                    _e = canceling_numer_expr.factors[1]
                cancelation = mult_frac_cancel_denom_left.instantiate(
<<<<<<< HEAD
                    {a: _a, b: _b, c: _c, d: _d, e: _e})
=======
                    {a: _a, b: _b, c: _c, d: _d, e: _e},
                    assumptions=assumptions)

>>>>>>> 5e12168a
            # Eliminate ones in the cancelation; it should now
            # match with the expression where we have already
            # eliminated ones.
            cancelation = (
                cancelation.inner_expr().lhs.deep_eliminate_ones())
            cancelation = (
                cancelation.inner_expr().rhs.deep_eliminate_ones())
            eq.update(cancelation)
            return eq.relation

        # If there are neighboring occurrences, that is the next
        # best thing.
        denom_occurrence_indices_set = set(denom_occurrence_indices)
        for numer_idx in numer_occurrence_indices:
            if numer_idx - 1 in denom_occurrence_indices_set:
                left_idx = numer_idx - 1
            elif numer_idx + 1 in denom_occurrence_indices_set:
                left_idx = numer_idx
            else:
                continue
            # Found neighboring occurrences.  Group, cancel,
            # then ungroup (if necessary).
            expr = eq.update(expr.inner_expr().association(
                left_idx, 2))
            expr = eq.update(
<<<<<<< HEAD
                expr.inner_expr().factors[left_idx].cancellation(
                    term_to_cancel))
=======
                expr.inner_expr().factors[left_idx].cancelation(
                    term_to_cancel, assumptions=assumptions))
>>>>>>> 5e12168a
            if isinstance(expr.factors[left_idx], Mult):
                expr = eq.update(
                    expr.inner_expr().disassociation(left_idx))
            return eq.relation

        # As the last resort, we simply move the first occurrences
        # next to each other, cancel, then move them back if needed.
        # (This specific approach is a little funny since it will end up
        # swapping sides when they move next to each other, but it
        # should work fine and makes the code more straightforward.)
        numer_idx = numer_occurrence_indices[0]
        denom_idx = denom_occurrence_indices[0]
        expr = eq.update(
<<<<<<< HEAD
            expr.inner_expr().commutation(denom_idx, numer_idx))
        expr = eq.update(expr.inner_expr().cancelation(term_to_cancel))
        if expr.factors.num_entries() < self.factors.num_entries():
            # It must have been a complete cancelation, so no
            # reason to move anything back.
=======
            expr.inner_expr().commutation(
                denom_idx, numer_idx, assumptions=assumptions))
        expr = eq.update(expr.inner_expr().cancelation(
            term_to_cancel, assumptions=assumptions))

        # Recursive cancelation process might return a 1, in which case
        # the eq.relation will look like |- old = 1*(something),
        # so check and simplify once more
        if isinstance(expr, Mult):
            if expr.factors[0] == one:
                expr = eq.update(expr.inner_expr().deep_one_eliminations(
                        assumptions=assumptions))

        if ((not isinstance(expr, Mult)) or
                expr.factors.num_entries() < self.factors.num_entries()):
            # It must have been a complete cancelation, producing a
            # single non-Mult element or a Mult with fewer factors,
            # so no reason to move anything back.
>>>>>>> 5e12168a
            return eq.relation

        # If not already finished and returned, we should put things
        # back where they were to play nice.
        expr = eq.update(
            expr.inner_expr().commutation(numer_idx, denom_idx))
        return eq.relation

<<<<<<< HEAD
    @equality_prover('converted_to_addition', 'convert_to_addition')
    def conversion_to_addition(self, **defaults_config):
=======
    def do_reduced_evaluation(self, assumptions=USE_DEFAULTS, **kwargs):
        '''
        Derive and return this multiplication expression equated with
        an irreducible value. Handle the trivial case of a zero factor
        or do pairwise evaluation after simplifying negations and
        eliminating one factors.
        '''
        from . import mult_zero_left, mult_zero_right, mult_zero_any
        from proveit.logic import is_irreducible_value, EvaluationError
        from proveit.numbers import zero

        # First check for any zero factors -- quickest way to do
        # an evaluation.
        try:
            zero_idx = self.operands.index(zero)
            if self.operands.is_double():
                if zero_idx == 0:
                    return mult_zero_left.instantiate(
                        {x: self.operands[1]}, assumptions=assumptions)
                else:
                    return mult_zero_right.instantiate(
                        {x: self.operands[0]}, assumptions=assumptions)
            _a = self.operands[:zero_idx]
            _b = self.operands[zero_idx + 1:]
            _i = _a.num_elements(assumptions)
            _j = _b.num_elements(assumptions)
            return mult_zero_any.instantiate({i: _i, j: _j, a: _a, b: _b},
                                             assumptions=assumptions)
        except (ValueError, ProofFailure):
            # No such "luck" regarding a simple multiplication by zero.
            pass

        expr = self

        # A convenience to allow successive updates to the equation
        # via transitivities. (starting with self=self).
        eq = TransRelUpdater(self, assumptions)

        # Simplify negations -- factor them out.
        expr = eq.update(expr.neg_simplifications(assumptions))

        if not isinstance(expr, Mult):
            # The expression may have changed to a negation after doing
            # neg_simplification.  Start the simplification of this new
            # expression fresh at this point.
            eq.update(expr.evaluation(assumptions))
            return eq.relation

        # Eliminate any factors of one.
        expr = eq.update(expr.one_eliminations(assumptions))

        if is_irreducible_value(expr):
            return eq.relation  # done

        if isinstance(expr, Mult) and expr.operands.num_entries() > 2:
            eq.update(pairwise_evaluation(expr, assumptions))
            return eq.relation

        raise EvaluationError(self, assumptions)

    def conversion_to_addition(self, assumptions=USE_DEFAULTS):
>>>>>>> 5e12168a
        '''
        From multiplication by an integer as the first factor,
        derive and return the equivalence of this multiplication
        to a repeated addition; for example, 3*c = c + c + c.
        '''
        from . import mult_def
        if hasattr(self.operands[0], 'as_int'):
            reps = self.operands[0].as_int()
        else:
            raise ValueError(
                "Cannot 'expand_as_addition' unless the first operand "
<<<<<<< HEAD
                "is a literal integer: %s" %str(self))
=======
                "is a literal integer: %s" % str(self))
>>>>>>> 5e12168a

        expr = self
        # for convenience updating our equation
        eq = TransRelUpdater(self)
        # Group together the remaining factors if necessary:
        if self.operands.num_entries() > 2:
            expr = eq.update(
                expr.association(
                    1, self.operands.num_entries() - 1,
                    preserve_expr=self.operands[0]))
        _x = self.operands[1]
        _n = num(reps)
        eq.update(mult_def.instantiate({n: _n, a: [_x] * reps, x: _x},
                                        auto_simplify=False))
        return eq.relation

    def index(self, the_factor, also_return_num=False):
        '''
        Return the starting index of the_factor, which may be a single
        operand, a list of consecutive operands, or a Mult expression
        that represents the product of the list of consecutive operands.
        If also_return_num is True, return a tuple of the index and
        number of operands for the_factor.
        '''
        if isinstance(the_factor, Mult):
            the_factor = the_factor.operands.entries
        if (hasattr(the_factor, '__getitem__') and
                hasattr(the_factor, '__len__')):
            # multiple operands in the_factor
            first_factor = the_factor[0]
            num = len(the_factor)
            idx = -1
            try:
                while True:
                    idx = self.operands.index(first_factor, start=idx + 1)
                    if self.operands[idx:idx + num].entries == (
                            tuple(the_factor)):
                        break  # found it all!
            except ValueError:
                raise ValueError("Factor is absent!")
        else:
            num = 1
            try:
                idx = self.operands.index(the_factor)
            except ValueError:
                raise ValueError("Factor is absent!")
        return (idx, num) if also_return_num else idx

<<<<<<< HEAD
    @equality_prover('distributed', 'distribute')
    def distribution(self, idx=None, **defaults_config):
=======
    def pull(
            self,
            start_idx=None,
            end_idx=None,
            direction='left',
            assumptions=USE_DEFAULTS):
        '''
        Pull a subset of consecutive operands,
        self.operands[start_idx:end_idx],
        to one side or another.
        Returns the equality that equates self to this new version.
        Give any assumptions necessary to prove that the operands
        are in the Complex numbers so that the commutation theorem
        is applicable.
        '''
        if direction == "left":  # pull the factor(s) to the left
            if start_idx == 0 or start_idx is None:
                return Equals(self, self).prove(
                    assumptions)  # no move necessary
            return self.group_commutation(
                None, start_idx, start_idx, end_idx, assumptions=assumptions)
        elif direction == "right":  # pull the factor(s) to the right
            if end_idx == self.operands.num_entries() or end_idx is None:
                return Equals(self, self).prove(
                    assumptions)  # no move necessary
            return self.group_commutation(
                start_idx, end_idx, end_idx, None, assumptions=assumptions)
        else:
            raise ValueError(
                "Invalid pull direction! "
                "(Acceptable values are \"left\" and \"right\".)")

    def distribution(self, idx=None, assumptions=USE_DEFAULTS):
>>>>>>> 5e12168a
        r'''
        Distribute through the operand at the given index.
        Returns the equality that equates self to this new version.
        Examples:
<<<<<<< HEAD
            a (b + c + a) d = a b d + a c d + a a d
            a (b - c) d = a b d - a c d
            a \left(\sum_x f(x)\right c = \sum_x a f(x) c
        Give any assumptions necessary to prove that the operands are in
        the Complex numbers so that the associative and commutation 
=======
            :math:`a (b + c + a) d = a b d + a c d + a a d`
            :math:`a (b - c) d = a b d - a c d`
            :math:`a \left(\sum_x f(x)\right c = \sum_x a f(x) c`
        Give any assumptions necessary to prove that the operands are
        in the Complex numbers so that the associative and commutation
>>>>>>> 5e12168a
        theorems are applicable.
        '''
        from . import (distribute_through_sum, distribute_through_subtract,
                       distribute_through_abs_sum)
        from proveit.numbers.division import prod_of_fracs
        from proveit.numbers import Add, Neg, Abs, Div, Sum
        if (idx is None and self.factors.is_double() and
                all(isinstance(factor, Div) for factor in self.factors)):
            return prod_of_fracs.instantiate(
                {x: self.factors[0].numerator,
                 y: self.factors[1].numerator,
                 z: self.factors[0].denominator,
                 w: self.factors[1].denominator})
        operand = self.operands[idx]
        _a = self.operands[:idx]
        _c = self.operands[idx + 1:]
        _i = _a.num_elements()
        _k = _c.num_elements()
        if (isinstance(operand, Add) and operand.operands.is_double()
<<<<<<< HEAD
              and isinstance(operand.operands[1], Neg)):
=======
                and isinstance(operand.operands[0], Neg)):
>>>>>>> 5e12168a
            _j = _k
            _x = self.operands[idx].operands[0]
            _y = self.operands[idx].operands[1].operand
            return distribute_through_subtract.instantiate(
                {i: _i, j: _j, a: _a, x: _x, y: _y, b: _c})
        elif isinstance(operand, Add):
            _b = self.operands[idx].operands
            _j = _b.num_elements()
            return distribute_through_sum.instantiate(
                {i: _i, j: _j, k: _k, a: _a, b: _b, c: _c})
        elif isinstance(operand, Abs) and isinstance(operand.operand, Add):
            # For example,
            # x * |a + b + c| * y * z = |x*a*y*z + x*b*y*z + x*c*y*z|
            # if x, y, and z are non-negative.
            _b = self.operands[idx].operand.operands
            _j = _b.num_elements()
            equiv = distribute_through_abs_sum.instantiate(
<<<<<<< HEAD
                {i: _i, j: _j, k: _k, a: _a, b: _b, c: _c})
            # As a convenient "side-effect" of this derivation,
            # if we know that the original was positive,
            # so is the new one.
            if all(InSet(operand, RealPos).proven() for 
=======
                {i: _i, j: _j, k: _k, a: _a, b: _b, c: _c},
                assumptions=assumptions)
            # As a convenient "side-effect" of this derivation,
            # if we know that the original was positive,
            # so is the new one.
            if all(InSet(operand, RealPos).proven(assumptions) for
>>>>>>> 5e12168a
                   operand in self.operands):
                InSet(self, RealPos).prove()
            return equiv
        elif isinstance(operand, Div):
            raise NotImplementedError("Mult.distribution must be updated "
                                      "for Div case.")
            '''
            eqn = frac_in_prod.instantiate(
                    {w_multi:self.operands[:idx],
                     x:self.operands[idx].operands[0],
                     y:self.operands[idx].operands[1],
                     z_multi:self.operands[idx+1:]}, assumptions=assumptions)
            try:
                # see if the numerator can simplify (e.g., with a one factor)
                numer_simplification = eqn.rhs.numerator.simplification(
                        assumptions=assumptions)
                dummy_var = eqn.safe_dummy_var()
                return numer_simplification.sub_right_side_into(
                        Equals(eqn.lhs, frac(dummy_var, eqn.rhs.denominator)),
                               dummy_var)
            except:
                return eqn
            '''
        elif isinstance(operand, Sum):
            raise NotImplementedError("Mult.distribution must be updated "
                                      "for Sum case.")
            '''
            y_multi_sub = operand.indices
            Pop, Pop_sub = Function(P, operand.indices), operand.summand
            S_sub = operand.domain
            x_dummy, z_dummy = self.safe_dummy_vars(2)
            spec1 = distribute_through_summation.instantiate(
                    {Pop:Pop_sub, S:S_sub, y_multi:y_multi_sub,
                     x_multi:Etcetera(Multi_variable(x_dummy)),
                     z_multi:Etcetera(Multi_variable(z_dummy))},
                     assumptions=assumptions)
            return spec1.derive_conclusion().instantiate(
                    {Etcetera(Multi_variable(x_dummy)):self.operands[:idx],
                     Etcetera(Multi_variable(z_dummy)):self.operands[idx+1:]},
                     assumptions=assumptions)
            '''
        else:
            raise Exception(
                "Unsupported operand type to distribute over: " +
                str(operand.__class__))

    @equality_prover('factorized', 'factor')
    def factorization(self, the_factor_or_index, pull="left",
                      group_factor=True, group_remainder=False,
                      **defaults_config):
        '''
        Return the proven factorization (equality with the factored
        form) from pulling "the_factor" from this product to the "left"
        or "right".  If there are multiple occurrences, the first
        occurrence is used.  If group_factor is True and the_factor is
        a product, these operands are grouped together as a sub-product.
        If group_remainder is True and there are multiple remaining
        operands (those not in "the_factor"), then these remaining
        '''
        expr = self
        eq = TransRelUpdater(expr)
        if the_factor_or_index == self:
            return eq.relation  # self = self
        if isinstance(the_factor_or_index, int):
            idx, num = the_factor_or_index, 1
            the_factor = self.operands[idx]
        else:
            the_factor = the_factor_or_index
            idx, num = self.index(the_factor, also_return_num=True)
        expr = eq.update(self.group_commutation(
            idx, 0 if pull == 'left' else -num, length=num,
            preserve_expr=the_factor))
        if group_factor and num > 1:
            # use 0:num type of convention like standard python
<<<<<<< HEAD
            if pull == 'left':  
                expr = eq.update(expr.association(
                        0, num, preserve_all=True))
=======
            if pull == 'left':
                expr = eq.update(expr.association(0, num,
                                                  assumptions=assumptions))
>>>>>>> 5e12168a
            elif pull == 'right':
                expr = eq.update(expr.association(
                        -num, num, preserve_all=True))
        if group_remainder and self.operands.num_entries() - num > 1:
            # if the factor has been group, effectively there is just 1
            # factor operand now
            num_factor_operands = 1 if group_factor else num
<<<<<<< HEAD
            num_remainder_operands = (self.operands.num_entries() - 
                                      num_factor_operands)
            if pull == 'left':
                expr = eq.update(expr.association(
                        num_factor_operands, num_remainder_operands,
                        preserve_all=True))
=======
            num_remainder_operands = (
                    self.operands.num_entries() - num_factor_operands)
            if pull == 'left':
                expr = eq.update(expr.association(
                        num_factor_operands, num_remainder_operands,
                        assumptions=assumptions))
>>>>>>> 5e12168a
            elif pull == 'right':
                expr = eq.update(expr.association(
                        0, num_remainder_operands, preserve_all=True))
        return eq.relation

    @equality_prover('combined_exponents', 'combine_exponents')
    def exponent_combination(self, start_idx=None, end_idx=None,
<<<<<<< HEAD
                             **defaults_config):
=======
                             simplify_exp=True, simplify_base=True,
                             reductions=None, assumptions=USE_DEFAULTS):
>>>>>>> 5e12168a
        '''
        Derive and return this Mult expression equated to the
        expression in which some or all of the exponential factors
        with common bases have been combined, or all or some of the
        exponential factors with common exponents have been combined.
        For example:
        |- a^b a^c    = a^{b+c},
        |- a^b a^{-c} = a^{b-c},
        |- a^b a      = a^{b+1},
        |- a a^b      = a^{1+b},
        |- a^c b^c    = (a b)^c.
        This also should work more generally with more than 2 factors,
        for example taking a^b a^c a^d to
        |- (a^b a^c a^d) = a^{b+c+d}.
        The start_idx and end_idx can be used to apply the process to
        a contiguous subset of factors within a larger set of factors.
        Automatically attempts to reduce the resulting new exponent sum
        or new base product, unless the simplify_exp or simplify_base
        flags set to False, and will consider user-supplied reductions
        in doing so.
        Planned but not implemented: allow user to specify non-
        contiguous factors to combine. For example, given self as
        a^b a^c b^a a^d
        allow user to specify indices 0, 1, 3 to produce something like
        |- a^{b+c+d} b^a
        '''
        from proveit import ExprRange, free_vars
        from proveit.logic import And
        from proveit.numbers.exponentiation import (
            product_of_posnat_powers, products_of_posnat_powers,
            product_of_pos_powers, products_of_pos_powers,
            product_of_real_powers, products_of_real_powers,
            product_of_complex_powers, products_of_complex_powers)
        from proveit.numbers.exponentiation import (
            add_one_right_in_exp, add_one_left_in_exp,
            add_one_left_in_exp_poss_zero_base)
        from proveit.numbers import Exp

        if reductions is None:
            reductions = []

        error_msg = ""

        # If the start_idx and/or end_idx has been specified
        if start_idx is not None or end_idx is not None:
<<<<<<< HEAD
            association = self.association(start_idx, end_idx, 
                                           preserve_all=True)
            inner_expr = association.rhs.inner_expr().factors[start_idx]
            combination = inner_expr.exponent_combination()
            return association.apply_transitivity(combination)
        # if all(isinstance(factor, Sqrt) for factor in self.factors):
        #     # combine the square roots into one square root
        #     factor_bases = [factor.base for factor in self.factors]
        #     return prod_of_sqrts.instantiate({x_multi:factor_bases},
        #                                   assumptions=assumptions)
        # the following sqrt instantiation modified by wdc on 2/29/2020
        # based on the above-commented-out code (kept here temporarily
        # until we're sure this works ok)
=======

            # Compensate for potential missing indices in this block:
            # omission of either start or end idx defaults to a pair
            # of contiguous multiplicands
            if end_idx is None:
                end_idx = min(start_idx + 1, self.factors.num_entries())
            elif start_idx is None:
                start_idx = max(0, end_idx - 1)

            assoc_length = end_idx - start_idx + 1

            # associate the factors intended for combination
            # warning: 2nd arg of association fxn is length not index
            grouped = self.association(start_idx, assoc_length,
                                       assumptions=assumptions)
            # isolate the targeted factors and combine them as desired
            # using call to this same method
            inner_combination = (
                    grouped.rhs.factors[start_idx].
                    exponent_combination(reductions=reductions,
                                         assumptions=assumptions))
            # substitute the combined factors back into the
            # grouped expression and return the deduced equality
            return inner_combination.sub_right_side_into(
                    grouped, assumptions=assumptions)

        # Else neither the start_idx nor the end_idx has been specified,
        # indicating we intend to combine all possible factors, either:
        # (1) all like-bases combined with a single exponent, such as
        #     a^b a^c a^d = a^{b+c+d},
        # OR
        # (2) all like-exponents
        #     a^z b^z c^z = (abc)^z
        # for the moment assuming we have all exponential factors of
        # the form Exp(a, b) instead of something like a^b * a
        if (all(isinstance(factor, Exp) for factor in self.factors)):

            factor_bases = [factor.base for factor in self.factors]
            factor_exponents = [factor.exponent for factor in self.factors]
            from proveit.numbers.exponentiation import (
                    products_of_complex_powers)

            # (1) all same bases to combine with a single exponent,
            # such as a^b a^c a^d = a^{b+c+d}
            if len(set(factor_bases)) == 1:
                # Create some (possible) reduction formulas for the
                # combined exponents expression which will then be passed
                # through to the instantiation as "reductions" for
                # simpifying the final form of the new exponent(s).
                # If the (supposed) reduction is trivial (like |– x = x),
                # the instantiation process itself will ignore or
                # eventually eliminate it.
                if (simplify_exp):
                    new_exp_simplified = (
                        Add(*factor_exponents).simplification(
                            shallow=True, assumptions=assumptions))
                    reductions = [*reductions, new_exp_simplified]

                _m_sub = num(len(factor_exponents))
                _a_sub = factor_bases[0]
                _b_sub = factor_exponents
                try:
                    return products_of_complex_powers.instantiate(
                            {m: _m_sub, a: _a_sub, b: _b_sub},
                            reductions=reductions, assumptions=assumptions)
                except Exception as the_exception:
                    # something went wrong
                    error_msg = (
                            error_msg +
                            "All factors appeared to have same base, but "
                            "attempt failed with error message: \n" +
                            str(the_exception))
                    pass

            # (2) all same exponent to combine with a single base,
            # such as a^d b^d c^d = (a b c)^d.
            # Less common but sometimes useful.
            if len(set(factor_exponents)) == 1:
                # Create some (possible) reduction formulas for the
                # combined bases expression which will then be passed
                # through to the instantiation as "reductions" for
                # simpifying the final form of the new exponent(s).
                # If the (supposed) reduction produced is trivial
                # (like |– x = x), the instantiation process itself
                # will ignore or eventually eliminate it.
                if (simplify_base):
                    new_base_simplified = (
                        Mult(*factor_bases).simplification(
                            shallow=True, assumptions=assumptions))
                    reductions = [*reductions, new_base_simplified]

                # Same exponent: equate $a^c b^c = (a b)^c$
                # Combining the exponents in this case is the reverse
                # of disibuting an exponent.
                # will need to add a reductions to the distribution() method!
                _new_prod = Mult(*factor_bases)
                _new_exp = Exp(_new_prod, factor_exponents[0])
                try:
                    return (_new_exp.distribution(assumptions=assumptions).
                            derive_reversed(assumptions=assumptions))
                except Exception as the_exception:
                    # something went wrong; append to error message
                    error_msg = (
                            error_msg +
                            "All factors appeared to have the same exponent, "
                            "but attempt failed with error message: \n" +
                            str(the_exception)) + "\n"
                    pass
>>>>>>> 5e12168a

        exp_operand_msg = (
            'Combine exponents only implemented for a product '
            'of two exponentiated operands (or a simple variant)')

<<<<<<< HEAD
        if not self.operands.is_double() or not isinstance(
                self.operands[0], Exp) or not isinstance(
                self.operands[1], Exp):
            if (self.operands.is_double() and 
                    isinstance(self.operands[0], Exp) and 
                    self.operands[0].base == self.operands[1]):
                # Of the form a^b a
                return add_one_right_in_exp.instantiate(
                    {a: self.operands[1], b: self.operands[0].exponent},
                    ).derive_reversed()
            elif (self.operands.is_double() and 
                      isinstance(self.operands[1], Exp) and 
                      self.operands[1].base == self.operands[0]):
                # Of the form a a^b
                return add_one_left_in_exp.instantiate(
                    {a: self.operands[0], b: self.operands[1].exponent},
                    ).derive_reversed()
=======
        # I wonder if we might simply take any non-exp factor a and
        # convert it to Exp(a, one) (i.e. a^1). This might simplify
        # the process, making things a bit more mechanical ....

        if (not self.operands.is_double()
                or not isinstance(self.operands[0], Exp)
                or not isinstance(self.operands[1], Exp)):

            if (self.operands.is_double()
                    and isinstance(self.operands[0], Exp)
                    and self.operands[0].base == self.operands[1]):
                # self is of the form: (a^b) a

                # Create some (possible) reduction formulas for the
                # combined exponents expression which will then be
                # passed through to the instantiation as "reductions"
                # for simpifying the final form of the new exponent(s).
                # If the (supposed) reduction produced is trivial,
                # like |– x = x, the instantiation process itself will
                # ignore or eventually eliminate it.
                if (simplify_exp):
                    new_exp_simplified = (
                        Add(self.operands[0].exponent, one).simplification(
                            shallow=True, assumptions=assumptions))
                    reductions = reductions + [new_exp_simplified]

                return add_one_right_in_exp.instantiate(
                    {a: self.operands[1], b: self.operands[0].exponent},
                    reductions=reductions, assumptions=assumptions)

            elif (self.operands.is_double() and
                  isinstance(self.operands[1], Exp) and
                  self.operands[1].base == self.operands[0]):
                # self is of the form: a (a^b)

                # Create some (possible) reduction formulas for the
                # combined exponents expression which will then be
                # passed through to the instantiation as "reductions"
                # for simpifying the final form of the new exponent(s).
                # If the (supposed) reduction produced is trivial,
                # like |– x = x, the instantiation process itself will
                # ignore or eventually eliminate it.
                if (simplify_exp):
                    new_exp_simplified = (
                        Add(one, self.operands[1].exponent).simplification(
                            shallow=True, assumptions=assumptions))
                    reductions = reductions + [new_exp_simplified]

                try: # case where base a != 0
                    return add_one_left_in_exp.instantiate(
                        {a: self.operands[0], b: self.operands[1].exponent},
                        reductions=reductions, assumptions=assumptions)
                except Exception as the_exception:
                    # case where base might be 0 but exponent != 0
                    return add_one_left_in_exp_poss_zero_base.instantiate(
                        {a: self.operands[0], b: self.operands[1].exponent},
                        reductions=reductions, assumptions=assumptions)


>>>>>>> 5e12168a
            raise NotImplementedError(
                "Accumulated error_msg: " + error_msg + "\n"
                "Need to better implement degenerate cases "
                "of a^b*a and a*a^b.")
            # raise ValueError(exp_operand_msg)

        # More complex efforts if code above does not catch the
        # specific instance. The code below remains from earlier.
        # ============================================================
        # Create a list of bases and ranges of bases,
        # and a list of exponents and ranges of exponents,
        # and determine if all of the represented bases are the same
        # or if all of the represented exponents are the same.
        # For example,
        #   (a_1^c * ... * a_n^c * b^c)
        # would result in:
        #   same_base=False, same_exponent=c,
        #   operand_bases = [a_1, ..., a_n, b]
        #   operand_exonents = [c, ..n repeats.. c, c]
        operand_bases = []
        operand_exponents = []
        same_base = None
        same_exponent = None
        for operand in self.operands:
            if isinstance(operand, ExprRange):
                if not isinstance(operand.body, Exp):
                    raise ValueError(exp_operand_msg)
                operand_bases.append(operand.mapped_range(
                    lambda exponential: exponential.base))
                operand_exponents.append(operand.mapped_range(
                    lambda exponential: exponential.exponent))
                base = operand_bases.innermost_body()
                exponent = operand_exponents.innermost_body()
                operand_parameters = operand.parameters()
                if not free_vars(base, err_inclusively=True).isdisjoint(
                        operand_parameters):
                    # Can't have the same base unless the base
                    # is independent of range parameters.
                    same_base = False
                if not free_vars(exponent, err_inclusively=True).isdisjoint(
                        operand_parameters):
                    # Can't have the same exponent unless the exponent
                    # is independent of range parameters.
                    same_exponent = False
            else:
                if not isinstance(operand, Exp):
                    raise ValueError(exp_operand_msg)
                base = operand.base
                exponent = operand.exponent
                operand_bases.append(base)
                operand_exponents.append(exponent)
            if same_base is None:
                same_base = base
            elif same_base != base:
                # Not all bases are the same
                same_base = False
            if same_exponent is None:
                same_exponent = base
            elif same_exponent != base:
                # Not all exponents are the same
                same_exponent = False

        if same_base not in (None, False):
            # Same base: a^b a^c = a^{b+c}$, or something similar

            # Find out the known type of the exponents.
            possible_exponent_types = [NaturalPos, RealPos, Real,
                                       Complex]
            for exponent in operand_exponents:
                while len(possible_exponent_types) > 1:
                    exponent_type = possible_exponent_types[0]
                    if isinstance(exponent, ExprRange):
                        in_sets = exponent.mapped_range(
                            lambda exp_range_body:
                            InSet(exp_range_body, exponent_type))
                        if And(in_sets).proven():
                            # This type is known for these exponents.
                            break
                    else:
                        if InSet(exponent, exponent_type).proven():
                            # This type is known for this exponent.
                            break
                    # We've eliminated a type from being known.
                    possible_exponent_types.pop(0)
            known_exponent_type = possible_exponent_types[0]

            if known_exponent_type == NaturalPos:
                if self.operands.is_double():
                    _m, _n = operand_exponents
                    return product_of_posnat_powers.instantiate(
                        {a: same_base, m: _m, n: _n})
                else:
                    _k = ExprTuple(*operand_exponents)
                    _m = _k.num_elements()
                    return products_of_posnat_powers.instantiate(
                        {a: same_base, m: _m, k: _k})
            else:
                if self.operands.is_double():
                    _b, _c = operand_exponents
                    if known_exponent_type == RealPos:
                        thm = product_of_pos_powers
                    elif known_exponent_type == Real:
                        thm = product_of_real_powers
                    else:  # Complex is default
                        thm = product_of_complex_powers
                    return thm.instantiate({a: same_base, b: _b, c: _c})
                else:
                    _b = ExprTuple(*operand_exponents)
                    _m = _b.num_elements()
                    if known_exponent_type == RealPos:
                        thm = products_of_pos_powers  # plural products
                    elif known_exponent_type == Real:
                        thm = products_of_real_powers  # plural products
                    else:  # Complex is default
                        thm = products_of_complex_powers
                    return thm.instantiate({m: _m, a: same_base, b: _b})

        elif same_exponent not in (None, False):
            # Same exponent: equate $a^c b^c = (a b)^c$
            # Combining the exponents in this case is the reverse
            # of disibuting an exponent.
            prod = Mult(*operand_bases)
            exp = Exp(prod, same_exponent)
            return exp.distribution().derive_reversed()
        raise ValueError('Product is not in a correct form to '
                         'combine exponents: ' + str(self))

    @equality_prover('commuted', 'commute')
    def commutation(self, init_idx=None, final_idx=None, **defaults_config):
        '''
<<<<<<< HEAD
        Given numerical operands, deduce that this expression is equal
        to a form in which the operand at index init_idx has been moved
        to final_idx.
        For example, (a + b + ... + y + z) = (a + ... + y + b + z)
=======
        Given numerical operands, deduce that this expression is
        equal to a form in which the operand at index init_idx has
        been moved to final_idx. For example,
            (a + b + ... + y + z) = (a + ... + y + b + z)
>>>>>>> 5e12168a
        via init_idx = 1 and final_idx = -2.
        '''
        from . import commutation, leftward_commutation, rightward_commutation
        return apply_commutation_thm(
            self, init_idx, final_idx, commutation,
            leftward_commutation, rightward_commutation)

    @equality_prover('group_commuted', 'group_commute')
    def group_commutation(self, init_idx, final_idx, length,
                          disassociate=True, **defaults_config):
        '''
<<<<<<< HEAD
        Given numerical operands, deduce that this expression is equal
        to a form in which the operands at indices 
        [init_idx, init_idx+length) have been moved to 
        [final_idx. final_idx+length).
        It will do this by performing association first.
        If disassocate is True, it will be disassociated afterwards.
=======
        Given numerical operands, deduce that this expression is
        equal to a form in which the operands at indices
        [init_idx, init_idx+length) have been moved to
        [final_idx. final_idx+length).
        It will do this by performing association first.
        If disassociate is True, it will be disassociated afterwards.
>>>>>>> 5e12168a
        '''
        return group_commutation(
            self, init_idx, final_idx, length, disassociate=disassociate)

    @equality_prover('associated', 'associate')
    def association(self, start_idx, length, **defaults_config):
        '''
<<<<<<< HEAD
        Given numerical operands, deduce that this expression is equal 
        to a form in which operands in the
        range [start_idx, start_idx+length) are grouped together.
        For example, (a * b * ... * y * z) = 
            (a * b ... * (l * ... * m) * ... * y * z)
=======
        Given numerical operands, deduce that this expression is equal
        to a form in which operands in the range
            [start_idx, start_idx+length)
        are grouped together. For example,
            (a + b + ... + y + z) =
            (a + b ... + (l + ... + m) + ... + y + z)
>>>>>>> 5e12168a
        '''
        from . import association
        return apply_association_thm(
            self, start_idx, length, association)

    @equality_prover('disassociated', 'disassociate')
    def disassociation(self, idx, **defaults_config):
        '''
<<<<<<< HEAD
        Given numerical operands, deduce that this expression is equal 
        to a form in which the operand
        at index idx is no longer grouped together.
        For example, (a * b ... * (l * ... * m) * ... * y* z)
            = (a * b * ... * y * z)
=======
        Given numerical operands, deduce that this expression is
        equal to a form in which the operand at index idx is no
        longer grouped together. For example,
        (a + b ... + (l + ... + m) + ... + y+ z) = (a + b + ... + y + z)
>>>>>>> 5e12168a
        '''
        from . import disassociation
        return apply_disassociation_thm(self, idx, disassociation)

<<<<<<< HEAD
    @relation_prover
    def bound_via_operand_bound(self, operand_relation, **defaults_config):
        '''
        Alias for bound_via_factor_bound.
        Also see NumberOperation.deduce_bound.
        '''
        return self.bound_via_factor_bound(operand_relation)

    @relation_prover
    def bound_via_factor_bound(self, factor_relation, **defaults_config):
        '''
        Deduce a bound of this multiplication via the bound on
        one of its factors.  For example
            a*b*c*d < a*z*c*d   given   b < z and a, c, d positive.

        Also see NumberOperation.deduce_bound.
        '''
=======
    def deduce_bound(self, factor_relation_or_relations,
                     assumptions=USE_DEFAULTS):
        from proveit.numbers import NumberOrderingRelation
        expr = self
        eq = TransRelUpdater(expr, assumptions)
        if (isinstance(factor_relation_or_relations, Judgment) or
                isinstance(factor_relation_or_relations,
                           NumberOrderingRelation)):
            # Just a single relation.
            factor_relations = [factor_relation_or_relations]
        else:
            factor_relations = factor_relation_or_relations
        for factor_relation in factor_relations:
            expr = eq.update(expr.deduce_bound_by_factor(
                    factor_relation, assumptions=assumptions))
        assert eq.relation.lhs == self
        return eq.relation

    def deduce_bound_by_factor(self, factor_relation,
                               assumptions=USE_DEFAULTS):
>>>>>>> 5e12168a
        from proveit.numbers import (zero, NumberOrderingRelation,
                                     Less, greater, greater_eq)
        if isinstance(factor_relation, Judgment):
            factor_relation = factor_relation.expr
        if not isinstance(factor_relation, NumberOrderingRelation):
            raise TypeError("'factor_relation' expected to be a number "
                            "relation (<, >, ≤, or ≥)")
        idx = None
        for side in factor_relation.operands:
            try:
                idx, num = self.index(side, also_return_num=True)
                break
            except ValueError:
                pass
        if idx is None:
            raise TypeError("'factor_relation' expected to be a relation "
                            "for one of the factors; neither factor of %s "
                            "appears in the %s relation."
                            % (self, factor_relation))
        expr = self
        eq = TransRelUpdater(expr)
        if num > 1:
            expr = eq.update(expr.association(idx, num))
        if expr.operands.is_double():
            # Handle the binary cases.
            assert 0 <= idx < 2
            if idx == 0:
                relation = factor_relation.right_mult_both_sides(
                        expr.factors[1])
            elif idx == 1:
                relation = factor_relation.left_mult_both_sides(
                        expr.factors[0])
            expr = eq.update(relation)
        else:
            thm = None
<<<<<<< HEAD
            if (isinstance(factor_relation, Less) and 
                    all(greater(factor, zero).proven() for
=======
            if (isinstance(factor_relation, Less) and
                    all(greater(factor, zero).proven(assumptions) for
>>>>>>> 5e12168a
                        factor in self.factors)):
                # We can use the strong bound.
                from . import strong_bound_via_factor_bound
                thm = strong_bound_via_factor_bound
            elif all(greater_eq(factor, zero).proven() for
                     factor in self.factors):
                # We may only use the weak bound.
                from . import weak_bound_via_factor_bound
                thm = weak_bound_via_factor_bound
            if thm is not None:
                _a = self.factors[:idx]
                _b = self.factors[idx+1:]
                _i = _a.num_elements()
                _j = _b.num_elements()
                _x = factor_relation.normal_lhs
                _y = factor_relation.normal_rhs
                expr = eq.update(thm.instantiate(
                        {i: _i, j: _j, a: _a, b: _b, x: _x, y: _y}))
            else:
                # Not so simple.  Let's make it simpler by
                # factoring it into a binary multiplication.
                expr = eq.update(expr.factorization(
<<<<<<< HEAD
                        idx, pull='left', group_factor=True, 
                        group_remainder=True))
                expr = eq.update(expr.bound_via_factor_bound(factor_relation))
=======
                        idx, pull='left', group_factor=True,
                        group_remainder=True, assumptions=assumptions))
                expr = eq.update(expr.deduce_bound_by_factor(
                        factor_relation, assumptions=assumptions))
>>>>>>> 5e12168a
                # Put things back as the were before the factorization.
                if isinstance(expr.factors[1], Mult):
                    expr = eq.update(expr.disassociation(1))
                if idx != 0:
                    expr = eq.update(expr.commutation(0, idx))
        if num > 1 and isinstance(expr.factors[idx], Mult):
<<<<<<< HEAD
            expr = eq.update(expr.disassociation(idx))            
=======
            expr = eq.update(expr.disassociation(idx, assumptions))
>>>>>>> 5e12168a
        relation = eq.relation
        if relation.lhs != self:
            relation = relation.with_direction_reversed()
        assert relation.lhs == self
        return relation

<<<<<<< HEAD
    @relation_prover
    def deduce_positive(self, **defaults_config):
        '''
        Deduce that this product is greater than zero.
        '''
        from proveit.numbers import RealPos, zero, greater
        InSet(self, RealPos).prove()
        return greater(self, zero).prove()
=======
    def deduce_positive(self, assumptions=USE_DEFAULTS):
        # Deduce that this absolute value is greater than zero
        # given its argument is not equal zero.
        from proveit.numbers import RealPos, zero, greater
        InSet(self, RealPos).prove(assumptions)
        return greater(self, zero).prove(assumptions)


# Register these expression equivalence methods:
InnerExpr.register_equivalence_method(
    Mult,
    'one_elimination',
    'eliminated_one',
    'eliminate_one')
InnerExpr.register_equivalence_method(
    Mult,
    'one_eliminations',
    'eliminated_ones',
    'eliminate_ones')
InnerExpr.register_equivalence_method(
    Mult,
    'deep_one_eliminations',
    'deep_eliminated_ones',
    'deep_eliminate_ones')
InnerExpr.register_equivalence_method(
    Mult, 'commutation', 'commuted', 'commute')
InnerExpr.register_equivalence_method(
    Mult,
    'group_commutation',
    'group_commuted',
    'group_commute')
InnerExpr.register_equivalence_method(
    Mult, 'association', 'associated', 'associate')
InnerExpr.register_equivalence_method(
    Mult,
    'disassociation',
    'disassociated',
    'disassociate')
InnerExpr.register_equivalence_method(
    Mult, 'distribution', 'distributed', 'distribute')
InnerExpr.register_equivalence_method(
    Mult, 'factorization', 'factorized', 'factor')
InnerExpr.register_equivalence_method(
    Mult,
    'exponent_combination',
    'combined_exponents',
    'combine_exponents')
InnerExpr.register_equivalence_method(
    Mult,
    'cancelation',
    'canceled',
    'cancel')
>>>>>>> 5e12168a
<|MERGE_RESOLUTION|>--- conflicted
+++ resolved
@@ -1,13 +1,7 @@
-<<<<<<< HEAD
 from proveit import (defaults, Literal, Operation, USE_DEFAULTS, ExprTuple,
-                     Judgment, ProofFailure, InnerExpr, 
+                     Judgment, ProofFailure, InnerExpr,
                      prover, relation_prover, equality_prover,
                      SimplificationDirectives)
-=======
-from proveit import (Literal, Operation, USE_DEFAULTS, ExprTuple,
-                     Judgment, ProofFailure, InnerExpr)
-from proveit import a, b, c, d, e, i, j, k, m, n, w, x, y, z
->>>>>>> 5e12168a
 from proveit.logic import Equals, InSet
 from proveit.numbers import one, Add, num
 from proveit.numbers.number_sets import (Integer, Natural, NaturalPos, Real,
@@ -182,9 +176,9 @@
         expression assuming the operands have been simplified or
         raises an EvaluationError or ProofFailure (e.g., if appropriate
         number set membership has not been proven).
-        
+
         Handle the trivial case of a zero factor or do pairwise
-        evaluation after simplifying negations and eliminating one 
+        evaluation after simplifying negations and eliminating one
         factors.
         '''
         from . import mult_zero_left, mult_zero_right, mult_zero_any
@@ -195,8 +189,8 @@
         if self.operands.num_entries() == 0:
              # Multiplication with no operands is equal to 1.
             return empty_mult
-                
-        # First check for any zero factors 
+
+        # First check for any zero factors
         # -- quickest way to do an evaluation.
         try:
             zero_idx = self.operands.index(zero)
@@ -217,10 +211,10 @@
             # Without a zero factor, shallow evaluation of Mult is only
             # viable if the operands are all irreducible.
             raise EvaluationError(self)
-        
+
         if self.operands.is_single():
              # Multiplication with 1 operand is just that operand
-            return unary_mult_reduction.instantiate({a:self.operands[0]})        
+            return unary_mult_reduction.instantiate({a:self.operands[0]})
 
         expr = self
 
@@ -253,26 +247,19 @@
     @equality_prover('shallow_simplified', 'shallow_simplify')
     def shallow_simplification(self, **defaults_config):
         '''
-<<<<<<< HEAD
         Returns a proven simplification equation for this Mult
         expression assuming the operands have been simplified.
-        
+
         Deals with disassociating any nested multiplications,
         simplifying negations, and factors of one, in that order.
         Factors of 0 are dealt with in shallow_evaluation.
-=======
-        Derive and return this multiplication expression equated with
-        a simpler form. Deals with disassociating any nested
-        multiplications,simplifying negations, and factors of one, in
-        that order. do_reduced_evaluation deals with factors of 0.
->>>>>>> 5e12168a
         '''
         from . import unary_mult_reduction
-        
+
         if self.operands.is_single():
              # Multiplication with 1 operand is just that operand
             return unary_mult_reduction.instantiate(
-                    {a:self.operands[0]}, auto_simplify=False)     
+                    {a:self.operands[0]}, auto_simplify=False)
 
         expr = self
         # for convenience updating our equation
@@ -320,15 +307,9 @@
 
         expr = self
 
-<<<<<<< HEAD
-        # A convenience to allow successive update to the equation via 
+        # A convenience to allow successive update to the equation via
         # transitivities (starting with self=self).
         eq = TransRelUpdater(self)
-=======
-        # A convenience to allow successive update to the equation
-        # via transitivities. (starting with self=self).
-        eq = TransRelUpdater(self, assumptions)
->>>>>>> 5e12168a
 
         # Work in reverse order so indices don't need to be updated.
         for rev_idx, operand in enumerate(reversed(self.operands.entries)):
@@ -387,15 +368,9 @@
 
         expr = self
 
-<<<<<<< HEAD
         # A convenience to allow successive update to the equation via transitivities.
         # (starting with self=self).
         eq = TransRelUpdater(self)
-=======
-        # A convenience to allow successive updates to the equation
-        # via transitivities. (starting with self=self).
-        eq = TransRelUpdater(self, assumptions)
->>>>>>> 5e12168a
 
         # Work in reverse order so indices don't need to be updated.
         for rev_idx, operand in enumerate(reversed(self.operands.entries)):
@@ -466,15 +441,9 @@
         from proveit.numbers import Div
         expr = self
 
-<<<<<<< HEAD
-        # A convenience to allow successive update to the equation via 
+        # A convenience to allow successive update to the equation via
         # transitivities (starting with self=self).
         eq = TransRelUpdater(self)
-=======
-        # A convenience to allow successive updates to the equation
-        # via transitivities. (starting with self=self).
-        eq = TransRelUpdater(self, assumptions)
->>>>>>> 5e12168a
 
         # Eliminate any ones "deeply".  Ones can be eliminated without
         # any cancelation.
@@ -501,7 +470,7 @@
 
         for numer_factor in numer_factors:
             if numer_factor in denom_factors_set:
-                expr = eq.update(expr.cancelation(numer_factor, 
+                expr = eq.update(expr.cancelation(numer_factor,
                                                   preserve_all=True))
                 denom_factors_set.remove(numer_factor)
 
@@ -554,13 +523,8 @@
             set(denom_occurrence_indices))
         if len(intersection_indices) > 0:
             idx = sorted(intersection_indices)[0]
-<<<<<<< HEAD
             eq.update(expr.inner_expr().factors[idx].cancellation(
                 term_to_cancel))
-=======
-            eq.update(expr.inner_expr().factors[idx].cancelation(
-                term_to_cancel, assumptions=assumptions))
->>>>>>> 5e12168a
             return eq.relation
 
         # Handle the special case of two neighboring factors which
@@ -679,13 +643,7 @@
                             canceling_numer_expr.factors.is_double())
                     _e = canceling_numer_expr.factors[1]
                 cancelation = mult_frac_cancel_denom_left.instantiate(
-<<<<<<< HEAD
                     {a: _a, b: _b, c: _c, d: _d, e: _e})
-=======
-                    {a: _a, b: _b, c: _c, d: _d, e: _e},
-                    assumptions=assumptions)
-
->>>>>>> 5e12168a
             # Eliminate ones in the cancelation; it should now
             # match with the expression where we have already
             # eliminated ones.
@@ -711,13 +669,8 @@
             expr = eq.update(expr.inner_expr().association(
                 left_idx, 2))
             expr = eq.update(
-<<<<<<< HEAD
                 expr.inner_expr().factors[left_idx].cancellation(
                     term_to_cancel))
-=======
-                expr.inner_expr().factors[left_idx].cancelation(
-                    term_to_cancel, assumptions=assumptions))
->>>>>>> 5e12168a
             if isinstance(expr.factors[left_idx], Mult):
                 expr = eq.update(
                     expr.inner_expr().disassociation(left_idx))
@@ -731,32 +684,11 @@
         numer_idx = numer_occurrence_indices[0]
         denom_idx = denom_occurrence_indices[0]
         expr = eq.update(
-<<<<<<< HEAD
             expr.inner_expr().commutation(denom_idx, numer_idx))
         expr = eq.update(expr.inner_expr().cancelation(term_to_cancel))
         if expr.factors.num_entries() < self.factors.num_entries():
             # It must have been a complete cancelation, so no
             # reason to move anything back.
-=======
-            expr.inner_expr().commutation(
-                denom_idx, numer_idx, assumptions=assumptions))
-        expr = eq.update(expr.inner_expr().cancelation(
-            term_to_cancel, assumptions=assumptions))
-
-        # Recursive cancelation process might return a 1, in which case
-        # the eq.relation will look like |- old = 1*(something),
-        # so check and simplify once more
-        if isinstance(expr, Mult):
-            if expr.factors[0] == one:
-                expr = eq.update(expr.inner_expr().deep_one_eliminations(
-                        assumptions=assumptions))
-
-        if ((not isinstance(expr, Mult)) or
-                expr.factors.num_entries() < self.factors.num_entries()):
-            # It must have been a complete cancelation, producing a
-            # single non-Mult element or a Mult with fewer factors,
-            # so no reason to move anything back.
->>>>>>> 5e12168a
             return eq.relation
 
         # If not already finished and returned, we should put things
@@ -765,72 +697,8 @@
             expr.inner_expr().commutation(numer_idx, denom_idx))
         return eq.relation
 
-<<<<<<< HEAD
     @equality_prover('converted_to_addition', 'convert_to_addition')
     def conversion_to_addition(self, **defaults_config):
-=======
-    def do_reduced_evaluation(self, assumptions=USE_DEFAULTS, **kwargs):
-        '''
-        Derive and return this multiplication expression equated with
-        an irreducible value. Handle the trivial case of a zero factor
-        or do pairwise evaluation after simplifying negations and
-        eliminating one factors.
-        '''
-        from . import mult_zero_left, mult_zero_right, mult_zero_any
-        from proveit.logic import is_irreducible_value, EvaluationError
-        from proveit.numbers import zero
-
-        # First check for any zero factors -- quickest way to do
-        # an evaluation.
-        try:
-            zero_idx = self.operands.index(zero)
-            if self.operands.is_double():
-                if zero_idx == 0:
-                    return mult_zero_left.instantiate(
-                        {x: self.operands[1]}, assumptions=assumptions)
-                else:
-                    return mult_zero_right.instantiate(
-                        {x: self.operands[0]}, assumptions=assumptions)
-            _a = self.operands[:zero_idx]
-            _b = self.operands[zero_idx + 1:]
-            _i = _a.num_elements(assumptions)
-            _j = _b.num_elements(assumptions)
-            return mult_zero_any.instantiate({i: _i, j: _j, a: _a, b: _b},
-                                             assumptions=assumptions)
-        except (ValueError, ProofFailure):
-            # No such "luck" regarding a simple multiplication by zero.
-            pass
-
-        expr = self
-
-        # A convenience to allow successive updates to the equation
-        # via transitivities. (starting with self=self).
-        eq = TransRelUpdater(self, assumptions)
-
-        # Simplify negations -- factor them out.
-        expr = eq.update(expr.neg_simplifications(assumptions))
-
-        if not isinstance(expr, Mult):
-            # The expression may have changed to a negation after doing
-            # neg_simplification.  Start the simplification of this new
-            # expression fresh at this point.
-            eq.update(expr.evaluation(assumptions))
-            return eq.relation
-
-        # Eliminate any factors of one.
-        expr = eq.update(expr.one_eliminations(assumptions))
-
-        if is_irreducible_value(expr):
-            return eq.relation  # done
-
-        if isinstance(expr, Mult) and expr.operands.num_entries() > 2:
-            eq.update(pairwise_evaluation(expr, assumptions))
-            return eq.relation
-
-        raise EvaluationError(self, assumptions)
-
-    def conversion_to_addition(self, assumptions=USE_DEFAULTS):
->>>>>>> 5e12168a
         '''
         From multiplication by an integer as the first factor,
         derive and return the equivalence of this multiplication
@@ -842,11 +710,7 @@
         else:
             raise ValueError(
                 "Cannot 'expand_as_addition' unless the first operand "
-<<<<<<< HEAD
                 "is a literal integer: %s" %str(self))
-=======
-                "is a literal integer: %s" % str(self))
->>>>>>> 5e12168a
 
         expr = self
         # for convenience updating our equation
@@ -895,61 +759,17 @@
                 raise ValueError("Factor is absent!")
         return (idx, num) if also_return_num else idx
 
-<<<<<<< HEAD
     @equality_prover('distributed', 'distribute')
     def distribution(self, idx=None, **defaults_config):
-=======
-    def pull(
-            self,
-            start_idx=None,
-            end_idx=None,
-            direction='left',
-            assumptions=USE_DEFAULTS):
-        '''
-        Pull a subset of consecutive operands,
-        self.operands[start_idx:end_idx],
-        to one side or another.
-        Returns the equality that equates self to this new version.
-        Give any assumptions necessary to prove that the operands
-        are in the Complex numbers so that the commutation theorem
-        is applicable.
-        '''
-        if direction == "left":  # pull the factor(s) to the left
-            if start_idx == 0 or start_idx is None:
-                return Equals(self, self).prove(
-                    assumptions)  # no move necessary
-            return self.group_commutation(
-                None, start_idx, start_idx, end_idx, assumptions=assumptions)
-        elif direction == "right":  # pull the factor(s) to the right
-            if end_idx == self.operands.num_entries() or end_idx is None:
-                return Equals(self, self).prove(
-                    assumptions)  # no move necessary
-            return self.group_commutation(
-                start_idx, end_idx, end_idx, None, assumptions=assumptions)
-        else:
-            raise ValueError(
-                "Invalid pull direction! "
-                "(Acceptable values are \"left\" and \"right\".)")
-
-    def distribution(self, idx=None, assumptions=USE_DEFAULTS):
->>>>>>> 5e12168a
         r'''
         Distribute through the operand at the given index.
         Returns the equality that equates self to this new version.
         Examples:
-<<<<<<< HEAD
             a (b + c + a) d = a b d + a c d + a a d
             a (b - c) d = a b d - a c d
             a \left(\sum_x f(x)\right c = \sum_x a f(x) c
         Give any assumptions necessary to prove that the operands are in
-        the Complex numbers so that the associative and commutation 
-=======
-            :math:`a (b + c + a) d = a b d + a c d + a a d`
-            :math:`a (b - c) d = a b d - a c d`
-            :math:`a \left(\sum_x f(x)\right c = \sum_x a f(x) c`
-        Give any assumptions necessary to prove that the operands are
-        in the Complex numbers so that the associative and commutation
->>>>>>> 5e12168a
+        the Complex numbers so that the associative and commutation
         theorems are applicable.
         '''
         from . import (distribute_through_sum, distribute_through_subtract,
@@ -969,11 +789,7 @@
         _i = _a.num_elements()
         _k = _c.num_elements()
         if (isinstance(operand, Add) and operand.operands.is_double()
-<<<<<<< HEAD
               and isinstance(operand.operands[1], Neg)):
-=======
-                and isinstance(operand.operands[0], Neg)):
->>>>>>> 5e12168a
             _j = _k
             _x = self.operands[idx].operands[0]
             _y = self.operands[idx].operands[1].operand
@@ -991,20 +807,11 @@
             _b = self.operands[idx].operand.operands
             _j = _b.num_elements()
             equiv = distribute_through_abs_sum.instantiate(
-<<<<<<< HEAD
                 {i: _i, j: _j, k: _k, a: _a, b: _b, c: _c})
             # As a convenient "side-effect" of this derivation,
             # if we know that the original was positive,
             # so is the new one.
-            if all(InSet(operand, RealPos).proven() for 
-=======
-                {i: _i, j: _j, k: _k, a: _a, b: _b, c: _c},
-                assumptions=assumptions)
-            # As a convenient "side-effect" of this derivation,
-            # if we know that the original was positive,
-            # so is the new one.
-            if all(InSet(operand, RealPos).proven(assumptions) for
->>>>>>> 5e12168a
+            if all(InSet(operand, RealPos).proven() for
                    operand in self.operands):
                 InSet(self, RealPos).prove()
             return equiv
@@ -1079,15 +886,9 @@
             preserve_expr=the_factor))
         if group_factor and num > 1:
             # use 0:num type of convention like standard python
-<<<<<<< HEAD
-            if pull == 'left':  
+            if pull == 'left':
                 expr = eq.update(expr.association(
                         0, num, preserve_all=True))
-=======
-            if pull == 'left':
-                expr = eq.update(expr.association(0, num,
-                                                  assumptions=assumptions))
->>>>>>> 5e12168a
             elif pull == 'right':
                 expr = eq.update(expr.association(
                         -num, num, preserve_all=True))
@@ -1095,21 +896,12 @@
             # if the factor has been group, effectively there is just 1
             # factor operand now
             num_factor_operands = 1 if group_factor else num
-<<<<<<< HEAD
-            num_remainder_operands = (self.operands.num_entries() - 
+            num_remainder_operands = (self.operands.num_entries() -
                                       num_factor_operands)
             if pull == 'left':
                 expr = eq.update(expr.association(
                         num_factor_operands, num_remainder_operands,
                         preserve_all=True))
-=======
-            num_remainder_operands = (
-                    self.operands.num_entries() - num_factor_operands)
-            if pull == 'left':
-                expr = eq.update(expr.association(
-                        num_factor_operands, num_remainder_operands,
-                        assumptions=assumptions))
->>>>>>> 5e12168a
             elif pull == 'right':
                 expr = eq.update(expr.association(
                         0, num_remainder_operands, preserve_all=True))
@@ -1117,12 +909,7 @@
 
     @equality_prover('combined_exponents', 'combine_exponents')
     def exponent_combination(self, start_idx=None, end_idx=None,
-<<<<<<< HEAD
                              **defaults_config):
-=======
-                             simplify_exp=True, simplify_base=True,
-                             reductions=None, assumptions=USE_DEFAULTS):
->>>>>>> 5e12168a
         '''
         Derive and return this Mult expression equated to the
         expression in which some or all of the exponential factors
@@ -1168,8 +955,7 @@
 
         # If the start_idx and/or end_idx has been specified
         if start_idx is not None or end_idx is not None:
-<<<<<<< HEAD
-            association = self.association(start_idx, end_idx, 
+            association = self.association(start_idx, end_idx,
                                            preserve_all=True)
             inner_expr = association.rhs.inner_expr().factors[start_idx]
             combination = inner_expr.exponent_combination()
@@ -1182,200 +968,28 @@
         # the following sqrt instantiation modified by wdc on 2/29/2020
         # based on the above-commented-out code (kept here temporarily
         # until we're sure this works ok)
-=======
-
-            # Compensate for potential missing indices in this block:
-            # omission of either start or end idx defaults to a pair
-            # of contiguous multiplicands
-            if end_idx is None:
-                end_idx = min(start_idx + 1, self.factors.num_entries())
-            elif start_idx is None:
-                start_idx = max(0, end_idx - 1)
-
-            assoc_length = end_idx - start_idx + 1
-
-            # associate the factors intended for combination
-            # warning: 2nd arg of association fxn is length not index
-            grouped = self.association(start_idx, assoc_length,
-                                       assumptions=assumptions)
-            # isolate the targeted factors and combine them as desired
-            # using call to this same method
-            inner_combination = (
-                    grouped.rhs.factors[start_idx].
-                    exponent_combination(reductions=reductions,
-                                         assumptions=assumptions))
-            # substitute the combined factors back into the
-            # grouped expression and return the deduced equality
-            return inner_combination.sub_right_side_into(
-                    grouped, assumptions=assumptions)
-
-        # Else neither the start_idx nor the end_idx has been specified,
-        # indicating we intend to combine all possible factors, either:
-        # (1) all like-bases combined with a single exponent, such as
-        #     a^b a^c a^d = a^{b+c+d},
-        # OR
-        # (2) all like-exponents
-        #     a^z b^z c^z = (abc)^z
-        # for the moment assuming we have all exponential factors of
-        # the form Exp(a, b) instead of something like a^b * a
-        if (all(isinstance(factor, Exp) for factor in self.factors)):
-
-            factor_bases = [factor.base for factor in self.factors]
-            factor_exponents = [factor.exponent for factor in self.factors]
-            from proveit.numbers.exponentiation import (
-                    products_of_complex_powers)
-
-            # (1) all same bases to combine with a single exponent,
-            # such as a^b a^c a^d = a^{b+c+d}
-            if len(set(factor_bases)) == 1:
-                # Create some (possible) reduction formulas for the
-                # combined exponents expression which will then be passed
-                # through to the instantiation as "reductions" for
-                # simpifying the final form of the new exponent(s).
-                # If the (supposed) reduction is trivial (like |– x = x),
-                # the instantiation process itself will ignore or
-                # eventually eliminate it.
-                if (simplify_exp):
-                    new_exp_simplified = (
-                        Add(*factor_exponents).simplification(
-                            shallow=True, assumptions=assumptions))
-                    reductions = [*reductions, new_exp_simplified]
-
-                _m_sub = num(len(factor_exponents))
-                _a_sub = factor_bases[0]
-                _b_sub = factor_exponents
-                try:
-                    return products_of_complex_powers.instantiate(
-                            {m: _m_sub, a: _a_sub, b: _b_sub},
-                            reductions=reductions, assumptions=assumptions)
-                except Exception as the_exception:
-                    # something went wrong
-                    error_msg = (
-                            error_msg +
-                            "All factors appeared to have same base, but "
-                            "attempt failed with error message: \n" +
-                            str(the_exception))
-                    pass
-
-            # (2) all same exponent to combine with a single base,
-            # such as a^d b^d c^d = (a b c)^d.
-            # Less common but sometimes useful.
-            if len(set(factor_exponents)) == 1:
-                # Create some (possible) reduction formulas for the
-                # combined bases expression which will then be passed
-                # through to the instantiation as "reductions" for
-                # simpifying the final form of the new exponent(s).
-                # If the (supposed) reduction produced is trivial
-                # (like |– x = x), the instantiation process itself
-                # will ignore or eventually eliminate it.
-                if (simplify_base):
-                    new_base_simplified = (
-                        Mult(*factor_bases).simplification(
-                            shallow=True, assumptions=assumptions))
-                    reductions = [*reductions, new_base_simplified]
-
-                # Same exponent: equate $a^c b^c = (a b)^c$
-                # Combining the exponents in this case is the reverse
-                # of disibuting an exponent.
-                # will need to add a reductions to the distribution() method!
-                _new_prod = Mult(*factor_bases)
-                _new_exp = Exp(_new_prod, factor_exponents[0])
-                try:
-                    return (_new_exp.distribution(assumptions=assumptions).
-                            derive_reversed(assumptions=assumptions))
-                except Exception as the_exception:
-                    # something went wrong; append to error message
-                    error_msg = (
-                            error_msg +
-                            "All factors appeared to have the same exponent, "
-                            "but attempt failed with error message: \n" +
-                            str(the_exception)) + "\n"
-                    pass
->>>>>>> 5e12168a
 
         exp_operand_msg = (
             'Combine exponents only implemented for a product '
             'of two exponentiated operands (or a simple variant)')
 
-<<<<<<< HEAD
         if not self.operands.is_double() or not isinstance(
                 self.operands[0], Exp) or not isinstance(
                 self.operands[1], Exp):
-            if (self.operands.is_double() and 
-                    isinstance(self.operands[0], Exp) and 
+            if (self.operands.is_double() and
+                    isinstance(self.operands[0], Exp) and
                     self.operands[0].base == self.operands[1]):
                 # Of the form a^b a
                 return add_one_right_in_exp.instantiate(
                     {a: self.operands[1], b: self.operands[0].exponent},
                     ).derive_reversed()
-            elif (self.operands.is_double() and 
-                      isinstance(self.operands[1], Exp) and 
+            elif (self.operands.is_double() and
+                      isinstance(self.operands[1], Exp) and
                       self.operands[1].base == self.operands[0]):
                 # Of the form a a^b
                 return add_one_left_in_exp.instantiate(
                     {a: self.operands[0], b: self.operands[1].exponent},
                     ).derive_reversed()
-=======
-        # I wonder if we might simply take any non-exp factor a and
-        # convert it to Exp(a, one) (i.e. a^1). This might simplify
-        # the process, making things a bit more mechanical ....
-
-        if (not self.operands.is_double()
-                or not isinstance(self.operands[0], Exp)
-                or not isinstance(self.operands[1], Exp)):
-
-            if (self.operands.is_double()
-                    and isinstance(self.operands[0], Exp)
-                    and self.operands[0].base == self.operands[1]):
-                # self is of the form: (a^b) a
-
-                # Create some (possible) reduction formulas for the
-                # combined exponents expression which will then be
-                # passed through to the instantiation as "reductions"
-                # for simpifying the final form of the new exponent(s).
-                # If the (supposed) reduction produced is trivial,
-                # like |– x = x, the instantiation process itself will
-                # ignore or eventually eliminate it.
-                if (simplify_exp):
-                    new_exp_simplified = (
-                        Add(self.operands[0].exponent, one).simplification(
-                            shallow=True, assumptions=assumptions))
-                    reductions = reductions + [new_exp_simplified]
-
-                return add_one_right_in_exp.instantiate(
-                    {a: self.operands[1], b: self.operands[0].exponent},
-                    reductions=reductions, assumptions=assumptions)
-
-            elif (self.operands.is_double() and
-                  isinstance(self.operands[1], Exp) and
-                  self.operands[1].base == self.operands[0]):
-                # self is of the form: a (a^b)
-
-                # Create some (possible) reduction formulas for the
-                # combined exponents expression which will then be
-                # passed through to the instantiation as "reductions"
-                # for simpifying the final form of the new exponent(s).
-                # If the (supposed) reduction produced is trivial,
-                # like |– x = x, the instantiation process itself will
-                # ignore or eventually eliminate it.
-                if (simplify_exp):
-                    new_exp_simplified = (
-                        Add(one, self.operands[1].exponent).simplification(
-                            shallow=True, assumptions=assumptions))
-                    reductions = reductions + [new_exp_simplified]
-
-                try: # case where base a != 0
-                    return add_one_left_in_exp.instantiate(
-                        {a: self.operands[0], b: self.operands[1].exponent},
-                        reductions=reductions, assumptions=assumptions)
-                except Exception as the_exception:
-                    # case where base might be 0 but exponent != 0
-                    return add_one_left_in_exp_poss_zero_base.instantiate(
-                        {a: self.operands[0], b: self.operands[1].exponent},
-                        reductions=reductions, assumptions=assumptions)
-
-
->>>>>>> 5e12168a
             raise NotImplementedError(
                 "Accumulated error_msg: " + error_msg + "\n"
                 "Need to better implement degenerate cases "
@@ -1506,17 +1120,10 @@
     @equality_prover('commuted', 'commute')
     def commutation(self, init_idx=None, final_idx=None, **defaults_config):
         '''
-<<<<<<< HEAD
         Given numerical operands, deduce that this expression is equal
         to a form in which the operand at index init_idx has been moved
         to final_idx.
         For example, (a + b + ... + y + z) = (a + ... + y + b + z)
-=======
-        Given numerical operands, deduce that this expression is
-        equal to a form in which the operand at index init_idx has
-        been moved to final_idx. For example,
-            (a + b + ... + y + z) = (a + ... + y + b + z)
->>>>>>> 5e12168a
         via init_idx = 1 and final_idx = -2.
         '''
         from . import commutation, leftward_commutation, rightward_commutation
@@ -1528,21 +1135,12 @@
     def group_commutation(self, init_idx, final_idx, length,
                           disassociate=True, **defaults_config):
         '''
-<<<<<<< HEAD
         Given numerical operands, deduce that this expression is equal
-        to a form in which the operands at indices 
-        [init_idx, init_idx+length) have been moved to 
+        to a form in which the operands at indices
+        [init_idx, init_idx+length) have been moved to
         [final_idx. final_idx+length).
         It will do this by performing association first.
         If disassocate is True, it will be disassociated afterwards.
-=======
-        Given numerical operands, deduce that this expression is
-        equal to a form in which the operands at indices
-        [init_idx, init_idx+length) have been moved to
-        [final_idx. final_idx+length).
-        It will do this by performing association first.
-        If disassociate is True, it will be disassociated afterwards.
->>>>>>> 5e12168a
         '''
         return group_commutation(
             self, init_idx, final_idx, length, disassociate=disassociate)
@@ -1550,20 +1148,11 @@
     @equality_prover('associated', 'associate')
     def association(self, start_idx, length, **defaults_config):
         '''
-<<<<<<< HEAD
-        Given numerical operands, deduce that this expression is equal 
+        Given numerical operands, deduce that this expression is equal
         to a form in which operands in the
         range [start_idx, start_idx+length) are grouped together.
-        For example, (a * b * ... * y * z) = 
+        For example, (a * b * ... * y * z) =
             (a * b ... * (l * ... * m) * ... * y * z)
-=======
-        Given numerical operands, deduce that this expression is equal
-        to a form in which operands in the range
-            [start_idx, start_idx+length)
-        are grouped together. For example,
-            (a + b + ... + y + z) =
-            (a + b ... + (l + ... + m) + ... + y + z)
->>>>>>> 5e12168a
         '''
         from . import association
         return apply_association_thm(
@@ -1572,23 +1161,15 @@
     @equality_prover('disassociated', 'disassociate')
     def disassociation(self, idx, **defaults_config):
         '''
-<<<<<<< HEAD
-        Given numerical operands, deduce that this expression is equal 
+        Given numerical operands, deduce that this expression is equal
         to a form in which the operand
         at index idx is no longer grouped together.
         For example, (a * b ... * (l * ... * m) * ... * y* z)
             = (a * b * ... * y * z)
-=======
-        Given numerical operands, deduce that this expression is
-        equal to a form in which the operand at index idx is no
-        longer grouped together. For example,
-        (a + b ... + (l + ... + m) + ... + y+ z) = (a + b + ... + y + z)
->>>>>>> 5e12168a
         '''
         from . import disassociation
         return apply_disassociation_thm(self, idx, disassociation)
 
-<<<<<<< HEAD
     @relation_prover
     def bound_via_operand_bound(self, operand_relation, **defaults_config):
         '''
@@ -1606,28 +1187,6 @@
 
         Also see NumberOperation.deduce_bound.
         '''
-=======
-    def deduce_bound(self, factor_relation_or_relations,
-                     assumptions=USE_DEFAULTS):
-        from proveit.numbers import NumberOrderingRelation
-        expr = self
-        eq = TransRelUpdater(expr, assumptions)
-        if (isinstance(factor_relation_or_relations, Judgment) or
-                isinstance(factor_relation_or_relations,
-                           NumberOrderingRelation)):
-            # Just a single relation.
-            factor_relations = [factor_relation_or_relations]
-        else:
-            factor_relations = factor_relation_or_relations
-        for factor_relation in factor_relations:
-            expr = eq.update(expr.deduce_bound_by_factor(
-                    factor_relation, assumptions=assumptions))
-        assert eq.relation.lhs == self
-        return eq.relation
-
-    def deduce_bound_by_factor(self, factor_relation,
-                               assumptions=USE_DEFAULTS):
->>>>>>> 5e12168a
         from proveit.numbers import (zero, NumberOrderingRelation,
                                      Less, greater, greater_eq)
         if isinstance(factor_relation, Judgment):
@@ -1663,13 +1222,8 @@
             expr = eq.update(relation)
         else:
             thm = None
-<<<<<<< HEAD
-            if (isinstance(factor_relation, Less) and 
+            if (isinstance(factor_relation, Less) and
                     all(greater(factor, zero).proven() for
-=======
-            if (isinstance(factor_relation, Less) and
-                    all(greater(factor, zero).proven(assumptions) for
->>>>>>> 5e12168a
                         factor in self.factors)):
                 # We can use the strong bound.
                 from . import strong_bound_via_factor_bound
@@ -1692,34 +1246,22 @@
                 # Not so simple.  Let's make it simpler by
                 # factoring it into a binary multiplication.
                 expr = eq.update(expr.factorization(
-<<<<<<< HEAD
-                        idx, pull='left', group_factor=True, 
+                        idx, pull='left', group_factor=True,
                         group_remainder=True))
                 expr = eq.update(expr.bound_via_factor_bound(factor_relation))
-=======
-                        idx, pull='left', group_factor=True,
-                        group_remainder=True, assumptions=assumptions))
-                expr = eq.update(expr.deduce_bound_by_factor(
-                        factor_relation, assumptions=assumptions))
->>>>>>> 5e12168a
                 # Put things back as the were before the factorization.
                 if isinstance(expr.factors[1], Mult):
                     expr = eq.update(expr.disassociation(1))
                 if idx != 0:
                     expr = eq.update(expr.commutation(0, idx))
         if num > 1 and isinstance(expr.factors[idx], Mult):
-<<<<<<< HEAD
-            expr = eq.update(expr.disassociation(idx))            
-=======
-            expr = eq.update(expr.disassociation(idx, assumptions))
->>>>>>> 5e12168a
+            expr = eq.update(expr.disassociation(idx))
         relation = eq.relation
         if relation.lhs != self:
             relation = relation.with_direction_reversed()
         assert relation.lhs == self
         return relation
 
-<<<<<<< HEAD
     @relation_prover
     def deduce_positive(self, **defaults_config):
         '''
@@ -1727,58 +1269,4 @@
         '''
         from proveit.numbers import RealPos, zero, greater
         InSet(self, RealPos).prove()
-        return greater(self, zero).prove()
-=======
-    def deduce_positive(self, assumptions=USE_DEFAULTS):
-        # Deduce that this absolute value is greater than zero
-        # given its argument is not equal zero.
-        from proveit.numbers import RealPos, zero, greater
-        InSet(self, RealPos).prove(assumptions)
-        return greater(self, zero).prove(assumptions)
-
-
-# Register these expression equivalence methods:
-InnerExpr.register_equivalence_method(
-    Mult,
-    'one_elimination',
-    'eliminated_one',
-    'eliminate_one')
-InnerExpr.register_equivalence_method(
-    Mult,
-    'one_eliminations',
-    'eliminated_ones',
-    'eliminate_ones')
-InnerExpr.register_equivalence_method(
-    Mult,
-    'deep_one_eliminations',
-    'deep_eliminated_ones',
-    'deep_eliminate_ones')
-InnerExpr.register_equivalence_method(
-    Mult, 'commutation', 'commuted', 'commute')
-InnerExpr.register_equivalence_method(
-    Mult,
-    'group_commutation',
-    'group_commuted',
-    'group_commute')
-InnerExpr.register_equivalence_method(
-    Mult, 'association', 'associated', 'associate')
-InnerExpr.register_equivalence_method(
-    Mult,
-    'disassociation',
-    'disassociated',
-    'disassociate')
-InnerExpr.register_equivalence_method(
-    Mult, 'distribution', 'distributed', 'distribute')
-InnerExpr.register_equivalence_method(
-    Mult, 'factorization', 'factorized', 'factor')
-InnerExpr.register_equivalence_method(
-    Mult,
-    'exponent_combination',
-    'combined_exponents',
-    'combine_exponents')
-InnerExpr.register_equivalence_method(
-    Mult,
-    'cancelation',
-    'canceled',
-    'cancel')
->>>>>>> 5e12168a
+        return greater(self, zero).prove()