--- conflicted
+++ resolved
@@ -1535,14 +1535,8 @@
                     exponent = ExprRange(
                             factor.parameter, factor.body.exponent,
                             factor.start_index, factor.end_index)
-<<<<<<< HEAD
                     exponent_number_set = readily_provable_number_set(
                             exponent, default=Complex)
-=======
-                    exponent_number_set = deduce_number_set(
-                            factor.body.exponent, 
-                            assumptions=factor.parameter_condition()).domain
->>>>>>> e2907096
                     temp_factors.append(factor)
                 else:
                     # x^n = x * x * ..(n-3)x.. * x
@@ -1557,12 +1551,8 @@
             elif isinstance(factor, Exp):
                 base = factor.base
                 exponent = factor.exponent
-<<<<<<< HEAD
                 exponent_number_set = readily_provable_number_set(
                         exponent, default=Complex)
-=======
-                exponent_number_set = deduce_number_set(exponent).domain
->>>>>>> e2907096
                 temp_factors.append(factor)
             else:
                 # Exploit a^1 = a.
