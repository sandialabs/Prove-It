from proveit import (
        defaults, Expression, Literal, ExprTuple, ExprRange, 
        Judgment, ProofFailure, prover, relation_prover, equality_prover,
        SimplificationDirectives, TransRelUpdater, free_vars)
from proveit import a, b, c, d, e, i, j, k, m, n, w, x, y, z
<<<<<<< HEAD
from proveit.logic import (
        And, NotEquals, is_irreducible_value, EvaluationError, InSet)
from proveit.numbers import (
        zero, one, num, NumberOperation, deduce_number_set)
=======
from proveit.logic import Equals, InSet
from proveit.numbers import (one, Add, num, NumberOperation,
                             deduce_number_set, standard_number_set)
>>>>>>> b553e17a
from proveit.numbers.number_sets import (
    Natural, NaturalPos,
    Integer, IntegerNonZero, IntegerNeg, IntegerNonPos,
    Rational, RationalNonZero, RationalPos, RationalNeg, RationalNonNeg,
    RationalNonPos,
    Real, RealNonZero, RealNeg, RealPos, RealNonNeg, RealNonPos,
    Complex, ComplexNonZero)
import proveit.numbers.numerals.decimals
from proveit.numbers.numerals.decimals import DIGITS
from proveit.abstract_algebra.generic_methods import (
        apply_commutation_thm, apply_association_thm, apply_disassociation_thm,
        group_commutation, pairwise_evaluation)

class Mult(NumberOperation):
    # operator of the Mult operation.
    _operator_ = Literal(string_format='*',  latex_format=r'\cdot',
                         theory=__file__)

    _simplification_directives_ = SimplificationDirectives(
            ungroup = True, irreducibles_in_front = True)

    def __init__(self, *operands, styles=None):
        r'''
        Multiply together any number of operands from first operand.
        '''
        NumberOperation.__init__(self, Mult._operator_, operands,
                                 styles=styles)
        self.factors = self.operands

    @relation_prover
    def deduce_in_number_set(self, number_set, **defaults_config):
        '''
        Attempt to prove that this product is in the given number_set.
        '''
        from . import (
            mult_int_closure,
            mult_int_closure_bin,
            mult_nat_closure,
            mult_nat_closure_bin,
            mult_nat_pos_closure,
            mult_nat_pos_closure_bin,
            mult_int_nonzero_closure,
            mult_int_nonzero_closure_bin,
            mult_rational_closure,
            mult_rational_closure_bin,
            mult_rational_pos_closure,
            mult_rational_pos_closure_bin,
            mult_rational_nonneg_closure,
            mult_rational_nonneg_closure_bin,
            mult_rational_nonzero_closure,
            mult_rational_nonzero_closure_bin,
            mult_real_closure,
            mult_real_closure_bin,
            mult_real_pos_closure,
            mult_real_pos_closure_bin,
            mult_real_nonneg_closure,
            mult_real_nonneg_closure_bin,
            mult_real_nonzero_closure,
            mult_real_nonzero_closure_bin,
            mult_complex_closure,
            mult_complex_closure_bin,
            mult_complex_nonzero_closure,
            mult_complex_nonzero_closure_bin)
        if hasattr(self, 'number_set'):
            number_set = number_set.number_set
        bin = False
        if number_set == Integer:
            if self.operands.is_double():
                thm = mult_int_closure_bin
                bin = True
            else:
                thm = mult_int_closure
        elif number_set == Natural:
            if self.operands.is_double():
                thm = mult_nat_closure_bin
                bin = True
            else:
                thm = mult_nat_closure
        elif number_set == NaturalPos:
            if self.operands.is_double():
                thm = mult_nat_pos_closure_bin
                bin = True
            else:
                thm = mult_nat_pos_closure
        elif number_set == IntegerNonZero:
            if self.operands.is_double():
                thm = mult_int_nonzero_closure_bin
                bin = True
            else:
                thm = mult_int_nonzero_closure
        elif number_set == Rational:
            if self.operands.is_double():
                thm = mult_rational_closure_bin
                bin = True
            else:
                thm = mult_rational_closure
        elif number_set == RationalPos:
            if self.operands.is_double():
                thm = mult_rational_pos_closure_bin
                bin = True
            else:
                thm = mult_rational_pos_closure
        elif number_set == RationalNonNeg:
            if self.operands.is_double():
                thm = mult_rational_nonneg_closure_bin
                bin = True
            else:
                thm = mult_rational_nonneg_closure
        elif number_set == RationalNonZero:
            if self.operands.is_double():
                thm = mult_rational_nonzero_closure_bin
                bin = True
            else:
                thm = mult_rational_nonzero_closure
        elif number_set == Real:
            if self.operands.is_double():
                thm = mult_real_closure_bin
                bin = True
            else:
                thm = mult_real_closure
        elif number_set == RealPos:
            if self.operands.is_double():
                thm = mult_real_pos_closure_bin
                bin = True
            else:
                thm = mult_real_pos_closure
        elif number_set == RealNonNeg:
            if self.operands.is_double():
                thm = mult_real_nonneg_closure_bin
                bin = True
            else:
                thm = mult_real_nonneg_closure
        elif number_set == RealNonZero:
            if self.operands.is_double():
                thm = mult_real_nonzero_closure_bin
                bin = True
            else:
                thm = mult_real_nonzero_closure
        elif number_set == Complex:
            if self.operands.is_double():
                thm = mult_complex_closure_bin
                bin = True
            else:
                thm = mult_complex_closure
        elif number_set == ComplexNonZero:
            if self.operands.is_double():
                thm = mult_complex_nonzero_closure_bin
                bin = True
            else:
                thm = mult_complex_nonzero_closure
        else:
            raise NotImplementedError(
                "'Mult.deduce_in_number_set()' not implemented for the "
                "%s set" % str(number_set))
        if bin:
            return thm.instantiate({a: self.operands[0], b: self.operands[1]})
        return thm.instantiate({n: self.operands.num_elements(),
                                a: self.operands})

    @relation_prover
    def deduce_number_set(self, **defaults_config):
        '''
        Prove membership of this expression in the most 
        restrictive standard number set we can readily know.
        '''
        from proveit.numbers import IntervalCC
        number_set_map = {
            NaturalPos: NaturalPos,
            IntegerNeg: Integer,
            Natural: Natural,
            IntegerNonPos: Integer,
            IntegerNonZero: Integer,
            Integer: Integer,
            RationalPos: RationalPos,
            RationalNeg: Rational,
            RationalNonNeg: RationalNonNeg,
            RationalNonPos: Rational,
            RationalNonZero: Rational,
            Rational: Rational,
            RealPos: RealPos,
            RealNeg: Real,
            RealNonNeg: RealNonNeg,
            RealNonPos: Real,
            RealNonZero: Real,
            Real: Real,
            ComplexNonZero: Complex,
            Complex: Complex
        }
        
        priorities = {NaturalPos:(0,0), Natural:(0,1), Integer:(0,2),
                      RationalPos:(1,0), RationalNonNeg:(1,1), Rational:(1,2),
                      RealPos:(2,0), RealNonNeg:(2,1), Real:(2,2), 
                      Complex:(3,2)}
        major_minor_to_set = {
            (major, minor):ns for ns, (major, minor) in priorities.items()}
        nonzero_sets = {NaturalPos, IntegerNeg, IntegerNonZero, 
                        RationalPos, RationalNeg, RationalNonZero,
                        RealPos, RealNeg, RealNonZero, ComplexNonZero}
        major_to_nonzero = {Natural: IntegerNonZero,
                            Rational: RationalNonZero,
                            Real: RealNonZero,
                            Complex: ComplexNonZero}

        major = minor = -1
        all_nonzero = True
        for factor in self.factors:
            factor_membership = deduce_number_set(factor)
            if isinstance(factor, ExprRange):
                # e.g. a_1 in S and ... and a_n in S
                factor_ns = factor_membership.operands[0].body.domain
            else:
                factor_ns = factor_membership.domain
            # check if factor_ns is now a standard number set
            if factor_ns not in number_set_map.keys():
                # try to replace factor_ns with a std number set
                factor_ns = standard_number_set(factor_ns)
            if factor_ns in number_set_map.keys():
                factor_ns = number_set_map[factor_ns]
            else:
                raise ValueError(
                        "In Mult.deduce_number_set(), the factor {0} "
                        "is not known to be in one of our standard "
                        "number sets (such as Real, RealPos, etc.), "
                        "and instead is just known to be in {1}.".
                        format(factor, factor_ns))
            if all_nonzero and factor_ns not in nonzero_sets:
                all_nonzero = False
            _major, _minor = priorities[factor_ns]
            major = max(_major, major)
            minor = max(_minor, minor)
        if major == minor == -1:
            major, minor = 3, 2 # Complex
        number_set = major_minor_to_set[(major, minor)]
        if all_nonzero and number_set in major_to_nonzero:
            number_set = major_to_nonzero # restrict to nonzero subset
        return self.deduce_in_number_set(number_set)

    @prover
    def deduce_divided_by(self, divisor, **defaults_config):
        '''
        Deduce that the product represented by Mult(a,b) is divisible
        by the divisor a or b. For example,
           Mult(a, b).deduce_divided_by(a)
        returns |- Divides(a, Mult(a,b)), that is |- a|ab, (assuming
        complex a≠0 and integer b).
        Later: possibly consider an Equals(divisor,self.lhs) case?
        '''
        if divisor == self.operands[0]:  # a|ab
            from proveit.numbers.divisibility import (
                left_factor_divisibility)
            _x, _y = left_factor_divisibility.instance_params
            return left_factor_divisibility.instantiate(
                {_x: self.operands[0], _y: self.operands[1]},
                preserve_expr=self)

        elif divisor == self.operands[1]:  # a|ba
            from proveit.numbers.divisibility import (
                right_factor_divisibility)
            _x, _y = right_factor_divisibility.instance_params
            return right_factor_divisibility.instantiate(
                {_x: self.operands[0], _y: self.operands[1]},
                preserve_expr=self)

        else:
            raise ValueError(
                "In Mult({0}, {1}).deduce_divided_by({2}), "
                "the supplied divisor {2} does not appear "
                "to be equal to either of the multiplicands "
                "{0} or {1}.".
                format(self.operands[0], self.operands[1], divisor))

    @relation_prover
    def not_equal(self, rhs, **defaults_config):
        from . import mult_not_eq_zero
        if rhs == zero:
            _n = self.operands.num_elements()
            _a = self.operands
            return mult_not_eq_zero.instantiate({n: _n, a: _a},
                                                auto_simplify=False)
        return NotEquals(self, rhs).conclude_as_folded()

    @equality_prover('shallow_simplified', 'shallow_simplify')
    def shallow_simplification(self, *, must_evaluate=False,
                               **defaults_config):
        '''
        Returns a proven simplification equation for this Mult
        expression assuming the operands have been simplified.

        Deals with disassociating any nested multiplications,
        simplifying negations, and factors of one, and factors of 0.
        '''
        from . import mult_zero_left, mult_zero_right, mult_zero_any
        from . import empty_mult, unary_mult_reduction

        if self.operands.num_entries() == 0:
             # Multiplication with no operands is equal to 1.
            return empty_mult

        # First check for any zero factors
        # -- quickest way to do an evaluation.
        try:
            zero_idx = self.operands.index(zero)
            if self.operands.is_double():
                if zero_idx == 0:
                    result = mult_zero_left.instantiate({x: self.operands[1]})
                    return result
                else:
                    return mult_zero_right.instantiate({x: self.operands[0]})
            _a = self.operands[:zero_idx]
            _b = self.operands[zero_idx + 1:]
            _i = _a.num_elements()
            _j = _b.num_elements()
            return mult_zero_any.instantiate({i: _i, j: _j, a: _a, b: _b})
        except (ValueError, ProofFailure):
            # No such "luck" regarding a simple multiplication by zero.
            pass

        if must_evaluate and not self.operands_are_irreducible():
            # Without a zero factor, shallow evaluation of Mult is only
            # viable if the operands are all irreducible.
            raise EvaluationError(self)

        if self.operands.is_single():
             # Multiplication with 1 operand is just that operand
            return unary_mult_reduction.instantiate(
                    {a:self.operands[0]}, auto_simplify=False)

        expr = self
        # for convenience updating our equation
        eq = TransRelUpdater(self)

        # Ungroup the expression (disassociate nested multiplications).
        if Mult._simplification_directives_.ungroup:
            idx = 0
            length = expr.operands.num_entries() - 1
            while idx < length:
                # loop through all operands
                if isinstance(expr.operands[idx], Mult):
                    # if it is grouped, ungroup it
                    expr = eq.update(expr.disassociation(
                            idx, preserve_all=True))
                else:
                    idx += 1
                length = expr.operands.num_entries()

        # Simplify negations -- factor them out.
        expr = eq.update(expr.neg_simplifications(auto_simplify=True))

        if not isinstance(expr, Mult):
            # The expression may have changed to a negation after doing
            # neg_simplification.  Start the simplification of this new
            # expression fresh at this point.
            eq.update(expr.shallow_simplification(
                    must_evaluate=must_evaluate))
            return eq.relation

        # Peform any cancelations between numerators and
        # denominators of different factors.  This will also
        # eliminate factors of one.
        expr = eq.update(expr.cancelations())

        if is_irreducible_value(expr):
            return eq.relation  # done

        if expr != self:
            # Try starting over with a call to shallow_simplification
            # (an evaluation may already be known).
            eq.update(expr.shallow_simplification(
                    must_evaluate=must_evaluate))
            return eq.relation

        if all(is_irreducible_value(factor) for factor in self.factors):
            if self.operands.is_double():
                if all(factor in DIGITS for factor in self.factors):
                    # Prove single-digit multiplication by importing the
                    # appropriate theorem.
                    return proveit.numbers.numerals.decimals.__getattr__(
                        'mult_%d_%d' % (self.factors[0].as_int(), self.factors[1].as_int()))
                else:
                    raise NotImplementedError("Only single-digit multiplication "
                                              "is currently implemented")
            else:
                # Use pairwise evaluation when multiplying more then 2
                # operands.
                assert self.factors.num_entries() > 2
                return pairwise_evaluation(self)
        elif must_evaluate:
            # The simplification of the operands may not have
            # worked hard enough.  Let's work harder if we
            # must evaluate.
            for factor in self.factors:
                if not is_irreducible_value(factor):
                    factor.evaluation()
            # Start over now that the terms are all evaluated to
            # irreductible values.
            return self.evaluation()
        
        if Mult._simplification_directives_.irreducibles_in_front:
            # Move irreducibles to the front.
            irreducible_factor_index_ranges = []
            _prev_was_irreducible = False
            for _k, factor in enumerate(self.factors):
                if is_irreducible_value(factor):
                    if _prev_was_irreducible:
                        # Update a range of irreducible factors.
                        irreducible_factor_index_ranges[-1][-1] = _k
                    else:
                        # Start a new range of irreducibles.
                        irreducible_factor_index_ranges.append([_k, _k])
                    _prev_was_irreducible = True
                else:
                    _prev_was_irreducible = False
            if len(irreducible_factor_index_ranges) > 0:
                # Move one or more irreducible factors to the front.
                offset = 0
                for factor_index_range in reversed(
                        irreducible_factor_index_ranges):
                    # Move group of irreducibles to the front.
                    start, end = factor_index_range
                    expr = eq.update(expr.group_commutation(
                            start+offset, 0, end-start+1, 
                            auto_simplify=False))
                    offset += end - start + 1
        
        return eq.relation # Should be self=self.

    @equality_prover('simplified_negations', 'simplify_negations')
    def neg_simplifications(self, **defaults_config):
        '''
        Equivalence method that derives a simplification in which
        negated factors are factored out.  For example:
            (-w)*(-x)*y*(-z) = -(w*x*y*z)
        '''
        from proveit.numbers import Neg

        expr = self

        # A convenience to allow successive update to the equation via
        # transitivities (starting with self=self).
        eq = TransRelUpdater(self)
        
        # Find out the first operand that is a negation for
        # the purpose of knowing when we should 'preserve all'.
        first_neg_operand_idx = None
        for idx, operand in enumerate(self.operands.entries):
            if isinstance(operand, Neg):
                first_neg_operand_idx = idx
                break
        if first_neg_operand_idx is None:
            return eq.relation # trivial self=self

        # Work in reverse order so indices don't need to be updated.
        for rev_idx, operand in enumerate(reversed(self.operands.entries)):
            if isinstance(operand, Neg):
                idx = self.operands.num_entries() - rev_idx - 1
                # Preserve all until we process the final operand.
                preserve_all = (idx > first_neg_operand_idx)
                if isinstance(expr, Mult):
                    expr = eq.update(expr.neg_simplification(
                            idx, preserve_all=preserve_all))
                elif isinstance(expr, Neg):
                    expr = eq.update(
                        expr.inner_neg_mult_simplification(
                                idx, preserve_all=preserve_all))

        return eq.relation

    @equality_prover('simplified_negation', 'simplify_negation')
    def neg_simplification(self, idx, **defaults_config):
        '''
        Equivalence method that derives a simplification in which
        a specific negated factor, at the given index, is factored out.
        For example:
            w*(-x)*y*z = -(w*x*y*z)
        '''
        from proveit.numbers import Neg
        from . import mult_neg_left, mult_neg_right, mult_neg_any

        if not isinstance(self.operands[idx], Neg):
            raise ValueError(
                "Operand at the index %d expected to be a negation for %s" %
                (idx, str(self)))

        if self.operands.is_double():
            if idx == 0:
                _x = self.operands[0].operand
                _y = self.operands[1]
                return mult_neg_left.instantiate({x: _x, y: _y})
            else:
                _x = self.operands[0]
                _y = self.operands[1].operand
                return mult_neg_right.instantiate({x: _x, y: _y})
        _a = self.operands[:idx]
        _b = self.operands[idx].operand
        _c = self.operands[idx + 1:]
        _i = _a.num_elements()
        _j = _c.num_elements()
        return mult_neg_any.instantiate({i: _i, j: _j, a: _a, b: _b, c: _c})

    @equality_prover('eliminated_ones', 'eliminate_ones')
    def one_eliminations(self, **defaults_config):
        '''
        Equivalence method that derives a simplification in which
        factors of one are eliminated.  For example:
            x*1*y*1*z*1 = x*y*z
        '''
        expr = self

        # A convenience to allow successive update to the equation via transitivities.
        # (starting with self=self).
        eq = TransRelUpdater(self)

        # Work in reverse order so indices don't need to be updated.
        for rev_idx, operand in enumerate(reversed(self.operands.entries)):
            if operand == one:
                idx = self.operands.num_entries() - rev_idx - 1
                expr = eq.update(expr.one_elimination(
                        idx, preserve_all=True))
                if not isinstance(expr, Mult):
                    # can't do an elimination if reduced to a single term.
                    break

        return eq.relation

    @equality_prover('eliminated_one', 'eliminate_one')
    def one_elimination(self, idx, **defaults_config):
        '''
        Equivalence method that derives a simplification in which
        a single factor of one, at the given index, is eliminated.
        For example:
            x*y*1*z = x*y*z
        '''
        from . import elim_one_left, elim_one_right, elim_one_any

        if self.operands[idx] != one:
            raise ValueError(
                "Operand at the index %d expected to be 1 for %s" %
                (idx, str(self)))

        if self.operands.is_double():
            if idx == 0:
                return elim_one_left.instantiate({x: self.operands[1]})
            else:
                return elim_one_right.instantiate({x: self.operands[0]})
        _a = self.operands[:idx]
        _b = self.operands[idx + 1:]
        _i = _a.num_elements()
        _j = _b.num_elements()
        return elim_one_any.instantiate({i: _i, j: _j, a: _a, b: _b})

    @equality_prover('deep_eliminated_ones', 'deep_eliminate_ones')
    def deep_one_eliminations(self, **defaults_config):
        '''
        Eliminate ones from direct factors as well as grouped
        factors and in fraction factors.
        '''
        expr = self

        # A convenience to allow successive update to the equation
        # via transitivities (starting with self=self).
        eq = TransRelUpdater(self)

        for _i, factor in enumerate(self.factors.entries):
            if hasattr(factor, 'deep_one_eliminations'):
                expr = eq.update(expr.inner_expr().factors[_i].
                                 deep_one_eliminations(preserve_all=True))

        expr = eq.update(expr.one_eliminations(preserve_all=True))
        return eq.relation

    @equality_prover('all_canceled', 'all_cancel')
    def cancelations(self, **defaults_config):
        '''
        Deduce and return an equality between self and a form in which
        all simple division cancelations are performed across the
        factors of this multiplication.
        '''
        from proveit.numbers import Div
        expr = self

        # A convenience to allow successive update to the equation via
        # transitivities (starting with self=self).
        eq = TransRelUpdater(self)

        # Eliminate any ones "deeply".  Ones can be eliminated without
        # any cancelation.
        expr = eq.update(self.deep_one_eliminations())

        numer_factors = []
        denom_factors = []
        for _i, factor in enumerate(self.factors.entries):
            if isinstance(factor, Div):
                if isinstance(factor.numerator, Mult):
                    numer_factors.extend(factor.numerator.factors)
                else:
                    numer_factors.append(factor.numerator)
                if isinstance(factor, Div):
                    if isinstance(factor.denominator, Mult):
                        denom_factors.extend(factor.denominator.factors)
                    else:
                        denom_factors.append(factor.denominator)
            elif isinstance(factor, Mult):
                numer_factors.extend(factor.factors.entries)
            else:
                numer_factors.append(factor)
        denom_factors_set = set(denom_factors)

        for numer_factor in numer_factors:
            if numer_factor in denom_factors_set:
                expr = eq.update(expr.cancelation(numer_factor,
                                                  preserve_all=True))
                denom_factors_set.remove(numer_factor)

        return eq.relation

    @equality_prover('canceled', 'cancel')
    def cancelation(self, term_to_cancel, **defaults_config):
        '''
        Deduce and return an equality between self and a form in which
        the given factor has been canceled in a numerator (or factor)
        and denominator.  For example,
        [a*b*c*(1/b)].cancelation(b) would return
        a*b*c*(1/b) = a*c
        '''
        from proveit.numbers import Div, zero, one
        expr = self
        eq = TransRelUpdater(expr)

        if term_to_cancel in (zero, one):
            raise ValueError("'term_to_cancel' must not be zero or one")

        numer_occurrence_indices = []
        denom_occurrence_indices = []

        for _i, factor in enumerate(self.factors.entries):
            if isinstance(factor, Div):
                numer_factors = (factor.numerator.factors if
                                 isinstance(factor.numerator, Mult)
                                 else [factor.numerator])
                denom_factors = (factor.denominator.factors if
                                 isinstance(factor.denominator, Mult)
                                 else [factor.denominator])
            else:
                numer_factors = (factor.factors if
                                 isinstance(factor, Mult) else [factor])
                denom_factors = []
            if term_to_cancel in numer_factors:
                numer_occurrence_indices.append(_i)
            if term_to_cancel in denom_factors:
                denom_occurrence_indices.append(_i)

        if (len(numer_occurrence_indices) == 0 or
                len(denom_occurrence_indices) == 0):
            raise ValueError("No occurrences of %s to cancel were found "
                             "in %s" % (term_to_cancel, self))

        # If there is an occurrence of the numerator and denominator
        # within the same Div factor, that's ideal.
        intersection_indices = set(numer_occurrence_indices).intersection(
            set(denom_occurrence_indices))
        if len(intersection_indices) > 0:
            idx = sorted(intersection_indices)[0]
            eq.update(expr.inner_expr().factors[idx].cancelation(
                term_to_cancel))
            return eq.relation

        # Handle the special case of two neighboring factors which
        # serves as the base case.
        if expr.factors.is_double():
            from proveit.numbers.division import (
                mult_frac_cancel_numer_left, mult_frac_cancel_denom_left)

            # First, let's eliminate any ones from the canceling
            # parts (and division by one).  We'll also do this
            # for the instantiated theorem to ensure there is a match.
            numer_idx = numer_occurrence_indices[0]
            denom_idx = denom_occurrence_indices[0]

            def updated_canceling_numer_inner_expr():
                inner_expr = expr.inner_expr().factors[numer_idx]
                if isinstance(inner_expr.cur_sub_expr(), Div):
                    inner_expr = inner_expr.numerator
                return inner_expr, inner_expr.cur_sub_expr()

            def updated_canceling_denom_inner_expr():
                inner_expr = expr.inner_expr().factors[denom_idx]
                assert isinstance(inner_expr.cur_sub_expr(), Div)
                inner_expr = inner_expr.denominator
                return inner_expr, inner_expr.cur_sub_expr()
            canceling_numer_inner_expr, canceling_numer_expr = \
                updated_canceling_numer_inner_expr()
            if isinstance(canceling_numer_expr, Mult):
                one_elims = canceling_numer_inner_expr.deep_one_eliminations()
                if one_elims.lhs != one_elims.rhs:
                    # Update canceling numerator with one eliminations.
                    expr = eq.update(one_elims)
                    canceling_numer_inner_expr, canceling_numer_expr = \
                        updated_canceling_numer_inner_expr()
            canceling_denom_inner_expr, canceling_denom_expr = \
                updated_canceling_denom_inner_expr()
            if isinstance(canceling_denom_expr, Mult):
                one_elims = canceling_denom_inner_expr.deep_one_eliminations()
                if one_elims.lhs != one_elims.rhs:
                    # Update canceling denominator with one elims.
                    expr = eq.update(one_elims)
                    canceling_denom_inner_expr, canceling_denom_expr = \
                        updated_canceling_denom_inner_expr()

            # Factor the canceling numerator and denominator as
            # appropriate.
            if canceling_numer_expr != term_to_cancel:
                assert isinstance(canceling_numer_expr, Mult)
                pull = 'right' if numer_idx == 0 else 'left'
                expr = eq.update(canceling_numer_inner_expr.factorization(
                    term_to_cancel, pull=pull, group_factors=True,
                    group_remainder=True))
                canceling_numer_inner_expr, canceling_numer_expr = \
                    updated_canceling_numer_inner_expr()
            if canceling_denom_expr != term_to_cancel:
                assert isinstance(canceling_denom_expr, Mult)
                pull = 'right' if denom_idx == 0 else 'left'
                expr = eq.update(canceling_denom_inner_expr.factorization(
                    term_to_cancel, pull=pull, group_factors=True,
                    group_remainder=True))
                canceling_numer_inner_expr, canceling_numer_expr = \
                    updated_canceling_numer_inner_expr()

            left_factor, right_factor = expr.factors

            if numer_idx == 0:
                # numerator on the left side:
                assert denom_idx == 1
                assert isinstance(expr.factors[denom_idx], Div)
                # [(a*b)/c]*[(d/(b*e))] = (a/c)*(d/e)
                _b = term_to_cancel
                if isinstance(left_factor, Div):
                    _c = left_factor.denominator
                else:
                    _c = one
                if canceling_numer_expr == term_to_cancel:
                    _a = one
                else:
                    assert (isinstance(canceling_numer_expr, Mult) and
                            canceling_numer_expr.factors.is_double())
                    _a = canceling_numer_expr.factors[0]
                assert isinstance(right_factor, Div)
                _d = right_factor.numerator
                if canceling_denom_expr == term_to_cancel:
                    _e = one
                else:
                    assert (isinstance(canceling_denom_expr, Mult) and
                            canceling_denom_expr.factors.is_double())
                    _e = canceling_denom_expr.factors[1]
                cancelation = mult_frac_cancel_numer_left.instantiate(
                    {a: _a, b: _b, c: _c, d: _d, e: _e})
            else:
                # numerator on the right side
                assert numer_idx == 1 and denom_idx == 0
                assert isinstance(expr.factors[denom_idx], Div)
                # [a/(b*c)]*[((c*e)/d)] = (a/b)*(d/e)
                _c = term_to_cancel
                if isinstance(left_factor, Div):
                    _a = left_factor.numerator
                else:
                    _a = one
                if canceling_denom_expr == term_to_cancel:
                    _b = one
                else:
                    assert (isinstance(canceling_denom_expr, Mult) and
                            canceling_denom_expr.factors.is_double())
                    _b = canceling_denom_expr.factors[0]
                if isinstance(right_factor, Div):
                    _d = right_factor.denominator
                else:
                    _d = one
                if canceling_numer_expr == term_to_cancel:
                    _e = one
                else:
                    assert (isinstance(canceling_numer_expr, Mult) and
                            canceling_numer_expr.factors.is_double())
                    _e = canceling_numer_expr.factors[1]
                cancelation = mult_frac_cancel_denom_left.instantiate(
                    {a: _a, b: _b, c: _c, d: _d, e: _e})
            # Eliminate ones in the cancelation; it should now
            # match with the expression where we have already
            # eliminated ones.
            cancelation = (
                cancelation.inner_expr().lhs.deep_eliminate_ones())
            cancelation = (
                cancelation.inner_expr().rhs.deep_eliminate_ones())
            eq.update(cancelation)
            return eq.relation

        # If there are neighboring occurrences, that is the next
        # best thing.
        denom_occurrence_indices_set = set(denom_occurrence_indices)
        for numer_idx in numer_occurrence_indices:
            if numer_idx - 1 in denom_occurrence_indices_set:
                left_idx = numer_idx - 1
            elif numer_idx + 1 in denom_occurrence_indices_set:
                left_idx = numer_idx
            else:
                continue
            # Found neighboring occurrences.  Group, cancel,
            # then ungroup (if necessary).
            expr = eq.update(expr.inner_expr().association(
                left_idx, 2))
            expr = eq.update(
                expr.inner_expr().factors[left_idx].cancelation(
                    term_to_cancel))
            if isinstance(expr.factors[left_idx], Mult):
                expr = eq.update(
                    expr.inner_expr().disassociation(left_idx))
            return eq.relation

        # As the last resort, we simply move the first occurrences
        # next to each other, cancel, then move them back if needed.
        # (This specific approach is a little funny since it will end up
        # swapping sides when they move next to each other, but it
        # should work fine and makes the code more straightforward.)
        numer_idx = numer_occurrence_indices[0]
        denom_idx = denom_occurrence_indices[0]
        expr = eq.update(
            expr.inner_expr().commutation(denom_idx, numer_idx))
        expr = eq.update(expr.inner_expr().cancelation(term_to_cancel))
        if expr.factors.num_entries() < self.factors.num_entries():
            # It must have been a complete cancelation, so no
            # reason to move anything back.
            return eq.relation

        # If not already finished and returned, we should put things
        # back where they were to play nice.
        expr = eq.update(
            expr.inner_expr().commutation(numer_idx, denom_idx))
        return eq.relation

    @equality_prover('converted_to_addition', 'convert_to_addition')
    def conversion_to_addition(self, **defaults_config):
        '''
        From multiplication by an integer as the first factor,
        derive and return the equivalence of this multiplication
        to a repeated addition; for example, 3*c = c + c + c.
        '''
        from . import mult_def
        if hasattr(self.operands[0], 'as_int'):
            reps = self.operands[0].as_int()
        else:
            raise ValueError(
                "Cannot 'expand_as_addition' unless the first operand "
                "is a literal integer: %s" %str(self))

        expr = self
        # for convenience updating our equation
        eq = TransRelUpdater(self)
        # Group together the remaining factors if necessary:
        if self.operands.num_entries() > 2:
            expr = eq.update(
                expr.association(
                    1, self.operands.num_entries() - 1,
                    preserve_expr=self.operands[0]))
        _x = self.operands[1]
        _n = num(reps)
        eq.update(mult_def.instantiate({n: _n, x: _x},
                                        auto_simplify=False))
        return eq.relation

    def index(self, the_factor, also_return_num=False):
        '''
        Return the starting index of the_factor, which may be a single
        operand, a list of consecutive operands, or a Mult expression
        that represents the product of the list of consecutive operands.
        If also_return_num is True, return a tuple of the index and
        number of operands for the_factor.
        '''
        if isinstance(the_factor, Mult):
            the_factor = the_factor.operands.entries
        if (hasattr(the_factor, '__getitem__') and
                hasattr(the_factor, '__len__')):
            # multiple operands in the_factor
            first_factor = the_factor[0]
            num = len(the_factor)
            idx = -1
            try:
                while True:
                    idx = self.operands.index(first_factor, start=idx + 1)
                    if self.operands[idx:idx + num].entries == (
                            tuple(the_factor)):
                        break  # found it all!
            except ValueError:
                raise ValueError("Factor is absent!")
        else:
            num = 1
            try:
                idx = self.operands.index(the_factor)
            except ValueError:
                raise ValueError("Factor is absent!")
        return (idx, num) if also_return_num else idx

    @equality_prover('distributed', 'distribute')
    def distribution(self, idx=None, **defaults_config):
        r'''
        Distribute through the operand at the given index.
        Returns the equality that equates self to this new version.
        Examples:
            a (b + c + a) d = a b d + a c d + a a d
            a (b - c) d = a b d - a c d
            a (\sum_x f(x)) c = \sum_x a f(x) c
            (a/b)*(c/d) = (a*b)/(c*d)
        Give any assumptions necessary to prove that the operands are in
        the Complex numbers so that the associative and commutation
        theorems are applicable.
        '''
        from . import (distribute_through_sum, distribute_through_subtract,
                       distribute_through_abs_sum)
        from proveit.numbers.division import prod_of_fracs
        from proveit.numbers import Add, Neg, Abs, Div, Sum
        if (idx is None and self.factors.is_double() and
                all(isinstance(factor, Div) for factor in self.factors)):
            return prod_of_fracs.instantiate(
                {x: self.factors[0].numerator,
                 y: self.factors[1].numerator,
                 z: self.factors[0].denominator,
                 w: self.factors[1].denominator})
        operand = self.operands[idx]
        _a = self.operands[:idx]
        _c = self.operands[idx + 1:]
        _i = _a.num_elements()
        _k = _c.num_elements()
        if (isinstance(operand, Add) and operand.operands.is_double()
              and isinstance(operand.operands[1], Neg)):
            _j = _k
            _x = self.operands[idx].operands[0]
            _y = self.operands[idx].operands[1].operand
            return distribute_through_subtract.instantiate(
                {i: _i, j: _j, a: _a, x: _x, y: _y, b: _c})
        elif isinstance(operand, Add):
            _b = self.operands[idx].operands
            _j = _b.num_elements()
            return distribute_through_sum.instantiate(
                {i: _i, j: _j, k: _k, a: _a, b: _b, c: _c})
        elif isinstance(operand, Abs) and isinstance(operand.operand, Add):
            # For example,
            # x * |a + b + c| * y * z = |x*a*y*z + x*b*y*z + x*c*y*z|
            # if x, y, and z are non-negative.
            _b = self.operands[idx].operand.operands
            _j = _b.num_elements()
            equiv = distribute_through_abs_sum.instantiate(
                {i: _i, j: _j, k: _k, a: _a, b: _b, c: _c})
            return equiv
        elif isinstance(operand, Div):
            raise NotImplementedError("Mult.distribution must be updated "
                                      "for Div case.")
            '''
            eqn = frac_in_prod.instantiate(
                    {w_multi:self.operands[:idx],
                     x:self.operands[idx].operands[0],
                     y:self.operands[idx].operands[1],
                     z_multi:self.operands[idx+1:]}, assumptions=assumptions)
            try:
                # see if the numerator can simplify (e.g., with a one factor)
                numer_simplification = eqn.rhs.numerator.simplification(
                        assumptions=assumptions)
                dummy_var = eqn.safe_dummy_var()
                return numer_simplification.sub_right_side_into(
                        Equals(eqn.lhs, frac(dummy_var, eqn.rhs.denominator)),
                               dummy_var)
            except:
                return eqn
            '''
        elif isinstance(operand, Sum):
            raise NotImplementedError("Mult.distribution must be updated "
                                      "for Sum case.")
            '''
            y_multi_sub = operand.indices
            Pop, Pop_sub = Function(P, operand.indices), operand.summand
            S_sub = operand.domain
            x_dummy, z_dummy = self.safe_dummy_vars(2)
            spec1 = distribute_through_summation.instantiate(
                    {Pop:Pop_sub, S:S_sub, y_multi:y_multi_sub,
                     x_multi:Etcetera(Multi_variable(x_dummy)),
                     z_multi:Etcetera(Multi_variable(z_dummy))},
                     assumptions=assumptions)
            return spec1.derive_conclusion().instantiate(
                    {Etcetera(Multi_variable(x_dummy)):self.operands[:idx],
                     Etcetera(Multi_variable(z_dummy)):self.operands[idx+1:]},
                     assumptions=assumptions)
            '''
        else:
            raise Exception(
                "Unsupported operand type to distribute over: " +
                str(operand.__class__))

    @equality_prover('factorized', 'factor')
    def factorization(self, the_factors_or_index, pull="left",
                      group_factors=True, group_remainder=False,
                      **defaults_config):
        '''
        Return the proven factorization (equality with the factored
        form) from pulling the factor(s) from this product to the 
        "left" or "right".  the_factors_or_index may be an iterable or 
        a Mult; in either case, the individual factors will be pulled
        together in the pull direction.
        If there are multiple occurrences, the first
        occurrence is used.  If group_factors is True, the factors are 
        grouped together as a sub-product.
        If group_remainder is True and there are multiple remaining
        operands, then these remaining
        '''
        expr = self
        eq = TransRelUpdater(expr)
        if the_factors_or_index == self:
            return eq.relation  # self = self

        if isinstance(the_factors_or_index, Expression):
            try:
                # Let's just see if the entire expression is a factor.
                the_factors_or_index = self.operands.entries.index(
                        the_factors_or_index)
            except ValueError:
                if isinstance(the_factors_or_index, Mult):
                    the_factors_or_index = (
                        the_factors_or_index.operands.entries)
                elif isinstance(the_factors_or_index, ExprTuple):
                    the_factors_or_index = the_factors_or_index.entries
                else:
                    the_factors_or_index = [the_factors_or_index]
        if isinstance(the_factors_or_index, int):
            idx = the_factors_or_index
            num = 1
            the_factor = self.operands[idx]
            expr = eq.update(expr.commutation(
                    idx, 0 if pull=='left' else -num,
                    preserve_expr=the_factor))    
            all_factors = [the_factor]
        else:
            # Look for one or more factors, pull them out,
            # grouping where possible.
            factors_iter = iter(the_factors_or_index)
            all_factors = []
            my_factors = self.operands.entries
            the_slice = None
            num = 0
            try:
                # Handle all but the last, always looking ahead one
                # to see if consecutive factors can move together.
                while True:
                    next_factor = next(factors_iter)
                    all_factors.append(next_factor)
                    try:
                        next_idx = my_factors.index(next_factor)
                    except ValueError:
                        raise ValueError(
                            "%s not found as a direct factor of %s"
                            %(next_factor, self))
                    if the_slice is None:
                        # We want to look ahead one if possible.
                        the_slice = slice(next_idx, next_idx+1)
                        continue
                    if next_idx == the_slice.stop:
                        # Extend the slice then look at the next one.
                        the_slice = slice(the_slice.start, next_idx+1)
                        continue
                    # Go ahead and move 'the_slice'
                    idx = the_slice.start
                    length = the_slice.stop - idx
                    # Preserve all until the last one.
                    expr = eq.update(expr.group_commutation(
                        idx, num if pull == 'left' else -num-length, 
                        length=length,
                        preserve_all=True))
                    num += length
                    the_slice = slice(next_idx, next_idx+1)
            except StopIteration:
                # Handle the last slice.
                preserved_exprs = (
                        defaults.preserved_exprs.union(all_factors))
                disassociate = (len(all_factors) > 1 or
                                not group_factors)
                idx = the_slice.start
                length = the_slice.stop - idx
                # Don't simplify if our goal is to group the factors
                # or remainder.  Simplification could defeat this 
                # purpose.
                preserve_all=(group_factors or group_remainder)
                expr = eq.update(expr.group_commutation(
                    idx, num if pull == 'left' else -num-length, 
                    length=length, disassociate=disassociate,
                    preserved_exprs=preserved_exprs,
                    preserve_all=preserve_all))
                num += length
        
        # Group the factors if needed.
        if group_factors and len(all_factors) > 1:
            # use 0:num type of convention like standard python
            if pull == 'left':
                expr = eq.update(expr.association(
                        0, num, preserve_all=True))
            elif pull == 'right':
                expr = eq.update(expr.association(
                        -num, num, preserve_all=True))
        num_factor_operands = 1 if group_factors else num
        if (group_remainder and 
                expr.operands.num_entries() - num_factor_operands > 1):
            # if the factor has been group, effectively there is just 1
            # factor operand now
            num_remainder_operands = (expr.operands.num_entries() -
                                      num_factor_operands)
            if pull == 'left':
                expr = eq.update(expr.association(
                        num_factor_operands, num_remainder_operands,
                        preserve_all=True))
            elif pull == 'right':
                expr = eq.update(expr.association(
                        0, num_remainder_operands, preserve_all=True))
        return eq.relation

    @equality_prover('combined_exponents', 'combine_exponents')
    def exponent_combination(self, start_idx=None, end_idx=None,
                             **defaults_config):
        '''
        Derive and return this Mult expression equated to the
        expression in which some or all of the exponential factors
        with common bases have been combined, or all or some of the
        exponential factors with common exponents have been combined.
        For example:
        |- a^b a^c    = a^{b+c},
        |- a^b a^{-c} = a^{b-c},
        |- a^b a      = a^{b+1},
        |- a a^b      = a^{1+b},
        |- a^c b^c    = (a b)^c. Maybe handle this case with something else?
        This also should work more generally with more than 2 factors,
        for example taking a^b a^c a^d to
        |- (a^b a^c a^d) = a^{b+c+d}.
        The start_idx and end_idx can be used to apply the process to
        a contiguous subset of factors within a larger set of factors.
        Automatically attempts to reduce a resulting new exponent sum,
        but not a new base product, unless call includes
        auto_simplify=False.
        Planned but not implemented: allow user to specify non-
        contiguous factors to combine. For example, given self as
        a^b a^c b^a a^d
        allow user to specify indices 0, 1, 3 to produce something like
        |- a^{b+c+d} b^a
        '''
        from proveit.numbers.exponentiation import (
            product_of_posnat_powers, products_of_posnat_powers,
            product_of_pos_powers, products_of_pos_powers,
            product_of_real_powers, products_of_real_powers,
            product_of_complex_powers, products_of_complex_powers)
        from proveit.numbers.exponentiation import (
            add_one_right_in_exp, add_one_left_in_exp,
            add_one_left_in_exp_poss_zero_base)
        from proveit.numbers import Exp

        error_msg = ""

        # If the start_idx and/or end_idx has been specified
        if start_idx is not None or end_idx is not None:

            # Compensate for potential missing indices in this block:
            # omission of either start or end idx defaults to a pair
            # of contiguous multiplicands
            if end_idx is None:
                end_idx = min(start_idx + 1, self.factors.num_entries())
            elif start_idx is None:
                start_idx = max(0, end_idx - 1)

            assoc_length = end_idx - start_idx + 1

            # associate the factors intended for combination
            # warning: 2nd arg of association() fxn is length not index
            grouped = self.association(start_idx, assoc_length,
                                       preserve_all=True)
            # isolate the targeted factors and combine them as desired
            # using call to this same method
            inner_combination = (
                    grouped.rhs.factors[start_idx].
                    exponent_combination())
            # substitute the combined factors back into the
            # grouped expression and return the deduced equality
            return inner_combination.sub_right_side_into(grouped)

        # Else neither the start_idx nor the end_idx has been specified,
        # indicating we intend to combine all possible factors, either:
        # (1) all like-bases combined with a single exponent, such as
        #     a^b a^c a^d = a^{b+c+d},
        # OR
        # (2) all like-exponents
        #     a^z b^z c^z = (abc)^z
        replacements = list(defaults.replacements)
        factors = []
        for factor in self.factors:
            if not isinstance(factor, Exp):
                # Exploit a^1 = a.
                factor = Exp(factor, one)
                replacements.append(factor.power_of_one_reduction())
            factors.append(factor)
        factor_bases = [factor.base for factor in factors]
        factor_exponents = [factor.exponent for factor in factors]
        from proveit.numbers.exponentiation import (
            products_of_complex_powers)

        # (1) all same bases to combine with a single exponent,
        # such as a^b a^c a^d = a^{b+c+d}
        if len(set(factor_bases)) == 1:

            _m_sub = num(len(factor_exponents))
            _a_sub = factor_bases[0]
            _b_sub = factor_exponents
            try:
                return products_of_complex_powers.instantiate(
                    {m: _m_sub, a: _a_sub, b: _b_sub},
                    replacements=replacements)
            except Exception as the_exception:
                # something went wrong
                error_msg = (
                    error_msg +
                    "All factors appeared to have same base, but "
                    "attempt failed with error message: \n" +
                    str(the_exception))
                pass

        # (2) all same exponent to combine with a single base,
        # such as a^d b^d c^d = (a b c)^d.
        # Less common but sometimes useful.
        if len(set(factor_exponents)) == 1:

            # Same exponent: equate $a^c b^c = (a b)^c$
            # Combining the exponents in this case is the reverse
            # of disibuting an exponent.
            _new_prod = Mult(*factor_bases)
            _new_exp = Exp(_new_prod, factor_exponents[0])
            try:
                return _new_exp.distribution(
                    replacements=replacements).derive_reversed()
            except Exception as the_exception:
                # something went wrong; append to error message
                error_msg = (
                    error_msg +
                    "All factors appeared to have the same exponent, "
                    "but attempt failed with error message: \n" +
                    str(the_exception)) + "\n"
                pass

        exp_operand_msg = (
            'Combine exponents only implemented for a product '
            'of two exponentiated operands (or a simple variant)')

        # I wonder if we might simply take any non-exp factor a and
        # convert it to Exp(a, one) (i.e. a^1). This might simplify
        # the process, making things a bit more mechanical ....

        if (not self.operands.is_double()
                or not isinstance(self.operands[0], Exp)
                or not isinstance(self.operands[1], Exp)):

            if (self.operands.is_double()
                    and isinstance(self.operands[0], Exp)
                    and self.operands[0].base == self.operands[1]):
                # self is of the form: (a^b) a
                return add_one_right_in_exp.instantiate(
                    {a: self.operands[1], b: self.operands[0].exponent})

            elif (self.operands.is_double() and
                  isinstance(self.operands[1], Exp) and
                  self.operands[1].base == self.operands[0]):
                # self is of the form: a (a^b)

                try: # case where base a != 0
                    return add_one_left_in_exp.instantiate(
                        {a: self.operands[0], b: self.operands[1].exponent})
                except Exception as the_exception:
                    # case where base might be 0 but exponent != 0
                    return add_one_left_in_exp_poss_zero_base.instantiate(
                        {a: self.operands[0], b: self.operands[1].exponent})

        # More complex efforts if code above does not catch the
        # specific instance. The code below remains from earlier.
        # ============================================================
        # Create a list of bases and ranges of bases,
        # and a list of exponents and ranges of exponents,
        # and determine if all of the represented bases are the same
        # or if all of the represented exponents are the same.
        # For example,
        #   (a_1^c * ... * a_n^c * b^c)
        # would result in:
        #   same_base=False, same_exponent=c,
        #   operand_bases = [a_1, ..., a_n, b]
        #   operand_exonents = [c, ..n repeats.. c, c]
        operand_bases = []
        operand_exponents = []
        same_base = None
        same_exponent = None
        for operand in self.operands:
            if isinstance(operand, ExprRange):
                if not isinstance(operand.body, Exp):
                    raise ValueError(exp_operand_msg)
                operand_bases.append(operand.mapped_range(
                    lambda exponential: exponential.base))
                operand_exponents.append(operand.mapped_range(
                    lambda exponential: exponential.exponent))
                base = operand_bases.innermost_body()
                exponent = operand_exponents.innermost_body()
                operand_parameters = operand.parameters()
                if not free_vars(base).isdisjoint(operand_parameters):
                    # Can't have the same base unless the base
                    # is independent of range parameters.
                    same_base = False
                if not free_vars(exponent).isdisjoint(operand_parameters):
                    # Can't have the same exponent unless the exponent
                    # is independent of range parameters.
                    same_exponent = False
            else:
                if not isinstance(operand, Exp):
                    raise ValueError(exp_operand_msg)
                base = operand.base
                exponent = operand.exponent
                operand_bases.append(base)
                operand_exponents.append(exponent)
            if same_base is None:
                same_base = base
            elif same_base != base:
                # Not all bases are the same
                same_base = False
            if same_exponent is None:
                same_exponent = base
            elif same_exponent != base:
                # Not all exponents are the same
                same_exponent = False

        if same_base not in (None, False):
            # Same base: a^b a^c = a^{b+c}$, or something similar

            # Find out the known type of the exponents.
            possible_exponent_types = [NaturalPos, RealPos, Real,
                                       Complex]
            for exponent in operand_exponents:
                deduce_number_set(exponent)
                while len(possible_exponent_types) > 1:
                    exponent_type = possible_exponent_types[0]
                    if isinstance(exponent, ExprRange):
                        in_sets = exponent.mapped_range(
                            lambda exp_range_body:
                            InSet(exp_range_body, exponent_type))
                        if And(in_sets).proven():
                            # This type is known for these exponents.
                            break
                    else:
                        if InSet(exponent, exponent_type).proven():
                            # This type is known for this exponent.
                            break
                    # We've eliminated a type from being known.
                    possible_exponent_types.pop(0)
            known_exponent_type = possible_exponent_types[0]

            if known_exponent_type == NaturalPos:
                if self.operands.is_double():
                    _m, _n = operand_exponents
                    return product_of_posnat_powers.instantiate(
                        {a: same_base, m: _m, n: _n})
                else:
                    _k = ExprTuple(*operand_exponents)
                    _m = _k.num_elements()
                    return products_of_posnat_powers.instantiate(
                        {a: same_base, m: _m, k: _k})
            else:
                if self.operands.is_double():
                    _b, _c = operand_exponents
                    if known_exponent_type == RealPos:
                        thm = product_of_pos_powers
                    elif known_exponent_type == Real:
                        thm = product_of_real_powers
                    else:  # Complex is default
                        thm = product_of_complex_powers
                    return thm.instantiate({a: same_base, b: _b, c: _c})
                else:
                    _b = ExprTuple(*operand_exponents)
                    _m = _b.num_elements()
                    if known_exponent_type == RealPos:
                        thm = products_of_pos_powers  # plural products
                    elif known_exponent_type == Real:
                        thm = products_of_real_powers  # plural products
                    else:  # Complex is default
                        thm = products_of_complex_powers
                    return thm.instantiate({m: _m, a: same_base, b: _b})

        elif same_exponent not in (None, False):
            # Same exponent: equate $a^c b^c = (a b)^c$
            # Combining the exponents in this case is the reverse
            # of disibuting an exponent.
            prod = Mult(*operand_bases)
            exp = Exp(prod, same_exponent)
            return exp.distribution().derive_reversed()
        raise ValueError('Product is not in a correct form to '
                         'combine exponents: ' + str(self))

    @equality_prover('common_power_extracted', 'common_power_extract')
    def common_power_extraction(self, start_idx=None, end_idx=None,
                                exp_factor=None,
                                **defaults_config):
        '''
        Derive and return this Mult expression equated to the
        expression in which some or all of the exponential factors
        in which a common factor occurs in the exponent, have been
        grouped and rewritten to be raised as a group to that common
        power.
        For example:
        |- a^c b^c    = (a b)^c
        |- a^{c d} b^{c k} = (a^{d} b^{k})^c
        This also should work more generally with more than 2 factors,
        for example taking a^k b^k c^k to
        |- (a^k b^k c^k) = (a b c)^k (Careful here … makes clear we need special cases!)
        The start_idx and end_idx can be used to apply the process to
        a contiguous subset of factors within a larger set of factors.
        Does NOT automatically attempt to reduce a resulting new
        product.
        Planned but not implemented: allow user to specify non-
        contiguous factors to combine. For example, given self as
        a^k b^c d^k e^d
        allow user to specify indices 0, 2 to produce something like
        |- a^k b^c d^k e^d = (a d)^k b^c e^d
        '''
        from proveit.numbers.exponentiation import (
            product_of_posnat_powers, products_of_posnat_powers,
            product_of_pos_powers, products_of_pos_powers,
            product_of_real_powers, products_of_real_powers,
            product_of_complex_powers, products_of_complex_powers)
        from proveit.numbers.exponentiation import (
            add_one_right_in_exp, add_one_left_in_exp,
            add_one_left_in_exp_poss_zero_base)
        from proveit.numbers import Exp

        error_msg = ""

        # If the start_idx and/or end_idx has been specified
        if start_idx is not None or end_idx is not None:

            # Compensate for potential missing indices in this block:
            # omission of either start or end idx defaults to a pair
            # of contiguous multiplicands
            # ALSO should eventually check that the given indices
            # do NOT constitute the entire Mult expression; if we are
            # dealing with the entire expression, then the association
            # step should not be necessary (?)
            if end_idx is None:
                end_idx = min(start_idx + 1, self.factors.num_entries())
            elif start_idx is None:
                start_idx = max(0, end_idx - 1)

            assoc_length = end_idx - start_idx + 1

            # associate the factors intended for combination
            # warning: 2nd arg of association() fxn is length not index
            if (assoc_length == self.factors.num_elements().as_int()):
                # we have (inadvertently?) selected the entire expr,
                # so don't group factors; just call the same method
                # without specifying the indices
                return self.common_power_extraction(exp_factor=exp_factor)
            else:
                grouped = self.association(start_idx, assoc_length,
                                           preserve_all=True)
            # isolate the targeted factors and combine them as desired
            # using call to this same method
            inner_combination = (
                    grouped.rhs.factors[start_idx].
                    common_power_extraction(exp_factor=exp_factor))
            # substitute the combined factors back into the
            # grouped expression and return the deduced equality
            return inner_combination.sub_right_side_into(grouped)

        # Else neither the start_idx nor the end_idx has been specified,
        # indicating we intend to extract a common factor from all
        # the exponents of all exponential factors, like this:
        #     a^{i z} b^{j z} c^{k z} = (a^i b^j c^k)^z
        # for the moment assuming we have all exponential factors of
        # the form Exp(a, b) instead of something like a^b * a
        # NOTE: would be nice to generalize to deal with
        # exp_factor = None case, where we then search for and extract
        # ALL factors that all the exponents have in common.
        # For now, assume that exp_factor is NOT None.
        if exp_factor is None:
            raise NotImplementedError(
                    "'common_power_extraction()' not implemented for "
                    "cases in which kwarg exp_factor is not supplied.")
        if (all(isinstance(factor, Exp) for factor in self.factors)):
            # then we are dealing with factors that are ALL explicit
            # exponentials of the form a^k.
            factor_bases = [factor.base for factor in self.factors]
            factor_exponents = [factor.exponent for factor in self.factors]

            # (1) Simple case such as a^d b^d c^d, consisting of
            # exponential factors all of which have the same single
            # exponent. The more general case further below might
            # then re-call this sub-method after processing the factors.
            if len(set(factor_exponents)) == 1:
                # Same exponent: equate a^c b^c = (a b)^c
                # Combining the exponents in this case is the reverse
                # of distributing an exponent.
                _new_prod = Mult(*factor_bases)
                _new_exp = Exp(_new_prod, factor_exponents[0])
                try:
                    return _new_exp.distribution().derive_reversed()
                except Exception as the_exception:
                    raise Exception("An Exception! All factors appeared to "
                        "have the same exponent, but the Exp.distribution() "
                        "attempt failed with the following error message: "
                        "{}".format(the_exception))

            # (2) More complex case such as a^{fd} b^{dg} c^{dg},
            # consisting of exponential factors, the exponents of which
            # have the exp_factor as a factor somewhere. Strategy is
            # to factor out that exponent factor in each Mult factor,
            # then re-call the common_power_extraction() method on the
            # result, and Case (1) will then handle it.
            # This also handles the more general case of something like
            # a^d b^{dg}, where the exp_factor of 'd' might be a factor
            # in an exponent OR might be a stand-alone exponent
            temp_expr = self
            eq = TransRelUpdater(temp_expr)
            for idx in range(0, self.factors.num_elements().as_int()):
                if temp_expr.operands[idx].exponent != exp_factor:
                    temp_expr = eq.update(
                            temp_expr.inner_expr().operands[idx]
                            .exp_factorization(exp_factor, preserve_all=True))
            # eq.relation now has each factor with the specified the_factor
            # extracted to produce something along the lines of
            # |- a^{f j} b^{j, k} = (a^f)^j (b^k)^j
            # this now corresponds to case (1) above, so we should be able
            # to call this method again to handle that:
            eq.update(temp_expr.inner_expr().common_power_extraction(
                    exp_factor=exp_factor))
            return eq.relation
        
        raise ValueError(
                    "'Mult.common_power_extraction()' method works only "
                    "when all the specified multiplicands are instances "
                    "of Exp (i.e. each factor must be an exponential). "
                    "The method was instead called on the expression "
                    "{}".format(self))

    @equality_prover('commuted', 'commute')
    def commutation(self, init_idx=None, final_idx=None, **defaults_config):
        '''
        Given numerical operands, deduce that this expression is equal
        to a form in which the operand at index init_idx has been moved
        to final_idx.
        For example, (a + b + ... + y + z) = (a + ... + y + b + z)
        via init_idx = 1 and final_idx = -2.
        '''
        from . import commutation, leftward_commutation, rightward_commutation
        return apply_commutation_thm(
            self, init_idx, final_idx, commutation,
            leftward_commutation, rightward_commutation)

    @equality_prover('group_commuted', 'group_commute')
    def group_commutation(self, init_idx, final_idx, length,
                          disassociate=True, **defaults_config):
        '''
        Given numerical operands, deduce that this expression is equal
        to a form in which the operands at indices
        [init_idx, init_idx+length) have been moved to
        [final_idx. final_idx+length).
        It will do this by performing association first.
        If disassocate is True, it will be disassociated afterwards.
        '''
        return group_commutation(
            self, init_idx, final_idx, length, disassociate=disassociate)

    @equality_prover('associated', 'associate')
    def association(self, start_idx, length, **defaults_config):
        '''
        Given numerical operands, deduce that this expression is equal
        to a form in which operands in the
        range [start_idx, start_idx+length) are grouped together.
        For example, (a * b * ... * y * z) =
            (a * b ... * (l * ... * m) * ... * y * z)
        '''
        from . import association
        return apply_association_thm(
            self, start_idx, length, association)

    @equality_prover('disassociated', 'disassociate')
    def disassociation(self, idx, **defaults_config):
        '''
        Given numerical operands, deduce that this expression is equal
        to a form in which the operand
        at index idx is no longer grouped together.
        For example, (a * b ... * (l * ... * m) * ... * y* z)
            = (a * b * ... * y * z)
        '''
        from . import disassociation
        return apply_disassociation_thm(self, idx, disassociation)

    @relation_prover
    def bound_via_operand_bound(self, operand_relation, **defaults_config):
        '''
        Alias for bound_via_factor_bound.
        Also see NumberOperation.deduce_bound.
        '''
        return self.bound_via_factor_bound(operand_relation)

    @relation_prover
    def bound_via_factor_bound(self, factor_relation, **defaults_config):
        '''
        Deduce a bound of this multiplication via the bound on
        one of its factors.  For example
            a*b*c*d < a*z*c*d   given   b < z and a, c, d positive.

        Also see NumberOperation.deduce_bound.
        '''
        from proveit.numbers import (zero, NumberOrderingRelation,
                                     Less, greater, greater_eq)
        if isinstance(factor_relation, Judgment):
            factor_relation = factor_relation.expr
        if not isinstance(factor_relation, NumberOrderingRelation):
            raise TypeError("'factor_relation' expected to be a number "
                            "relation (<, >, ≤, or ≥)")
        idx = None
        for side in factor_relation.operands:
            try:
                idx, num = self.index(side, also_return_num=True)
                break
            except ValueError:
                pass
        if idx is None:
            raise TypeError("'factor_relation' expected to be a relation "
                            "for one of the factors; neither factor of %s "
                            "appears in the %s relation."
                            % (self, factor_relation))
        expr = self
        eq = TransRelUpdater(expr)
        if num > 1:
            expr = eq.update(expr.association(idx, num))
        if expr.operands.is_double():
            # Handle the binary cases.
            assert 0 <= idx < 2
            if idx == 0:
                relation = factor_relation.right_mult_both_sides(
                        expr.factors[1])
            elif idx == 1:
                relation = factor_relation.left_mult_both_sides(
                        expr.factors[0])
            expr = eq.update(relation)
        else:
            thm = None
            for factor in self.factors:
                deduce_number_set(factor)
            if (isinstance(factor_relation, Less) and
                    all(greater(factor, zero).proven() for
                        factor in self.factors)):
                # We can use the strong bound.
                from . import strong_bound_via_factor_bound
                thm = strong_bound_via_factor_bound
            elif all(greater_eq(factor, zero).proven() for
                     factor in self.factors):
                # We may only use the weak bound.
                from . import weak_bound_via_factor_bound
                thm = weak_bound_via_factor_bound
            if thm is not None:
                _a = self.factors[:idx]
                _b = self.factors[idx+1:]
                _i = _a.num_elements()
                _j = _b.num_elements()
                _x = factor_relation.normal_lhs
                _y = factor_relation.normal_rhs
                expr = eq.update(thm.instantiate(
                        {i: _i, j: _j, a: _a, b: _b, x: _x, y: _y}))
            else:
                # Not so simple.  Let's make it simpler by
                # factoring it into a binary multiplication.
                expr = eq.update(expr.factorization(
                        idx, pull='left', group_factors=True,
                        group_remainder=True))
                expr = eq.update(expr.bound_via_factor_bound(factor_relation))
                # Put things back as the were before the factorization.
                if isinstance(expr.factors[1], Mult):
                    expr = eq.update(expr.disassociation(1))
                if idx != 0:
                    expr = eq.update(expr.commutation(0, idx))
        if num > 1 and isinstance(expr.factors[idx], Mult):
            expr = eq.update(expr.disassociation(idx))
        relation = eq.relation
        if relation.lhs != self:
            relation = relation.with_direction_reversed()
        assert relation.lhs == self
        return relation

    @relation_prover
    def deduce_positive(self, **defaults_config):
        '''
        Deduce that this product is greater than zero.
        '''
        from proveit.numbers import RealPos, zero, greater
        InSet(self, RealPos).prove()
        return greater(self, zero).prove()<|MERGE_RESOLUTION|>--- conflicted
+++ resolved
@@ -3,16 +3,12 @@
         Judgment, ProofFailure, prover, relation_prover, equality_prover,
         SimplificationDirectives, TransRelUpdater, free_vars)
 from proveit import a, b, c, d, e, i, j, k, m, n, w, x, y, z
-<<<<<<< HEAD
 from proveit.logic import (
-        And, NotEquals, is_irreducible_value, EvaluationError, InSet)
+    And, Equals, NotEquals, is_irreducible_value, EvaluationError, 
+    InSet)
 from proveit.numbers import (
-        zero, one, num, NumberOperation, deduce_number_set)
-=======
-from proveit.logic import Equals, InSet
-from proveit.numbers import (one, Add, num, NumberOperation,
-                             deduce_number_set, standard_number_set)
->>>>>>> b553e17a
+    zero, one, num, Add, NumberOperation, deduce_number_set,
+    standard_number_set)
 from proveit.numbers.number_sets import (
     Natural, NaturalPos,
     Integer, IntegerNonZero, IntegerNeg, IntegerNonPos,
