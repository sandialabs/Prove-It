# Arithmetic and number theory concepts.

from .number_sets import (
    Natural, NaturalPos,
    Integer, IntegerNonZero, IntegerNeg, IntegerNonPos,
    Rational, RationalNonZero, RationalPos, RationalNeg, RationalNonNeg,
    RationalNonPos,
    Real, RealNonZero, RealNeg, RealPos, RealNonNeg, RealNonPos,
    Complex, ComplexNonZero,
    complex_polar_coordinates, 
    unit_length_complex_polar_angle)

from .number_sets import Interval, RealInterval, IntervalOO, IntervalCC, IntervalCO, IntervalOC
from .number_sets import e, pi, i, infinity
from .number_operation import (NumberOperation, deduce_in_number_set,
<<<<<<< HEAD
                               quick_simplified_index)
=======
                               sorted_number_sets, deduce_number_set)
>>>>>>> a3c8be9a
from .rounding import Floor, Ceil, Round
from .absolute_value import Abs
from .numerals import (num, Numeral, DecimalSequence, Digits, DIGITS,
                       BinarySequence, Bit, BITS, is_literal_int)
from .numerals import zero, one, two, three, four, five, six, seven, eight, nine, hexa, hexb, hexc, hexd, hexe, hexf
from .addition import (Add, subtract, dist_subtract, dist_add)
from .negation import Neg, negated
from .ordering import (NumberOrderingRelation, number_ordering,
                       Less, LessEq, greater, greater_eq, Min, Max)
from .multiplication import Mult
from .division import Div, frac
from .divisibility import Divides, DividesProper, GCD
from .modular import Mod, ModAbs
from .exponentiation import Exp, exp, exp2pi_i, sqrt, sqrd
from .logarithms import Log
from .summation import Sum
from .product import Prod
from .integration import Integrate

from .functions import MonDecFuncs

import proveit


if proveit.defaults.automation:
    # Import some fundamental theorems without quantifiers
    from .number_sets.natural_numbers import zero_in_nats
    from .numerals.decimals import less_0_1, less_1_2, less_2_3, less_3_4, less_4_5, less_5_6, less_6_7, less_7_8, less_8_9
    from .numerals.decimals import nat1, nat2, nat3, nat4, nat5, nat6, nat7, nat8, nat9
    from .numerals.decimals import posnat1, posnat2, posnat3, posnat4, posnat5, posnat6, posnat7, posnat8, posnat9
    from .negation import negated_zero
    from .number_sets.real_numbers import e_is_real_pos, pi_is_real_pos
    from .number_sets.complex_numbers import (
            i_is_complex, i_is_complex_nonzero)
    from proveit.abstract_algebra.fields import (
            rational_field, real_field, complex_field)

# KEEP THE FOLLOWING IN __init__.py FOR THEORY PACKAGES.
#  Make additions above, or add to sys.modules[__name__].__dict__ below.
# This allows us to import common expression, axioms, and theorems of
# the theory package directly from the package.
import sys
from proveit._core_.theory import TheoryPackage
sys.modules[__name__] = TheoryPackage(__name__, __file__, locals())<|MERGE_RESOLUTION|>--- conflicted
+++ resolved
@@ -13,11 +13,8 @@
 from .number_sets import Interval, RealInterval, IntervalOO, IntervalCC, IntervalCO, IntervalOC
 from .number_sets import e, pi, i, infinity
 from .number_operation import (NumberOperation, deduce_in_number_set,
-<<<<<<< HEAD
-                               quick_simplified_index)
-=======
+                               quick_simplified_index,
                                sorted_number_sets, deduce_number_set)
->>>>>>> a3c8be9a
 from .rounding import Floor, Ceil, Round
 from .absolute_value import Abs
 from .numerals import (num, Numeral, DecimalSequence, Digits, DIGITS,
