{
 "cells": [
  {
   "cell_type": "code",
   "execution_count": 1,
   "metadata": {
    "collapsed": false
   },
   "outputs": [],
   "source": [
    "from proveit import specialStatementMagic # for %begin_theorems and %end_theorems\n",
    "from proveit.basiclogic import In, Forall, Equals, NotEquals\n",
    "from proveit.number import Summation, DiscreteContiguousSet, Abs, Neg, Add, Subtract, Multiply, Fraction, Exponentiate\n",
<<<<<<< HEAD
    "from proveit.number import GreaterThan, LessThanEquals, DiscreteContiguousSet, Ceil, Floor, Mod\n",
    "from proveit.number.arithmeticOps import Integrate, IntervalCC\n",
=======
    "from proveit.number import GreaterThan, LessThanEquals, DiscreteContiguousSet, Mod\n",
>>>>>>> 0fe4d463
    "from proveit.statistics import Prob\n",
    "from proveit.common import a, b, l, t, eps, k\n",
    "from proveit.number.common import zero, one, two, four, e, pi, i, Reals, Naturals, Integers\n",
    "from proveit.linalg import MatrixProd\n",
    "from proveit.physics.quantum import Bra, Ket\n",
    "from proveit.physics.quantum.QPE.common import phase_, m_, b_, delta_, two_pow_t, two_pow_t_minus_one, alpha_l, alpha_l_sqrd\n",
    "from proveit.physics.quantum.QPE.phaseEstOps import Psuccess, Pfail, ModAdd\n",
    "from IPython.display import display\n"
   ]
  },
  {
   "cell_type": "markdown",
   "metadata": {},
   "source": [
    "Convenience methods for building expressions:"
   ]
  },
  {
   "cell_type": "code",
   "execution_count": 2,
   "metadata": {
    "collapsed": false
   },
   "outputs": [
    {
     "data": {
      "text/latex": [
       "$e^{2 \\cdot \\pi \\cdot i \\cdot a \\cdot b}$"
      ],
      "text/plain": [
       "e^(2 * pi * i * a * b)"
      ]
     },
     "metadata": {},
     "output_type": "display_data"
    },
    {
     "data": {
      "text/latex": [
       "$e^{\\frac{2 \\cdot \\pi \\cdot i \\cdot a \\cdot b}{2^{t}}}$"
      ],
      "text/plain": [
       "e^((2 * pi * i * a * b) / 2^(t))"
      ]
     },
     "metadata": {},
     "output_type": "display_data"
    },
    {
     "data": {
      "text/latex": [
       "$e^{\\frac{-\\left(2 \\cdot \\pi \\cdot i \\cdot a \\cdot b\\right)}{2^{t}}}$"
      ],
      "text/plain": [
       "e^((-(2 * pi * i * a * b)) / 2^(t))"
      ]
     },
     "metadata": {},
     "output_type": "display_data"
    }
   ],
   "source": [
    "def exp2pi_i(*exp_factors):\n",
    "    return Exponentiate(e, Multiply(*((two, pi, i) + exp_factors)))\n",
    "\n",
    "def exp2pi_i_on_two_pow_t(*exp_factors):\n",
    "    return Exponentiate(e, Fraction(Multiply(*((two, pi, i) + exp_factors)), two_pow_t))\n",
    "\n",
    "def expNeg2pi_i_on_two_pow_t(*exp_factors):\n",
    "    return Exponentiate(e, Fraction(Neg(Multiply(*((two, pi, i) + exp_factors))), two_pow_t))\n",
    "\n",
    "display(exp2pi_i(a, b))\n",
    "display(exp2pi_i_on_two_pow_t(a, b))\n",
    "display(expNeg2pi_i_on_two_pow_t(a, b))"
   ]
  },
  {
   "cell_type": "code",
   "execution_count": 3,
   "metadata": {
    "collapsed": false
   },
   "outputs": [],
   "source": [
    "%begin_theorems"
   ]
  },
  {
   "cell_type": "markdown",
   "metadata": {},
   "source": [
    "Take care of number domain issues:"
   ]
  },
  {
   "cell_type": "code",
   "execution_count": 4,
   "metadata": {
    "collapsed": false
   },
   "outputs": [
    {
     "data": {
      "text/latex": [
       "$2^{t} \\in \\mathbb{N}$"
      ],
      "text/plain": [
       "2^(t) in Naturals"
      ]
     },
     "execution_count": 4,
     "metadata": {},
     "output_type": "execute_result"
    }
   ],
   "source": [
    "two_pow_t_in_nats = In(two_pow_t, Naturals)\n",
    "two_pow_t_in_nats"
   ]
  },
  {
   "cell_type": "code",
   "execution_count": 5,
   "metadata": {
    "collapsed": false
   },
   "outputs": [
    {
     "data": {
      "text/latex": [
       "$2^{t} \\neq 0$"
      ],
      "text/plain": [
       "2^(t) != 0"
      ]
     },
     "execution_count": 5,
     "metadata": {},
     "output_type": "execute_result"
    }
   ],
   "source": [
    "two_pow_t_not_zero = NotEquals(two_pow_t, zero)\n",
    "two_pow_t_not_zero"
   ]
  },
  {
   "cell_type": "code",
   "execution_count": 6,
   "metadata": {
    "collapsed": false
   },
   "outputs": [
    {
     "data": {
      "text/latex": [
       "$\\forall_{a, b \\in \\mathbb{Z}} \\left(\\left(a \\oplus b\\right) \\in \\mathbb{Z}\\right)$"
      ],
      "text/plain": [
       "forall_{a, b in Integers} ((a MOD_ADD b) in Integers)"
      ]
     },
     "execution_count": 6,
     "metadata": {},
     "output_type": "execute_result"
    }
   ],
   "source": [
    "modAddClosure = Forall((a, b), In(ModAdd(a, b), Integers), domain=Integers)\n",
    "modAddClosure"
   ]
  },
  {
   "cell_type": "code",
   "execution_count": 7,
   "metadata": {
    "collapsed": false
   },
   "outputs": [
    {
     "data": {
      "text/latex": [
       "$b \\in \\mathbb{Z}$"
      ],
      "text/plain": [
       "b in Integers"
      ]
     },
     "execution_count": 7,
     "metadata": {},
     "output_type": "execute_result"
    }
   ],
   "source": [
    "bestInInts = In(b_, Integers)\n",
    "bestInInts"
   ]
  },
  {
   "cell_type": "code",
   "execution_count": 8,
   "metadata": {
    "collapsed": false
   },
   "outputs": [
    {
     "data": {
      "text/latex": [
       "$\\delta \\in \\mathbb{R}$"
      ],
      "text/plain": [
       "delta in Reals"
      ]
     },
     "execution_count": 8,
     "metadata": {},
     "output_type": "execute_result"
    }
   ],
   "source": [
    "deltaInReals = In(delta_, Reals)\n",
    "deltaInReals"
   ]
  },
  {
   "cell_type": "markdown",
   "metadata": {},
   "source": [
    "Success probability as sum of individual success event probabilities:"
   ]
  },
  {
   "cell_type": "code",
   "execution_count": 9,
   "metadata": {
    "collapsed": false
   },
   "outputs": [
    {
     "data": {
      "text/latex": [
<<<<<<< HEAD
       "$\\forall_{\\varepsilon \\in \\mathbb{R}} \\left(P_{\\rm success}\\left(\\varepsilon\\right) = \\left(\\sum_{l=\\lceil -\\varepsilon\\rceil}^{\\lfloor \\varepsilon\\rfloor}Pr[\\left(\\left|\\left(m - b\\right)\\right| = l\\right)]\\right)\\right)$"
      ],
      "text/plain": [
       "forall_{eps in Reals} (Psuccess(eps) = (Summation_{l=FLOOR(-eps)}^{FLOOR(eps)}Pr[(|(m - b)| = l)]))"
=======
       "$\\forall_{\\varepsilon \\in \\mathbb{Z}} \\left(P_{\\rm success}\\left(\\varepsilon\\right) = \\left(\\sum_{l=-\\varepsilon}^{\\varepsilon}Pr[\\left(\\left|\\left(m - b\\right)\\right| = l\\right)]\\right)\\right)$"
      ],
      "text/plain": [
       "forall_{eps in Integers} (Psuccess(eps) = (Summation_{l=-eps}^{eps}Pr[(|(m - b)| = l)]))"
>>>>>>> 0fe4d463
      ]
     },
     "execution_count": 9,
     "metadata": {},
     "output_type": "execute_result"
    }
   ],
   "source": [
    "success_sum = Forall(eps, Equals(Psuccess(eps), Summation(l, Prob(Equals(Abs(Subtract(m_, b_)), l)), \n",
    "                                                          DiscreteContiguousSet(Neg(eps), eps))),\n",
    "                    domain=Integers)\n",
    "success_sum"
   ]
  },
  {
   "cell_type": "markdown",
   "metadata": {},
   "source": [
    "Failure probability as sum of individual failure event probabilities in terms of $\\alpha_l$, amplitude of $\\lvert \\Psi \\rangle$ for a state specified relative to $b$ (the best outcome state):"
   ]
  },
  {
   "cell_type": "code",
   "execution_count": 10,
   "metadata": {
    "collapsed": false
   },
   "outputs": [
    {
     "data": {
      "text/latex": [
<<<<<<< HEAD
       "$\\forall_{\\varepsilon \\in \\mathbb{R}} \\left(P_{\\rm fail}\\left(\\varepsilon\\right) = \\left(\\left(\\sum_{l=\\left(-2^{t - 1}\\right) + 1}^{-\\left(\\varepsilon + 1\\right)}\\left|\\alpha_{l}\\right|^{2}\\right) + \\left(\\sum_{l=\\varepsilon + 1}^{2^{t - 1}}\\left|\\alpha_{l}\\right|^{2}\\right)\\right)\\right)$"
      ],
      "text/plain": [
       "forall_{eps in Reals} (Pfail(eps) = ((Summation_{l=(-2^(t - 1)) + 1}^{-(eps + 1)}|alpha_{l}|^(2)) + (Summation_{l=eps + 1}^{2^(t - 1)}|alpha_{l}|^(2))))"
=======
       "$\\forall_{\\varepsilon \\in \\mathbb{Z}} \\left(P_{\\rm fail}\\left(\\varepsilon\\right) = \\left(\\left(\\sum_{l=-\\left(2^{t - 1} + 1\\right)}^{-\\left(\\varepsilon + 1\\right)}\\left|\\alpha_{l}\\right|^{2}\\right) + \\left(\\sum_{l=\\varepsilon + 1}^{2^{t - 1}}\\left|\\alpha_{l}\\right|^{2}\\right)\\right)\\right)$"
      ],
      "text/plain": [
       "forall_{eps in Integers} (Pfail(eps) = ((Summation_{l=-(2^(t - 1) + 1)}^{-(eps + 1)}|alpha_{l}|^(2)) + (Summation_{l=eps + 1}^{2^(t - 1)}|alpha_{l}|^(2))))"
>>>>>>> 0fe4d463
      ]
     },
     "execution_count": 10,
     "metadata": {},
     "output_type": "execute_result"
    }
   ],
   "source": [
    "fail_sum = Forall(eps, Equals(Pfail(eps), Add(Summation(l, alpha_l_sqrd, \n",
<<<<<<< HEAD
    "                                                        DiscreteContiguousSet(Add(Neg(two_pow_t_minus_one), one), \n",
=======
    "                                                        DiscreteContiguousSet(Neg(Add(two_pow_t_minus_one, one)), \n",
>>>>>>> 0fe4d463
    "                                                                              Neg(Add(eps, one)))),\n",
    "                                              Summation(l, alpha_l_sqrd, \n",
    "                                                        DiscreteContiguousSet(Add(eps, one), \n",
    "                                                                              two_pow_t_minus_one)))),\n",
    "                 domain=Integers)\n",
    "fail_sum"
   ]
  },
  {
   "cell_type": "markdown",
   "metadata": {},
   "source": [
    "Modulo addition may be converted to regular addition within $2 \\pi i$ exponentiation:"
   ]
  },
  {
   "cell_type": "code",
   "execution_count": 11,
   "metadata": {
    "collapsed": false
   },
   "outputs": [
    {
     "data": {
      "text/latex": [
       "$\\forall_{a, b \\in \\mathbb{Z}} \\left(e^{\\frac{2 \\cdot \\pi \\cdot i \\cdot \\left(a \\oplus b\\right)}{2^{t}}} = e^{\\frac{2 \\cdot \\pi \\cdot i \\cdot \\left(a + b\\right)}{2^{t}}}\\right)$"
      ],
      "text/plain": [
       "forall_{a, b in Integers} (e^((2 * pi * i * (a MOD_ADD b)) / 2^(t)) = e^((2 * pi * i * (a + b)) / 2^(t)))"
      ]
     },
     "execution_count": 11,
     "metadata": {},
     "output_type": "execute_result"
    }
   ],
   "source": [
    "exp2pi_i_modadd = Forall((a, b), Equals(exp2pi_i_on_two_pow_t(ModAdd(a, b)), \n",
    "                                       exp2pi_i_on_two_pow_t(Add(a, b))), domain=Integers)\n",
    "exp2pi_i_modadd"
   ]
  },
  {
   "cell_type": "markdown",
   "metadata": {},
   "source": [
    "Direct evaluation of $\\alpha_l$:"
   ]
  },
  {
   "cell_type": "code",
   "execution_count": 12,
   "metadata": {
    "collapsed": false
   },
   "outputs": [
    {
     "data": {
      "text/latex": [
<<<<<<< HEAD
       "$\\forall_{l \\in \\mathbb{Z}} \\left(\\alpha_{l} = \\left(\\sum_{k=0}^{2^{t - 1}}\\left(e^{\\frac{-\\left(2 \\cdot \\pi \\cdot i \\cdot k \\cdot \\left(b \\oplus l\\right)\\right)}{2^{t}}} \\cdot e^{2 \\cdot \\pi \\cdot i \\cdot \\varphi \\cdot k}\\right)\\right)\\right)$"
      ],
      "text/plain": [
       "forall_{l in Integers} (alpha_{l} = (Summation_{k=0}^{2^(t - 1)}(e^((-(2 * pi * i * k * (b MOD_ADD l))) / 2^(t)) * e^(2 * pi * i * phase * k))))"
=======
       "$\\forall_{l \\in \\mathbb{Z}} \\left(\\alpha_{l} = \\left(\\frac{1}{2^{t}} \\cdot \\left(\\sum_{k=0}^{2^{t - 1}}\\left(e^{\\frac{-\\left(2 \\cdot \\pi \\cdot i \\cdot k \\cdot \\left(b \\oplus l\\right)\\right)}{2^{t}}} \\cdot e^{2 \\cdot \\pi \\cdot i \\cdot \\varphi \\cdot k}\\right)\\right)\\right)\\right)$"
      ],
      "text/plain": [
       "forall_{l in Integers} (alpha_{l} = (1 / 2^(t) * (Summation_{k=0}^{2^(t - 1)}(e^((-(2 * pi * i * k * (b MOD_ADD l))) / 2^(t)) * e^(2 * pi * i * phase * k)))))"
>>>>>>> 0fe4d463
      ]
     },
     "execution_count": 12,
     "metadata": {},
     "output_type": "execute_result"
    }
   ],
   "source": [
    "alpha_l_eval = Forall(l, Equals(alpha_l, \n",
    "                                Multiply(Fraction(one, two_pow_t),\n",
    "                                         Summation(k, Multiply(expNeg2pi_i_on_two_pow_t(k, ModAdd(b_, l)), \n",
    "                                                          exp2pi_i(phase_, k)),\n",
    "                                                   DiscreteContiguousSet(zero, two_pow_t_minus_one)))),\n",
    "                     domain=Integers)\n",
    "alpha_l_eval"
   ]
  },
  {
   "cell_type": "markdown",
   "metadata": {},
   "source": [
    "Evaluation of $\\alpha_l$ after performing the geometric series summation in terms of $\\delta$:"
   ]
  },
  {
   "cell_type": "code",
   "execution_count": 13,
   "metadata": {
    "collapsed": false
   },
   "outputs": [
    {
     "data": {
      "text/latex": [
       "$\\varphi = \\left(\\frac{b}{2^{t}} + \\delta\\right)$"
      ],
      "text/plain": [
       "phase = (b / 2^(t) + delta)"
      ]
     },
     "execution_count": 13,
     "metadata": {},
     "output_type": "execute_result"
    }
   ],
   "source": [
    "phaseFromBest = Equals(phase_, Add(Fraction(b_, two_pow_t), delta_))\n",
    "phaseFromBest"
   ]
  },
  {
   "cell_type": "code",
   "execution_count": 14,
   "metadata": {
    "collapsed": false,
    "scrolled": true
   },
   "outputs": [
    {
     "data": {
      "text/latex": [
       "$\\forall_{l \\in \\mathbb{Z}} \\left(\\alpha_{l} = \\left(\\frac{1}{2^{t}} \\cdot \\frac{1 - e^{2 \\cdot \\pi \\cdot i \\cdot \\left(\\left(2^{t} \\cdot \\delta\\right) - l\\right)}}{1 - e^{2 \\cdot \\pi \\cdot i \\cdot \\left(\\frac{l}{2^{t}} - \\delta\\right)}}\\right)\\right)$"
      ],
      "text/plain": [
       "forall_{l in Integers} (alpha_{l} = (1 / 2^(t) * (1 - e^(2 * pi * i * ((2^(t) * delta) - l))) / (1 - e^(2 * pi * i * (l / 2^(t) - delta)))))"
      ]
     },
     "execution_count": 14,
     "metadata": {},
     "output_type": "execute_result"
    }
   ],
   "source": [
    "alpha_l_summed = Forall(l, Equals(alpha_l, Multiply(Fraction(one, two_pow_t), \n",
    "                                                    Fraction(Subtract(one, exp2pi_i(Subtract(Multiply(two_pow_t, delta_), l))),\n",
    "                                                             Subtract(one, exp2pi_i(Subtract(Fraction(l, two_pow_t), delta_)))))),\n",
    "                       domain=Integers)\n",
    "alpha_l_summed"
   ]
  },
  {
   "cell_type": "markdown",
   "metadata": {},
   "source": [
    "$| \\alpha_l |^2$ inequality to bound the failure probability:"
   ]
  },
  {
   "cell_type": "code",
   "execution_count": 15,
   "metadata": {
    "collapsed": false
   },
   "outputs": [
    {
     "data": {
      "text/latex": [
       "$\\forall_{l \\in \\mathbb{Z}} \\left(\\left|\\alpha_{l}\\right|^{2} \\leq \\frac{1}{4 \\cdot \\left(l - \\left(2^{t} \\cdot \\delta\\right)\\right)^{2}}\\right)$"
      ],
      "text/plain": [
       "forall_{l in Integers} (|alpha_{l}|^(2) <= 1 / (4 * (l - (2^(t) * delta))^(2)))"
      ]
     },
     "execution_count": 15,
     "metadata": {},
     "output_type": "execute_result"
    }
   ],
   "source": [
    "alpha_l_sqrd_ineq = Forall(l, LessThanEquals(alpha_l_sqrd, \n",
    "                                             Fraction(one, \n",
    "                                                      Multiply(four, \n",
    "                                                               Exponentiate(Subtract(l, \n",
    "                                                                                     Multiply(two_pow_t, \n",
    "                                                                                              delta_)), \n",
    "                                                                            two)))),\n",
    "                          domain=Integers)\n",
    "alpha_l_sqrd_ineq"
   ]
  },
  {
   "cell_type": "markdown",
   "metadata": {},
   "source": [
    "A bound on the failure probability:"
   ]
  },
  {
   "cell_type": "code",
   "execution_count": 16,
   "metadata": {
    "collapsed": false
   },
   "outputs": [
    {
     "data": {
      "text/latex": [
       "$\\forall_{\\varepsilon \\in \\mathbb{Z}} \\left(P_{\\rm fail}\\left(\\varepsilon\\right) \\leq \\left(\\frac{1}{2} \\cdot \\frac{1}{\\varepsilon - 1}\\right)\\right)$"
      ],
      "text/plain": [
       "forall_{eps in Integers} (Pfail(eps) <= (1 / 2 * 1 / (eps - 1)))"
      ]
     },
     "execution_count": 16,
     "metadata": {},
     "output_type": "execute_result"
    }
   ],
   "source": [
    "fail_ineq = Forall(eps, LessThanEquals(Pfail(eps), Multiply(Fraction(one,two), Fraction(one, Subtract(eps, one)))), domain=Integers)\n",
    "fail_ineq"
   ]
  },
  {
   "cell_type": "code",
   "execution_count": 17,
   "metadata": {
    "collapsed": false
   },
   "outputs": [
    {
     "data": {
      "text/latex": [
       "$\\forall_{\\varepsilon, t \\in \\mathbb{Z} | \\varepsilon \\leq 2^{t - 1}} \\left(\\int_{\\varepsilon - 1}^{2^{t - 1} - 1}\\frac{1}{l^{2}}dl \\leq \\frac{1}{\\varepsilon - 1}\\right)$"
      ],
      "text/plain": [
       "forall_{eps, t in Integers | eps <= 2^(t - 1)} (Integrate_{eps - 1}^{2^(t - 1) - 1}1 / l^(2)dl <= 1 / (eps - 1))"
      ]
     },
     "execution_count": 16,
     "metadata": {},
     "output_type": "execute_result"
    }
   ],
   "source": [
    "evalPfailIntegral = Forall([eps,t],\n",
    "                           LessThanEquals(Integrate(l,\n",
    "                                                     Fraction(one,Exponentiate(l,two)),\n",
    "                                                              IntervalCC(Subtract(eps,one),\n",
    "                                                                         Subtract(Exponentiate(two,Subtract(t,one)),one))), \n",
    "                                           Fraction(one, Subtract(eps,one)) ),\n",
    "                           domain=Integers,\n",
    "                           conditions=LessThanEquals(eps,Exponentiate(two,Subtract(t,one))))\n",
    "evalPfailIntegral                "
   ]
  },
  {
   "cell_type": "code",
   "execution_count": 17,
   "metadata": {
    "collapsed": false
   },
   "outputs": [
    {
     "name": "stdout",
     "output_type": "stream",
     "text": [
      "Creating theorems *.dill and *.pv_it files in the __pv_it__ directory\n",
      "These theorems may be imported from proveit.physics.quantum.QPE.theorems\n"
     ]
    }
   ],
   "source": [
    "%end_theorems"
   ]
  },
  {
   "cell_type": "code",
   "execution_count": null,
   "metadata": {
    "collapsed": true
   },
   "outputs": [],
   "source": []
  }
 ],
 "metadata": {
  "kernelspec": {
   "display_name": "Python 2",
   "language": "python",
   "name": "python2"
  },
  "language_info": {
   "codemirror_mode": {
    "name": "ipython",
    "version": 2
   },
   "file_extension": ".py",
   "mimetype": "text/x-python",
   "name": "python",
   "nbconvert_exporter": "python",
   "pygments_lexer": "ipython2",
   "version": "2.7.6"
  }
 },
 "nbformat": 4,
 "nbformat_minor": 0
}<|MERGE_RESOLUTION|>--- conflicted
+++ resolved
@@ -2,7 +2,7 @@
  "cells": [
   {
    "cell_type": "code",
-   "execution_count": 1,
+   "execution_count": 18,
    "metadata": {
     "collapsed": false
    },
@@ -11,12 +11,8 @@
     "from proveit import specialStatementMagic # for %begin_theorems and %end_theorems\n",
     "from proveit.basiclogic import In, Forall, Equals, NotEquals\n",
     "from proveit.number import Summation, DiscreteContiguousSet, Abs, Neg, Add, Subtract, Multiply, Fraction, Exponentiate\n",
-<<<<<<< HEAD
-    "from proveit.number import GreaterThan, LessThanEquals, DiscreteContiguousSet, Ceil, Floor, Mod\n",
+    "from proveit.number import GreaterThan, LessThanEquals, DiscreteContiguousSet, Mod\n",
     "from proveit.number.arithmeticOps import Integrate, IntervalCC\n",
-=======
-    "from proveit.number import GreaterThan, LessThanEquals, DiscreteContiguousSet, Mod\n",
->>>>>>> 0fe4d463
     "from proveit.statistics import Prob\n",
     "from proveit.common import a, b, l, t, eps, k\n",
     "from proveit.number.common import zero, one, two, four, e, pi, i, Reals, Naturals, Integers\n",
@@ -36,7 +32,7 @@
   },
   {
    "cell_type": "code",
-   "execution_count": 2,
+   "execution_count": 19,
    "metadata": {
     "collapsed": false
    },
@@ -95,11 +91,20 @@
   },
   {
    "cell_type": "code",
-   "execution_count": 3,
-   "metadata": {
-    "collapsed": false
-   },
-   "outputs": [],
+   "execution_count": 20,
+   "metadata": {
+    "collapsed": false
+   },
+   "outputs": [
+    {
+     "name": "stdout",
+     "output_type": "stream",
+     "text": [
+      "Reboot the IPython notebook Kernal before performing %begin_theorems again.\n",
+      "Aborting\n"
+     ]
+    }
+   ],
    "source": [
     "%begin_theorems"
    ]
@@ -113,7 +118,7 @@
   },
   {
    "cell_type": "code",
-   "execution_count": 4,
+   "execution_count": 21,
    "metadata": {
     "collapsed": false
    },
@@ -127,7 +132,7 @@
        "2^(t) in Naturals"
       ]
      },
-     "execution_count": 4,
+     "execution_count": 21,
      "metadata": {},
      "output_type": "execute_result"
     }
@@ -139,7 +144,7 @@
   },
   {
    "cell_type": "code",
-   "execution_count": 5,
+   "execution_count": 22,
    "metadata": {
     "collapsed": false
    },
@@ -153,7 +158,7 @@
        "2^(t) != 0"
       ]
      },
-     "execution_count": 5,
+     "execution_count": 22,
      "metadata": {},
      "output_type": "execute_result"
     }
@@ -165,7 +170,7 @@
   },
   {
    "cell_type": "code",
-   "execution_count": 6,
+   "execution_count": 23,
    "metadata": {
     "collapsed": false
    },
@@ -179,7 +184,7 @@
        "forall_{a, b in Integers} ((a MOD_ADD b) in Integers)"
       ]
      },
-     "execution_count": 6,
+     "execution_count": 23,
      "metadata": {},
      "output_type": "execute_result"
     }
@@ -191,7 +196,7 @@
   },
   {
    "cell_type": "code",
-   "execution_count": 7,
+   "execution_count": 24,
    "metadata": {
     "collapsed": false
    },
@@ -205,7 +210,7 @@
        "b in Integers"
       ]
      },
-     "execution_count": 7,
+     "execution_count": 24,
      "metadata": {},
      "output_type": "execute_result"
     }
@@ -217,7 +222,7 @@
   },
   {
    "cell_type": "code",
-   "execution_count": 8,
+   "execution_count": 25,
    "metadata": {
     "collapsed": false
    },
@@ -231,7 +236,7 @@
        "delta in Reals"
       ]
      },
-     "execution_count": 8,
+     "execution_count": 25,
      "metadata": {},
      "output_type": "execute_result"
     }
@@ -250,28 +255,21 @@
   },
   {
    "cell_type": "code",
-   "execution_count": 9,
-   "metadata": {
-    "collapsed": false
-   },
-   "outputs": [
-    {
-     "data": {
-      "text/latex": [
-<<<<<<< HEAD
-       "$\\forall_{\\varepsilon \\in \\mathbb{R}} \\left(P_{\\rm success}\\left(\\varepsilon\\right) = \\left(\\sum_{l=\\lceil -\\varepsilon\\rceil}^{\\lfloor \\varepsilon\\rfloor}Pr[\\left(\\left|\\left(m - b\\right)\\right| = l\\right)]\\right)\\right)$"
-      ],
-      "text/plain": [
-       "forall_{eps in Reals} (Psuccess(eps) = (Summation_{l=FLOOR(-eps)}^{FLOOR(eps)}Pr[(|(m - b)| = l)]))"
-=======
+   "execution_count": 26,
+   "metadata": {
+    "collapsed": false
+   },
+   "outputs": [
+    {
+     "data": {
+      "text/latex": [
        "$\\forall_{\\varepsilon \\in \\mathbb{Z}} \\left(P_{\\rm success}\\left(\\varepsilon\\right) = \\left(\\sum_{l=-\\varepsilon}^{\\varepsilon}Pr[\\left(\\left|\\left(m - b\\right)\\right| = l\\right)]\\right)\\right)$"
       ],
       "text/plain": [
        "forall_{eps in Integers} (Psuccess(eps) = (Summation_{l=-eps}^{eps}Pr[(|(m - b)| = l)]))"
->>>>>>> 0fe4d463
-      ]
-     },
-     "execution_count": 9,
+      ]
+     },
+     "execution_count": 26,
      "metadata": {},
      "output_type": "execute_result"
     }
@@ -292,39 +290,28 @@
   },
   {
    "cell_type": "code",
-   "execution_count": 10,
-   "metadata": {
-    "collapsed": false
-   },
-   "outputs": [
-    {
-     "data": {
-      "text/latex": [
-<<<<<<< HEAD
-       "$\\forall_{\\varepsilon \\in \\mathbb{R}} \\left(P_{\\rm fail}\\left(\\varepsilon\\right) = \\left(\\left(\\sum_{l=\\left(-2^{t - 1}\\right) + 1}^{-\\left(\\varepsilon + 1\\right)}\\left|\\alpha_{l}\\right|^{2}\\right) + \\left(\\sum_{l=\\varepsilon + 1}^{2^{t - 1}}\\left|\\alpha_{l}\\right|^{2}\\right)\\right)\\right)$"
-      ],
-      "text/plain": [
-       "forall_{eps in Reals} (Pfail(eps) = ((Summation_{l=(-2^(t - 1)) + 1}^{-(eps + 1)}|alpha_{l}|^(2)) + (Summation_{l=eps + 1}^{2^(t - 1)}|alpha_{l}|^(2))))"
-=======
-       "$\\forall_{\\varepsilon \\in \\mathbb{Z}} \\left(P_{\\rm fail}\\left(\\varepsilon\\right) = \\left(\\left(\\sum_{l=-\\left(2^{t - 1} + 1\\right)}^{-\\left(\\varepsilon + 1\\right)}\\left|\\alpha_{l}\\right|^{2}\\right) + \\left(\\sum_{l=\\varepsilon + 1}^{2^{t - 1}}\\left|\\alpha_{l}\\right|^{2}\\right)\\right)\\right)$"
-      ],
-      "text/plain": [
-       "forall_{eps in Integers} (Pfail(eps) = ((Summation_{l=-(2^(t - 1) + 1)}^{-(eps + 1)}|alpha_{l}|^(2)) + (Summation_{l=eps + 1}^{2^(t - 1)}|alpha_{l}|^(2))))"
->>>>>>> 0fe4d463
-      ]
-     },
-     "execution_count": 10,
+   "execution_count": 27,
+   "metadata": {
+    "collapsed": false
+   },
+   "outputs": [
+    {
+     "data": {
+      "text/latex": [
+       "$\\forall_{\\varepsilon \\in \\mathbb{Z}} \\left(P_{\\rm fail}\\left(\\varepsilon\\right) = \\left(\\left(\\sum_{l=\\left(-2^{t - 1}\\right) + 1}^{-\\left(\\varepsilon + 1\\right)}\\left|\\alpha_{l}\\right|^{2}\\right) + \\left(\\sum_{l=\\varepsilon + 1}^{2^{t - 1}}\\left|\\alpha_{l}\\right|^{2}\\right)\\right)\\right)$"
+      ],
+      "text/plain": [
+       "forall_{eps in Integers} (Pfail(eps) = ((Summation_{l=(-2^(t - 1)) + 1}^{-(eps + 1)}|alpha_{l}|^(2)) + (Summation_{l=eps + 1}^{2^(t - 1)}|alpha_{l}|^(2))))"
+      ]
+     },
+     "execution_count": 27,
      "metadata": {},
      "output_type": "execute_result"
     }
    ],
    "source": [
     "fail_sum = Forall(eps, Equals(Pfail(eps), Add(Summation(l, alpha_l_sqrd, \n",
-<<<<<<< HEAD
     "                                                        DiscreteContiguousSet(Add(Neg(two_pow_t_minus_one), one), \n",
-=======
-    "                                                        DiscreteContiguousSet(Neg(Add(two_pow_t_minus_one, one)), \n",
->>>>>>> 0fe4d463
     "                                                                              Neg(Add(eps, one)))),\n",
     "                                              Summation(l, alpha_l_sqrd, \n",
     "                                                        DiscreteContiguousSet(Add(eps, one), \n",
@@ -342,7 +329,7 @@
   },
   {
    "cell_type": "code",
-   "execution_count": 11,
+   "execution_count": 28,
    "metadata": {
     "collapsed": false
    },
@@ -356,7 +343,7 @@
        "forall_{a, b in Integers} (e^((2 * pi * i * (a MOD_ADD b)) / 2^(t)) = e^((2 * pi * i * (a + b)) / 2^(t)))"
       ]
      },
-     "execution_count": 11,
+     "execution_count": 28,
      "metadata": {},
      "output_type": "execute_result"
     }
@@ -376,28 +363,21 @@
   },
   {
    "cell_type": "code",
-   "execution_count": 12,
-   "metadata": {
-    "collapsed": false
-   },
-   "outputs": [
-    {
-     "data": {
-      "text/latex": [
-<<<<<<< HEAD
-       "$\\forall_{l \\in \\mathbb{Z}} \\left(\\alpha_{l} = \\left(\\sum_{k=0}^{2^{t - 1}}\\left(e^{\\frac{-\\left(2 \\cdot \\pi \\cdot i \\cdot k \\cdot \\left(b \\oplus l\\right)\\right)}{2^{t}}} \\cdot e^{2 \\cdot \\pi \\cdot i \\cdot \\varphi \\cdot k}\\right)\\right)\\right)$"
-      ],
-      "text/plain": [
-       "forall_{l in Integers} (alpha_{l} = (Summation_{k=0}^{2^(t - 1)}(e^((-(2 * pi * i * k * (b MOD_ADD l))) / 2^(t)) * e^(2 * pi * i * phase * k))))"
-=======
+   "execution_count": 29,
+   "metadata": {
+    "collapsed": false
+   },
+   "outputs": [
+    {
+     "data": {
+      "text/latex": [
        "$\\forall_{l \\in \\mathbb{Z}} \\left(\\alpha_{l} = \\left(\\frac{1}{2^{t}} \\cdot \\left(\\sum_{k=0}^{2^{t - 1}}\\left(e^{\\frac{-\\left(2 \\cdot \\pi \\cdot i \\cdot k \\cdot \\left(b \\oplus l\\right)\\right)}{2^{t}}} \\cdot e^{2 \\cdot \\pi \\cdot i \\cdot \\varphi \\cdot k}\\right)\\right)\\right)\\right)$"
       ],
       "text/plain": [
        "forall_{l in Integers} (alpha_{l} = (1 / 2^(t) * (Summation_{k=0}^{2^(t - 1)}(e^((-(2 * pi * i * k * (b MOD_ADD l))) / 2^(t)) * e^(2 * pi * i * phase * k)))))"
->>>>>>> 0fe4d463
-      ]
-     },
-     "execution_count": 12,
+      ]
+     },
+     "execution_count": 29,
      "metadata": {},
      "output_type": "execute_result"
     }
@@ -421,7 +401,7 @@
   },
   {
    "cell_type": "code",
-   "execution_count": 13,
+   "execution_count": 30,
    "metadata": {
     "collapsed": false
    },
@@ -435,7 +415,7 @@
        "phase = (b / 2^(t) + delta)"
       ]
      },
-     "execution_count": 13,
+     "execution_count": 30,
      "metadata": {},
      "output_type": "execute_result"
     }
@@ -447,7 +427,7 @@
   },
   {
    "cell_type": "code",
-   "execution_count": 14,
+   "execution_count": 31,
    "metadata": {
     "collapsed": false,
     "scrolled": true
@@ -462,7 +442,7 @@
        "forall_{l in Integers} (alpha_{l} = (1 / 2^(t) * (1 - e^(2 * pi * i * ((2^(t) * delta) - l))) / (1 - e^(2 * pi * i * (l / 2^(t) - delta)))))"
       ]
      },
-     "execution_count": 14,
+     "execution_count": 31,
      "metadata": {},
      "output_type": "execute_result"
     }
@@ -484,7 +464,7 @@
   },
   {
    "cell_type": "code",
-   "execution_count": 15,
+   "execution_count": 32,
    "metadata": {
     "collapsed": false
    },
@@ -498,7 +478,7 @@
        "forall_{l in Integers} (|alpha_{l}|^(2) <= 1 / (4 * (l - (2^(t) * delta))^(2)))"
       ]
      },
-     "execution_count": 15,
+     "execution_count": 32,
      "metadata": {},
      "output_type": "execute_result"
     }
@@ -524,7 +504,7 @@
   },
   {
    "cell_type": "code",
-   "execution_count": 16,
+   "execution_count": 33,
    "metadata": {
     "collapsed": false
    },
@@ -538,7 +518,7 @@
        "forall_{eps in Integers} (Pfail(eps) <= (1 / 2 * 1 / (eps - 1)))"
       ]
      },
-     "execution_count": 16,
+     "execution_count": 33,
      "metadata": {},
      "output_type": "execute_result"
     }
@@ -550,7 +530,7 @@
   },
   {
    "cell_type": "code",
-   "execution_count": 17,
+   "execution_count": 34,
    "metadata": {
     "collapsed": false
    },
@@ -564,7 +544,7 @@
        "forall_{eps, t in Integers | eps <= 2^(t - 1)} (Integrate_{eps - 1}^{2^(t - 1) - 1}1 / l^(2)dl <= 1 / (eps - 1))"
       ]
      },
-     "execution_count": 16,
+     "execution_count": 34,
      "metadata": {},
      "output_type": "execute_result"
     }
@@ -583,7 +563,7 @@
   },
   {
    "cell_type": "code",
-   "execution_count": 17,
+   "execution_count": 35,
    "metadata": {
     "collapsed": false
    },
