--- conflicted
+++ resolved
@@ -1876,7 +1876,6 @@
    },
    "outputs": [
     {
-<<<<<<< HEAD
      "data": {
       "text/latex": [
        "$\\forall_{a, b \\in \\mathbb{C}} \\left(\\left(a + \\left(b - b\\right)\\right) = a\\right)$"
@@ -2045,8 +2044,6 @@
    },
    "outputs": [
     {
-=======
->>>>>>> 2ea0a82d
      "name": "stdout",
      "output_type": "stream",
      "text": [
