--- conflicted
+++ resolved
@@ -2,60 +2,48 @@
  "cells": [
   {
    "cell_type": "code",
-   "execution_count": 10,
+   "execution_count": 1,
    "metadata": {
     "collapsed": false
    },
    "outputs": [],
    "source": [
     "import proveit.specialStatementMagic # for %begin_axioms and %end_axioms\n",
-    "from proveit.number.arithmeticOps import Summation, Exponentiate, DiscreteContiguousSet, Fraction, Subtract, Add, LessThan\n",
+    "from proveit.number.arithmeticOps import Operation, Summation, Multiply, Exponentiate, DiscreteContiguousSet, Fraction, Subtract, Add, LessThan\n",
     "from proveit.number.arithmeticOps import LessThanEquals\n",
     "from proveit.basiclogic import Forall, Exists, Equals\n",
-<<<<<<< HEAD
-    "from proveit.number.variables import A, a,b,c,m,n,r, t,eps,phi,U,SUm,C2m,H,Hm,u,e,i,pi,k,l,r,zero,one,two,infinity\n",
-    "from proveit.number.variables import minusOne, minusTwo,Z,Zp,R,zeroToOne,tFunc,tFunc_n_eps,QPE,QPEfunc, Am\n",
-    "from proveit.number.variables import Reals, Integers\n",
-    "from proveit.basiclogic.set.setOps import In\n",
-    "from proveit.number.common import *"
-=======
-    "from proveit.number.common import A, a,b,c,m,n,r, t,eps,phi,U,SUm,C2m,H,Hm,u,e,i,pi,k,l,r,zero,one,two,infinity\n",
-    "from proveit.number.common import minusOne, minusTwo,Z,Zp,R,zeroToOne,tFunc,tFunc_n_eps,QPE,QPEfunc, Am\n",
+    "from proveit.number.common import A, a,b,c,f, m,n,r, t,eps,phi,U,SUm,C2m,H,Hm,u,e,i,pi,k,l,r,zero,one,two,infinity\n",
+    "from proveit.number.common import minusOne, minusTwo,Z,Zp,R,zeroToOne,tFunc,tFunc_n_eps,QPE,QPEfunc, Am, Funcs\n",
     "from proveit.number.common import Reals, Integers\n",
     "from proveit.basiclogic.set.setOps import In"
->>>>>>> 0fe4d463
+   ]
+  },
+  {
+   "cell_type": "code",
+   "execution_count": 2,
+   "metadata": {
+    "collapsed": false
+   },
+   "outputs": [],
+   "source": [
+    "%begin_theorems"
+   ]
+  },
+  {
+   "cell_type": "code",
+   "execution_count": 3,
+   "metadata": {
+    "collapsed": true
+   },
+   "outputs": [],
+   "source": [
+    "commAdd = Forall([a,b],Equals(Add(a,b),Add(b,a)))"
    ]
   },
   {
    "cell_type": "code",
    "execution_count": 4,
    "metadata": {
-    "collapsed": true
-   },
-   "outputs": [],
-   "source": [
-    "%begin_theorems"
-   ]
-  },
-  {
-   "cell_type": "code",
-   "execution_count": 5,
-   "metadata": {
-    "collapsed": true
-   },
-   "outputs": [],
-   "source": [
-    "commAdd = Forall([a,b],Equals(Add(a,b),Add(b,a)))"
-   ]
-  },
-  {
-   "cell_type": "code",
-<<<<<<< HEAD
-   "execution_count": 6,
-=======
-   "execution_count": 4,
->>>>>>> 0fe4d463
-   "metadata": {
     "collapsed": false
    },
    "outputs": [
@@ -68,11 +56,7 @@
        "forall_{r in Reals} ((Summation_{m=0}^{infinity}r^(m)) = 1 / (1 - r))"
       ]
      },
-<<<<<<< HEAD
-     "execution_count": 6,
-=======
      "execution_count": 4,
->>>>>>> 0fe4d463
      "metadata": {},
      "output_type": "execute_result"
     }
@@ -87,11 +71,7 @@
   },
   {
    "cell_type": "code",
-<<<<<<< HEAD
-   "execution_count": 7,
-=======
    "execution_count": 5,
->>>>>>> 0fe4d463
    "metadata": {
     "collapsed": false
    },
@@ -105,11 +85,7 @@
        "forall_{r, k, l | k in Integers, l in Integers, r in Reals, k < l} ((Summation_{m=k}^{l}r^(m)) = (r^(l + 1) - r^(k)) / (r - 1))"
       ]
      },
-<<<<<<< HEAD
-     "execution_count": 7,
-=======
      "execution_count": 5,
->>>>>>> 0fe4d463
      "metadata": {},
      "output_type": "execute_result"
     }
@@ -127,11 +103,7 @@
   },
   {
    "cell_type": "code",
-<<<<<<< HEAD
-   "execution_count": 8,
-=======
    "execution_count": 6,
->>>>>>> 0fe4d463
    "metadata": {
     "collapsed": false
    },
@@ -145,11 +117,7 @@
        "forall_{a, b, c, A | a in Integers, b in Integers, c in Integers, a <= b, b <= c} ((Summation_{m=a}^{c}A(m)) = ((Summation_{m=a}^{b}A(m)) + (Summation_{m=b + 1}^{c}A(m))))"
       ]
      },
-<<<<<<< HEAD
-     "execution_count": 8,
-=======
      "execution_count": 6,
->>>>>>> 0fe4d463
      "metadata": {},
      "output_type": "execute_result"
     }
@@ -165,8 +133,7 @@
   },
   {
    "cell_type": "code",
-<<<<<<< HEAD
-   "execution_count": 18,
+   "execution_count": 7,
    "metadata": {
     "collapsed": false
    },
@@ -180,7 +147,7 @@
        "forall_{f in Funcs} [forall_{a, b in Integers | a < b} ((Summation_{l=a}^{b}f(l)) = ((Summation_{l=a - 1}^{b}f(l)) - f(a - 1)))]"
       ]
      },
-     "execution_count": 18,
+     "execution_count": 7,
      "metadata": {},
      "output_type": "execute_result"
     }
@@ -198,7 +165,7 @@
   },
   {
    "cell_type": "code",
-   "execution_count": 22,
+   "execution_count": 8,
    "metadata": {
     "collapsed": false
    },
@@ -212,7 +179,7 @@
        "forall_{f in Funcs} [forall_{a, b in Integers} (((Summation_{l=a}^{b}f(l)) + (Summation_{l=a}^{b}f(l))) = (2 * (Summation_{l=a}^{b}f(l))))]"
       ]
      },
-     "execution_count": 22,
+     "execution_count": 8,
      "metadata": {},
      "output_type": "execute_result"
     }
@@ -230,10 +197,7 @@
   },
   {
    "cell_type": "code",
-   "execution_count": 23,
-=======
-   "execution_count": 7,
->>>>>>> 0fe4d463
+   "execution_count": 9,
    "metadata": {
     "collapsed": false
    },
@@ -277,11 +241,7 @@
    "name": "python",
    "nbconvert_exporter": "python",
    "pygments_lexer": "ipython2",
-<<<<<<< HEAD
    "version": "2.7.6"
-=======
-   "version": "2.7.10"
->>>>>>> 0fe4d463
   }
  },
  "nbformat": 4,
